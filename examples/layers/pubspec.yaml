name: flutter_examples_layers

environment:
  sdk: '>=3.2.0-0 <4.0.0'

dependencies:
  flutter:
    sdk: flutter

  characters: 1.3.0 # THIS LINE IS AUTOGENERATED - TO UPDATE USE "flutter update-packages --force-upgrade"
  collection: 1.18.0 # THIS LINE IS AUTOGENERATED - TO UPDATE USE "flutter update-packages --force-upgrade"
  material_color_utilities: 0.8.0 # THIS LINE IS AUTOGENERATED - TO UPDATE USE "flutter update-packages --force-upgrade"
  meta: 1.11.0 # THIS LINE IS AUTOGENERATED - TO UPDATE USE "flutter update-packages --force-upgrade"
  vector_math: 2.1.4 # THIS LINE IS AUTOGENERATED - TO UPDATE USE "flutter update-packages --force-upgrade"

dev_dependencies:
  flutter_test:
    sdk: flutter

  async: 2.11.0 # THIS LINE IS AUTOGENERATED - TO UPDATE USE "flutter update-packages --force-upgrade"
  boolean_selector: 2.1.1 # THIS LINE IS AUTOGENERATED - TO UPDATE USE "flutter update-packages --force-upgrade"
  clock: 1.1.1 # THIS LINE IS AUTOGENERATED - TO UPDATE USE "flutter update-packages --force-upgrade"
  fake_async: 1.3.1 # THIS LINE IS AUTOGENERATED - TO UPDATE USE "flutter update-packages --force-upgrade"
  leak_tracker: 9.0.17 # THIS LINE IS AUTOGENERATED - TO UPDATE USE "flutter update-packages --force-upgrade"
  leak_tracker_testing: 1.0.6 # THIS LINE IS AUTOGENERATED - TO UPDATE USE "flutter update-packages --force-upgrade"
  matcher: 0.12.16+1 # THIS LINE IS AUTOGENERATED - TO UPDATE USE "flutter update-packages --force-upgrade"
  path: 1.9.0 # THIS LINE IS AUTOGENERATED - TO UPDATE USE "flutter update-packages --force-upgrade"
  source_span: 1.10.0 # THIS LINE IS AUTOGENERATED - TO UPDATE USE "flutter update-packages --force-upgrade"
  stack_trace: 1.11.1 # THIS LINE IS AUTOGENERATED - TO UPDATE USE "flutter update-packages --force-upgrade"
  stream_channel: 2.1.2 # THIS LINE IS AUTOGENERATED - TO UPDATE USE "flutter update-packages --force-upgrade"
  string_scanner: 1.2.0 # THIS LINE IS AUTOGENERATED - TO UPDATE USE "flutter update-packages --force-upgrade"
  term_glyph: 1.2.1 # THIS LINE IS AUTOGENERATED - TO UPDATE USE "flutter update-packages --force-upgrade"
  test_api: 0.6.1 # THIS LINE IS AUTOGENERATED - TO UPDATE USE "flutter update-packages --force-upgrade"
  vm_service: 13.0.0 # THIS LINE IS AUTOGENERATED - TO UPDATE USE "flutter update-packages --force-upgrade"

flutter:
  assets:
    - services/data.json
  uses-material-design: true

<<<<<<< HEAD
# PUBSPEC CHECKSUM: dad8
=======
# PUBSPEC CHECKSUM: 00c1
>>>>>>> ba30653f
<|MERGE_RESOLUTION|>--- conflicted
+++ resolved
@@ -38,8 +38,4 @@
     - services/data.json
   uses-material-design: true
 
-<<<<<<< HEAD
-# PUBSPEC CHECKSUM: dad8
-=======
-# PUBSPEC CHECKSUM: 00c1
->>>>>>> ba30653f
+# PUBSPEC CHECKSUM: 4737