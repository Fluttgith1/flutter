name: platform_channel

environment:
  # The pub client defaults to an <2.0.0 sdk constraint which we need to explicitly overwrite.
  sdk: ">=2.0.0-dev.68.0 <3.0.0"

dependencies:
  flutter:
    sdk: flutter

  collection: 1.14.11 # THIS LINE IS AUTOGENERATED - TO UPDATE USE "flutter update-packages --force-upgrade"
  meta: 1.1.6 # THIS LINE IS AUTOGENERATED - TO UPDATE USE "flutter update-packages --force-upgrade"
  typed_data: 1.1.6 # THIS LINE IS AUTOGENERATED - TO UPDATE USE "flutter update-packages --force-upgrade"
  vector_math: 2.0.8 # THIS LINE IS AUTOGENERATED - TO UPDATE USE "flutter update-packages --force-upgrade"

dev_dependencies:
  flutter_test:
    sdk: flutter
  flutter_driver:
    sdk: flutter
  test: 1.5.3

  analyzer: 0.35.2 # THIS LINE IS AUTOGENERATED - TO UPDATE USE "flutter update-packages --force-upgrade"
  args: 1.5.1 # THIS LINE IS AUTOGENERATED - TO UPDATE USE "flutter update-packages --force-upgrade"
  async: 2.0.8 # THIS LINE IS AUTOGENERATED - TO UPDATE USE "flutter update-packages --force-upgrade"
  boolean_selector: 1.0.4 # THIS LINE IS AUTOGENERATED - TO UPDATE USE "flutter update-packages --force-upgrade"
  charcode: 1.1.2 # THIS LINE IS AUTOGENERATED - TO UPDATE USE "flutter update-packages --force-upgrade"
  convert: 2.1.1 # THIS LINE IS AUTOGENERATED - TO UPDATE USE "flutter update-packages --force-upgrade"
  crypto: 2.0.6 # THIS LINE IS AUTOGENERATED - TO UPDATE USE "flutter update-packages --force-upgrade"
  csslib: 0.14.6 # THIS LINE IS AUTOGENERATED - TO UPDATE USE "flutter update-packages --force-upgrade"
  file: 5.0.7 # THIS LINE IS AUTOGENERATED - TO UPDATE USE "flutter update-packages --force-upgrade"
  front_end: 0.1.12 # THIS LINE IS AUTOGENERATED - TO UPDATE USE "flutter update-packages --force-upgrade"
  glob: 1.1.7 # THIS LINE IS AUTOGENERATED - TO UPDATE USE "flutter update-packages --force-upgrade"
  html: 0.13.3+3 # THIS LINE IS AUTOGENERATED - TO UPDATE USE "flutter update-packages --force-upgrade"
  http: 0.12.0+1 # THIS LINE IS AUTOGENERATED - TO UPDATE USE "flutter update-packages --force-upgrade"
  http_multi_server: 2.0.5 # THIS LINE IS AUTOGENERATED - TO UPDATE USE "flutter update-packages --force-upgrade"
  http_parser: 3.1.3 # THIS LINE IS AUTOGENERATED - TO UPDATE USE "flutter update-packages --force-upgrade"
  intl: 0.15.7 # THIS LINE IS AUTOGENERATED - TO UPDATE USE "flutter update-packages --force-upgrade"
  io: 0.3.3 # THIS LINE IS AUTOGENERATED - TO UPDATE USE "flutter update-packages --force-upgrade"
  js: 0.6.1+1 # THIS LINE IS AUTOGENERATED - TO UPDATE USE "flutter update-packages --force-upgrade"
  json_rpc_2: 2.0.9 # THIS LINE IS AUTOGENERATED - TO UPDATE USE "flutter update-packages --force-upgrade"
  kernel: 0.3.12 # THIS LINE IS AUTOGENERATED - TO UPDATE USE "flutter update-packages --force-upgrade"
  logging: 0.11.3+2 # THIS LINE IS AUTOGENERATED - TO UPDATE USE "flutter update-packages --force-upgrade"
  matcher: 0.12.3+1 # THIS LINE IS AUTOGENERATED - TO UPDATE USE "flutter update-packages --force-upgrade"
  mime: 0.9.6+2 # THIS LINE IS AUTOGENERATED - TO UPDATE USE "flutter update-packages --force-upgrade"
  multi_server_socket: 1.0.2 # THIS LINE IS AUTOGENERATED - TO UPDATE USE "flutter update-packages --force-upgrade"
  node_preamble: 1.4.4 # THIS LINE IS AUTOGENERATED - TO UPDATE USE "flutter update-packages --force-upgrade"
  package_config: 1.0.5 # THIS LINE IS AUTOGENERATED - TO UPDATE USE "flutter update-packages --force-upgrade"
  package_resolver: 1.0.7 # THIS LINE IS AUTOGENERATED - TO UPDATE USE "flutter update-packages --force-upgrade"
  path: 1.6.2 # THIS LINE IS AUTOGENERATED - TO UPDATE USE "flutter update-packages --force-upgrade"
  pedantic: 1.5.0 # THIS LINE IS AUTOGENERATED - TO UPDATE USE "flutter update-packages --force-upgrade"
  plugin: 0.2.0+3 # THIS LINE IS AUTOGENERATED - TO UPDATE USE "flutter update-packages --force-upgrade"
  pool: 1.4.0 # THIS LINE IS AUTOGENERATED - TO UPDATE USE "flutter update-packages --force-upgrade"
  pub_semver: 1.4.2 # THIS LINE IS AUTOGENERATED - TO UPDATE USE "flutter update-packages --force-upgrade"
  quiver: 2.0.1 # THIS LINE IS AUTOGENERATED - TO UPDATE USE "flutter update-packages --force-upgrade"
  shelf: 0.7.4 # THIS LINE IS AUTOGENERATED - TO UPDATE USE "flutter update-packages --force-upgrade"
  shelf_packages_handler: 1.0.4 # THIS LINE IS AUTOGENERATED - TO UPDATE USE "flutter update-packages --force-upgrade"
  shelf_static: 0.2.8 # THIS LINE IS AUTOGENERATED - TO UPDATE USE "flutter update-packages --force-upgrade"
  shelf_web_socket: 0.2.2+4 # THIS LINE IS AUTOGENERATED - TO UPDATE USE "flutter update-packages --force-upgrade"
  source_map_stack_trace: 1.1.5 # THIS LINE IS AUTOGENERATED - TO UPDATE USE "flutter update-packages --force-upgrade"
  source_maps: 0.10.8 # THIS LINE IS AUTOGENERATED - TO UPDATE USE "flutter update-packages --force-upgrade"
  source_span: 1.5.4 # THIS LINE IS AUTOGENERATED - TO UPDATE USE "flutter update-packages --force-upgrade"
  stack_trace: 1.9.3 # THIS LINE IS AUTOGENERATED - TO UPDATE USE "flutter update-packages --force-upgrade"
  stream_channel: 1.6.8 # THIS LINE IS AUTOGENERATED - TO UPDATE USE "flutter update-packages --force-upgrade"
  string_scanner: 1.0.4 # THIS LINE IS AUTOGENERATED - TO UPDATE USE "flutter update-packages --force-upgrade"
  term_glyph: 1.1.0 # THIS LINE IS AUTOGENERATED - TO UPDATE USE "flutter update-packages --force-upgrade"
  test_api: 0.2.2 # THIS LINE IS AUTOGENERATED - TO UPDATE USE "flutter update-packages --force-upgrade"
  test_core: 0.2.1+1 # THIS LINE IS AUTOGENERATED - TO UPDATE USE "flutter update-packages --force-upgrade"
  utf: 0.9.0+5 # THIS LINE IS AUTOGENERATED - TO UPDATE USE "flutter update-packages --force-upgrade"
  vm_service_client: 0.2.6 # THIS LINE IS AUTOGENERATED - TO UPDATE USE "flutter update-packages --force-upgrade"
  watcher: 0.9.7+10 # THIS LINE IS AUTOGENERATED - TO UPDATE USE "flutter update-packages --force-upgrade"
  web_socket_channel: 1.0.9 # THIS LINE IS AUTOGENERATED - TO UPDATE USE "flutter update-packages --force-upgrade"
  yaml: 2.1.15 # THIS LINE IS AUTOGENERATED - TO UPDATE USE "flutter update-packages --force-upgrade"

flutter:
  uses-material-design: true

<<<<<<< HEAD
# PUBSPEC CHECKSUM: 9156
=======
# PUBSPEC CHECKSUM: 855a
>>>>>>> 0e984fb2
<|MERGE_RESOLUTION|>--- conflicted
+++ resolved
@@ -75,8 +75,4 @@
 flutter:
   uses-material-design: true
 
-<<<<<<< HEAD
-# PUBSPEC CHECKSUM: 9156
-=======
-# PUBSPEC CHECKSUM: 855a
->>>>>>> 0e984fb2
+# PUBSPEC CHECKSUM: 855a