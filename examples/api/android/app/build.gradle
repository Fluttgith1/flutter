--- conflicted
+++ resolved
@@ -47,15 +47,9 @@
 
     defaultConfig {
         // TODO: Specify your own unique Application ID (https://developer.android.com/studio/build/application-id.html).
-<<<<<<< HEAD
-        applicationId "dev.flutter.dartpad_curve2_d_0"
+        applicationId "dev.flutter.flutter_api_samples"
         minSdkVersion flutter.minSdkVersion
         targetSdkVersion flutter.targetSdkVersion
-=======
-        applicationId "dev.flutter.flutter_api_samples"
-        minSdkVersion 16
-        targetSdkVersion 30
->>>>>>> b087ed6d
         versionCode flutterVersionCode.toInteger()
         versionName flutterVersionName
     }
