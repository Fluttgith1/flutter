--- conflicted
+++ resolved
@@ -189,21 +189,6 @@
             });
           }
 
-<<<<<<< HEAD
-          return new CollapsibleBody(
-            margin: const EdgeInsets.symmetric(horizontal: 16.0),
-            child: new Padding(
-              padding: const EdgeInsets.symmetric(horizontal: 16.0),
-              child: new Input(
-                hintText: item.hint,
-                labelText: item.name,
-                value: new InputValue(text: item.value),
-                onChanged: (InputValue val) { setState(() { item.value = val.text; }); },
-              ),
-            ),
-            onSave: close,
-            onCancel: close
-=======
           return new Form(
             child: new Builder(
               builder: (BuildContext context) {
@@ -223,7 +208,6 @@
                 );
               }
             )
->>>>>>> 6f3ba9c5
           );
         }
       ),
