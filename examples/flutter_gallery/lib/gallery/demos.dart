// Copyright 2018 The Chromium Authors. All rights reserved.
// Use of this source code is governed by a BSD-style license that can be
// found in the LICENSE file.

import 'package:flutter/material.dart';

import '../demo/all.dart';
import 'icons.dart';

class GalleryDemoCategory {
  const GalleryDemoCategory._({
    @required this.name,
    @required this.icon,
  });

  final String name;
  final IconData icon;

  @override
  bool operator ==(dynamic other) {
    if (identical(this, other))
      return true;
    if (runtimeType != other.runtimeType)
      return false;
    final GalleryDemoCategory typedOther = other;
    return typedOther.name == name && typedOther.icon == icon;
  }

  @override
  int get hashCode => hashValues(name, icon);

  @override
  String toString() {
    return '$runtimeType($name)';
  }
}

const GalleryDemoCategory _kDemos = GalleryDemoCategory._(
  name: 'Studies',
  icon: GalleryIcons.animation,
);

const GalleryDemoCategory _kStyle = GalleryDemoCategory._(
  name: 'Style',
  icon: GalleryIcons.custom_typography,
);

const GalleryDemoCategory _kMaterialComponents = GalleryDemoCategory._(
  name: 'Material',
  icon: GalleryIcons.category_mdc,
);

const GalleryDemoCategory _kCupertinoComponents = GalleryDemoCategory._(
  name: 'Cupertino',
  icon: GalleryIcons.phone_iphone,
);

const GalleryDemoCategory _kMedia = GalleryDemoCategory._(
  name: 'Media',
  icon: GalleryIcons.drive_video,
);

class GalleryDemo {
  const GalleryDemo({
    @required this.title,
    @required this.icon,
    this.subtitle,
    @required this.category,
    @required this.routeName,
    this.documentationUrl,
    @required this.buildRoute,
  }) : assert(title != null),
       assert(category != null),
       assert(routeName != null),
       assert(buildRoute != null);

  final String title;
  final IconData icon;
  final String subtitle;
  final GalleryDemoCategory category;
  final String routeName;
  final WidgetBuilder buildRoute;
  final String documentationUrl;

  @override
  String toString() {
    return '$runtimeType($title $routeName)';
  }
}

List<GalleryDemo> _buildGalleryDemos() {
  final List<GalleryDemo> galleryDemos = <GalleryDemo>[
    // Demos
    GalleryDemo(
      title: 'Shrine',
      subtitle: 'Basic shopping app',
      icon: GalleryIcons.shrine,
      category: _kDemos,
      routeName: ShrineDemo.routeName,
      buildRoute: (BuildContext context) => const ShrineDemo(),
    ),
    GalleryDemo(
      title: 'Fortnightly',
      subtitle: 'Newspaper typography app',
      icon: GalleryIcons.custom_typography,
      category: _kDemos,
      routeName: FortnightlyDemo.routeName,
      buildRoute: (BuildContext context) => FortnightlyDemo(),
    ),
    GalleryDemo(
      title: 'Contact profile',
      subtitle: 'Address book entry with a flexible appbar',
      icon: GalleryIcons.account_box,
      category: _kDemos,
      routeName: ContactsDemo.routeName,
      buildRoute: (BuildContext context) => ContactsDemo(),
    ),
    GalleryDemo(
      title: 'Animation',
      subtitle: 'Section organizer',
      icon: GalleryIcons.animation,
      category: _kDemos,
      routeName: AnimationDemo.routeName,
      buildRoute: (BuildContext context) => const AnimationDemo(),
    ),
    GalleryDemo(
      title: '2D Transformations',
      subtitle: 'Pan, Zoom, Rotate',
      icon: GalleryIcons.grid_on,
      category: _kDemos,
      routeName: TransformationsDemo.routeName,
      buildRoute: (BuildContext context) => const TransformationsDemo(),
    ),
    GalleryDemo(
<<<<<<< HEAD
      title: 'Table',
      subtitle: 'Yes',
      icon: GalleryIcons.data_table,
      category: _kDemos,
      routeName: TableDemo.routeName,
      buildRoute: (BuildContext context) => const TableDemo(),
=======
      title: 'Pesto',
      subtitle: 'Simple recipe browser',
      icon: Icons.adjust,
      category: _kDemos,
      routeName: PestoDemo.routeName,
      buildRoute: (BuildContext context) => const PestoDemo(),
>>>>>>> ae88f019
    ),

    // Style
    GalleryDemo(
      title: 'Colors',
      subtitle: 'All of the predefined colors',
      icon: GalleryIcons.colors,
      category: _kStyle,
      routeName: ColorsDemo.routeName,
      buildRoute: (BuildContext context) => ColorsDemo(),
    ),
    GalleryDemo(
      title: 'Typography',
      subtitle: 'All of the predefined text styles',
      icon: GalleryIcons.custom_typography,
      category: _kStyle,
      routeName: TypographyDemo.routeName,
      buildRoute: (BuildContext context) => TypographyDemo(),
    ),

    // Material Components
    GalleryDemo(
      title: 'Backdrop',
      subtitle: 'Select a front layer from back layer',
      icon: GalleryIcons.backdrop,
      category: _kMaterialComponents,
      routeName: BackdropDemo.routeName,
      buildRoute: (BuildContext context) => BackdropDemo(),
    ),
    GalleryDemo(
      title: 'Banner',
      subtitle: 'Displaying a banner within a list',
      icon: GalleryIcons.lists_leave_behind,
      category: _kMaterialComponents,
      routeName: BannerDemo.routeName,
      documentationUrl: 'https://api.flutter.dev/flutter/material/MaterialBanner-class.html',
      buildRoute: (BuildContext context) => const BannerDemo(),
    ),
    GalleryDemo(
      title: 'Bottom app bar',
      subtitle: 'Optional floating action button notch',
      icon: GalleryIcons.bottom_app_bar,
      category: _kMaterialComponents,
      routeName: BottomAppBarDemo.routeName,
      documentationUrl: 'https://docs.flutter.io/flutter/material/BottomAppBar-class.html',
      buildRoute: (BuildContext context) => BottomAppBarDemo(),
    ),
    GalleryDemo(
      title: 'Bottom navigation',
      subtitle: 'Bottom navigation with cross-fading views',
      icon: GalleryIcons.bottom_navigation,
      category: _kMaterialComponents,
      routeName: BottomNavigationDemo.routeName,
      documentationUrl: 'https://docs.flutter.io/flutter/material/BottomNavigationBar-class.html',
      buildRoute: (BuildContext context) => BottomNavigationDemo(),
    ),
    GalleryDemo(
      title: 'Bottom sheet: Modal',
      subtitle: 'A dismissible bottom sheet',
      icon: GalleryIcons.bottom_sheets,
      category: _kMaterialComponents,
      routeName: ModalBottomSheetDemo.routeName,
      documentationUrl: 'https://docs.flutter.io/flutter/material/showModalBottomSheet.html',
      buildRoute: (BuildContext context) => ModalBottomSheetDemo(),
    ),
    GalleryDemo(
      title: 'Bottom sheet: Persistent',
      subtitle: 'A bottom sheet that sticks around',
      icon: GalleryIcons.bottom_sheet_persistent,
      category: _kMaterialComponents,
      routeName: PersistentBottomSheetDemo.routeName,
      documentationUrl: 'https://docs.flutter.io/flutter/material/ScaffoldState/showBottomSheet.html',
      buildRoute: (BuildContext context) => PersistentBottomSheetDemo(),
    ),
    GalleryDemo(
      title: 'Buttons',
      subtitle: 'Flat, raised, dropdown, and more',
      icon: GalleryIcons.generic_buttons,
      category: _kMaterialComponents,
      routeName: ButtonsDemo.routeName,
      buildRoute: (BuildContext context) => ButtonsDemo(),
    ),
    GalleryDemo(
      title: 'Buttons: Floating Action Button',
      subtitle: 'FAB with transitions',
      icon: GalleryIcons.buttons,
      category: _kMaterialComponents,
      routeName: TabsFabDemo.routeName,
      documentationUrl: 'https://docs.flutter.io/flutter/material/FloatingActionButton-class.html',
      buildRoute: (BuildContext context) => TabsFabDemo(),
    ),
    GalleryDemo(
      title: 'Cards',
      subtitle: 'Baseline cards with rounded corners',
      icon: GalleryIcons.cards,
      category: _kMaterialComponents,
      routeName: CardsDemo.routeName,
      documentationUrl: 'https://docs.flutter.io/flutter/material/Card-class.html',
      buildRoute: (BuildContext context) => CardsDemo(),
    ),
    GalleryDemo(
      title: 'Chips',
      subtitle: 'Labeled with delete buttons and avatars',
      icon: GalleryIcons.chips,
      category: _kMaterialComponents,
      routeName: ChipDemo.routeName,
      documentationUrl: 'https://docs.flutter.io/flutter/material/Chip-class.html',
      buildRoute: (BuildContext context) => ChipDemo(),
    ),
    GalleryDemo(
      title: 'Data tables',
      subtitle: 'Rows and columns',
      icon: GalleryIcons.data_table,
      category: _kMaterialComponents,
      routeName: DataTableDemo.routeName,
      documentationUrl: 'https://docs.flutter.io/flutter/material/PaginatedDataTable-class.html',
      buildRoute: (BuildContext context) => DataTableDemo(),
    ),
    GalleryDemo(
      title: 'Dialogs',
      subtitle: 'Simple, alert, and fullscreen',
      icon: GalleryIcons.dialogs,
      category: _kMaterialComponents,
      routeName: DialogDemo.routeName,
      documentationUrl: 'https://docs.flutter.io/flutter/material/showDialog.html',
      buildRoute: (BuildContext context) => DialogDemo(),
    ),
    GalleryDemo(
      title: 'Elevations',
      subtitle: 'Shadow values on cards',
      // TODO(larche): Change to custom icon for elevations when one exists.
      icon: GalleryIcons.cupertino_progress,
      category: _kMaterialComponents,
      routeName: ElevationDemo.routeName,
      documentationUrl: 'https://docs.flutter.io/flutter/material/Material/elevation.html',
      buildRoute: (BuildContext context) => ElevationDemo(),
    ),
    GalleryDemo(
      title: 'Expand/collapse list control',
      subtitle: 'A list with one sub-list level',
      icon: GalleryIcons.expand_all,
      category: _kMaterialComponents,
      routeName: ExpansionTileListDemo.routeName,
      documentationUrl: 'https://docs.flutter.io/flutter/material/ExpansionTile-class.html',
      buildRoute: (BuildContext context) => ExpansionTileListDemo(),
    ),
    GalleryDemo(
      title: 'Expansion panels',
      subtitle: 'List of expanding panels',
      icon: GalleryIcons.expand_all,
      category: _kMaterialComponents,
      routeName: ExpansionPanelsDemo.routeName,
      documentationUrl: 'https://docs.flutter.io/flutter/material/ExpansionPanel-class.html',
      buildRoute: (BuildContext context) => ExpansionPanelsDemo(),
    ),
    GalleryDemo(
      title: 'Grid',
      subtitle: 'Row and column layout',
      icon: GalleryIcons.grid_on,
      category: _kMaterialComponents,
      routeName: GridListDemo.routeName,
      documentationUrl: 'https://docs.flutter.io/flutter/widgets/GridView-class.html',
      buildRoute: (BuildContext context) => const GridListDemo(),
    ),
    GalleryDemo(
      title: 'Icons',
      subtitle: 'Enabled and disabled icons with opacity',
      icon: GalleryIcons.sentiment_very_satisfied,
      category: _kMaterialComponents,
      routeName: IconsDemo.routeName,
      documentationUrl: 'https://docs.flutter.io/flutter/material/IconButton-class.html',
      buildRoute: (BuildContext context) => IconsDemo(),
    ),
    GalleryDemo(
      title: 'Lists',
      subtitle: 'Scrolling list layouts',
      icon: GalleryIcons.list_alt,
      category: _kMaterialComponents,
      routeName: ListDemo.routeName,
      documentationUrl: 'https://docs.flutter.io/flutter/material/ListTile-class.html',
      buildRoute: (BuildContext context) => const ListDemo(),
    ),
    GalleryDemo(
      title: 'Lists: leave-behind list items',
      subtitle: 'List items with hidden actions',
      icon: GalleryIcons.lists_leave_behind,
      category: _kMaterialComponents,
      routeName: LeaveBehindDemo.routeName,
      documentationUrl: 'https://docs.flutter.io/flutter/widgets/Dismissible-class.html',
      buildRoute: (BuildContext context) => const LeaveBehindDemo(),
    ),
    GalleryDemo(
      title: 'Lists: reorderable',
      subtitle: 'Reorderable lists',
      icon: GalleryIcons.list_alt,
      category: _kMaterialComponents,
      routeName: ReorderableListDemo.routeName,
      documentationUrl: 'https://docs.flutter.io/flutter/material/ReorderableListView-class.html',
      buildRoute: (BuildContext context) => const ReorderableListDemo(),
    ),
    GalleryDemo(
      title: 'Menus',
      subtitle: 'Menu buttons and simple menus',
      icon: GalleryIcons.more_vert,
      category: _kMaterialComponents,
      routeName: MenuDemo.routeName,
      documentationUrl: 'https://docs.flutter.io/flutter/material/PopupMenuButton-class.html',
      buildRoute: (BuildContext context) => const MenuDemo(),
    ),
    GalleryDemo(
      title: 'Navigation drawer',
      subtitle: 'Navigation drawer with standard header',
      icon: GalleryIcons.menu,
      category: _kMaterialComponents,
      routeName: DrawerDemo.routeName,
      documentationUrl: 'https://docs.flutter.io/flutter/material/Drawer-class.html',
      buildRoute: (BuildContext context) => DrawerDemo(),
    ),
    GalleryDemo(
      title: 'Pagination',
      subtitle: 'PageView with indicator',
      icon: GalleryIcons.page_control,
      category: _kMaterialComponents,
      routeName: PageSelectorDemo.routeName,
      documentationUrl: 'https://docs.flutter.io/flutter/material/TabBarView-class.html',
      buildRoute: (BuildContext context) => PageSelectorDemo(),
    ),
    GalleryDemo(
      title: 'Pickers',
      subtitle: 'Date and time selection widgets',
      icon: GalleryIcons.event,
      category: _kMaterialComponents,
      routeName: DateAndTimePickerDemo.routeName,
      documentationUrl: 'https://docs.flutter.io/flutter/material/showDatePicker.html',
      buildRoute: (BuildContext context) => DateAndTimePickerDemo(),
    ),
    GalleryDemo(
      title: 'Progress indicators',
      subtitle: 'Linear, circular, indeterminate',
      icon: GalleryIcons.progress_activity,
      category: _kMaterialComponents,
      routeName: ProgressIndicatorDemo.routeName,
      documentationUrl: 'https://docs.flutter.io/flutter/material/LinearProgressIndicator-class.html',
      buildRoute: (BuildContext context) => ProgressIndicatorDemo(),
    ),
    GalleryDemo(
      title: 'Pull to refresh',
      subtitle: 'Refresh indicators',
      icon: GalleryIcons.refresh,
      category: _kMaterialComponents,
      routeName: OverscrollDemo.routeName,
      documentationUrl: 'https://docs.flutter.io/flutter/material/RefreshIndicator-class.html',
      buildRoute: (BuildContext context) => const OverscrollDemo(),
    ),
    GalleryDemo(
      title: 'Search',
      subtitle: 'Expandable search',
      icon: Icons.search,
      category: _kMaterialComponents,
      routeName: SearchDemo.routeName,
      documentationUrl: 'https://docs.flutter.io/flutter/material/showSearch.html',
      buildRoute: (BuildContext context) => SearchDemo(),
    ),
    GalleryDemo(
      title: 'Selection controls',
      subtitle: 'Checkboxes, radio buttons, and switches',
      icon: GalleryIcons.check_box,
      category: _kMaterialComponents,
      routeName: SelectionControlsDemo.routeName,
      buildRoute: (BuildContext context) => SelectionControlsDemo(),
    ),
    GalleryDemo(
      title: 'Sliders',
      subtitle: 'Widgets for selecting a value by swiping',
      icon: GalleryIcons.sliders,
      category: _kMaterialComponents,
      routeName: SliderDemo.routeName,
      documentationUrl: 'https://docs.flutter.io/flutter/material/Slider-class.html',
      buildRoute: (BuildContext context) => SliderDemo(),
    ),
    GalleryDemo(
      title: 'Snackbar',
      subtitle: 'Temporary messaging',
      icon: GalleryIcons.snackbar,
      category: _kMaterialComponents,
      routeName: SnackBarDemo.routeName,
      documentationUrl: 'https://docs.flutter.io/flutter/material/ScaffoldState/showSnackBar.html',
      buildRoute: (BuildContext context) => const SnackBarDemo(),
    ),
    GalleryDemo(
      title: 'Tabs',
      subtitle: 'Tabs with independently scrollable views',
      icon: GalleryIcons.tabs,
      category: _kMaterialComponents,
      routeName: TabsDemo.routeName,
      documentationUrl: 'https://docs.flutter.io/flutter/material/TabBarView-class.html',
      buildRoute: (BuildContext context) => TabsDemo(),
    ),
    GalleryDemo(
      title: 'Tabs: Scrolling',
      subtitle: 'Tab bar that scrolls',
      category: _kMaterialComponents,
      icon: GalleryIcons.tabs,
      routeName: ScrollableTabsDemo.routeName,
      documentationUrl: 'https://docs.flutter.io/flutter/material/TabBar-class.html',
      buildRoute: (BuildContext context) => ScrollableTabsDemo(),
    ),
    GalleryDemo(
      title: 'Text fields',
      subtitle: 'Single line of editable text and numbers',
      icon: GalleryIcons.text_fields_alt,
      category: _kMaterialComponents,
      routeName: TextFormFieldDemo.routeName,
      documentationUrl: 'https://docs.flutter.io/flutter/material/TextFormField-class.html',
      buildRoute: (BuildContext context) => const TextFormFieldDemo(),
    ),
    GalleryDemo(
      title: 'Tooltips',
      subtitle: 'Short message displayed on long-press',
      icon: GalleryIcons.tooltip,
      category: _kMaterialComponents,
      routeName: TooltipDemo.routeName,
      documentationUrl: 'https://docs.flutter.io/flutter/material/Tooltip-class.html',
      buildRoute: (BuildContext context) => TooltipDemo(),
    ),

    // Cupertino Components
    GalleryDemo(
      title: 'Activity Indicator',
      icon: GalleryIcons.cupertino_progress,
      category: _kCupertinoComponents,
      routeName: CupertinoProgressIndicatorDemo.routeName,
      documentationUrl: 'https://docs.flutter.io/flutter/cupertino/CupertinoActivityIndicator-class.html',
      buildRoute: (BuildContext context) => CupertinoProgressIndicatorDemo(),
    ),
    GalleryDemo(
      title: 'Alerts',
      icon: GalleryIcons.dialogs,
      category: _kCupertinoComponents,
      routeName: CupertinoAlertDemo.routeName,
      documentationUrl: 'https://docs.flutter.io/flutter/cupertino/showCupertinoDialog.html',
      buildRoute: (BuildContext context) => CupertinoAlertDemo(),
    ),
    GalleryDemo(
      title: 'Buttons',
      icon: GalleryIcons.generic_buttons,
      category: _kCupertinoComponents,
      routeName: CupertinoButtonsDemo.routeName,
      documentationUrl: 'https://docs.flutter.io/flutter/cupertino/CupertinoButton-class.html',
      buildRoute: (BuildContext context) => CupertinoButtonsDemo(),
    ),
    GalleryDemo(
      title: 'Navigation',
      icon: GalleryIcons.bottom_navigation,
      category: _kCupertinoComponents,
      routeName: CupertinoNavigationDemo.routeName,
      documentationUrl: 'https://docs.flutter.io/flutter/cupertino/CupertinoTabScaffold-class.html',
      buildRoute: (BuildContext context) => CupertinoNavigationDemo(),
    ),
    GalleryDemo(
      title: 'Pickers',
      icon: GalleryIcons.event,
      category: _kCupertinoComponents,
      routeName: CupertinoPickerDemo.routeName,
      documentationUrl: 'https://docs.flutter.io/flutter/cupertino/CupertinoPicker-class.html',
      buildRoute: (BuildContext context) => CupertinoPickerDemo(),
    ),
    GalleryDemo(
      title: 'Pull to refresh',
      icon: GalleryIcons.cupertino_pull_to_refresh,
      category: _kCupertinoComponents,
      routeName: CupertinoRefreshControlDemo.routeName,
      documentationUrl: 'https://docs.flutter.io/flutter/cupertino/CupertinoSliverRefreshControl-class.html',
      buildRoute: (BuildContext context) => CupertinoRefreshControlDemo(),
    ),
    GalleryDemo(
      title: 'Segmented Control',
      icon: GalleryIcons.tabs,
      category: _kCupertinoComponents,
      routeName: CupertinoSegmentedControlDemo.routeName,
      documentationUrl: 'https://docs.flutter.io/flutter/cupertino/CupertinoSegmentedControl-class.html',
      buildRoute: (BuildContext context) => CupertinoSegmentedControlDemo(),
    ),
    GalleryDemo(
      title: 'Sliders',
      icon: GalleryIcons.sliders,
      category: _kCupertinoComponents,
      routeName: CupertinoSliderDemo.routeName,
      documentationUrl: 'https://docs.flutter.io/flutter/cupertino/CupertinoSlider-class.html',
      buildRoute: (BuildContext context) => CupertinoSliderDemo(),
    ),
    GalleryDemo(
      title: 'Switches',
      icon: GalleryIcons.cupertino_switch,
      category: _kCupertinoComponents,
      routeName: CupertinoSwitchDemo.routeName,
      documentationUrl: 'https://docs.flutter.io/flutter/cupertino/CupertinoSwitch-class.html',
      buildRoute: (BuildContext context) => CupertinoSwitchDemo(),
    ),
    GalleryDemo(
      title: 'Text Fields',
      icon: GalleryIcons.text_fields_alt,
      category: _kCupertinoComponents,
      routeName: CupertinoTextFieldDemo.routeName,
      buildRoute: (BuildContext context) => CupertinoTextFieldDemo(),
    ),

    // Media
    GalleryDemo(
      title: 'Animated images',
      subtitle: 'GIF and WebP animations',
      icon: GalleryIcons.animation,
      category: _kMedia,
      routeName: ImagesDemo.routeName,
      buildRoute: (BuildContext context) => ImagesDemo(),
    ),
    GalleryDemo(
      title: 'Video',
      subtitle: 'Video playback',
      icon: GalleryIcons.drive_video,
      category: _kMedia,
      routeName: VideoDemo.routeName,
      buildRoute: (BuildContext context) => const VideoDemo(),
    ),
  ];
  return galleryDemos;
}

final List<GalleryDemo> kAllGalleryDemos = _buildGalleryDemos();

final Set<GalleryDemoCategory> kAllGalleryDemoCategories =
  kAllGalleryDemos.map<GalleryDemoCategory>((GalleryDemo demo) => demo.category).toSet();

final Map<GalleryDemoCategory, List<GalleryDemo>> kGalleryCategoryToDemos =
  Map<GalleryDemoCategory, List<GalleryDemo>>.fromIterable(
    kAllGalleryDemoCategories,
    value: (dynamic category) {
      return kAllGalleryDemos.where((GalleryDemo demo) => demo.category == category).toList();
    },
  );

final Map<String, String> kDemoDocumentationUrl =
    Map<String, String>.fromIterable(
      kAllGalleryDemos.where((GalleryDemo demo) => demo.documentationUrl != null),
      key: (dynamic demo) => demo.routeName,
      value: (dynamic demo) => demo.documentationUrl,
    );<|MERGE_RESOLUTION|>--- conflicted
+++ resolved
@@ -132,21 +132,20 @@
       buildRoute: (BuildContext context) => const TransformationsDemo(),
     ),
     GalleryDemo(
-<<<<<<< HEAD
       title: 'Table',
       subtitle: 'Yes',
       icon: GalleryIcons.data_table,
       category: _kDemos,
       routeName: TableDemo.routeName,
       buildRoute: (BuildContext context) => const TableDemo(),
-=======
+    ),
+    GalleryDemo(
       title: 'Pesto',
       subtitle: 'Simple recipe browser',
       icon: Icons.adjust,
       category: _kDemos,
       routeName: PestoDemo.routeName,
       buildRoute: (BuildContext context) => const PestoDemo(),
->>>>>>> ae88f019
     ),
 
     // Style
