--- conflicted
+++ resolved
@@ -258,8 +258,5 @@
       - asset: packages/flutter_gallery_assets/fonts/merriweather/Merriweather-Regular.ttf
       - asset: packages/flutter_gallery_assets/fonts/merriweather/Merriweather-Light.ttf
 
-<<<<<<< HEAD
-# PUBSPEC CHECKSUM: a076
-=======
-# PUBSPEC CHECKSUM: 3f19
->>>>>>> b9d9156f
+
+# PUBSPEC CHECKSUM: a076