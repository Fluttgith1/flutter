--- conflicted
+++ resolved
@@ -78,8 +78,4 @@
   # the material Icons class.
   uses-material-design: true
 
-<<<<<<< HEAD
-# PUBSPEC CHECKSUM: 2b49
-=======
-# PUBSPEC CHECKSUM: c633
->>>>>>> ba30653f
+# PUBSPEC CHECKSUM: 13a8