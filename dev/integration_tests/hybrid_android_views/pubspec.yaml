--- conflicted
+++ resolved
@@ -92,8 +92,4 @@
 flutter:
   uses-material-design: true
 
-<<<<<<< HEAD
-# PUBSPEC CHECKSUM: 0609
-=======
-# PUBSPEC CHECKSUM: 490a
->>>>>>> ba520812
+# PUBSPEC CHECKSUM: 0609