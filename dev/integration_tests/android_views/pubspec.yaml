name: platform_views
description: An integration test for embedded platform views
version: 1.0.0+1

dependencies:
  flutter:
    sdk: flutter
  flutter_driver:
    sdk: flutter
  path_provider: 1.2.0
  collection: 1.14.11
  assets_for_android_views:
    git:
      url: https://github.com/flutter/goldens.git
      ref: c47f1308188dca65b3899228cac37f252ea8b411
      path: dev/integration_tests/assets_for_android_views

  async: 2.3.0 # THIS LINE IS AUTOGENERATED - TO UPDATE USE "flutter update-packages --force-upgrade"
  charcode: 1.1.2 # THIS LINE IS AUTOGENERATED - TO UPDATE USE "flutter update-packages --force-upgrade"
  convert: 2.1.1 # THIS LINE IS AUTOGENERATED - TO UPDATE USE "flutter update-packages --force-upgrade"
  crypto: 2.1.2 # THIS LINE IS AUTOGENERATED - TO UPDATE USE "flutter update-packages --force-upgrade"
  file: 5.0.10 # THIS LINE IS AUTOGENERATED - TO UPDATE USE "flutter update-packages --force-upgrade"
  intl: 0.15.8 # THIS LINE IS AUTOGENERATED - TO UPDATE USE "flutter update-packages --force-upgrade"
  json_rpc_2: 2.1.0 # THIS LINE IS AUTOGENERATED - TO UPDATE USE "flutter update-packages --force-upgrade"
  meta: 1.1.7 # THIS LINE IS AUTOGENERATED - TO UPDATE USE "flutter update-packages --force-upgrade"
  path: 1.6.4 # THIS LINE IS AUTOGENERATED - TO UPDATE USE "flutter update-packages --force-upgrade"
  pub_semver: 1.4.2 # THIS LINE IS AUTOGENERATED - TO UPDATE USE "flutter update-packages --force-upgrade"
  source_span: 1.5.5 # THIS LINE IS AUTOGENERATED - TO UPDATE USE "flutter update-packages --force-upgrade"
  stack_trace: 1.9.3 # THIS LINE IS AUTOGENERATED - TO UPDATE USE "flutter update-packages --force-upgrade"
  stream_channel: 2.0.0 # THIS LINE IS AUTOGENERATED - TO UPDATE USE "flutter update-packages --force-upgrade"
  term_glyph: 1.1.0 # THIS LINE IS AUTOGENERATED - TO UPDATE USE "flutter update-packages --force-upgrade"
  typed_data: 1.1.6 # THIS LINE IS AUTOGENERATED - TO UPDATE USE "flutter update-packages --force-upgrade"
  vector_math: 2.0.8 # THIS LINE IS AUTOGENERATED - TO UPDATE USE "flutter update-packages --force-upgrade"
  vm_service_client: 0.2.6+2 # THIS LINE IS AUTOGENERATED - TO UPDATE USE "flutter update-packages --force-upgrade"
  web_socket_channel: 1.0.15 # THIS LINE IS AUTOGENERATED - TO UPDATE USE "flutter update-packages --force-upgrade"

dev_dependencies:
  flutter_test:
    sdk: flutter
  test: 1.6.3

  analyzer: 0.36.4 # THIS LINE IS AUTOGENERATED - TO UPDATE USE "flutter update-packages --force-upgrade"
  archive: 2.0.10 # THIS LINE IS AUTOGENERATED - TO UPDATE USE "flutter update-packages --force-upgrade"
  args: 1.5.2 # THIS LINE IS AUTOGENERATED - TO UPDATE USE "flutter update-packages --force-upgrade"
  boolean_selector: 1.0.5 # THIS LINE IS AUTOGENERATED - TO UPDATE USE "flutter update-packages --force-upgrade"
  csslib: 0.16.1 # THIS LINE IS AUTOGENERATED - TO UPDATE USE "flutter update-packages --force-upgrade"
  front_end: 0.1.19 # THIS LINE IS AUTOGENERATED - TO UPDATE USE "flutter update-packages --force-upgrade"
  glob: 1.1.7 # THIS LINE IS AUTOGENERATED - TO UPDATE USE "flutter update-packages --force-upgrade"
  html: 0.14.0+2 # THIS LINE IS AUTOGENERATED - TO UPDATE USE "flutter update-packages --force-upgrade"
  http: 0.12.0+2 # THIS LINE IS AUTOGENERATED - TO UPDATE USE "flutter update-packages --force-upgrade"
  http_multi_server: 2.1.0 # THIS LINE IS AUTOGENERATED - TO UPDATE USE "flutter update-packages --force-upgrade"
  http_parser: 3.1.3 # THIS LINE IS AUTOGENERATED - TO UPDATE USE "flutter update-packages --force-upgrade"
  image: 2.1.4 # THIS LINE IS AUTOGENERATED - TO UPDATE USE "flutter update-packages --force-upgrade"
  io: 0.3.3 # THIS LINE IS AUTOGENERATED - TO UPDATE USE "flutter update-packages --force-upgrade"
  js: 0.6.1+1 # THIS LINE IS AUTOGENERATED - TO UPDATE USE "flutter update-packages --force-upgrade"
  kernel: 0.3.19 # THIS LINE IS AUTOGENERATED - TO UPDATE USE "flutter update-packages --force-upgrade"
  matcher: 0.12.5 # THIS LINE IS AUTOGENERATED - TO UPDATE USE "flutter update-packages --force-upgrade"
  mime: 0.9.6+3 # THIS LINE IS AUTOGENERATED - TO UPDATE USE "flutter update-packages --force-upgrade"
  multi_server_socket: 1.0.2 # THIS LINE IS AUTOGENERATED - TO UPDATE USE "flutter update-packages --force-upgrade"
  node_preamble: 1.4.7 # THIS LINE IS AUTOGENERATED - TO UPDATE USE "flutter update-packages --force-upgrade"
  package_config: 1.1.0 # THIS LINE IS AUTOGENERATED - TO UPDATE USE "flutter update-packages --force-upgrade"
  package_resolver: 1.0.10 # THIS LINE IS AUTOGENERATED - TO UPDATE USE "flutter update-packages --force-upgrade"
  pedantic: 1.8.0+1 # THIS LINE IS AUTOGENERATED - TO UPDATE USE "flutter update-packages --force-upgrade"
  petitparser: 2.4.0 # THIS LINE IS AUTOGENERATED - TO UPDATE USE "flutter update-packages --force-upgrade"
  pool: 1.4.0 # THIS LINE IS AUTOGENERATED - TO UPDATE USE "flutter update-packages --force-upgrade"
  quiver: 2.0.5 # THIS LINE IS AUTOGENERATED - TO UPDATE USE "flutter update-packages --force-upgrade"
  shelf: 0.7.5 # THIS LINE IS AUTOGENERATED - TO UPDATE USE "flutter update-packages --force-upgrade"
  shelf_packages_handler: 1.0.4 # THIS LINE IS AUTOGENERATED - TO UPDATE USE "flutter update-packages --force-upgrade"
  shelf_static: 0.2.8 # THIS LINE IS AUTOGENERATED - TO UPDATE USE "flutter update-packages --force-upgrade"
  shelf_web_socket: 0.2.3 # THIS LINE IS AUTOGENERATED - TO UPDATE USE "flutter update-packages --force-upgrade"
  source_map_stack_trace: 1.1.5 # THIS LINE IS AUTOGENERATED - TO UPDATE USE "flutter update-packages --force-upgrade"
  source_maps: 0.10.8 # THIS LINE IS AUTOGENERATED - TO UPDATE USE "flutter update-packages --force-upgrade"
  string_scanner: 1.0.5 # THIS LINE IS AUTOGENERATED - TO UPDATE USE "flutter update-packages --force-upgrade"
  test_api: 0.2.5 # THIS LINE IS AUTOGENERATED - TO UPDATE USE "flutter update-packages --force-upgrade"
  test_core: 0.2.5 # THIS LINE IS AUTOGENERATED - TO UPDATE USE "flutter update-packages --force-upgrade"
  watcher: 0.9.7+12 # THIS LINE IS AUTOGENERATED - TO UPDATE USE "flutter update-packages --force-upgrade"
  xml: 3.5.0 # THIS LINE IS AUTOGENERATED - TO UPDATE USE "flutter update-packages --force-upgrade"
  yaml: 2.1.16 # THIS LINE IS AUTOGENERATED - TO UPDATE USE "flutter update-packages --force-upgrade"

flutter:
  uses-material-design: true

<<<<<<< HEAD
# PUBSPEC CHECKSUM: c8a8
=======
# PUBSPEC CHECKSUM: 7fa7
>>>>>>> b9d9156f
<|MERGE_RESOLUTION|>--- conflicted
+++ resolved
@@ -80,8 +80,5 @@
 flutter:
   uses-material-design: true
 
-<<<<<<< HEAD
-# PUBSPEC CHECKSUM: c8a8
-=======
-# PUBSPEC CHECKSUM: 7fa7
->>>>>>> b9d9156f
+
+# PUBSPEC CHECKSUM: c8a8