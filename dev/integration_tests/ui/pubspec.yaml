name: integration_ui
description: Flutter non-plugin UI integration tests.

environment:
  sdk: '>=3.2.0-0 <4.0.0'

dependencies:
  flutter:
    sdk: flutter
  flutter_driver:
    sdk: flutter
  integration_test:
    sdk: flutter
  test: 1.24.9

  _fe_analyzer_shared: 65.0.0 # THIS LINE IS AUTOGENERATED - TO UPDATE USE "flutter update-packages --force-upgrade"
  analyzer: 6.3.0 # THIS LINE IS AUTOGENERATED - TO UPDATE USE "flutter update-packages --force-upgrade"
  args: 2.4.2 # THIS LINE IS AUTOGENERATED - TO UPDATE USE "flutter update-packages --force-upgrade"
  async: 2.11.0 # THIS LINE IS AUTOGENERATED - TO UPDATE USE "flutter update-packages --force-upgrade"
  boolean_selector: 2.1.1 # THIS LINE IS AUTOGENERATED - TO UPDATE USE "flutter update-packages --force-upgrade"
  characters: 1.3.0 # THIS LINE IS AUTOGENERATED - TO UPDATE USE "flutter update-packages --force-upgrade"
  collection: 1.18.0 # THIS LINE IS AUTOGENERATED - TO UPDATE USE "flutter update-packages --force-upgrade"
  convert: 3.1.1 # THIS LINE IS AUTOGENERATED - TO UPDATE USE "flutter update-packages --force-upgrade"
  coverage: 1.7.2 # THIS LINE IS AUTOGENERATED - TO UPDATE USE "flutter update-packages --force-upgrade"
  crypto: 3.0.3 # THIS LINE IS AUTOGENERATED - TO UPDATE USE "flutter update-packages --force-upgrade"
  file: 7.0.0 # THIS LINE IS AUTOGENERATED - TO UPDATE USE "flutter update-packages --force-upgrade"
  frontend_server_client: 3.2.0 # THIS LINE IS AUTOGENERATED - TO UPDATE USE "flutter update-packages --force-upgrade"
  glob: 2.1.2 # THIS LINE IS AUTOGENERATED - TO UPDATE USE "flutter update-packages --force-upgrade"
  http_multi_server: 3.2.1 # THIS LINE IS AUTOGENERATED - TO UPDATE USE "flutter update-packages --force-upgrade"
  http_parser: 4.0.2 # THIS LINE IS AUTOGENERATED - TO UPDATE USE "flutter update-packages --force-upgrade"
  io: 1.0.4 # THIS LINE IS AUTOGENERATED - TO UPDATE USE "flutter update-packages --force-upgrade"
  js: 0.6.7 # THIS LINE IS AUTOGENERATED - TO UPDATE USE "flutter update-packages --force-upgrade"
  logging: 1.2.0 # THIS LINE IS AUTOGENERATED - TO UPDATE USE "flutter update-packages --force-upgrade"
  matcher: 0.12.16+1 # THIS LINE IS AUTOGENERATED - TO UPDATE USE "flutter update-packages --force-upgrade"
  material_color_utilities: 0.8.0 # THIS LINE IS AUTOGENERATED - TO UPDATE USE "flutter update-packages --force-upgrade"
  meta: 1.11.0 # THIS LINE IS AUTOGENERATED - TO UPDATE USE "flutter update-packages --force-upgrade"
  mime: 1.0.4 # THIS LINE IS AUTOGENERATED - TO UPDATE USE "flutter update-packages --force-upgrade"
  node_preamble: 2.0.2 # THIS LINE IS AUTOGENERATED - TO UPDATE USE "flutter update-packages --force-upgrade"
  package_config: 2.1.0 # THIS LINE IS AUTOGENERATED - TO UPDATE USE "flutter update-packages --force-upgrade"
  path: 1.9.0 # THIS LINE IS AUTOGENERATED - TO UPDATE USE "flutter update-packages --force-upgrade"
  pool: 1.5.1 # THIS LINE IS AUTOGENERATED - TO UPDATE USE "flutter update-packages --force-upgrade"
  pub_semver: 2.1.4 # THIS LINE IS AUTOGENERATED - TO UPDATE USE "flutter update-packages --force-upgrade"
  shelf: 1.4.1 # THIS LINE IS AUTOGENERATED - TO UPDATE USE "flutter update-packages --force-upgrade"
  shelf_packages_handler: 3.0.2 # THIS LINE IS AUTOGENERATED - TO UPDATE USE "flutter update-packages --force-upgrade"
  shelf_static: 1.1.2 # THIS LINE IS AUTOGENERATED - TO UPDATE USE "flutter update-packages --force-upgrade"
  shelf_web_socket: 1.0.4 # THIS LINE IS AUTOGENERATED - TO UPDATE USE "flutter update-packages --force-upgrade"
  source_map_stack_trace: 2.1.1 # THIS LINE IS AUTOGENERATED - TO UPDATE USE "flutter update-packages --force-upgrade"
  source_maps: 0.10.12 # THIS LINE IS AUTOGENERATED - TO UPDATE USE "flutter update-packages --force-upgrade"
  source_span: 1.10.0 # THIS LINE IS AUTOGENERATED - TO UPDATE USE "flutter update-packages --force-upgrade"
  stack_trace: 1.11.1 # THIS LINE IS AUTOGENERATED - TO UPDATE USE "flutter update-packages --force-upgrade"
  stream_channel: 2.1.2 # THIS LINE IS AUTOGENERATED - TO UPDATE USE "flutter update-packages --force-upgrade"
  string_scanner: 1.2.0 # THIS LINE IS AUTOGENERATED - TO UPDATE USE "flutter update-packages --force-upgrade"
  sync_http: 0.3.1 # THIS LINE IS AUTOGENERATED - TO UPDATE USE "flutter update-packages --force-upgrade"
  term_glyph: 1.2.1 # THIS LINE IS AUTOGENERATED - TO UPDATE USE "flutter update-packages --force-upgrade"
  test_core: 0.5.9 # THIS LINE IS AUTOGENERATED - TO UPDATE USE "flutter update-packages --force-upgrade"
  typed_data: 1.3.2 # THIS LINE IS AUTOGENERATED - TO UPDATE USE "flutter update-packages --force-upgrade"
  vector_math: 2.1.4 # THIS LINE IS AUTOGENERATED - TO UPDATE USE "flutter update-packages --force-upgrade"
  vm_service: 13.0.0 # THIS LINE IS AUTOGENERATED - TO UPDATE USE "flutter update-packages --force-upgrade"
  watcher: 1.1.0 # THIS LINE IS AUTOGENERATED - TO UPDATE USE "flutter update-packages --force-upgrade"
  web_socket_channel: 2.4.0 # THIS LINE IS AUTOGENERATED - TO UPDATE USE "flutter update-packages --force-upgrade"
  webdriver: 3.0.3 # THIS LINE IS AUTOGENERATED - TO UPDATE USE "flutter update-packages --force-upgrade"
  webkit_inspection_protocol: 1.2.1 # THIS LINE IS AUTOGENERATED - TO UPDATE USE "flutter update-packages --force-upgrade"
  yaml: 3.1.2 # THIS LINE IS AUTOGENERATED - TO UPDATE USE "flutter update-packages --force-upgrade"

dev_dependencies:
  flutter_test:
    sdk: flutter
  test_api: 0.6.1

  clock: 1.1.1 # THIS LINE IS AUTOGENERATED - TO UPDATE USE "flutter update-packages --force-upgrade"
  fake_async: 1.3.1 # THIS LINE IS AUTOGENERATED - TO UPDATE USE "flutter update-packages --force-upgrade"
  leak_tracker: 9.0.17 # THIS LINE IS AUTOGENERATED - TO UPDATE USE "flutter update-packages --force-upgrade"
  leak_tracker_testing: 1.0.6 # THIS LINE IS AUTOGENERATED - TO UPDATE USE "flutter update-packages --force-upgrade"

flutter:
  uses-material-design: true
  assets:
    - assets/foo.png

<<<<<<< HEAD
# PUBSPEC CHECKSUM: 2b49
=======
# PUBSPEC CHECKSUM: c633
>>>>>>> ba30653f
<|MERGE_RESOLUTION|>--- conflicted
+++ resolved
@@ -77,8 +77,4 @@
   assets:
     - assets/foo.png
 
-<<<<<<< HEAD
-# PUBSPEC CHECKSUM: 2b49
-=======
-# PUBSPEC CHECKSUM: c633
->>>>>>> ba30653f
+# PUBSPEC CHECKSUM: 13a8