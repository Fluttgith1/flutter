name: channels
description: Integration test for platform channels.

environment:
  sdk: '>=3.2.0-0 <4.0.0'

dependencies:
  flutter:
    sdk: flutter

  characters: 1.3.0 # THIS LINE IS AUTOGENERATED - TO UPDATE USE "flutter update-packages --force-upgrade"
  collection: 1.18.0 # THIS LINE IS AUTOGENERATED - TO UPDATE USE "flutter update-packages --force-upgrade"
  material_color_utilities: 0.8.0 # THIS LINE IS AUTOGENERATED - TO UPDATE USE "flutter update-packages --force-upgrade"
  meta: 1.11.0 # THIS LINE IS AUTOGENERATED - TO UPDATE USE "flutter update-packages --force-upgrade"
  vector_math: 2.1.4 # THIS LINE IS AUTOGENERATED - TO UPDATE USE "flutter update-packages --force-upgrade"

dev_dependencies:
  integration_test:
    sdk: flutter
  flutter_driver:
    sdk: flutter
  flutter_test:
    sdk: flutter

  async: 2.11.0 # THIS LINE IS AUTOGENERATED - TO UPDATE USE "flutter update-packages --force-upgrade"
  boolean_selector: 2.1.1 # THIS LINE IS AUTOGENERATED - TO UPDATE USE "flutter update-packages --force-upgrade"
  clock: 1.1.1 # THIS LINE IS AUTOGENERATED - TO UPDATE USE "flutter update-packages --force-upgrade"
  fake_async: 1.3.1 # THIS LINE IS AUTOGENERATED - TO UPDATE USE "flutter update-packages --force-upgrade"
  file: 7.0.0 # THIS LINE IS AUTOGENERATED - TO UPDATE USE "flutter update-packages --force-upgrade"
  leak_tracker: 9.0.17 # THIS LINE IS AUTOGENERATED - TO UPDATE USE "flutter update-packages --force-upgrade"
  leak_tracker_testing: 1.0.6 # THIS LINE IS AUTOGENERATED - TO UPDATE USE "flutter update-packages --force-upgrade"
  matcher: 0.12.16+1 # THIS LINE IS AUTOGENERATED - TO UPDATE USE "flutter update-packages --force-upgrade"
  path: 1.9.0 # THIS LINE IS AUTOGENERATED - TO UPDATE USE "flutter update-packages --force-upgrade"
  source_span: 1.10.0 # THIS LINE IS AUTOGENERATED - TO UPDATE USE "flutter update-packages --force-upgrade"
  stack_trace: 1.11.1 # THIS LINE IS AUTOGENERATED - TO UPDATE USE "flutter update-packages --force-upgrade"
  stream_channel: 2.1.2 # THIS LINE IS AUTOGENERATED - TO UPDATE USE "flutter update-packages --force-upgrade"
  string_scanner: 1.2.0 # THIS LINE IS AUTOGENERATED - TO UPDATE USE "flutter update-packages --force-upgrade"
  sync_http: 0.3.1 # THIS LINE IS AUTOGENERATED - TO UPDATE USE "flutter update-packages --force-upgrade"
  term_glyph: 1.2.1 # THIS LINE IS AUTOGENERATED - TO UPDATE USE "flutter update-packages --force-upgrade"
  test_api: 0.6.1 # THIS LINE IS AUTOGENERATED - TO UPDATE USE "flutter update-packages --force-upgrade"
  vm_service: 13.0.0 # THIS LINE IS AUTOGENERATED - TO UPDATE USE "flutter update-packages --force-upgrade"
  webdriver: 3.0.3 # THIS LINE IS AUTOGENERATED - TO UPDATE USE "flutter update-packages --force-upgrade"

flutter:
  uses-material-design: true

<<<<<<< HEAD
# PUBSPEC CHECKSUM: ac0f
=======
# PUBSPEC CHECKSUM: 98f7
>>>>>>> ba30653f
<|MERGE_RESOLUTION|>--- conflicted
+++ resolved
@@ -44,8 +44,4 @@
 flutter:
   uses-material-design: true
 
-<<<<<<< HEAD
-# PUBSPEC CHECKSUM: ac0f
-=======
-# PUBSPEC CHECKSUM: 98f7
->>>>>>> ba30653f
+# PUBSPEC CHECKSUM: 706d