name: codegen
description: A test of Flutter integrating code generation.

environment:
  # The pub client defaults to an <2.0.0 sdk constraint which we need to explicitly overwrite.
  sdk: ">=2.0.0-dev.68.0 <3.0.0"

dependencies:
  flutter:
    sdk: flutter
  flutter_driver:
    sdk: flutter

  async: 2.3.0 # THIS LINE IS AUTOGENERATED - TO UPDATE USE "flutter update-packages --force-upgrade"
  charcode: 1.1.2 # THIS LINE IS AUTOGENERATED - TO UPDATE USE "flutter update-packages --force-upgrade"
  collection: 1.14.11 # THIS LINE IS AUTOGENERATED - TO UPDATE USE "flutter update-packages --force-upgrade"
  convert: 2.1.1 # THIS LINE IS AUTOGENERATED - TO UPDATE USE "flutter update-packages --force-upgrade"
  crypto: 2.0.6 # THIS LINE IS AUTOGENERATED - TO UPDATE USE "flutter update-packages --force-upgrade"
  file: 5.0.8+1 # THIS LINE IS AUTOGENERATED - TO UPDATE USE "flutter update-packages --force-upgrade"
  intl: 0.15.8 # THIS LINE IS AUTOGENERATED - TO UPDATE USE "flutter update-packages --force-upgrade"
  json_rpc_2: 2.1.0 # THIS LINE IS AUTOGENERATED - TO UPDATE USE "flutter update-packages --force-upgrade"
  meta: 1.1.7 # THIS LINE IS AUTOGENERATED - TO UPDATE USE "flutter update-packages --force-upgrade"
  path: 1.6.2 # THIS LINE IS AUTOGENERATED - TO UPDATE USE "flutter update-packages --force-upgrade"
  pub_semver: 1.4.2 # THIS LINE IS AUTOGENERATED - TO UPDATE USE "flutter update-packages --force-upgrade"
  source_span: 1.5.5 # THIS LINE IS AUTOGENERATED - TO UPDATE USE "flutter update-packages --force-upgrade"
  stack_trace: 1.9.3 # THIS LINE IS AUTOGENERATED - TO UPDATE USE "flutter update-packages --force-upgrade"
  stream_channel: 2.0.0 # THIS LINE IS AUTOGENERATED - TO UPDATE USE "flutter update-packages --force-upgrade"
  term_glyph: 1.1.0 # THIS LINE IS AUTOGENERATED - TO UPDATE USE "flutter update-packages --force-upgrade"
  typed_data: 1.1.6 # THIS LINE IS AUTOGENERATED - TO UPDATE USE "flutter update-packages --force-upgrade"
  vector_math: 2.0.8 # THIS LINE IS AUTOGENERATED - TO UPDATE USE "flutter update-packages --force-upgrade"
  vm_service_client: 0.2.6+2 # THIS LINE IS AUTOGENERATED - TO UPDATE USE "flutter update-packages --force-upgrade"
  web_socket_channel: 1.0.14 # THIS LINE IS AUTOGENERATED - TO UPDATE USE "flutter update-packages --force-upgrade"

dev_dependencies:
  test: 1.6.3

  analyzer: 0.36.4 # THIS LINE IS AUTOGENERATED - TO UPDATE USE "flutter update-packages --force-upgrade"
  args: 1.5.2 # THIS LINE IS AUTOGENERATED - TO UPDATE USE "flutter update-packages --force-upgrade"
  boolean_selector: 1.0.5 # THIS LINE IS AUTOGENERATED - TO UPDATE USE "flutter update-packages --force-upgrade"
  csslib: 0.16.1 # THIS LINE IS AUTOGENERATED - TO UPDATE USE "flutter update-packages --force-upgrade"
  front_end: 0.1.19 # THIS LINE IS AUTOGENERATED - TO UPDATE USE "flutter update-packages --force-upgrade"
  glob: 1.1.7 # THIS LINE IS AUTOGENERATED - TO UPDATE USE "flutter update-packages --force-upgrade"
  html: 0.14.0+2 # THIS LINE IS AUTOGENERATED - TO UPDATE USE "flutter update-packages --force-upgrade"
  http: 0.12.0+2 # THIS LINE IS AUTOGENERATED - TO UPDATE USE "flutter update-packages --force-upgrade"
  http_multi_server: 2.1.0 # THIS LINE IS AUTOGENERATED - TO UPDATE USE "flutter update-packages --force-upgrade"
  http_parser: 3.1.3 # THIS LINE IS AUTOGENERATED - TO UPDATE USE "flutter update-packages --force-upgrade"
  io: 0.3.3 # THIS LINE IS AUTOGENERATED - TO UPDATE USE "flutter update-packages --force-upgrade"
  js: 0.6.1+1 # THIS LINE IS AUTOGENERATED - TO UPDATE USE "flutter update-packages --force-upgrade"
  kernel: 0.3.19 # THIS LINE IS AUTOGENERATED - TO UPDATE USE "flutter update-packages --force-upgrade"
  matcher: 0.12.5 # THIS LINE IS AUTOGENERATED - TO UPDATE USE "flutter update-packages --force-upgrade"
  mime: 0.9.6+3 # THIS LINE IS AUTOGENERATED - TO UPDATE USE "flutter update-packages --force-upgrade"
  multi_server_socket: 1.0.2 # THIS LINE IS AUTOGENERATED - TO UPDATE USE "flutter update-packages --force-upgrade"
  node_preamble: 1.4.4 # THIS LINE IS AUTOGENERATED - TO UPDATE USE "flutter update-packages --force-upgrade"
  package_config: 1.0.5 # THIS LINE IS AUTOGENERATED - TO UPDATE USE "flutter update-packages --force-upgrade"
  package_resolver: 1.0.10 # THIS LINE IS AUTOGENERATED - TO UPDATE USE "flutter update-packages --force-upgrade"
  pedantic: 1.8.0+1 # THIS LINE IS AUTOGENERATED - TO UPDATE USE "flutter update-packages --force-upgrade"
  pool: 1.4.0 # THIS LINE IS AUTOGENERATED - TO UPDATE USE "flutter update-packages --force-upgrade"
  shelf: 0.7.5 # THIS LINE IS AUTOGENERATED - TO UPDATE USE "flutter update-packages --force-upgrade"
  shelf_packages_handler: 1.0.4 # THIS LINE IS AUTOGENERATED - TO UPDATE USE "flutter update-packages --force-upgrade"
  shelf_static: 0.2.8 # THIS LINE IS AUTOGENERATED - TO UPDATE USE "flutter update-packages --force-upgrade"
  shelf_web_socket: 0.2.3 # THIS LINE IS AUTOGENERATED - TO UPDATE USE "flutter update-packages --force-upgrade"
  source_map_stack_trace: 1.1.5 # THIS LINE IS AUTOGENERATED - TO UPDATE USE "flutter update-packages --force-upgrade"
  source_maps: 0.10.8 # THIS LINE IS AUTOGENERATED - TO UPDATE USE "flutter update-packages --force-upgrade"
  string_scanner: 1.0.4 # THIS LINE IS AUTOGENERATED - TO UPDATE USE "flutter update-packages --force-upgrade"
  test_api: 0.2.5 # THIS LINE IS AUTOGENERATED - TO UPDATE USE "flutter update-packages --force-upgrade"
  test_core: 0.2.5 # THIS LINE IS AUTOGENERATED - TO UPDATE USE "flutter update-packages --force-upgrade"
  watcher: 0.9.7+12 # THIS LINE IS AUTOGENERATED - TO UPDATE USE "flutter update-packages --force-upgrade"
  yaml: 2.1.16 # THIS LINE IS AUTOGENERATED - TO UPDATE USE "flutter update-packages --force-upgrade"

builders:
  simple_codegen:
    path: ../simple_codegen

flutter:
  uses-material-design: true

<<<<<<< HEAD
# PUBSPEC CHECKSUM: 12cd
=======
# PUBSPEC CHECKSUM: b1ce
>>>>>>> d42d0c51
<|MERGE_RESOLUTION|>--- conflicted
+++ resolved
@@ -74,8 +74,4 @@
 flutter:
   uses-material-design: true
 
-<<<<<<< HEAD
-# PUBSPEC CHECKSUM: 12cd
-=======
-# PUBSPEC CHECKSUM: b1ce
->>>>>>> d42d0c51
+# PUBSPEC CHECKSUM: b1ce