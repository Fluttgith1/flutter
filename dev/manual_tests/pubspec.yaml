--- conflicted
+++ resolved
@@ -36,8 +36,4 @@
 flutter:
   uses-material-design: true
 
-<<<<<<< HEAD
-# PUBSPEC CHECKSUM: af00
-=======
-# PUBSPEC CHECKSUM: ec01
->>>>>>> d42d0c51
+# PUBSPEC CHECKSUM: ec01