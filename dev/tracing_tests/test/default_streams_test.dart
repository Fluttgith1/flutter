--- conflicted
+++ resolved
@@ -26,13 +26,8 @@
     );
   });
 
-<<<<<<< HEAD
-  tearDownAll(() {
-    vmService.dispose();
-=======
   tearDownAll(() async {
     await vmService.dispose();
->>>>>>> 02c026b0
   });
 
   test('Image cache tracing', () async {
