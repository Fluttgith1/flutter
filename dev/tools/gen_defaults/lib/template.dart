--- conflicted
+++ resolved
@@ -104,11 +104,7 @@
   String color(String colorToken, [String defaultValue = 'null']) {
     return tokens.containsKey(colorToken)
       ? '$colorSchemePrefix${tokens[colorToken]}'
-<<<<<<< HEAD
-      : 'null';
-=======
       : defaultValue;
->>>>>>> 796c8ef7
   }
 
   /// Generate a [ColorScheme] color name for the given token or a transparent
@@ -149,15 +145,6 @@
   }
 
   /// Generate the opacity value for the given token.
-<<<<<<< HEAD
-  String? opacity(String token) {
-    final dynamic value = tokens[token];
-    if (value == null) {
-      return null;
-    }
-    if (value is double) {
-      return value.toString();
-=======
   String? opacity(String token) => _numToString(tokens[token]);
 
   String? _numToString(Object? value, [int? digits]) {
@@ -169,7 +156,18 @@
         return 'double.infinity';
       }
       return digits == null ? value.toString() : value.toStringAsFixed(digits);
->>>>>>> 796c8ef7
+    }
+    return tokens[value].toString();
+  }
+
+  /// Generate the opacity value for the given token.
+  String? opacity(String token) {
+    final dynamic value = tokens[token];
+    if (value == null) {
+      return null;
+    }
+    if (value is double) {
+      return value.toString();
     }
     return tokens[value].toString();
   }
@@ -242,11 +240,7 @@
       return 'null';
     }
     final String borderColor = componentColor(componentToken);
-<<<<<<< HEAD
-    final double width = (tokens['$componentToken.width'] ?? 1.0) as double;
-=======
-    final double width = (tokens['$componentToken.width'] ?? tokens['$componentToken.height'] ?? 1.0) as double;
->>>>>>> 796c8ef7
+    final double width = ((tokens['$componentToken.width'] ?? tokens['$componentToken.height'] ?? 1.0) ?? 1.0) as double;
     return 'BorderSide(color: $borderColor${width != 1.0 ? ", width: $width" : ""})';
   }
 
