--- conflicted
+++ resolved
@@ -183,13 +183,9 @@
       // because they are not used by the embedding. Add them manually.
       final List<int>? keyCodes = entry.windowsValues.isNotEmpty
         ? entry.windowsValues
-<<<<<<< HEAD
-        : (_isUpperAsciiLetter(entry.keyLabel) ? <int>[entry.keyLabel!.codeUnitAt(0)] : null);
-=======
-        : (_isAsciiLetter(entry.keyLabel) ? <int>[entry.keyLabel!.toUpperCase().codeUnitAt(0)] :
-           _isDigit(entry.keyLabel)       ? <int>[entry.keyLabel!.toUpperCase().codeUnitAt(0)] :
+        : (_isUpperAsciiLetter(entry.keyLabel) ? <int>[entry.keyLabel!.codeUnitAt(0)] :
+           _isDigit(entry.keyLabel)       ? <int>[entry.keyLabel!.codeUnitAt(0)] :
            null);
->>>>>>> 781c3599
       if (keyCodes != null) {
         for (final int code in keyCodes) {
           lines.add(code, '  $code: LogicalKeyboardKey.${entry.constantName},');
