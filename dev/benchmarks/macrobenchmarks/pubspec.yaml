--- conflicted
+++ resolved
@@ -208,10 +208,4 @@
   fonts:
     - family: GalleryIcons
       fonts:
-        - asset: packages/flutter_gallery_assets/fonts/GalleryIcons.ttf
-
-<<<<<<< HEAD
-# PUBSPEC CHECKSUM: 43d0
-=======
-# PUBSPEC CHECKSUM: 9626
->>>>>>> a08a2110
+        - asset: packages/flutter_gallery_assets/fonts/GalleryIcons.ttf