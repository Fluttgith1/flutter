name: stocks

environment:
  # The pub client defaults to an <2.0.0 sdk constraint which we need to explicitly overwrite.
  sdk: ">=2.0.0-dev.68.0 <3.0.0"

dependencies:
  flutter:
    sdk: flutter
  flutter_localizations:
    sdk: flutter
  intl: 0.16.1
  intl_translation: 0.17.10+1
  http: 0.12.2
  isolate: 2.0.3

  _fe_analyzer_shared: 7.0.0 # THIS LINE IS AUTOGENERATED - TO UPDATE USE "flutter update-packages --force-upgrade"
  analyzer: 0.39.17 # THIS LINE IS AUTOGENERATED - TO UPDATE USE "flutter update-packages --force-upgrade"
  args: 1.6.0 # THIS LINE IS AUTOGENERATED - TO UPDATE USE "flutter update-packages --force-upgrade"
  async: 2.5.0-nullsafety.2 # THIS LINE IS AUTOGENERATED - TO UPDATE USE "flutter update-packages --force-upgrade"
  characters: 1.1.0-nullsafety.4 # THIS LINE IS AUTOGENERATED - TO UPDATE USE "flutter update-packages --force-upgrade"
  charcode: 1.2.0-nullsafety.2 # THIS LINE IS AUTOGENERATED - TO UPDATE USE "flutter update-packages --force-upgrade"
  cli_util: 0.2.0 # THIS LINE IS AUTOGENERATED - TO UPDATE USE "flutter update-packages --force-upgrade"
  collection: 1.15.0-nullsafety.4 # THIS LINE IS AUTOGENERATED - TO UPDATE USE "flutter update-packages --force-upgrade"
  convert: 2.1.1 # THIS LINE IS AUTOGENERATED - TO UPDATE USE "flutter update-packages --force-upgrade"
  crypto: 2.1.5 # THIS LINE IS AUTOGENERATED - TO UPDATE USE "flutter update-packages --force-upgrade"
  csslib: 0.16.2 # THIS LINE IS AUTOGENERATED - TO UPDATE USE "flutter update-packages --force-upgrade"
  dart_style: 1.3.6 # THIS LINE IS AUTOGENERATED - TO UPDATE USE "flutter update-packages --force-upgrade"
  glob: 1.2.0 # THIS LINE IS AUTOGENERATED - TO UPDATE USE "flutter update-packages --force-upgrade"
  html: 0.14.0+4 # THIS LINE IS AUTOGENERATED - TO UPDATE USE "flutter update-packages --force-upgrade"
  http_parser: 3.1.4 # THIS LINE IS AUTOGENERATED - TO UPDATE USE "flutter update-packages --force-upgrade"
  js: 0.6.3-nullsafety.2 # THIS LINE IS AUTOGENERATED - TO UPDATE USE "flutter update-packages --force-upgrade"
  meta: 1.3.0-nullsafety.5 # THIS LINE IS AUTOGENERATED - TO UPDATE USE "flutter update-packages --force-upgrade"
  node_interop: 1.1.1 # THIS LINE IS AUTOGENERATED - TO UPDATE USE "flutter update-packages --force-upgrade"
  node_io: 1.1.1 # THIS LINE IS AUTOGENERATED - TO UPDATE USE "flutter update-packages --force-upgrade"
  package_config: 1.9.3 # THIS LINE IS AUTOGENERATED - TO UPDATE USE "flutter update-packages --force-upgrade"
  path: 1.8.0-nullsafety.2 # THIS LINE IS AUTOGENERATED - TO UPDATE USE "flutter update-packages --force-upgrade"
  pedantic: 1.10.0-nullsafety.2 # THIS LINE IS AUTOGENERATED - TO UPDATE USE "flutter update-packages --force-upgrade"
  petitparser: 3.1.0 # THIS LINE IS AUTOGENERATED - TO UPDATE USE "flutter update-packages --force-upgrade"
  pub_semver: 1.4.4 # THIS LINE IS AUTOGENERATED - TO UPDATE USE "flutter update-packages --force-upgrade"
  source_span: 1.8.0-nullsafety.3 # THIS LINE IS AUTOGENERATED - TO UPDATE USE "flutter update-packages --force-upgrade"
  string_scanner: 1.1.0-nullsafety.2 # THIS LINE IS AUTOGENERATED - TO UPDATE USE "flutter update-packages --force-upgrade"
  term_glyph: 1.2.0-nullsafety.2 # THIS LINE IS AUTOGENERATED - TO UPDATE USE "flutter update-packages --force-upgrade"
  typed_data: 1.3.0-nullsafety.4 # THIS LINE IS AUTOGENERATED - TO UPDATE USE "flutter update-packages --force-upgrade"
  vector_math: 2.1.0-nullsafety.4 # THIS LINE IS AUTOGENERATED - TO UPDATE USE "flutter update-packages --force-upgrade"
  watcher: 0.9.7+15 # THIS LINE IS AUTOGENERATED - TO UPDATE USE "flutter update-packages --force-upgrade"
  yaml: 2.2.1 # THIS LINE IS AUTOGENERATED - TO UPDATE USE "flutter update-packages --force-upgrade"

dev_dependencies:
  flutter_test:
    sdk: flutter
  flutter_driver:
    sdk: flutter
  test: 1.16.0-nullsafety.7

  archive: 2.0.13 # THIS LINE IS AUTOGENERATED - TO UPDATE USE "flutter update-packages --force-upgrade"
  boolean_selector: 2.1.0-nullsafety.2 # THIS LINE IS AUTOGENERATED - TO UPDATE USE "flutter update-packages --force-upgrade"
  clock: 1.1.0-nullsafety.2 # THIS LINE IS AUTOGENERATED - TO UPDATE USE "flutter update-packages --force-upgrade"
  coverage: 0.14.1 # THIS LINE IS AUTOGENERATED - TO UPDATE USE "flutter update-packages --force-upgrade"
  fake_async: 1.2.0-nullsafety.2 # THIS LINE IS AUTOGENERATED - TO UPDATE USE "flutter update-packages --force-upgrade"
  file: 6.0.0-nullsafety.3 # THIS LINE IS AUTOGENERATED - TO UPDATE USE "flutter update-packages --force-upgrade"
  http_multi_server: 2.2.0 # THIS LINE IS AUTOGENERATED - TO UPDATE USE "flutter update-packages --force-upgrade"
  io: 0.3.4 # THIS LINE IS AUTOGENERATED - TO UPDATE USE "flutter update-packages --force-upgrade"
  logging: 0.11.4 # THIS LINE IS AUTOGENERATED - TO UPDATE USE "flutter update-packages --force-upgrade"
  matcher: 0.12.10-nullsafety.2 # THIS LINE IS AUTOGENERATED - TO UPDATE USE "flutter update-packages --force-upgrade"
  mime: 0.9.7 # THIS LINE IS AUTOGENERATED - TO UPDATE USE "flutter update-packages --force-upgrade"
  node_preamble: 1.4.12 # THIS LINE IS AUTOGENERATED - TO UPDATE USE "flutter update-packages --force-upgrade"
  pool: 1.5.0-nullsafety.2 # THIS LINE IS AUTOGENERATED - TO UPDATE USE "flutter update-packages --force-upgrade"
  shelf: 0.7.5 # THIS LINE IS AUTOGENERATED - TO UPDATE USE "flutter update-packages --force-upgrade"
  shelf_packages_handler: 2.0.0 # THIS LINE IS AUTOGENERATED - TO UPDATE USE "flutter update-packages --force-upgrade"
  shelf_static: 0.2.8 # THIS LINE IS AUTOGENERATED - TO UPDATE USE "flutter update-packages --force-upgrade"
  shelf_web_socket: 0.2.3 # THIS LINE IS AUTOGENERATED - TO UPDATE USE "flutter update-packages --force-upgrade"
  source_map_stack_trace: 2.1.0-nullsafety.3 # THIS LINE IS AUTOGENERATED - TO UPDATE USE "flutter update-packages --force-upgrade"
  source_maps: 0.10.10-nullsafety.2 # THIS LINE IS AUTOGENERATED - TO UPDATE USE "flutter update-packages --force-upgrade"
  stack_trace: 1.10.0-nullsafety.5 # THIS LINE IS AUTOGENERATED - TO UPDATE USE "flutter update-packages --force-upgrade"
  stream_channel: 2.1.0-nullsafety.2 # THIS LINE IS AUTOGENERATED - TO UPDATE USE "flutter update-packages --force-upgrade"
  sync_http: 0.2.0 # THIS LINE IS AUTOGENERATED - TO UPDATE USE "flutter update-packages --force-upgrade"
  test_api: 0.2.19-nullsafety.4 # THIS LINE IS AUTOGENERATED - TO UPDATE USE "flutter update-packages --force-upgrade"
  test_core: 0.3.12-nullsafety.7 # THIS LINE IS AUTOGENERATED - TO UPDATE USE "flutter update-packages --force-upgrade"
  vm_service: 4.2.0 # THIS LINE IS AUTOGENERATED - TO UPDATE USE "flutter update-packages --force-upgrade"
  web_socket_channel: 1.1.0 # THIS LINE IS AUTOGENERATED - TO UPDATE USE "flutter update-packages --force-upgrade"
  webdriver: 2.1.2 # THIS LINE IS AUTOGENERATED - TO UPDATE USE "flutter update-packages --force-upgrade"
  webkit_inspection_protocol: 0.7.3 # THIS LINE IS AUTOGENERATED - TO UPDATE USE "flutter update-packages --force-upgrade"

flutter:
  uses-material-design: true

<<<<<<< HEAD
# PUBSPEC CHECKSUM: 8fe2
=======
# PUBSPEC CHECKSUM: 0d05
>>>>>>> 27e1efc1
<|MERGE_RESOLUTION|>--- conflicted
+++ resolved
@@ -85,8 +85,4 @@
 flutter:
   uses-material-design: true
 
-<<<<<<< HEAD
-# PUBSPEC CHECKSUM: 8fe2
-=======
-# PUBSPEC CHECKSUM: 0d05
->>>>>>> 27e1efc1
+# PUBSPEC CHECKSUM: a800