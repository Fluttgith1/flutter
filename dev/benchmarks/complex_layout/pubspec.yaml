name: complex_layout
description: A benchmark of a relatively complex layout.

environment:
  # The pub client defaults to an <2.0.0 sdk constraint which we need to explicitly overwrite.
  sdk: ">=2.0.0-dev.68.0 <3.0.0"

dependencies:
  flutter:
    sdk: flutter
  flutter_driver:
    sdk: flutter

  # To change the version of the gallery assets, edit
  #   //packages/flutter_tools/lib/src/commands/update_packages.dart
  # and run
  #   flutter update-packages --force-upgrade
  flutter_gallery_assets: 0.1.9+2

  async: 2.3.0 # THIS LINE IS AUTOGENERATED - TO UPDATE USE "flutter update-packages --force-upgrade"
  charcode: 1.1.2 # THIS LINE IS AUTOGENERATED - TO UPDATE USE "flutter update-packages --force-upgrade"
  collection: 1.14.11 # THIS LINE IS AUTOGENERATED - TO UPDATE USE "flutter update-packages --force-upgrade"
  convert: 2.1.1 # THIS LINE IS AUTOGENERATED - TO UPDATE USE "flutter update-packages --force-upgrade"
  crypto: 2.1.2 # THIS LINE IS AUTOGENERATED - TO UPDATE USE "flutter update-packages --force-upgrade"
  file: 5.0.10 # THIS LINE IS AUTOGENERATED - TO UPDATE USE "flutter update-packages --force-upgrade"
  intl: 0.15.8 # THIS LINE IS AUTOGENERATED - TO UPDATE USE "flutter update-packages --force-upgrade"
  json_rpc_2: 2.1.0 # THIS LINE IS AUTOGENERATED - TO UPDATE USE "flutter update-packages --force-upgrade"
  meta: 1.1.7 # THIS LINE IS AUTOGENERATED - TO UPDATE USE "flutter update-packages --force-upgrade"
  path: 1.6.4 # THIS LINE IS AUTOGENERATED - TO UPDATE USE "flutter update-packages --force-upgrade"
  pub_semver: 1.4.2 # THIS LINE IS AUTOGENERATED - TO UPDATE USE "flutter update-packages --force-upgrade"
  source_span: 1.5.5 # THIS LINE IS AUTOGENERATED - TO UPDATE USE "flutter update-packages --force-upgrade"
  stack_trace: 1.9.3 # THIS LINE IS AUTOGENERATED - TO UPDATE USE "flutter update-packages --force-upgrade"
  stream_channel: 2.0.0 # THIS LINE IS AUTOGENERATED - TO UPDATE USE "flutter update-packages --force-upgrade"
  term_glyph: 1.1.0 # THIS LINE IS AUTOGENERATED - TO UPDATE USE "flutter update-packages --force-upgrade"
  typed_data: 1.1.6 # THIS LINE IS AUTOGENERATED - TO UPDATE USE "flutter update-packages --force-upgrade"
  vector_math: 2.0.8 # THIS LINE IS AUTOGENERATED - TO UPDATE USE "flutter update-packages --force-upgrade"
  vm_service_client: 0.2.6+2 # THIS LINE IS AUTOGENERATED - TO UPDATE USE "flutter update-packages --force-upgrade"
  web_socket_channel: 1.0.15 # THIS LINE IS AUTOGENERATED - TO UPDATE USE "flutter update-packages --force-upgrade"

dev_dependencies:
  flutter_test:
    sdk: flutter
  test: 1.6.3

  analyzer: 0.36.4 # THIS LINE IS AUTOGENERATED - TO UPDATE USE "flutter update-packages --force-upgrade"
  archive: 2.0.10 # THIS LINE IS AUTOGENERATED - TO UPDATE USE "flutter update-packages --force-upgrade"
  args: 1.5.2 # THIS LINE IS AUTOGENERATED - TO UPDATE USE "flutter update-packages --force-upgrade"
  boolean_selector: 1.0.5 # THIS LINE IS AUTOGENERATED - TO UPDATE USE "flutter update-packages --force-upgrade"
  csslib: 0.16.1 # THIS LINE IS AUTOGENERATED - TO UPDATE USE "flutter update-packages --force-upgrade"
  front_end: 0.1.19 # THIS LINE IS AUTOGENERATED - TO UPDATE USE "flutter update-packages --force-upgrade"
  glob: 1.1.7 # THIS LINE IS AUTOGENERATED - TO UPDATE USE "flutter update-packages --force-upgrade"
  html: 0.14.0+2 # THIS LINE IS AUTOGENERATED - TO UPDATE USE "flutter update-packages --force-upgrade"
  http: 0.12.0+2 # THIS LINE IS AUTOGENERATED - TO UPDATE USE "flutter update-packages --force-upgrade"
  http_multi_server: 2.1.0 # THIS LINE IS AUTOGENERATED - TO UPDATE USE "flutter update-packages --force-upgrade"
  http_parser: 3.1.3 # THIS LINE IS AUTOGENERATED - TO UPDATE USE "flutter update-packages --force-upgrade"
  image: 2.1.4 # THIS LINE IS AUTOGENERATED - TO UPDATE USE "flutter update-packages --force-upgrade"
  io: 0.3.3 # THIS LINE IS AUTOGENERATED - TO UPDATE USE "flutter update-packages --force-upgrade"
  js: 0.6.1+1 # THIS LINE IS AUTOGENERATED - TO UPDATE USE "flutter update-packages --force-upgrade"
  kernel: 0.3.19 # THIS LINE IS AUTOGENERATED - TO UPDATE USE "flutter update-packages --force-upgrade"
  matcher: 0.12.5 # THIS LINE IS AUTOGENERATED - TO UPDATE USE "flutter update-packages --force-upgrade"
  mime: 0.9.6+3 # THIS LINE IS AUTOGENERATED - TO UPDATE USE "flutter update-packages --force-upgrade"
  multi_server_socket: 1.0.2 # THIS LINE IS AUTOGENERATED - TO UPDATE USE "flutter update-packages --force-upgrade"
  node_preamble: 1.4.7 # THIS LINE IS AUTOGENERATED - TO UPDATE USE "flutter update-packages --force-upgrade"
  package_config: 1.1.0 # THIS LINE IS AUTOGENERATED - TO UPDATE USE "flutter update-packages --force-upgrade"
  package_resolver: 1.0.10 # THIS LINE IS AUTOGENERATED - TO UPDATE USE "flutter update-packages --force-upgrade"
  pedantic: 1.8.0+1 # THIS LINE IS AUTOGENERATED - TO UPDATE USE "flutter update-packages --force-upgrade"
  petitparser: 2.4.0 # THIS LINE IS AUTOGENERATED - TO UPDATE USE "flutter update-packages --force-upgrade"
  pool: 1.4.0 # THIS LINE IS AUTOGENERATED - TO UPDATE USE "flutter update-packages --force-upgrade"
  quiver: 2.0.5 # THIS LINE IS AUTOGENERATED - TO UPDATE USE "flutter update-packages --force-upgrade"
  shelf: 0.7.5 # THIS LINE IS AUTOGENERATED - TO UPDATE USE "flutter update-packages --force-upgrade"
  shelf_packages_handler: 1.0.4 # THIS LINE IS AUTOGENERATED - TO UPDATE USE "flutter update-packages --force-upgrade"
  shelf_static: 0.2.8 # THIS LINE IS AUTOGENERATED - TO UPDATE USE "flutter update-packages --force-upgrade"
  shelf_web_socket: 0.2.3 # THIS LINE IS AUTOGENERATED - TO UPDATE USE "flutter update-packages --force-upgrade"
  source_map_stack_trace: 1.1.5 # THIS LINE IS AUTOGENERATED - TO UPDATE USE "flutter update-packages --force-upgrade"
  source_maps: 0.10.8 # THIS LINE IS AUTOGENERATED - TO UPDATE USE "flutter update-packages --force-upgrade"
  string_scanner: 1.0.5 # THIS LINE IS AUTOGENERATED - TO UPDATE USE "flutter update-packages --force-upgrade"
  test_api: 0.2.5 # THIS LINE IS AUTOGENERATED - TO UPDATE USE "flutter update-packages --force-upgrade"
  test_core: 0.2.5 # THIS LINE IS AUTOGENERATED - TO UPDATE USE "flutter update-packages --force-upgrade"
  watcher: 0.9.7+12 # THIS LINE IS AUTOGENERATED - TO UPDATE USE "flutter update-packages --force-upgrade"
  xml: 3.5.0 # THIS LINE IS AUTOGENERATED - TO UPDATE USE "flutter update-packages --force-upgrade"
  yaml: 2.1.16 # THIS LINE IS AUTOGENERATED - TO UPDATE USE "flutter update-packages --force-upgrade"

flutter:
  uses-material-design: true
  assets:
    - packages/flutter_gallery_assets/people/square/ali.png
    - packages/flutter_gallery_assets/places/india_chettinad_silk_maker.png

<<<<<<< HEAD
# PUBSPEC CHECKSUM: 41e0
=======
# PUBSPEC CHECKSUM: 20df
>>>>>>> b9d9156f
<|MERGE_RESOLUTION|>--- conflicted
+++ resolved
@@ -86,8 +86,4 @@
     - packages/flutter_gallery_assets/people/square/ali.png
     - packages/flutter_gallery_assets/places/india_chettinad_silk_maker.png
 
-<<<<<<< HEAD
-# PUBSPEC CHECKSUM: 41e0
-=======
-# PUBSPEC CHECKSUM: 20df
->>>>>>> b9d9156f
+# PUBSPEC CHECKSUM: 20df