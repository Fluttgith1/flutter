--- conflicted
+++ resolved
@@ -82,8 +82,4 @@
     - packages/flutter_gallery_assets/people/square/ali.png
     - packages/flutter_gallery_assets/places/india_chettinad_silk_maker.png
 
-<<<<<<< HEAD
-# PUBSPEC CHECKSUM: 2de3
-=======
-# PUBSPEC CHECKSUM: 81cd
->>>>>>> ba30653f
+# PUBSPEC CHECKSUM: b943