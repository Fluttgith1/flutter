name: tests_on_bots
description: Scripts which run on bots.

environment:
  sdk: ">=2.17.0-0 <3.0.0"

dependencies:
  args: 2.3.1
  crypto: 3.0.2
  flutter_devicelab:
    path: ../devicelab
  http_parser: 4.0.1
  meta: 1.8.0
  path: 1.8.2
  platform: 3.1.0
  process: 4.2.4
  test: 1.21.6

  _discoveryapis_commons: 1.0.3 # THIS LINE IS AUTOGENERATED - TO UPDATE USE "flutter update-packages --force-upgrade"
  _fe_analyzer_shared: 48.0.0 # THIS LINE IS AUTOGENERATED - TO UPDATE USE "flutter update-packages --force-upgrade"
  analyzer: 5.0.0 # THIS LINE IS AUTOGENERATED - TO UPDATE USE "flutter update-packages --force-upgrade"
  archive: 3.3.1 # THIS LINE IS AUTOGENERATED - TO UPDATE USE "flutter update-packages --force-upgrade"
  async: 2.9.0 # THIS LINE IS AUTOGENERATED - TO UPDATE USE "flutter update-packages --force-upgrade"
  boolean_selector: 2.1.0 # THIS LINE IS AUTOGENERATED - TO UPDATE USE "flutter update-packages --force-upgrade"
  checked_yaml: 2.0.1 # THIS LINE IS AUTOGENERATED - TO UPDATE USE "flutter update-packages --force-upgrade"
  collection: 1.16.0 # THIS LINE IS AUTOGENERATED - TO UPDATE USE "flutter update-packages --force-upgrade"
  convert: 3.0.2 # THIS LINE IS AUTOGENERATED - TO UPDATE USE "flutter update-packages --force-upgrade"
  coverage: 1.6.0 # THIS LINE IS AUTOGENERATED - TO UPDATE USE "flutter update-packages --force-upgrade"
  equatable: 2.0.5 # THIS LINE IS AUTOGENERATED - TO UPDATE USE "flutter update-packages --force-upgrade"
  file: 6.1.4 # THIS LINE IS AUTOGENERATED - TO UPDATE USE "flutter update-packages --force-upgrade"
  frontend_server_client: 3.0.0 # THIS LINE IS AUTOGENERATED - TO UPDATE USE "flutter update-packages --force-upgrade"
  gcloud: 0.8.6 # THIS LINE IS AUTOGENERATED - TO UPDATE USE "flutter update-packages --force-upgrade"
  glob: 2.1.0 # THIS LINE IS AUTOGENERATED - TO UPDATE USE "flutter update-packages --force-upgrade"
  googleapis: 3.0.0 # THIS LINE IS AUTOGENERATED - TO UPDATE USE "flutter update-packages --force-upgrade"
  googleapis_auth: 1.3.1 # THIS LINE IS AUTOGENERATED - TO UPDATE USE "flutter update-packages --force-upgrade"
  http: 0.13.5 # THIS LINE IS AUTOGENERATED - TO UPDATE USE "flutter update-packages --force-upgrade"
  http_multi_server: 3.2.1 # THIS LINE IS AUTOGENERATED - TO UPDATE USE "flutter update-packages --force-upgrade"
  io: 1.0.3 # THIS LINE IS AUTOGENERATED - TO UPDATE USE "flutter update-packages --force-upgrade"
  js: 0.6.4 # THIS LINE IS AUTOGENERATED - TO UPDATE USE "flutter update-packages --force-upgrade"
  json_annotation: 4.6.0 # THIS LINE IS AUTOGENERATED - TO UPDATE USE "flutter update-packages --force-upgrade"
  logging: 1.0.2 # THIS LINE IS AUTOGENERATED - TO UPDATE USE "flutter update-packages --force-upgrade"
  matcher: 0.12.12 # THIS LINE IS AUTOGENERATED - TO UPDATE USE "flutter update-packages --force-upgrade"
  metrics_center: 1.0.6 # THIS LINE IS AUTOGENERATED - TO UPDATE USE "flutter update-packages --force-upgrade"
  mime: 1.0.2 # THIS LINE IS AUTOGENERATED - TO UPDATE USE "flutter update-packages --force-upgrade"
  node_preamble: 2.0.1 # THIS LINE IS AUTOGENERATED - TO UPDATE USE "flutter update-packages --force-upgrade"
  package_config: 2.1.0 # THIS LINE IS AUTOGENERATED - TO UPDATE USE "flutter update-packages --force-upgrade"
  pool: 1.5.1 # THIS LINE IS AUTOGENERATED - TO UPDATE USE "flutter update-packages --force-upgrade"
  pub_semver: 2.1.1 # THIS LINE IS AUTOGENERATED - TO UPDATE USE "flutter update-packages --force-upgrade"
  pubspec_parse: 1.2.1 # THIS LINE IS AUTOGENERATED - TO UPDATE USE "flutter update-packages --force-upgrade"
  shelf: 1.3.2 # THIS LINE IS AUTOGENERATED - TO UPDATE USE "flutter update-packages --force-upgrade"
  shelf_packages_handler: 3.0.1 # THIS LINE IS AUTOGENERATED - TO UPDATE USE "flutter update-packages --force-upgrade"
  shelf_static: 1.1.1 # THIS LINE IS AUTOGENERATED - TO UPDATE USE "flutter update-packages --force-upgrade"
  shelf_web_socket: 1.0.2 # THIS LINE IS AUTOGENERATED - TO UPDATE USE "flutter update-packages --force-upgrade"
  source_map_stack_trace: 2.1.0 # THIS LINE IS AUTOGENERATED - TO UPDATE USE "flutter update-packages --force-upgrade"
  source_maps: 0.10.10 # THIS LINE IS AUTOGENERATED - TO UPDATE USE "flutter update-packages --force-upgrade"
  source_span: 1.9.1 # THIS LINE IS AUTOGENERATED - TO UPDATE USE "flutter update-packages --force-upgrade"
  stack_trace: 1.10.0 # THIS LINE IS AUTOGENERATED - TO UPDATE USE "flutter update-packages --force-upgrade"
  stream_channel: 2.1.0 # THIS LINE IS AUTOGENERATED - TO UPDATE USE "flutter update-packages --force-upgrade"
  string_scanner: 1.1.1 # THIS LINE IS AUTOGENERATED - TO UPDATE USE "flutter update-packages --force-upgrade"
  term_glyph: 1.2.1 # THIS LINE IS AUTOGENERATED - TO UPDATE USE "flutter update-packages --force-upgrade"
  test_core: 0.4.18 # THIS LINE IS AUTOGENERATED - TO UPDATE USE "flutter update-packages --force-upgrade"
  typed_data: 1.3.1 # THIS LINE IS AUTOGENERATED - TO UPDATE USE "flutter update-packages --force-upgrade"
  vm_service: 9.4.0 # THIS LINE IS AUTOGENERATED - TO UPDATE USE "flutter update-packages --force-upgrade"
  watcher: 1.0.1 # THIS LINE IS AUTOGENERATED - TO UPDATE USE "flutter update-packages --force-upgrade"
  web_socket_channel: 2.2.0 # THIS LINE IS AUTOGENERATED - TO UPDATE USE "flutter update-packages --force-upgrade"
  webkit_inspection_protocol: 1.2.0 # THIS LINE IS AUTOGENERATED - TO UPDATE USE "flutter update-packages --force-upgrade"
  yaml: 3.1.1 # THIS LINE IS AUTOGENERATED - TO UPDATE USE "flutter update-packages --force-upgrade"

dev_dependencies:
  test_api: 0.4.14

<<<<<<< HEAD
# PUBSPEC CHECKSUM: 25b7
=======
# PUBSPEC CHECKSUM: 55b5
>>>>>>> 07f42bd2
<|MERGE_RESOLUTION|>--- conflicted
+++ resolved
@@ -69,8 +69,4 @@
 dev_dependencies:
   test_api: 0.4.14
 
-<<<<<<< HEAD
-# PUBSPEC CHECKSUM: 25b7
-=======
-# PUBSPEC CHECKSUM: 55b5
->>>>>>> 07f42bd2
+# PUBSPEC CHECKSUM: 55b5