--- conflicted
+++ resolved
@@ -20,11 +20,7 @@
     # Install and activate dartdoc.
     # When updating to a new dartdoc version, please also update
     # `dartdoc_options.yaml` to include newly introduced error and warning types.
-<<<<<<< HEAD
-    "$DART" pub global activate dartdoc 6.1.5
-=======
     "$DART" pub global activate dartdoc 6.3.0
->>>>>>> c09a9b4c
 
     # Install and activate the snippets tool, which resides in the
     # assets-for-api-docs repo:
