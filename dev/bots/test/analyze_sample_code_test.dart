--- conflicted
+++ resolved
@@ -36,14 +36,9 @@
       'known_broken_documentation.dart:112:9: final int foo = null;',
       '>>> info: Prefer const over final for declarations (prefer_const_declarations)',
       'known_broken_documentation.dart:112:25: final int foo = null;',
-<<<<<<< HEAD
-      ">>> error: A value of type 'Null' can't be assigned to a variable of type 'int' (invalid_assignment)",
-      '',
-=======
       ">>> A value of type 'Null' can't be assigned to a variable of type 'int' (invalid_assignment)",
       ">>> error: A value of type 'Null' can't be assigned to a variable of type 'int' (invalid_assignment)",
        '',
->>>>>>> e8c68a2d
       'Found 2 sample code errors.',
       '']);
     expect(stdoutLines, <String>[
