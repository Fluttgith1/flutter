// Copyright 2014 The Flutter Authors. All rights reserved.
// Use of this source code is governed by a BSD-style license that can be
// found in the LICENSE file.

import 'dart:io';

import 'common.dart';

void main() {
  test('analyze_sample_code', () {
    final ProcessResult process = Process.runSync(
      '../../bin/cache/dart-sdk/bin/dart',
      <String>['analyze_sample_code.dart', 'test/analyze-sample-code-test-input'],
    );
    final List<String> stdoutLines = process.stdout.toString().split('\n');
    final List<String> stderrLines = process.stderr.toString().split('\n')
      ..removeWhere((String line) => line.startsWith('Analyzer output:') || line.startsWith('Building flutter tool...'));
    expect(process.exitCode, isNot(equals(0)));
    expect(stderrLines, <String>[
      'In sample starting at known_broken_documentation.dart:117:bool? _visible = true;',
      '>>> info: Use late for private members with non-nullable type (use_late_for_private_fields_and_variables)',
      'In sample starting at known_broken_documentation.dart:117:      child: Text(title),',
<<<<<<< HEAD
      ">>> The final variable 'title' can't be read because it is potentially unassigned at this point (read_potentially_unassigned_final)",
=======
      '>>> error: The final variable \'title\' can\'t be read because it is potentially unassigned at this point (read_potentially_unassigned_final)',
>>>>>>> c3d0f604
      'known_broken_documentation.dart:30:9: new Opacity(',
      '>>> info: Unnecessary new keyword (unnecessary_new)',
      'known_broken_documentation.dart:62:9: new Opacity(',
      '>>> info: Unnecessary new keyword (unnecessary_new)',
      'known_broken_documentation.dart:95:9: const text0 = Text(\'Poor wandering ones!\');',
      '>>> info: Specify type annotations (always_specify_types)',
      'known_broken_documentation.dart:103:9: const text1 = _Text(\'Poor wandering ones!\');',
      '>>> info: Specify type annotations (always_specify_types)',
      'known_broken_documentation.dart:111:9: final String? bar = \'Hello\';',
      '>>> info: Prefer const over final for declarations (prefer_const_declarations)',
      'known_broken_documentation.dart:111:23: final String? bar = \'Hello\';',
      '>>> info: Use a non-nullable type for a final variable initialized with a non-nullable value (unnecessary_nullable_for_final_variable_declarations)',
      'known_broken_documentation.dart:112:9: final int foo = null;',
      '>>> info: Prefer const over final for declarations (prefer_const_declarations)',
      'known_broken_documentation.dart:112:25: final int foo = null;',
<<<<<<< HEAD
      ">>> A value of type 'Null' can't be assigned to a variable of type 'int' (invalid_assignment)",
=======
      '>>> error: A value of type \'Null\' can\'t be assigned to a variable of type \'int\' (invalid_assignment)',
>>>>>>> c3d0f604
      '',
      'Found 2 sample code errors.',
      ''
    ]);
    expect(stdoutLines, <String>[
      'Found 8 snippet code blocks, 0 sample code sections, and 2 dartpad sections.',
      'Starting analysis of code samples.',
      '',
    ]);
  }, skip: Platform.isWindows);
}<|MERGE_RESOLUTION|>--- conflicted
+++ resolved
@@ -20,31 +20,23 @@
       'In sample starting at known_broken_documentation.dart:117:bool? _visible = true;',
       '>>> info: Use late for private members with non-nullable type (use_late_for_private_fields_and_variables)',
       'In sample starting at known_broken_documentation.dart:117:      child: Text(title),',
-<<<<<<< HEAD
-      ">>> The final variable 'title' can't be read because it is potentially unassigned at this point (read_potentially_unassigned_final)",
-=======
-      '>>> error: The final variable \'title\' can\'t be read because it is potentially unassigned at this point (read_potentially_unassigned_final)',
->>>>>>> c3d0f604
+      ">>> error: The final variable 'title' can't be read because it is potentially unassigned at this point (read_potentially_unassigned_final)",
       'known_broken_documentation.dart:30:9: new Opacity(',
       '>>> info: Unnecessary new keyword (unnecessary_new)',
       'known_broken_documentation.dart:62:9: new Opacity(',
       '>>> info: Unnecessary new keyword (unnecessary_new)',
-      'known_broken_documentation.dart:95:9: const text0 = Text(\'Poor wandering ones!\');',
+      "known_broken_documentation.dart:95:9: const text0 = Text('Poor wandering ones!');",
       '>>> info: Specify type annotations (always_specify_types)',
-      'known_broken_documentation.dart:103:9: const text1 = _Text(\'Poor wandering ones!\');',
+      "known_broken_documentation.dart:103:9: const text1 = _Text('Poor wandering ones!');",
       '>>> info: Specify type annotations (always_specify_types)',
-      'known_broken_documentation.dart:111:9: final String? bar = \'Hello\';',
+      "known_broken_documentation.dart:111:9: final String? bar = 'Hello';",
       '>>> info: Prefer const over final for declarations (prefer_const_declarations)',
-      'known_broken_documentation.dart:111:23: final String? bar = \'Hello\';',
+      "known_broken_documentation.dart:111:23: final String? bar = 'Hello';",
       '>>> info: Use a non-nullable type for a final variable initialized with a non-nullable value (unnecessary_nullable_for_final_variable_declarations)',
       'known_broken_documentation.dart:112:9: final int foo = null;',
       '>>> info: Prefer const over final for declarations (prefer_const_declarations)',
       'known_broken_documentation.dart:112:25: final int foo = null;',
-<<<<<<< HEAD
-      ">>> A value of type 'Null' can't be assigned to a variable of type 'int' (invalid_assignment)",
-=======
-      '>>> error: A value of type \'Null\' can\'t be assigned to a variable of type \'int\' (invalid_assignment)',
->>>>>>> c3d0f604
+      ">>> error: A value of type 'Null' can't be assigned to a variable of type 'int' (invalid_assignment)",
       '',
       'Found 2 sample code errors.',
       ''
