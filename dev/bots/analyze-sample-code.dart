--- conflicted
+++ resolved
@@ -99,20 +99,14 @@
 const String kDartDocPrefix = '///';
 const String kDartDocPrefixWithSpace = '$kDartDocPrefix ';
 
-<<<<<<< HEAD
 Future<Null> main(List<String> arguments) async {
-  final Directory temp = Directory.systemTemp.createTempSync('analyze_sample_code_');
-=======
-Future<Null> main() async {
   final Directory tempDir = Directory.systemTemp.createTempSync('flutter_analyze_sample_code.');
->>>>>>> 1993a673
   int exitCode = 1;
   bool keepMain = false;
   final List<String> buffer = <String>[];
   try {
-<<<<<<< HEAD
-    final File mainDart = new File(path.join(temp.path, 'main.dart'));
-    final File pubSpec = new File(path.join(temp.path, 'pubspec.yaml'));
+    final File mainDart = new File(path.join(tempDir.path, 'main.dart'));
+    final File pubSpec = new File(path.join(tempDir.path, 'pubspec.yaml'));
     Directory flutterPackage;
     if (arguments.length == 1) {
       // Used for testing.
@@ -120,11 +114,6 @@
     } else {
       flutterPackage = new Directory(path.join(_flutterRoot, 'packages', 'flutter', 'lib'));
     }
-=======
-    final File mainDart = new File(path.join(tempDir.path, 'main.dart'));
-    final File pubSpec = new File(path.join(tempDir.path, 'pubspec.yaml'));
-    final Directory flutterPackage = new Directory(path.join(_flutterRoot, 'packages', 'flutter', 'lib'));
->>>>>>> 1993a673
     final List<Section> sections = <Section>[];
     int sampleCodeSections = 0;
     for (FileSystemEntity file in flutterPackage.listSync(recursive: true, followLinks: false)) {
