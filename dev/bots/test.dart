--- conflicted
+++ resolved
@@ -965,11 +965,6 @@
   if (subShard == 'gradle2') {
     await _runDevicelabTest('gradle_plugin_bundle_test', env: env);
     await _runDevicelabTest('module_test', env: env);
-<<<<<<< HEAD
     await _runDevicelabTest('module_host_with_custom_build_test', env: env);
-    await _runDevicelabTest('build_aar_plugin_test', env: env);
-    await _runDevicelabTest('build_aar_module_test', env: env);
-=======
->>>>>>> d39aad73
   }
 }