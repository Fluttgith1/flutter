# Describes the tasks we run in the continuous integration (CI) environment.
#
# Cocoon[1] uses this file to generate a checklist of tasks to be performed for
# every master commit.
#
# [1] github.com/flutter/cocoon

# CI tasks.
#
# Each key in this dictionary is the unique name of a task, which also
# corresponds to a file in the "bin/" directory that the task runner will run.
#
# Required properties:
#
# * description: free form string
#       describes what the task is about
# * stage: one of "devicelab", "devicelab_ios", "devicelab_win"
#       tasks are grouped by stage so they appear next to each on the dashboard and have a distinct
#       icon attached to them. Stages can be used to create dependencies, e.g. we may decide to not
#       run device tests on red Cirrus builds.
# * required_agent_capabilities: a list of strings
#       list of capabilities a devicelab agent must have to be able to run this task.
#
# Optional properties:
#
# * flaky: boolean true or false
#       whether the task is considered flaky; the result of running a flaky task does not affect
#       the overall build status. Tests should be marked flaky when newly added, until they have
#       been proved for a few cycles. Tests that are actually flaky but not being actively worked
#       on should be hidden because they just cause confusion otherwise.
# * on_luci: boolean true or false
#       whether the task runs on LUCI builders. Tests will be gradually marked on_luci during the
#       devicelab to LUCI migration. And when the migration is complete, on_luci flag will be
#       removed.

tasks:
  # Tests of compiling in a variety of modes

  complex_layout_ios__compile:
    description: >
      Collects various performance metrics of compiling the Complex
      Layout sample app for iOS from Mac.
    stage: devicelab_ios
    required_agent_capabilities: ["mac/ios"]

  complex_layout_win__compile:
    description: >
      Collects various performance metrics of compiling the Complex
      Layout for Android from Windows.
    stage: devicelab_win
    required_agent_capabilities: ["windows/android"]

  basic_material_app_ios__compile:
    description: >
      Collects various performance metrics of compiling the default
      app for iOS from Mac.
    stage: devicelab_ios
    required_agent_capabilities: ["mac/ios"]

  basic_material_app_win__compile:
    description: >
      Collects various performance metrics of compiling the default
      app for Android from Windows.
    stage: devicelab_win
    required_agent_capabilities: ["windows/android"]

  flutter_gallery_ios__compile:
    description: >
      Collects various performance metrics of compiling the Flutter
      Gallery for iOS from Mac.
    stage: devicelab_ios
    required_agent_capabilities: ["mac/ios"]

  flutter_gallery_win__compile:
    description: >
      Collects various performance metrics of compiling the Flutter
      Gallery for Android from Windows.
    stage: devicelab_win
    required_agent_capabilities: ["windows/android"]

  windows_chrome_dev_mode:
    description: >
      Run flutter web on the devicelab and hot restart.
    stage: devicelab_win
    required_agent_capabilities: ["windows/android"]

  # Android on-device tests

  complex_layout_scroll_perf__timeline_summary:
    description: >
      Measures the runtime performance of the Complex Layout sample app on
      Android.
    stage: devicelab
    required_agent_capabilities: ["mac/android"]

  tiles_scroll_perf__timeline_summary:
    description: >
      Measures the runtime performance of the tiles tab in the Complex Layout sample app on Android.
    stage: devicelab
    required_agent_capabilities: ["mac/android"]

  home_scroll_perf__timeline_summary:
    description: >
      Measures the runtime performance of scrolling the material page in the
      flutter_gallery app on Android.
    stage: devicelab
    required_agent_capabilities: ["mac/android"]

  drive_perf_debug_warning:
    description: >
      Check that driver will print warnings when traceAction is called in debug mode.
    stage: devicelab
    required_agent_capabilities: ["mac/android"]

  cull_opacity_perf__timeline_summary:
    description: >
      Measures the runtime performance of culling opacity widgets on Android.
    stage: devicelab
    required_agent_capabilities: ["mac/android"]

  picture_cache_perf__timeline_summary:
    description: >
      Measures the runtime performance of raster caching many pictures on Android.
    stage: devicelab
    required_agent_capabilities: ["mac/android"]

  cubic_bezier_perf__timeline_summary:
    description: >
      Measures the runtime performance of cubic bezier animations on Android.
    stage: devicelab
    required_agent_capabilities: ["mac/android"]

  cubic_bezier_perf_sksl_warmup__timeline_summary:
    description: >
      Measures the runtime performance of cubic bezier animations on Android
      with SkSL shader warm-up.
    stage: devicelab
    required_agent_capabilities: ["mac/android"]

  flutter_gallery_sksl_warmup__transition_perf_e2e_ios32:
    description: >
      Measures the runtime performance of Flutter gallery transitions on iPhone4s
      with SkSL shader warm-up with e2e.
    stage: devicelab_ios
    required_agent_capabilities: ["mac/ios32"]
    flaky: true

  backdrop_filter_perf__timeline_summary:
    description: >
      Measures the runtime performance of backdrop filter blurs on Android.
    stage: devicelab
    required_agent_capabilities: ["mac/android"]

  textfield_perf__timeline_summary:
    description: >
      Measures the runtime performance of textfield on Android.
    stage: devicelab
    required_agent_capabilities: ["mac/android"]

<<<<<<< HEAD
  textfield_perf__e2e_summary:
    description: >
      Measures the runtime performance of textfield on Android.
    stage: devicelab
    required_agent_capabilities: ["linux/android"]

  fullscreen_textfield_perf__timeline_summary:
    description: >
      Measures the runtime performance of textfield on Android.
    stage: devicelab
    required_agent_capabilities: ["mac/android"]

  fullscreen_textfield_perf__e2e_summary:
    description: >
      Measures the runtime performance of textfield on Android.
    stage: devicelab
    required_agent_capabilities: ["linux/android"]

=======
>>>>>>> cc457596
  color_filter_and_fade_perf__timeline_summary:
    description: >
      Measures the runtime performance of color filter with fade on Android.
    stage: devicelab
    required_agent_capabilities: ["mac/android"]

  fading_child_animation_perf__timeline_summary:
    description: >
      Measures the runtime performance of opacity filter with fade on Android.
    stage: devicelab
    required_agent_capabilities: ["mac/android"]

  imagefiltered_transform_animation_perf__timeline_summary:
    description: >
      Measures the runtime performance of imagefiltered widget with transform on Android.
    stage: devicelab
    required_agent_capabilities: ["mac/android"]

  flavors_test:
    description: >
      Checks that flavored builds work on Android.
    stage: devicelab
    required_agent_capabilities: ["mac/android"]

  channels_integration_test:
    description: >
      Checks that platform channels work on Android.
    stage: devicelab
    required_agent_capabilities: ["mac/android"]

  external_ui_integration_test:
    description: >
      Checks that external UIs work on Android.
    stage: devicelab
    required_agent_capabilities: ["mac/android"]

  embedded_android_views_integration_test:
    description: >
      Tests embedded Android views.
    stage: devicelab
    required_agent_capabilities: ["mac/android"]

  hybrid_android_views_integration_test:
    description: >
      Tests hybrid Android views.
    stage: devicelab
    required_agent_capabilities: ["mac/android"]

  android_semantics_integration_test:
    description: >
      Tests that the Android accessibility bridge produces correct semantics.
    stage: devicelab
    required_agent_capabilities: ["mac/android"]

  android_plugin_example_app_build_test:
    description: >
      Tests that the plugin example app can be built using the Flutter Gradle plugin.
    stage: devicelab
    required_agent_capabilities: ["mac/android"]

  run_release_test:
    description: >
      Checks that `flutter run --release` does not crash.
    stage: devicelab
    required_agent_capabilities: ["mac/android"]

  platform_interaction_test:
    description: >
      Checks platform interaction on Android.
    stage: devicelab
    required_agent_capabilities: ["mac/android"]

  platform_channel_sample_test:
    description: >
     Runs a driver test on the Platform Channel sample app on Android.
    stage: devicelab
    required_agent_capabilities: ["mac/android"]

  platform_view__start_up:
    description: >
      Verifies that Platform View can be used from an Android project.
    stage: devicelab
    required_agent_capabilities: ["mac/android"]

  complex_layout__start_up:
    description: >
      Measures the startup time of the Complex Layout sample app on Android.
    stage: devicelab
    required_agent_capabilities: ["mac/android"]

  hot_mode_dev_cycle__benchmark:
    description: >
      Measures the performance of Dart VM hot patching feature.
    stage: devicelab
    required_agent_capabilities: ["mac/android"]

  complex_layout_scroll_perf__memory:
    description: >
      Measures memory usage of the scroll performance test.
    stage: devicelab
    required_agent_capabilities: ["mac/android"]

  hello_world_android__compile:
    description: >
      Measures the APK size of Hello World.
    stage: devicelab
    required_agent_capabilities: ["mac/android"]

  hello_world__memory:
    description: >
      Measures starting memory usage of the simplest Flutter app.
    stage: devicelab
    required_agent_capabilities: ["mac/android"]

  microbenchmarks:
    description: >
      Runs benchmarks from dev/benchmarks/microbenchmarks.
    stage: devicelab
    required_agent_capabilities: ["mac/android"]

  flutter_view__start_up:
    description: >
      Verifies that Flutter View can be used from an Android project.
    stage: devicelab
    required_agent_capabilities: ["mac/android"]

  integration_ui_driver:
    description: >
      Runs end-to-end Flutter tests on Android.
    stage: devicelab
    required_agent_capabilities: ["mac/android"]

  integration_ui_keyboard_resize:
    description: >
      Runs end-to-end Flutter tests on Android.
    stage: devicelab
    required_agent_capabilities: [ "mac/android" ]

  integration_ui_screenshot:
    description: >
      Runs end-to-end Flutter tests on Android.
    stage: devicelab
    required_agent_capabilities: [ "mac/android" ]

  integration_ui_textfield:
    description: >
      Runs end-to-end Flutter tests on Android.
    stage: devicelab
    required_agent_capabilities: [ "mac/android" ]

  service_extensions_test:
    description: >
      Validates our service protocol extensions.
    stage: devicelab
    required_agent_capabilities: ["mac/android"]

  # iOS on-device tests

  ios_defines_test:
    description: >
      Builds a Framework with a --dart-define and verifies it can be used as a constant
    stage: devicelab_ios
    required_agent_capabilities: ["mac/ios"]

  ios_content_validation_test:
    description: >
      Builds an obfuscated app and verifies contents and structure
    stage: devicelab_ios
    required_agent_capabilities: ["mac/ios"]
    on_luci: true

  tiles_scroll_perf_ios__timeline_summary:
    description: >
      Measures the runtime performance of the tiles tab in the Complex Layout sample app on iPhone 6.
    stage: devicelab_ios
    required_agent_capabilities: ["mac/ios"]

  platform_views_scroll_perf_ios__timeline_summary:
    description: >
      Measures the runtime performance of platform views in the Complex Layout sample app on iPhone 6.
    stage: devicelab_ios
    required_agent_capabilities: ["mac/ios"]

  flutter_gallery_ios32__start_up:
    description: >
      Measures the startup time of the Flutter Gallery app on 32-bit iOS (iPhone 4S).
    stage: devicelab_ios
    required_agent_capabilities: ["mac/ios32"]

  flavors_test_ios:
    description: >
      Checks that flavored builds work on iPhone 6.
    stage: devicelab_ios
    required_agent_capabilities: ["mac/ios"]

  external_ui_integration_test_ios:
    description: >
      Checks that external UIs work on iPhone 6.
    stage: devicelab_ios
    required_agent_capabilities: ["mac/ios"]

  channels_integration_test_ios:
    description: >
      Checks that platform channels work on iPhone 6.
    stage: devicelab_ios
    required_agent_capabilities: ["mac/ios"]

  platform_interaction_test_ios:
    description: >
      Checks platform interaction on iPhone 6.
    stage: devicelab_ios
    required_agent_capabilities: ["mac/ios"]

  platform_channel_sample_test_ios:
    description: >
      Runs a driver test on the Platform Channel sample app on iPhone 6 Objective-C project.
    stage: devicelab_ios
    required_agent_capabilities: ["mac/ios"]

  platform_channel_sample_test_swift:
    description: >
      Runs a driver test on the Platform Channel sample app on iPhone 6 Swift project.
    stage: devicelab_ios
    required_agent_capabilities: ["mac/ios"]

  platform_view_ios__start_up:
    description: >
      Verifies that Platform View can be used from an iOS project.
    stage: devicelab_ios
    required_agent_capabilities: ["mac/ios"]

  backdrop_filter_perf_ios__timeline_summary:
    description: >
      Measures the runtime performance of backdrop filter blurs on iOS.
    stage: devicelab_ios
    required_agent_capabilities: ["mac/ios"]

  post_backdrop_filter_perf_ios__timeline_summary:
    description: >
      Measures the runtime performance of animations after a backdrop filter is removed on iOS.
    stage: devicelab_ios
    required_agent_capabilities: ["mac/ios"]

  complex_layout_scroll_perf_ios__timeline_summary:
    description: >
      Measures the runtime performance of the Complex Layout sample app on
      iOS.
    stage: devicelab_ios
    required_agent_capabilities: ["mac/ios"]

  flutter_gallery_ios__start_up:
    description: >
      Measures the startup time of the Flutter Gallery app on iPhone 6.
    stage: devicelab_ios
    required_agent_capabilities: ["mac/ios"]

  complex_layout_ios__start_up:
    description: >
      Measures the startup time of the Complex Layout sample app on iPhone 6.
    stage: devicelab_ios
    required_agent_capabilities: ["mac/ios"]

  flutter_gallery_ios__transition_perf:
    description: >
      Measures the performance of screen transitions in Flutter Gallery on
      iOS.
    stage: devicelab_ios
    required_agent_capabilities: ["mac/ios"]

  hello_world_ios__compile:
    description: >
      Measures the IPA size of Hello World.
    stage: devicelab_ios
    required_agent_capabilities: ["mac/ios"]

  microbenchmarks_ios:
    description: >
      Runs benchmarks from dev/benchmarks/microbenchmarks on iPhone 6.
    stage: devicelab_ios
    #TODO(godofredoc): Remove ios/12 capability once
    # https://github.com/flutter/flutter/issues/49635 is fixed.
    required_agent_capabilities: ["mac/ios", "ios/12"]

  flutter_view_ios__start_up:
    description: >
      Verifies that Flutter View can be used from an iOS project.
    stage: devicelab_ios
    required_agent_capabilities: ["mac/ios"]

  integration_ui_ios_driver:
    description: >
      Runs end-to-end Flutter tests on iPhone 6.
    stage: devicelab_ios
    required_agent_capabilities: ["mac/ios"]

  integration_ui_ios_keyboard_resize:
    description: >
      Runs end-to-end Flutter tests on iPhone 6.
    stage: devicelab_ios
    required_agent_capabilities: ["mac/ios"]

  integration_ui_ios_screenshot:
    description: >
      Runs end-to-end Flutter tests on iPhone 6.
    stage: devicelab_ios
    required_agent_capabilities: ["mac/ios"]

  integration_ui_ios_textfield:
    description: >
      Runs end-to-end Flutter tests on iPhone 6.
    stage: devicelab_ios
    required_agent_capabilities: ["mac/ios"]

  ios_platform_view_tests:
    description: >
      Runs end-to-end tests with platform views in the scene.
    stage: devicelab_ios
    required_agent_capabilities: ["mac/ios"]

  macos_chrome_dev_mode:
    description: >
      Run flutter web on the devicelab and hot restart.
    stage: devicelab_ios
    required_agent_capabilities: ["mac/ios"]

  simple_animation_perf_ios:
    description: >
      Measure CPU/GPU usage percentages of a simple animation.
    stage: devicelab_ios
    required_agent_capabilities: ["mac/ios"]

  smoke_catalina_start_up_ios:
    description: >
      A smoke test that runs on macOS Catalina, which is a clone of the Gallery startup latency test.
    stage: devicelab_ios
    required_agent_capabilities: ["mac-catalina/ios"]

  smoke_catalina_hot_mode_dev_cycle_ios__benchmark:
    description: >
      A some test that runs on macOS Catalina, which is a clone of the Dart VM hot patching performance benchmarking.
    stage: devicelab_ios
    required_agent_capabilities: ["mac-catalina/ios"]
    flaky: true # https://github.com/flutter/flutter/issues/71178

  smoke_catalina_start_up:
    description: >
      A smoke test that runs on macOS Catalina, which is a clone of the Gallery startup latency test.
    stage: devicelab
    required_agent_capabilities: ["mac-catalina/android"]

  smoke_catalina_hot_mode_dev_cycle__benchmark:
    description: >
      A some test that runs on macOS Catalina, which is a clone of the Dart VM hot patching performance benchmarking.
    stage: devicelab
    required_agent_capabilities: ["mac-catalina/android"]

  # macOS target platform tests
  hot_mode_dev_cycle_macos_target__benchmark:
    description: >
      Checks the functionality and performance of hot reload on a macOS target platform
    stage: devicelab
    required_agent_capabilities: ["mac/ios"]

  ios_app_with_extensions_test:
    description: >
      Checks that an iOS app with extensions can be built for physical and simulated devices.
    stage: devicelab_ios
    required_agent_capabilities: ["mac/ios"]

  # Tests running on Windows host

  flavors_test_win:
    description: >
      Checks that flavored builds work on Windows.
    stage: devicelab_win
    required_agent_capabilities: ["windows/android"]

  channels_integration_test_win:
    description: >
      Checks that platform channels work when app is launched from Windows.
    stage: devicelab_win
    required_agent_capabilities: ["windows/android"]

  hot_mode_dev_cycle_win__benchmark:
    description: >
      Measures the performance of Dart VM hot patching feature on Windows.
    stage: devicelab_win
    required_agent_capabilities: ["windows/android"]

  # Tests running on Linux hosts

  flutter_gallery__transition_perf_e2e_ios32:
    description: >
      Measures the performance of screen transitions in Flutter Gallery on
      Android with e2e.
    stage: devicelab_ios
    required_agent_capabilities: ["mac/ios32"]
    flaky: true

  flutter_gallery__transition_perf_e2e_ios:
    description: >
      Measures the performance of screen transitions in Flutter Gallery on
      Android with e2e.
    stage: devicelab_ios
    required_agent_capabilities: ["mac/ios"]

  new_gallery__transition_perf:
    description: >
      Measures the performance of screen transitions in the new Flutter Gallery on Android.
    stage: devicelab
    required_agent_capabilities: ["mac/android"]

  new_gallery_ios__transition_perf:
    description: >
      Measures the performance of screen transitions in the new Flutter Gallery on iOS.
    stage: devicelab_ios
    required_agent_capabilities: ["mac/ios"]

  fast_scroll_large_images__memory:
    description: >
      Measures memory usage for scrolling through a list of large images.
    stage: devicelab
    required_agent_capabilities: ["mac/android"]

  large_image_changer_perf_ios:
    description: >
      Measures memory, cpu, and gpu usage when rotating through a series of large images.
    stage: devicelab
    required_agent_capabilities: ["mac/ios"]

  # android_splash_screen_integration_test:
  #   description: >
  #     Runs end-to-end test of Flutter's Android splash behavior.
  #   stage: devicelab
  #   required_agent_capabilities: ["linux/android"]
  #   flaky: true<|MERGE_RESOLUTION|>--- conflicted
+++ resolved
@@ -157,27 +157,12 @@
     stage: devicelab
     required_agent_capabilities: ["mac/android"]
 
-<<<<<<< HEAD
-  textfield_perf__e2e_summary:
+  fullscreen_textfield_perf__timeline_summary:
     description: >
       Measures the runtime performance of textfield on Android.
     stage: devicelab
-    required_agent_capabilities: ["linux/android"]
-
-  fullscreen_textfield_perf__timeline_summary:
-    description: >
-      Measures the runtime performance of textfield on Android.
-    stage: devicelab
-    required_agent_capabilities: ["mac/android"]
-
-  fullscreen_textfield_perf__e2e_summary:
-    description: >
-      Measures the runtime performance of textfield on Android.
-    stage: devicelab
-    required_agent_capabilities: ["linux/android"]
-
-=======
->>>>>>> cc457596
+    required_agent_capabilities: ["mac/android"]
+
   color_filter_and_fade_perf__timeline_summary:
     description: >
       Measures the runtime performance of color filter with fade on Android.
