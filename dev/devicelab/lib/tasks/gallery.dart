// Copyright 2014 The Flutter Authors. All rights reserved.
// Use of this source code is governed by a BSD-style license that can be
// found in the LICENSE file.

import 'dart:convert';
import 'dart:io';
import 'dart:math' as math;

import '../framework/devices.dart';
import '../framework/framework.dart';
import '../framework/task_result.dart';
import '../framework/utils.dart';
import 'build_test_task.dart';

final Directory galleryDirectory = dir('${flutterDirectory.path}/dev/integration_tests/flutter_gallery');

/// Temp function during gallery tests transition to build+test model.
///
/// https://github.com/flutter/flutter/issues/103542
TaskFunction createGalleryTransitionBuildTest(List<String> args, {bool semanticsEnabled = false}) {
  return GalleryTransitionBuildTest(args, semanticsEnabled: semanticsEnabled).call;
}

TaskFunction createGalleryTransitionTest({bool semanticsEnabled = false}) {
  return GalleryTransitionTest(semanticsEnabled: semanticsEnabled).call;
}

TaskFunction createGalleryTransitionE2EBuildTest(
  List<String> args, {
  bool semanticsEnabled = false,
  bool? enableImpeller,
}) {
  return GalleryTransitionBuildTest(
    args,
    testFile: semanticsEnabled ? 'transitions_perf_e2e_with_semantics' : 'transitions_perf_e2e',
    needFullTimeline: false,
    timelineSummaryFile: 'e2e_perf_summary',
    transitionDurationFile: null,
    timelineTraceFile: null,
    driverFile: 'transitions_perf_e2e_test',
    enableImpeller: enableImpeller,
  ).call;
}

TaskFunction createGalleryTransitionE2ETest({
  bool semanticsEnabled = false,
  bool? enableImpeller,
}) {
  return GalleryTransitionTest(
    testFile: semanticsEnabled
        ? 'transitions_perf_e2e_with_semantics'
        : 'transitions_perf_e2e',
    needFullTimeline: false,
    timelineSummaryFile: 'e2e_perf_summary',
    transitionDurationFile: null,
    timelineTraceFile: null,
    driverFile: 'transitions_perf_e2e_test',
    enableImpeller: enableImpeller,
  ).call;
}

TaskFunction createGalleryTransitionHybridBuildTest(
  List<String> args, {
  bool semanticsEnabled = false,
}) {
  return GalleryTransitionBuildTest(
    args,
    semanticsEnabled: semanticsEnabled,
    driverFile: semanticsEnabled ? 'transitions_perf_hybrid_with_semantics_test' : 'transitions_perf_hybrid_test',
  ).call;
}

TaskFunction createGalleryTransitionHybridTest({bool semanticsEnabled = false}) {
  return GalleryTransitionTest(
    semanticsEnabled: semanticsEnabled,
    driverFile: semanticsEnabled
        ? 'transitions_perf_hybrid_with_semantics_test'
        : 'transitions_perf_hybrid_test',
  ).call;
}

class GalleryTransitionTest {

  GalleryTransitionTest({
    this.semanticsEnabled = false,
    this.testFile = 'transitions_perf',
    this.needFullTimeline = true,
    this.timelineSummaryFile = 'transitions.timeline_summary',
    this.timelineTraceFile = 'transitions.timeline',
    this.transitionDurationFile = 'transition_durations.timeline',
    this.driverFile,
    this.measureCpuGpu = true,
    this.measureMemory = true,
    this.enableImpeller,
  });

  final bool semanticsEnabled;
  final bool needFullTimeline;
  final bool measureCpuGpu;
  final bool measureMemory;
  final bool? enableImpeller;
  final String testFile;
  final String timelineSummaryFile;
  final String? timelineTraceFile;
  final String? transitionDurationFile;
  final String? driverFile;

  Future<TaskResult> call() async {
    final Device device = await devices.workingDevice;
    await device.unlock();
    final String deviceId = device.deviceId;
    final Directory galleryDirectory = dir('${flutterDirectory.path}/dev/integration_tests/flutter_gallery');
    await inDirectory<void>(galleryDirectory, () async {
      String? applicationBinaryPath;
      if (deviceOperatingSystem == DeviceOperatingSystem.android) {
        section('BUILDING APPLICATION');
        await flutter(
          'build',
          options: <String>[
            'apk',
            '--no-android-gradle-daemon',
            '--profile',
            '-t',
            'test_driver/$testFile.dart',
            '--target-platform',
            'android-arm,android-arm64',
          ],
        );
        applicationBinaryPath = 'build/app/outputs/flutter-apk/app-profile.apk';
      }

      final String testDriver = driverFile ?? (semanticsEnabled
          ? '${testFile}_with_semantics_test'
          : '${testFile}_test');
      section('DRIVE START');
      await flutter('drive', options: <String>[
        '--no-dds',
        '--profile',
        if (enableImpeller != null && enableImpeller!) '--enable-impeller',
        if (enableImpeller != null && !enableImpeller!) '--no-enable-impeller',
        if (needFullTimeline)
          '--trace-startup',
        if (applicationBinaryPath != null)
          '--use-application-binary=$applicationBinaryPath'
        else
          ...<String>[
            '-t',
            'test_driver/$testFile.dart',
          ],
        '--driver',
        'test_driver/$testDriver.dart',
        '-d',
        deviceId,
        '-v',
        '--verbose-system-logs'
      ]);
    });

    final String testOutputDirectory = Platform.environment['FLUTTER_TEST_OUTPUTS_DIR'] ?? '${galleryDirectory.path}/build';
    final Map<String, dynamic> summary = json.decode(
      file('$testOutputDirectory/$timelineSummaryFile.json').readAsStringSync(),
    ) as Map<String, dynamic>;

    if (transitionDurationFile != null) {
      final Map<String, dynamic> original = json.decode(
        file('$testOutputDirectory/$transitionDurationFile.json').readAsStringSync(),
      ) as Map<String, dynamic>;
      final Map<String, List<int>> transitions = <String, List<int>>{};
      for (final String key in original.keys) {
        transitions[key] = List<int>.from(original[key] as List<dynamic>);
      }
      summary['transitions'] = transitions;
      summary['missed_transition_count'] = _countMissedTransitions(transitions);
    }

    final bool isAndroid = deviceOperatingSystem == DeviceOperatingSystem.android;
    return TaskResult.success(summary,
      detailFiles: <String>[
        if (transitionDurationFile != null)
          '$testOutputDirectory/$transitionDurationFile.json',
        if (timelineTraceFile != null)
          '$testOutputDirectory/$timelineTraceFile.json',
      ],
      benchmarkScoreKeys: <String>[
        if (transitionDurationFile != null)
          'missed_transition_count',
        'average_frame_build_time_millis',
        'worst_frame_build_time_millis',
        '90th_percentile_frame_build_time_millis',
        '99th_percentile_frame_build_time_millis',
        'average_frame_rasterizer_time_millis',
        'worst_frame_rasterizer_time_millis',
        '90th_percentile_frame_rasterizer_time_millis',
        '99th_percentile_frame_rasterizer_time_millis',
        'average_layer_cache_count',
        '90th_percentile_layer_cache_count',
        '99th_percentile_layer_cache_count',
        'worst_layer_cache_count',
        'average_layer_cache_memory',
        '90th_percentile_layer_cache_memory',
        '99th_percentile_layer_cache_memory',
        'worst_layer_cache_memory',
        'average_picture_cache_count',
        '90th_percentile_picture_cache_count',
        '99th_percentile_picture_cache_count',
        'worst_picture_cache_count',
        'average_picture_cache_memory',
        '90th_percentile_picture_cache_memory',
        '99th_percentile_picture_cache_memory',
        'worst_picture_cache_memory',
        if (measureCpuGpu && !isAndroid) ...<String>[
          // See https://github.com/flutter/flutter/issues/68888
          if (summary['average_cpu_usage'] != null) 'average_cpu_usage',
          if (summary['average_gpu_usage'] != null) 'average_gpu_usage',
        ],
        if (measureMemory && !isAndroid) ...<String>[
          // See https://github.com/flutter/flutter/issues/68888
          if (summary['average_memory_usage'] != null) 'average_memory_usage',
          if (summary['90th_percentile_memory_usage'] != null) '90th_percentile_memory_usage',
          if (summary['99th_percentile_memory_usage'] != null) '99th_percentile_memory_usage',
        ],
      ],
    );
  }
}

class GalleryTransitionBuildTest extends BuildTestTask {
  GalleryTransitionBuildTest(
    super.args, {
    this.semanticsEnabled = false,
    this.testFile = 'transitions_perf',
    this.needFullTimeline = true,
    this.timelineSummaryFile = 'transitions.timeline_summary',
    this.timelineTraceFile = 'transitions.timeline',
    this.transitionDurationFile = 'transition_durations.timeline',
    this.driverFile,
    this.measureCpuGpu = true,
    this.measureMemory = true,
    this.enableImpeller,
  }) : super(workingDirectory: galleryDirectory);

  final bool semanticsEnabled;
  final bool needFullTimeline;
  final bool measureCpuGpu;
  final bool measureMemory;
  final bool? enableImpeller;
  final String testFile;
  final String timelineSummaryFile;
  final String? timelineTraceFile;
  final String? transitionDurationFile;
  final String? driverFile;

  final String testOutputDirectory = Platform.environment['FLUTTER_TEST_OUTPUTS_DIR'] ?? '${galleryDirectory.path}/build';

  @override
  void copyArtifacts() {
<<<<<<< HEAD
    if (applicationBinaryPath != null) {
=======
    if (applicationBinaryPath == null) {
      return;
    }
    if (deviceOperatingSystem == DeviceOperatingSystem.android) {
>>>>>>> 8ab782d0
      copy(
        file('${galleryDirectory.path}/build/app/outputs/flutter-apk/app-profile.apk'),
        Directory(applicationBinaryPath!),
      );
    } else if (deviceOperatingSystem == DeviceOperatingSystem.ios) {
      recursiveCopy(
        Directory('${galleryDirectory.path}/build/ios/iphoneos'),
        Directory(applicationBinaryPath!),
      );
    }
  }

  @override
  List<String> getBuildArgs(DeviceOperatingSystem deviceOperatingSystem) {
    if (deviceOperatingSystem == DeviceOperatingSystem.android) {
      return <String>[
        'apk',
        '--no-android-gradle-daemon',
        '--profile',
        '-t',
        'test_driver/$testFile.dart',
        '--target-platform',
        'android-arm,android-arm64',
      ];
    } else if (deviceOperatingSystem == DeviceOperatingSystem.ios) {
      return <String>[
        'ios',
        '--codesign',
        '--profile',
        '-t',
        'test_driver/$testFile.dart',
      ];
    }
    throw Exception('$deviceOperatingSystem has no build configuration');
  }

  @override
  List<String> getTestArgs(DeviceOperatingSystem deviceOperatingSystem, String deviceId) {
    final String testDriver = driverFile ?? (semanticsEnabled ? '${testFile}_with_semantics_test' : '${testFile}_test');
    return <String>[
      '--no-dds',
      '--profile',
      if (enableImpeller != null && enableImpeller!) '--enable-impeller',
      if (enableImpeller != null && !enableImpeller!) '--no-enable-impeller',
      if (needFullTimeline) '--trace-startup',
      '-t',
      'test_driver/$testFile.dart',
      if (applicationBinaryPath != null) '--use-application-binary=${getApplicationBinaryPath()}',
      '--driver',
      'test_driver/$testDriver.dart',
      '-d',
      deviceId,
    ];
  }

  @override
  Future<TaskResult> parseTaskResult() async {
    final Map<String, dynamic> summary = json.decode(
      file('$testOutputDirectory/$timelineSummaryFile.json').readAsStringSync(),
    ) as Map<String, dynamic>;

    if (transitionDurationFile != null) {
      final Map<String, dynamic> original = json.decode(
        file('$testOutputDirectory/$transitionDurationFile.json').readAsStringSync(),
      ) as Map<String, dynamic>;
      final Map<String, List<int>> transitions = <String, List<int>>{};
      for (final String key in original.keys) {
        transitions[key] = List<int>.from(original[key] as List<dynamic>);
      }
      summary['transitions'] = transitions;
      summary['missed_transition_count'] = _countMissedTransitions(transitions);
    }

    final bool isAndroid = deviceOperatingSystem == DeviceOperatingSystem.android;
    return TaskResult.success(
      summary,
      detailFiles: <String>[
        if (transitionDurationFile != null) '$testOutputDirectory/$transitionDurationFile.json',
        if (timelineTraceFile != null) '$testOutputDirectory/$timelineTraceFile.json',
      ],
      benchmarkScoreKeys: <String>[
        if (transitionDurationFile != null) 'missed_transition_count',
        'average_frame_build_time_millis',
        'worst_frame_build_time_millis',
        '90th_percentile_frame_build_time_millis',
        '99th_percentile_frame_build_time_millis',
        'average_frame_rasterizer_time_millis',
        'worst_frame_rasterizer_time_millis',
        '90th_percentile_frame_rasterizer_time_millis',
        '99th_percentile_frame_rasterizer_time_millis',
        'average_layer_cache_count',
        '90th_percentile_layer_cache_count',
        '99th_percentile_layer_cache_count',
        'worst_layer_cache_count',
        'average_layer_cache_memory',
        '90th_percentile_layer_cache_memory',
        '99th_percentile_layer_cache_memory',
        'worst_layer_cache_memory',
        'average_picture_cache_count',
        '90th_percentile_picture_cache_count',
        '99th_percentile_picture_cache_count',
        'worst_picture_cache_count',
        'average_picture_cache_memory',
        '90th_percentile_picture_cache_memory',
        '99th_percentile_picture_cache_memory',
        'worst_picture_cache_memory',
        if (measureCpuGpu && !isAndroid) ...<String>[
          // See https://github.com/flutter/flutter/issues/68888
          if (summary['average_cpu_usage'] != null) 'average_cpu_usage',
          if (summary['average_gpu_usage'] != null) 'average_gpu_usage',
        ],
        if (measureMemory && !isAndroid) ...<String>[
          // See https://github.com/flutter/flutter/issues/68888
          if (summary['average_memory_usage'] != null) 'average_memory_usage',
          if (summary['90th_percentile_memory_usage'] != null) '90th_percentile_memory_usage',
          if (summary['99th_percentile_memory_usage'] != null) '99th_percentile_memory_usage',
        ],
      ],
    );
  }

  @override
  String getApplicationBinaryPath() {
    if (deviceOperatingSystem == DeviceOperatingSystem.android) {
      return '$applicationBinaryPath/app-profile.apk';
    } else if (deviceOperatingSystem == DeviceOperatingSystem.ios) {
      return '$applicationBinaryPath/Flutter Gallery.app';
    } else {
      return applicationBinaryPath!;
    }
  }
}

int _countMissedTransitions(Map<String, List<int>> transitions) {
  const int kTransitionBudget = 100000; // µs
  int count = 0;
  transitions.forEach((String demoName, List<int> durations) {
    final int longestDuration = durations.reduce(math.max);
    if (longestDuration > kTransitionBudget) {
      print('$demoName missed transition time budget ($longestDuration µs > $kTransitionBudget µs)');
      count++;
    }
  });
  return count;
}<|MERGE_RESOLUTION|>--- conflicted
+++ resolved
@@ -254,14 +254,10 @@
 
   @override
   void copyArtifacts() {
-<<<<<<< HEAD
-    if (applicationBinaryPath != null) {
-=======
     if (applicationBinaryPath == null) {
       return;
     }
     if (deviceOperatingSystem == DeviceOperatingSystem.android) {
->>>>>>> 8ab782d0
       copy(
         file('${galleryDirectory.path}/build/app/outputs/flutter-apk/app-profile.apk'),
         Directory(applicationBinaryPath!),
