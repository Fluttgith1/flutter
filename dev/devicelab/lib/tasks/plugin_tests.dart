// Copyright 2014 The Flutter Authors. All rights reserved.
// Use of this source code is governed by a BSD-style license that can be
// found in the LICENSE file.

import 'dart:io';

import 'package:path/path.dart' as path;

import '../framework/framework.dart';
import '../framework/ios.dart';
import '../framework/task_result.dart';
import '../framework/utils.dart';

/// Combines several TaskFunctions with trivial success value into one.
TaskFunction combine(List<TaskFunction> tasks) {
  return () async {
    for (final TaskFunction task in tasks) {
      final TaskResult result = await task();
      if (result.failed) {
        return result;
      }
    }
    return TaskResult.success(null);
  };
}

/// Defines task that creates new Flutter project, adds a local and remote
/// plugin, and then builds the specified [buildTarget].
class PluginTest {
  PluginTest(
    this.buildTarget,
    this.options, {
    this.pluginCreateEnvironment,
    this.appCreateEnvironment,
    this.dartOnlyPlugin = false,
    this.sharedDarwinSource = false,
    this.template = 'plugin',
  });

  final String buildTarget;
  final List<String> options;
  final Map<String, String>? pluginCreateEnvironment;
  final Map<String, String>? appCreateEnvironment;
  final bool dartOnlyPlugin;
  final bool sharedDarwinSource;
  final String template;

  Future<TaskResult> call() async {
    final Directory tempDir =
        Directory.systemTemp.createTempSync('flutter_devicelab_plugin_test.');
    // FFI plugins do not have support for `flutter test`.
    // `flutter test` does not do a native build.
    // Supporting `flutter test` would require invoking a native build.
    final bool runFlutterTest = template != 'plugin_ffi';
    try {
      section('Create plugin');
      final _FlutterProject plugin = await _FlutterProject.create(
          tempDir, options, buildTarget,
          name: 'plugintest', template: template, environment: pluginCreateEnvironment);
      if (dartOnlyPlugin) {
        await plugin.convertDefaultPluginToDartPlugin();
      }
      if (sharedDarwinSource) {
        await plugin.convertDefaultPluginToSharedDarwinPlugin();
      }
      section('Test plugin');
      if (runFlutterTest) {
        await plugin.runFlutterTest();
        if (!dartOnlyPlugin) {
          await plugin.example.runNativeTests(buildTarget);
        }
      }
      section('Create Flutter app');
      final _FlutterProject app = await _FlutterProject.create(tempDir, options, buildTarget,
          name: 'plugintestapp', template: 'app', environment: appCreateEnvironment);
      try {
        section('Add plugins');
        await app.addPlugin('plugintest',
            pluginPath: path.join('..', 'plugintest'));
        await app.addPlugin('path_provider');
        section('Build app');
        await app.build(buildTarget, validateNativeBuildProject: !dartOnlyPlugin);
        if (runFlutterTest) {
          section('Test app');
          await app.runFlutterTest();
        }
      } finally {
        await plugin.delete();
        await app.delete();
      }
      return TaskResult.success(null);
    } catch (e) {
      return TaskResult.failure(e.toString());
    } finally {
      rmTree(tempDir);
    }
  }
}

class _FlutterProject {
  _FlutterProject(this.parent, this.name);

  final Directory parent;
  final String name;

  String get rootPath => path.join(parent.path, name);

  File get pubspecFile => File(path.join(rootPath, 'pubspec.yaml'));

  _FlutterProject get example {
    return _FlutterProject(Directory(path.join(rootPath)), 'example');
  }

  Future<void> addPlugin(String plugin, {String? pluginPath}) async {
    final File pubspec = pubspecFile;
    String content = await pubspec.readAsString();
    final String dependency =
        pluginPath != null ? '$plugin:\n    path: $pluginPath' : '$plugin:';
    content = content.replaceFirst(
      '\ndependencies:\n',
      '\ndependencies:\n  $dependency\n',
    );
    await pubspec.writeAsString(content, flush: true);
  }

  /// Converts a plugin created from the standard template to a Dart-only
  /// plugin.
  Future<void> convertDefaultPluginToDartPlugin() async {
    final String dartPluginClass = 'DartClassFor$name';
    // Convert the metadata.
    final File pubspec = pubspecFile;
    String content = await pubspec.readAsString();
    content = content.replaceAll(
      RegExp(r' pluginClass: .*?\n'),
      ' dartPluginClass: $dartPluginClass\n',
    );
    await pubspec.writeAsString(content, flush: true);

    // Add the Dart registration hook that the build will generate a call to.
    final File dartCode = File(path.join(rootPath, 'lib', '$name.dart'));
    content = await dartCode.readAsString();
    content = '''
$content

class $dartPluginClass {
  static void registerWith() {}
}
''';
    await dartCode.writeAsString(content, flush: true);

    // Remove any native plugin code.
    const List<String> platforms = <String>[
      'android',
      'ios',
      'linux',
      'macos',
      'windows',
    ];
    for (final String platform in platforms) {
      final Directory platformDir = Directory(path.join(rootPath, platform));
      if (platformDir.existsSync()) {
        await platformDir.delete(recursive: true);
      }
    }
  }

  /// Converts an iOS/macOS plugin created from the standard template to a shared
  /// darwin directory plugin.
  Future<void> convertDefaultPluginToSharedDarwinPlugin() async {
    // Convert the metadata.
    final File pubspec = pubspecFile;
    String pubspecContent = await pubspec.readAsString();
    const String originalIOSKey = '\n      ios:\n';
    const String originalMacOSKey = '\n      macos:\n';
    if (!pubspecContent.contains(originalIOSKey) || !pubspecContent.contains(originalMacOSKey)) {
      print(pubspecContent);
      throw TaskResult.failure('Missing expected darwin platform plugin keys');
    }
    pubspecContent = pubspecContent.replaceAll(
        originalIOSKey,
        '$originalIOSKey        sharedDarwinSource: true\n'
    );
    pubspecContent = pubspecContent.replaceAll(
        originalMacOSKey,
        '$originalMacOSKey        sharedDarwinSource: true\n'
    );
    await pubspec.writeAsString(pubspecContent, flush: true);

    // Copy ios to darwin, and delete macos.
    final Directory iosDir = Directory(path.join(rootPath, 'ios'));
    final Directory darwinDir = Directory(path.join(rootPath, 'darwin'));
    recursiveCopy(iosDir, darwinDir);

    await iosDir.delete(recursive: true);
    await Directory(path.join(rootPath, 'macos')).delete(recursive: true);

    final File podspec = File(path.join(darwinDir.path, '$name.podspec'));
    String podspecContent = await podspec.readAsString();
    if (!podspecContent.contains('s.platform =')) {
      print(podspecContent);
      throw TaskResult.failure('Missing expected podspec platform');
    }

    // Remove "s.platform = :ios" to work on all platforms, including macOS.
    podspecContent = podspecContent.replaceFirst(RegExp(r'.*s\.platform.*'), '');
    podspecContent = podspecContent.replaceFirst("s.dependency 'Flutter'", "s.ios.dependency 'Flutter'\ns.osx.dependency 'FlutterMacOS'");

    await podspec.writeAsString(podspecContent, flush: true);

    // Make PlugintestPlugin.swift compile on iOS and macOS with target conditionals.
    final String pluginClass = '${name[0].toUpperCase()}${name.substring(1)}Plugin';
    print('pluginClass: $pluginClass');
    final File pluginRegister = File(path.join(darwinDir.path, 'Classes', '$pluginClass.swift'));
    final String pluginRegisterContent = '''
#if os(macOS)
import FlutterMacOS
#elseif os(iOS)
import Flutter
#endif

public class $pluginClass: NSObject, FlutterPlugin {
  public static func register(with registrar: FlutterPluginRegistrar) {
#if os(macOS)
    let channel = FlutterMethodChannel(name: "$name", binaryMessenger: registrar.messenger)
#elseif os(iOS)
    let channel = FlutterMethodChannel(name: "$name", binaryMessenger: registrar.messenger())
#endif
    let instance = $pluginClass()
    registrar.addMethodCallDelegate(instance, channel: channel)
  }

  public func handle(_ call: FlutterMethodCall, result: @escaping FlutterResult) {
#if os(macOS)
    result("macOS " + ProcessInfo.processInfo.operatingSystemVersionString)
#elseif os(iOS)
    result("iOS " + UIDevice.current.systemVersion)
#endif
  }
}
''';
    await pluginRegister.writeAsString(pluginRegisterContent, flush: true);
  }

  Future<void> runFlutterTest() async {
    await inDirectory(Directory(rootPath), () async {
      await flutter('test');
    });
  }

  Future<void> runNativeTests(String buildTarget) async {
    // Native unit tests rely on building the app first to generate necessary
    // build files.
    await build(buildTarget, validateNativeBuildProject: false);

    switch(buildTarget) {
      case 'apk':
        if (await exec(
          path.join('.', 'gradlew'),
          <String>['testDebugUnitTest'],
          workingDirectory: path.join(rootPath, 'android'),
          canFail: true,
        ) != 0) {
          throw TaskResult.failure('Platform unit tests failed');
        }
        break;
      case 'ios':
        await testWithNewIOSSimulator('TestNativeUnitTests', (String deviceId) async {
          if (!await runXcodeTests(
            platformDirectory: path.join(rootPath, 'ios'),
            destination: 'id=$deviceId',
            configuration: 'Debug',
            testName: 'native_plugin_unit_tests_ios',
            skipCodesign: true,
          )) {
            throw TaskResult.failure('Platform unit tests failed');
          }
        });
        break;
      case 'macos':
        if (!await runXcodeTests(
          platformDirectory: path.join(rootPath, 'macos'),
          destination: 'platform=macOS',
          configuration: 'Debug',
          testName: 'native_plugin_unit_tests_macos',
          skipCodesign: true,
        )) {
          throw TaskResult.failure('Platform unit tests failed');
        }
<<<<<<< HEAD
      });
    } else if (buildTarget == 'macos') {
      if (!await runXcodeTests(
        platformDirectory: path.join(rootPath, 'macos'),
        destination: 'platform=macOS',
        configuration: 'Debug',
        testName: 'native_plugin_unit_tests_macos',
        skipCodesign: true,
      )) {
        throw TaskResult.failure('Platform unit tests failed');
      }
    } else if (buildTarget == 'windows') {
      if (await exec(
        path.join(rootPath, 'build', 'windows', 'plugins', 'plugintest', 'Release', 'plugintest_plugin_test'),
        <String>[],
        canFail: true,
      ) != 0) {
        throw TaskResult.failure('Platform unit tests failed');
      }
    } else if (buildTarget == 'linux') {
      if (await exec(
        path.join(rootPath, 'build', 'linux', 'x64', 'release', 'plugins', 'plugintest', 'plugintest_plugin_test'),
        <String>[],
        canFail: true,
      ) != 0) {
        throw TaskResult.failure('Platform unit tests failed');
      }
=======
        break;
      case 'windows':
        if (await exec(
          path.join(rootPath, 'build', 'windows', 'plugins', 'plugintest', 'Release', 'plugintest_plugin_test'),
          <String>[],
          canFail: true,
        ) != 0) {
          throw TaskResult.failure('Platform unit tests failed');
        }
        break;
>>>>>>> a12e242c
    }
  }

  static Future<_FlutterProject> create(
      Directory directory,
      List<String> options,
      String target,
      {
        required String name,
        required String template,
        Map<String, String>? environment,
      }) async {
    await inDirectory(directory, () async {
      await flutter(
        'create',
        options: <String>[
          '--template=$template',
          '--org',
          'io.flutter.devicelab',
          ...options,
          name,
        ],
        environment: environment,
      );
    });

    final _FlutterProject project = _FlutterProject(directory, name);
    if (template == 'plugin' && (target == 'ios' || target == 'macos')) {
      project._reduceDarwinPluginMinimumVersion(name, target);
    }
    return project;
  }

  // Make the platform version artificially low to test that the "deployment
  // version too low" warning is never emitted.
  void _reduceDarwinPluginMinimumVersion(String plugin, String target) {
    final File podspec = File(path.join(rootPath, target, '$plugin.podspec'));
    if (!podspec.existsSync()) {
      throw TaskResult.failure('podspec file missing at ${podspec.path}');
    }
    final String versionString = target == 'ios'
        ? "s.platform = :ios, '9.0'"
        : "s.platform = :osx, '10.11'";
    String podspecContent = podspec.readAsStringSync();
    if (!podspecContent.contains(versionString)) {
      throw TaskResult.failure('Update this test to match plugin minimum $target deployment version');
    }
    podspecContent = podspecContent.replaceFirst(
      versionString,
      target == 'ios'
          ? "s.platform = :ios, '10.0'"
          : "s.platform = :osx, '10.8'"
    );
    podspec.writeAsStringSync(podspecContent, flush: true);
  }

  Future<void> build(String target, {bool validateNativeBuildProject = true}) async {
    await inDirectory(Directory(rootPath), () async {
      final String buildOutput =  await evalFlutter('build', options: <String>[
        target,
        '-v',
        if (target == 'ios')
          '--no-codesign',
      ]);

      if (target == 'ios' || target == 'macos') {
        // This warning is confusing and shouldn't be emitted. Plugins often support lower versions than the
        // Flutter app, but as long as they support the minimum it will work.
        // warning: The iOS deployment target 'IPHONEOS_DEPLOYMENT_TARGET' is set to 8.0,
        // but the range of supported deployment target versions is 9.0 to 14.0.99.
        //
        // (or "The macOS deployment target 'MACOSX_DEPLOYMENT_TARGET'"...)
        if (buildOutput.contains('the range of supported deployment target versions')) {
          throw TaskResult.failure('Minimum plugin version warning present');
        }

        if (validateNativeBuildProject) {
          final File podsProject = File(path.join(rootPath, target, 'Pods', 'Pods.xcodeproj', 'project.pbxproj'));
          if (!podsProject.existsSync()) {
            throw TaskResult.failure('Xcode Pods project file missing at ${podsProject.path}');
          }

          final String podsProjectContent = podsProject.readAsStringSync();
          if (target == 'ios') {
            // Plugins with versions lower than the app version should not have IPHONEOS_DEPLOYMENT_TARGET set.
            // The plugintest plugin target should not have IPHONEOS_DEPLOYMENT_TARGET set since it has been lowered
            // in _reduceDarwinPluginMinimumVersion to 10, which is below the target version of 11.
            if (podsProjectContent.contains('IPHONEOS_DEPLOYMENT_TARGET = 10')) {
              throw TaskResult.failure('Plugin build setting IPHONEOS_DEPLOYMENT_TARGET not removed');
            }
            if (!podsProjectContent.contains(r'"EXCLUDED_ARCHS[sdk=iphonesimulator*]" = "$(inherited) i386";')) {
              throw TaskResult.failure(r'EXCLUDED_ARCHS is not "$(inherited) i386"');
            }
          }

          // Same for macOS deployment target, but 10.8.
          // The plugintest target should not have MACOSX_DEPLOYMENT_TARGET set.
          if (target == 'macos' && podsProjectContent.contains('MACOSX_DEPLOYMENT_TARGET = 10.8')) {
            throw TaskResult.failure('Plugin build setting MACOSX_DEPLOYMENT_TARGET not removed');
          }
        }
      }
    });
  }

  Future<void> delete() async {
    if (Platform.isWindows) {
      // A running Gradle daemon might prevent us from deleting the project
      // folder on Windows.
      final String wrapperPath =
          path.absolute(path.join(rootPath, 'android', 'gradlew.bat'));
      if (File(wrapperPath).existsSync()) {
        await exec(wrapperPath, <String>['--stop'], canFail: true);
      }
      // TODO(ianh): Investigating if flakiness is timing dependent.
      await Future<void>.delayed(const Duration(seconds: 10));
    }
    rmTree(parent);
  }
}<|MERGE_RESOLUTION|>--- conflicted
+++ resolved
@@ -276,6 +276,15 @@
           }
         });
         break;
+      case 'linux':
+        if (await exec(
+          path.join(rootPath, 'build', 'linux', 'x64', 'release', 'plugins', 'plugintest', 'plugintest_plugin_test'),
+          <String>[],
+          canFail: true,
+        ) != 0) {
+          throw TaskResult.failure('Platform unit tests failed');
+        }
+        break;
       case 'macos':
         if (!await runXcodeTests(
           platformDirectory: path.join(rootPath, 'macos'),
@@ -286,35 +295,6 @@
         )) {
           throw TaskResult.failure('Platform unit tests failed');
         }
-<<<<<<< HEAD
-      });
-    } else if (buildTarget == 'macos') {
-      if (!await runXcodeTests(
-        platformDirectory: path.join(rootPath, 'macos'),
-        destination: 'platform=macOS',
-        configuration: 'Debug',
-        testName: 'native_plugin_unit_tests_macos',
-        skipCodesign: true,
-      )) {
-        throw TaskResult.failure('Platform unit tests failed');
-      }
-    } else if (buildTarget == 'windows') {
-      if (await exec(
-        path.join(rootPath, 'build', 'windows', 'plugins', 'plugintest', 'Release', 'plugintest_plugin_test'),
-        <String>[],
-        canFail: true,
-      ) != 0) {
-        throw TaskResult.failure('Platform unit tests failed');
-      }
-    } else if (buildTarget == 'linux') {
-      if (await exec(
-        path.join(rootPath, 'build', 'linux', 'x64', 'release', 'plugins', 'plugintest', 'plugintest_plugin_test'),
-        <String>[],
-        canFail: true,
-      ) != 0) {
-        throw TaskResult.failure('Platform unit tests failed');
-      }
-=======
         break;
       case 'windows':
         if (await exec(
@@ -325,7 +305,6 @@
           throw TaskResult.failure('Platform unit tests failed');
         }
         break;
->>>>>>> a12e242c
     }
   }
 
