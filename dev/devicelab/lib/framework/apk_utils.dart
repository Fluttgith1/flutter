// Copyright (c) 2016 The Chromium Authors. All rights reserved.
// Use of this source code is governed by a BSD-style license that can be
// found in the LICENSE file.

import 'dart:async';
import 'dart:convert';
import 'dart:io';

import 'package:path/path.dart' as path;
import 'package:flutter_devicelab/framework/framework.dart';
import 'package:flutter_devicelab/framework/utils.dart';

/// Runs the given [testFunction] on a freshly generated Flutter project.
Future<void> runProjectTest(Future<void> testFunction(FlutterProject project)) async {
  final Directory tempDir = Directory.systemTemp.createTempSync('flutter_devicelab_gradle_plugin_test.');
  final FlutterProject project = await FlutterProject.create(tempDir, 'hello');

  try {
    await testFunction(project);
  } finally {
    rmTree(tempDir);
  }
}

/// Runs the given [testFunction] on a freshly generated Flutter plugin project.
Future<void> runPluginProjectTest(Future<void> testFunction(FlutterPluginProject pluginProject)) async {
  final Directory tempDir = Directory.systemTemp.createTempSync('flutter_devicelab_gradle_plugin_test.');
  final FlutterPluginProject pluginProject = await FlutterPluginProject.create(tempDir, 'aaa');

  try {
    await testFunction(pluginProject);
  } finally {
    rmTree(tempDir);
  }
}

/// Returns the list of files inside an Android Package Kit.
Future<Iterable<String>> getFilesInApk(String apk) async {
  if (!File(apk).existsSync())
    throw TaskResult.failure(
        'Gradle did not produce an output artifact file at: $apk');

  final Process unzip = await startProcess(
    'unzip',
    <String>['-v', apk],
    isBot: false, // we just want to test the output, not have any debugging info
  );
  return unzip.stdout
      .transform(utf8.decoder)
      .transform(const LineSplitter())
      .map((String line) => line.split(' ').last)
      .toList();
}
/// Returns the list of files inside an Android App Bundle.
Future<Iterable<String>> getFilesInAppBundle(String bundle) {
  return getFilesInApk(bundle);
}

/// Returns the list of files inside an Android Archive.
Future<Iterable<String>> getFilesInAar(String aar) {
  return getFilesInApk(aar);
}

void checkItContains<T>(Iterable<T> values, Iterable<T> collection) {
  for (T value in values) {
    if (!collection.contains(value)) {
      throw TaskResult.failure('Expected to find `$value` in `$collection`.');
    }
  }
}

void checkItDoesNotContain<T>(Iterable<T> values, Iterable<T> collection) {
  for (T value in values) {
    if (collection.contains(value)) {
      throw TaskResult.failure('Did not expect to find `$value` in `$collection`.');
    }
  }
}

TaskResult failure(String message, ProcessResult result) {
  print('Unexpected process result:');
  print('Exit code: ${result.exitCode}');
  print('Std out  :\n${result.stdout}');
  print('Std err  :\n${result.stderr}');
  return TaskResult.failure(message);
}

bool hasMultipleOccurrences(String text, Pattern pattern) {
  return text.indexOf(pattern) != text.lastIndexOf(pattern);
}

/// The Android home directory.
String get _androidHome {
  final String androidHome = Platform.environment['ANDROID_HOME'] ??
      Platform.environment['ANDROID_SDK_ROOT'];
  if (androidHome == null || androidHome.isEmpty) {
    throw Exception('Unset env flag: `ANDROID_HOME` or `ANDROID_SDK_ROOT`.');
  }
  return androidHome;
}

/// Utility class to analyze the content inside an APK using dexdump,
/// which is provided by the Android SDK.
/// https://android.googlesource.com/platform/art/+/master/dexdump/dexdump.cc
class ApkExtractor {
  ApkExtractor(this.apkFile);

  /// The APK.
  final File apkFile;

  bool _extracted = false;

  Directory _outputDir;

  Future<void> _extractApk() async {
    if (_extracted) {
      return;
    }
    _outputDir = apkFile.parent.createTempSync('apk');
    if (Platform.isWindows) {
      await eval('7za', <String>['x', apkFile.path], workingDirectory: _outputDir.path);
    } else {
      await eval('unzip', <String>[apkFile.path], workingDirectory: _outputDir.path);
    }
    _extracted = true;
  }

  /// Returns the full path to the [dexdump] tool.
  Future<String> _findDexDump() async {
    String dexdumps;
    if (Platform.isWindows) {
      dexdumps = await eval('dir', <String>['/s/b', 'dexdump.exe'],
          workingDirectory: _androidHome);
    } else {
      dexdumps = await eval('find', <String>[_androidHome, '-name', 'dexdump']);
    }
    if (dexdumps.isEmpty) {
      throw Exception('Couldn\'t find a dexdump executable.');
    }
    return dexdumps.split('\n').first;
  }

  // Removes any temporary directory.
  void dispose() {
    if (!_extracted) {
      return;
    }
    rmTree(_outputDir);
    _extracted = true;
  }

  /// Returns true if the APK contains a given class.
  Future<bool> containsClass(String className) async {
    await _extractApk();

    final String dexDump = await _findDexDump();
    final String classesDex = path.join(_outputDir.path, 'classes.dex');

    if (!File(classesDex).existsSync()) {
      throw Exception('Couldn\'t find classes.dex in the APK.');
    }
    final String classDescriptors = await eval(dexDump,
        <String>[classesDex], printStdout: false);

    if (classDescriptors.isEmpty) {
      throw Exception('No descriptors found in classes.dex.');
    }
    return classDescriptors.contains(className.replaceAll('.', '/'));
  }
}

/// Gets the content of the `AndroidManifest.xml`.
Future<String> getAndroidManifest(String apk) {
  final String apkAnalyzer = path.join(_androidHome, 'tools', 'bin', 'apkanalyzer');
  return eval(apkAnalyzer, <String>['manifest', 'print', apk],
      workingDirectory: _androidHome);
}

 /// Checks that the classes are contained in the APK, throws otherwise.
Future<void> checkApkContainsClasses(File apk, List<String> classes) async {
  final ApkExtractor extractor = ApkExtractor(apk);
  for (String className in classes) {
    if (!(await extractor.containsClass(className))) {
      throw Exception('APK doesn\'t contain class `$className`.');
    }
  }
  extractor.dispose();
}

class FlutterProject {
  FlutterProject(this.parent, this.name);

  final Directory parent;
  final String name;

  static Future<FlutterProject> create(Directory directory, String name) async {
    await inDirectory(directory, () async {
      await flutter('create', options: <String>['--template=app', name]);
    });
    return FlutterProject(directory, name);
  }

  String get rootPath => path.join(parent.path, name);
  String get androidPath => path.join(rootPath, 'android');

  Future<void> addCustomBuildType(String name, {String initWith}) async {
    final File buildScript = File(
      path.join(androidPath, 'app', 'build.gradle'),
    );

    buildScript.openWrite(mode: FileMode.append).write('''

android {
    buildTypes {
        $name {
            initWith $initWith
        }
    }
}
    ''');
  }

  Future<void> addGlobalBuildType(String name, {String initWith}) async {
    final File buildScript = File(
      path.join(androidPath, 'build.gradle'),
    );

    buildScript.openWrite(mode: FileMode.append).write('''
subprojects {
  afterEvaluate {
    android {
        buildTypes {
            $name {
                initWith $initWith
            }
        }
    }
  }
}
    ''');
  }

  Future<void> addPlugin(String plugin) async {
    final File pubspec = File(path.join(rootPath, 'pubspec.yaml'));
    String content = await pubspec.readAsString();
    content = content.replaceFirst(
      '\ndependencies:\n',
      '\ndependencies:\n  $plugin:\n',
    );
    await pubspec.writeAsString(content, flush: true);
  }

  Future<void> getPackages() async {
    await inDirectory(Directory(rootPath), () async {
      await flutter('pub', options: <String>['get']);
    });
  }

  Future<void> addProductFlavors(Iterable<String> flavors) async {
    final File buildScript = File(
      path.join(androidPath, 'app', 'build.gradle'),
    );

    final String flavorConfig = flavors.map((String name) {
      return '''
$name {
    applicationIdSuffix ".$name"
    versionNameSuffix "-$name"
}
      ''';
    }).join('\n');

    buildScript.openWrite(mode: FileMode.append).write('''
android {
    flavorDimensions "mode"
    productFlavors {
        $flavorConfig
    }
}
    ''');
  }

  Future<void> introduceError() async {
    final File buildScript = File(
      path.join(androidPath, 'app', 'build.gradle'),
    );
    await buildScript.writeAsString((await buildScript.readAsString()).replaceAll('buildTypes', 'builTypes'));
  }

  Future<void> runGradleTask(String task, {List<String> options}) async {
    return _runGradleTask(workingDirectory: androidPath, task: task, options: options);
  }

  Future<ProcessResult> resultOfGradleTask(String task, {List<String> options}) {
    return _resultOfGradleTask(workingDirectory: androidPath, task: task, options: options);
  }

  Future<ProcessResult> resultOfFlutterCommand(String command, List<String> options) {
    return Process.run(
      path.join(flutterDirectory.path, 'bin', 'flutter'),
      <String>[command, ...options],
      workingDirectory: rootPath,
    );
  }
}

class FlutterPluginProject {
  FlutterPluginProject(this.parent, this.name);

  final Directory parent;
  final String name;

  static Future<FlutterPluginProject> create(Directory directory, String name) async {
    await inDirectory(directory, () async {
      await flutter('create', options: <String>['--template=plugin', name]);
    });
    return FlutterPluginProject(directory, name);
  }

  String get rootPath => path.join(parent.path, name);
  String get examplePath => path.join(rootPath, 'example');
  String get exampleAndroidPath => path.join(examplePath, 'android');
  String get debugApkPath => path.join(examplePath, 'build', 'app', 'outputs', 'apk', 'debug', 'app-debug.apk');
  String get releaseApkPath => path.join(examplePath, 'build', 'app', 'outputs', 'apk', 'release', 'app-release.apk');
  String get releaseArmApkPath => path.join(examplePath, 'build', 'app', 'outputs', 'apk', 'release', 'app-armeabi-v7a-release.apk');
  String get releaseArm64ApkPath => path.join(examplePath, 'build', 'app', 'outputs', 'apk', 'release', 'app-arm64-v8a-release.apk');
  String get releaseBundlePath => path.join(examplePath, 'build', 'app', 'outputs', 'bundle', 'release', 'app.aab');

  Future<void> runGradleTask(String task, {List<String> options}) async {
    return _runGradleTask(workingDirectory: exampleAndroidPath, task: task, options: options);
  }
}

Future<void> _runGradleTask({String workingDirectory, String task, List<String> options}) async {
  final ProcessResult result = await _resultOfGradleTask(
      workingDirectory: workingDirectory,
      task: task,
      options: options);
  if (result.exitCode != 0) {
    print('stdout:');
    print(result.stdout);
    print('stderr:');
    print(result.stderr);
  }
  if (result.exitCode != 0)
    throw 'Gradle exited with error';
}

Future<ProcessResult> _resultOfGradleTask({String workingDirectory, String task,
    List<String> options}) async {
  section('Find Java');
  final String javaHome = await findJavaHome();

  if (javaHome == null)
    throw TaskResult.failure('Could not find Java');

  print('\nUsing JAVA_HOME=$javaHome');

  final List<String> args = <String>[
    'app:$task',
    ...?options,
  ];
  final String gradle = path.join(workingDirectory, Platform.isWindows ? 'gradlew.bat' : './gradlew');
  print('┌── $gradle');
  print('│ ' + File(path.join(workingDirectory, gradle)).readAsLinesSync().join('\n│ '));
  print('└─────────────────────────────────────────────────────────────────────────────────────');
  print(
    'Running Gradle:\n'
    '  Executable: $gradle\n'
    '  Arguments: ${args.join(' ')}\n'
    '  Working directory: $workingDirectory\n'
    '  JAVA_HOME: $javaHome\n'
    ''
  );
  return Process.run(
    gradle,
    args,
    workingDirectory: workingDirectory,
    environment: <String, String>{ 'JAVA_HOME': javaHome },
  );
}
<<<<<<< HEAD
=======

class _Dependencies {
  _Dependencies(String depfilePath) {
    // Depfile format:
    // outfile1 outfile2 : file1.dart file2.dart file3.dart file\ 4.dart
    final String contents = File(depfilePath).readAsStringSync();
    final List<String> colonSeparated = contents.split(':');
    targets = _processList(colonSeparated[0].trim());
    dependencies = _processList(colonSeparated[1].trim());
  }

  final RegExp _separatorExpr = RegExp(r'([^\\]) ');
  final RegExp _escapeExpr = RegExp(r'\\(.)');

  Set<String> _processList(String rawText) {
    return rawText
    // Put every file on right-hand side on the separate line
        .replaceAllMapped(_separatorExpr, (Match match) => '${match.group(1)}\n')
        .split('\n')
    // Expand escape sequences, so that '\ ', for example,ß becomes ' '
        .map<String>((String path) => path.replaceAllMapped(_escapeExpr, (Match match) => match.group(1)).trim())
        .where((String path) => path.isNotEmpty)
        .toSet();
  }

  Set<String> targets;
  Set<String> dependencies;
}

/// Returns [null] if target matches [expectedTarget], otherwise returns an error message.
String validateSnapshotDependency(FlutterProject project, String expectedTarget) {
  final _Dependencies deps = _Dependencies(
      path.join(project.rootPath, 'build', 'app', 'intermediates',
          'flutter', 'debug', 'android-arm', 'snapshot_blob.bin.d'));
  return deps.targets.any((String target) => target.contains(expectedTarget)) ? null :
  'Dependency file should have $expectedTarget as target. Instead has ${deps.targets}';
}
>>>>>>> 56bc0748
<|MERGE_RESOLUTION|>--- conflicted
+++ resolved
@@ -379,8 +379,6 @@
     environment: <String, String>{ 'JAVA_HOME': javaHome },
   );
 }
-<<<<<<< HEAD
-=======
 
 class _Dependencies {
   _Dependencies(String depfilePath) {
@@ -417,5 +415,4 @@
           'flutter', 'debug', 'android-arm', 'snapshot_blob.bin.d'));
   return deps.targets.any((String target) => target.contains(expectedTarget)) ? null :
   'Dependency file should have $expectedTarget as target. Instead has ${deps.targets}';
-}
->>>>>>> 56bc0748
+}