// Copyright 2014 The Flutter Authors. All rights reserved.
// Use of this source code is governed by a BSD-style license that can be
// found in the LICENSE file.

import 'dart:async';
import 'dart:io' as io show IOSink, ProcessSignal, Stdout, StdoutException;

import 'package:flutter_tools/src/android/android_sdk.dart';
import 'package:flutter_tools/src/android/android_studio.dart';
import 'package:flutter_tools/src/android/java.dart';
import 'package:flutter_tools/src/base/bot_detector.dart';
import 'package:flutter_tools/src/base/file_system.dart';
import 'package:flutter_tools/src/base/io.dart';
import 'package:flutter_tools/src/base/logger.dart';
import 'package:flutter_tools/src/base/os.dart';
import 'package:flutter_tools/src/base/time.dart';
import 'package:flutter_tools/src/base/version.dart';
import 'package:flutter_tools/src/cache.dart';
import 'package:flutter_tools/src/convert.dart';
import 'package:flutter_tools/src/features.dart';
import 'package:flutter_tools/src/ios/plist_parser.dart';
import 'package:flutter_tools/src/project.dart';
import 'package:flutter_tools/src/resident_runner.dart';
import 'package:flutter_tools/src/version.dart';
import 'package:test/fake.dart';

/// Environment with DYLD_LIBRARY_PATH=/path/to/libraries
class FakeDyldEnvironmentArtifact extends ArtifactSet {
  FakeDyldEnvironmentArtifact() : super(DevelopmentArtifact.iOS);
  @override
  Map<String, String> get environment => <String, String>{
    'DYLD_LIBRARY_PATH': '/path/to/libraries',
  };

  @override
  Future<bool> isUpToDate(FileSystem fileSystem) => Future<bool>.value(true);

  @override
  String get name => 'fake';

  @override
  Future<void> update(ArtifactUpdater artifactUpdater, Logger logger, FileSystem fileSystem, OperatingSystemUtils operatingSystemUtils, {bool offline = false}) async {
  }
}

/// A fake process implementation which can be provided all necessary values.
class FakeProcess implements Process {
  FakeProcess({
    this.pid = 1,
    Future<int>? exitCode,
    IOSink? stdin,
    this.stdout = const Stream<List<int>>.empty(),
    this.stderr = const Stream<List<int>>.empty(),
  }) : exitCode = exitCode ?? Future<int>.value(0),
       stdin = stdin ?? MemoryIOSink();

  @override
  final int pid;

  @override
  final Future<int> exitCode;

  @override
  final io.IOSink stdin;

  @override
  final Stream<List<int>> stdout;

  @override
  final Stream<List<int>> stderr;

  @override
  bool kill([io.ProcessSignal signal = io.ProcessSignal.sigterm]) {
    return true;
  }
}

/// An IOSink that completes a future with the first line written to it.
class CompleterIOSink extends MemoryIOSink {
  CompleterIOSink({
    this.throwOnAdd = false,
  });

  final bool throwOnAdd;

  final Completer<List<int>> _completer = Completer<List<int>>();

  Future<List<int>> get future => _completer.future;

  @override
  void add(List<int> data) {
    if (!_completer.isCompleted) {
      // When throwOnAdd is true, complete with empty so any expected output
      // doesn't appear.
      _completer.complete(throwOnAdd ? <int>[] : data);
    }
    if (throwOnAdd) {
      throw Exception('CompleterIOSink Error');
    }
    super.add(data);
  }
}

/// An IOSink that collects whatever is written to it.
class MemoryIOSink implements IOSink {
  @override
  Encoding encoding = utf8;

  final List<List<int>> writes = <List<int>>[];

  @override
  void add(List<int> data) {
    writes.add(data);
  }

  @override
  Future<void> addStream(Stream<List<int>> stream) {
    final Completer<void> completer = Completer<void>();
    late StreamSubscription<List<int>> sub;
    sub = stream.listen(
      (List<int> data) {
        try {
          add(data);
        // Catches all exceptions to propagate them to the completer.
        } catch (err, stack) { // ignore: avoid_catches_without_on_clauses
          sub.cancel();
          completer.completeError(err, stack);
        }
      },
      onError: completer.completeError,
      onDone: completer.complete,
      cancelOnError: true,
    );
    return completer.future;
  }

  @override
  void writeCharCode(int charCode) {
    add(<int>[charCode]);
  }

  @override
  void write(Object? obj) {
    add(encoding.encode('$obj'));
  }

  @override
  void writeln([ Object? obj = '' ]) {
    add(encoding.encode('$obj\n'));
  }

  @override
  void writeAll(Iterable<dynamic> objects, [ String separator = '' ]) {
    bool addSeparator = false;
    for (final dynamic object in objects) {
      if (addSeparator) {
        write(separator);
      }
      write(object);
      addSeparator = true;
    }
  }

  @override
  void addError(dynamic error, [ StackTrace? stackTrace ]) {
    throw UnimplementedError();
  }

  @override
  Future<void> get done => close();

  @override
  Future<void> close() async { }

  @override
  Future<void> flush() async { }

  void clear() {
    writes.clear();
  }

  String getAndClear() {
    final String result = utf8.decode(writes.expand((List<int> l) => l).toList());
    clear();
    return result;
  }
}

class MemoryStdout extends MemoryIOSink implements io.Stdout {
  @override
  bool get hasTerminal => _hasTerminal;
  set hasTerminal(bool value) {
    _hasTerminal = value;
  }
  bool _hasTerminal = true;

  @override
  // ignore: override_on_non_overriding_member
  String get lineTerminator => '\n';
  @override
  // ignore: override_on_non_overriding_member
  set lineTerminator(String value) {
    throw UnimplementedError('Setting the line terminator is not supported');
  }

  @override
  io.IOSink get nonBlocking => this;

  @override
  bool get supportsAnsiEscapes => _supportsAnsiEscapes;
  set supportsAnsiEscapes(bool value) {
    _supportsAnsiEscapes = value;
  }
  bool _supportsAnsiEscapes = true;

  @override
  int get terminalColumns {
    if (_terminalColumns != null) {
      return _terminalColumns!;
    }
    throw const io.StdoutException('unspecified mock value');
  }
  set terminalColumns(int value) => _terminalColumns = value;
  int? _terminalColumns;

  @override
  int get terminalLines {
    if (_terminalLines != null) {
      return _terminalLines!;
    }
    throw const io.StdoutException('unspecified mock value');
  }
  set terminalLines(int value) => _terminalLines = value;
  int? _terminalLines;
}

/// A Stdio that collects stdout and supports simulated stdin.
class FakeStdio extends Stdio {
  final MemoryStdout _stdout = MemoryStdout()..terminalColumns = 80;
  final MemoryIOSink _stderr = MemoryIOSink();
  final FakeStdin _stdin = FakeStdin();

  @override
  MemoryStdout get stdout => _stdout;

  @override
  MemoryIOSink get stderr => _stderr;

  @override
  Stream<List<int>> get stdin => _stdin;

  void simulateStdin(String line) {
    _stdin.controller.add(utf8.encode('$line\n'));
  }

  @override
  bool hasTerminal = false;

  List<String> get writtenToStdout => _stdout.writes.map<String>(_stdout.encoding.decode).toList();
  List<String> get writtenToStderr => _stderr.writes.map<String>(_stderr.encoding.decode).toList();
}

class FakeStdin extends Fake implements Stdin {
  final StreamController<List<int>> controller = StreamController<List<int>>();

  void Function(bool mode)? echoModeCallback;

  bool _echoMode = true;

  @override
  bool get echoMode => _echoMode;

  @override
  set echoMode(bool mode) {
    _echoMode = mode;
    if (echoModeCallback != null) {
      echoModeCallback!(mode);
    }
  }

  @override
  bool lineMode = true;

  @override
  bool hasTerminal = false;

  @override
  Stream<S> transform<S>(StreamTransformer<List<int>, S> transformer) {
    return controller.stream.transform(transformer);
  }

  @override
  StreamSubscription<List<int>> listen(
    void Function(List<int> event)? onData, {
    Function? onError,
    void Function()? onDone,
    bool? cancelOnError,
  }) {
    return controller.stream.listen(
      onData,
      onError: onError,
      onDone: onDone,
      cancelOnError: cancelOnError,
    );
  }
}

class FakePlistParser implements PlistParser {
  FakePlistParser([Map<String, Object>? underlyingValues]):
    _underlyingValues = underlyingValues ?? <String, Object>{};

  final Map<String, Object> _underlyingValues;

  void setProperty(String key, Object value) {
    _underlyingValues[key] = value;
  }

  @override
  String? plistXmlContent(String plistFilePath) => throw UnimplementedError();

  @override
  String? plistJsonContent(String filePath, {bool sorted = false}) {
    throw UnimplementedError();
  }

  @override
  Map<String, Object> parseFile(String plistFilePath) {
    return _underlyingValues;
  }

  @override
  T? getValueFromFile<T>(String plistFilePath, String key) {
    return _underlyingValues[key] as T?;
  }

  @override
  bool replaceKey(String plistFilePath, {required String key, String? value}) {
    if (value == null) {
      _underlyingValues.remove(key);
      return true;
    }
    setProperty(key, value);
    return true;
  }
}

class FakeBotDetector implements BotDetector {
  const FakeBotDetector(bool isRunningOnBot)
      : _isRunningOnBot = isRunningOnBot;

  @override
  Future<bool> get isRunningOnBot async => _isRunningOnBot;

  final bool _isRunningOnBot;
}

class FakeFlutterVersion implements FlutterVersion {
  FakeFlutterVersion({
    this.branch = 'master',
    this.dartSdkVersion = '12',
    this.devToolsVersion = '2.8.0',
    this.engineRevision = 'abcdefghijklmnopqrstuvwxyz',
    this.engineRevisionShort = 'abcde',
    this.repositoryUrl = 'https://github.com/flutter/flutter.git',
    this.frameworkVersion = '0.0.0',
    this.frameworkRevision = '11111111111111111111',
    this.frameworkRevisionShort = '11111',
    this.frameworkAge = '0 hours ago',
    this.frameworkCommitDate = '12/01/01',
    this.gitTagVersion = const GitTagVersion.unknown(),
    this.flutterRoot = '/path/to/flutter',
    this.nextFlutterVersion,
  });

  final String branch;

  bool get didFetchTagsAndUpdate => _didFetchTagsAndUpdate;
  bool _didFetchTagsAndUpdate = false;

  /// Will be returned by [fetchTagsAndGetVersion] if not null.
  final FlutterVersion? nextFlutterVersion;

  @override
    FlutterVersion fetchTagsAndGetVersion({
      SystemClock clock = const SystemClock(),
    }) {
    _didFetchTagsAndUpdate = true;
    return nextFlutterVersion ?? this;
  }

  bool get didCheckFlutterVersionFreshness => _didCheckFlutterVersionFreshness;
  bool _didCheckFlutterVersionFreshness = false;

  @override
  String get channel {
    if (kOfficialChannels.contains(branch) || kObsoleteBranches.containsKey(branch)) {
      return branch;
    }
    return kUserBranch;
  }

  @override
  final String flutterRoot;

  @override
  final String devToolsVersion;

  @override
  final String dartSdkVersion;

  @override
  final String engineRevision;

  @override
  final String engineRevisionShort;

  @override
  final String? repositoryUrl;

  @override
  final String frameworkVersion;

  @override
  final String frameworkRevision;

  @override
  final String frameworkRevisionShort;

  @override
  final String frameworkAge;

  @override
  final String frameworkCommitDate;

  @override
  final GitTagVersion gitTagVersion;

  @override
  FileSystem get fs => throw UnimplementedError('FakeFlutterVersion.fs is not implemented');

  @override
  Future<void> checkFlutterVersionFreshness() async {
    _didCheckFlutterVersionFreshness = true;
  }

  @override
  Future<void> ensureVersionFile() async { }

  @override
  String getBranchName({bool redactUnknownBranches = false}) {
    if (!redactUnknownBranches || kOfficialChannels.contains(branch) || kObsoleteBranches.containsKey(branch)) {
      return branch;
    }
    return kUserBranch;
  }

  @override
  String getVersionString({bool redactUnknownBranches = false}) {
    return '${getBranchName(redactUnknownBranches: redactUnknownBranches)}/$frameworkRevision';
  }

  @override
  Map<String, Object> toJson() {
    return <String, Object>{};
  }
}

// A test implementation of [FeatureFlags] that allows enabling without reading
// config. If not otherwise specified, all values default to false.
class TestFeatureFlags implements FeatureFlags {
  TestFeatureFlags({
    this.isLinuxEnabled = false,
    this.isMacOSEnabled = false,
    this.isWebEnabled = false,
    this.isWindowsEnabled = false,
    this.isAndroidEnabled = true,
    this.isIOSEnabled = true,
    this.isFuchsiaEnabled = false,
    this.areCustomDevicesEnabled = false,
    this.isCliAnimationEnabled = true,
    this.isNativeAssetsEnabled = false,
    this.isPreviewDeviceEnabled = false,
    this.isSwiftPackageManagerEnabled = false,
  });

  @override
  final bool isLinuxEnabled;

  @override
  final bool isMacOSEnabled;

  @override
  final bool isWebEnabled;

  @override
  final bool isWindowsEnabled;

  @override
  final bool isAndroidEnabled;

  @override
  final bool isIOSEnabled;

  @override
  final bool isFuchsiaEnabled;

  @override
  final bool areCustomDevicesEnabled;

  @override
  final bool isCliAnimationEnabled;

  @override
  final bool isNativeAssetsEnabled;

  @override
  final bool isPreviewDeviceEnabled;

  @override
  final bool isSwiftPackageManagerEnabled;

  @override
  bool isEnabled(Feature feature) {
    return switch (feature) {
      flutterWebFeature => isWebEnabled,
      flutterLinuxDesktopFeature => isLinuxEnabled,
      flutterMacOSDesktopFeature => isMacOSEnabled,
      flutterWindowsDesktopFeature => isWindowsEnabled,
      flutterAndroidFeature => isAndroidEnabled,
      flutterIOSFeature => isIOSEnabled,
      flutterFuchsiaFeature => isFuchsiaEnabled,
      flutterCustomDevicesFeature => areCustomDevicesEnabled,
      cliAnimation => isCliAnimationEnabled,
      nativeAssets => isNativeAssetsEnabled,
      _ => false,
    };
  }
}

class FakeOperatingSystemUtils extends Fake implements OperatingSystemUtils {
  FakeOperatingSystemUtils({this.hostPlatform = HostPlatform.linux_x64});

  final List<List<String>> chmods = <List<String>>[];

  @override
  void makeExecutable(File file) { }

  @override
  HostPlatform hostPlatform = HostPlatform.linux_x64;

  @override
  void chmod(FileSystemEntity entity, String mode) {
    chmods.add(<String>[entity.path, mode]);
  }

  @override
  File? which(String execName) => null;

  @override
  List<File> whichAll(String execName) => <File>[];

  @override
  int? getDirectorySize(Directory directory) => 10000000; // 10 MB / 9.5 MiB

  @override
  void unzip(File file, Directory targetDirectory) { }

  @override
  void unpack(File gzippedTarFile, Directory targetDirectory) { }

  @override
  Stream<List<int>> gzipLevel1Stream(Stream<List<int>> stream) => stream;

  @override
  String get name => 'fake OS name and version';

  @override
  String get pathVarSeparator => ';';

  @override
  Future<int> findFreePort({bool ipv6 = false}) async => 12345;
}

class FakeStopwatch implements Stopwatch {
  @override
  bool get isRunning => _isRunning;
  bool _isRunning = false;

  @override
  void start() => _isRunning = true;

  @override
  void stop() => _isRunning = false;

  @override
  Duration elapsed = Duration.zero;

  @override
  int get elapsedMicroseconds => elapsed.inMicroseconds;

  @override
  int get elapsedMilliseconds => elapsed.inMilliseconds;

  @override
  int get elapsedTicks => elapsed.inMilliseconds;

  @override
  int get frequency => 1000;

  @override
  void reset() {
    _isRunning = false;
    elapsed = Duration.zero;
  }

  @override
  String toString() => '$runtimeType $elapsed $isRunning';
}

class FakeStopwatchFactory implements StopwatchFactory {
  FakeStopwatchFactory({
    Stopwatch? stopwatch,
    Map<String, Stopwatch>? stopwatches
  }) : stopwatches = <String, Stopwatch>{
         if (stopwatches != null) ...stopwatches,
         if (stopwatch != null) '': stopwatch,
       };

  Map<String, Stopwatch> stopwatches;

  @override
  Stopwatch createStopwatch([String name = '']) {
    return stopwatches[name] ?? FakeStopwatch();
  }
}

class FakeFlutterProjectFactory implements FlutterProjectFactory {
  @override
  FlutterProject fromDirectory(Directory directory) {
    return FlutterProject.fromDirectoryTest(directory);
  }

  @override
  Map<String, FlutterProject> get projects => throw UnimplementedError();
}

class FakeAndroidSdk extends Fake implements AndroidSdk {

  @override
  late bool platformToolsAvailable;

  @override
  late bool licensesAvailable;

  @override
  AndroidSdkVersion? latestVersion;
}

class FakeAndroidStudio extends Fake implements AndroidStudio {
  @override
  String get javaPath => 'java';
}

class FakeJava extends Fake implements Java {
  FakeJava({
    this.javaHome = '/android-studio/jbr',
    String binary = '/android-studio/jbr/bin/java',
    Version? version,
    bool canRun = true,
  }): binaryPath = binary,
      version = version ?? const Version.withText(19, 0, 2, 'openjdk 19.0.2 2023-01-17'),
      _environment = <String, String>{
        if (javaHome != null) Java.javaHomeEnvironmentVariable: javaHome,
        'PATH': '/android-studio/jbr/bin',
      },
      _canRun = canRun;

  @override
  String? javaHome;

  @override
  String binaryPath;

  final Map<String, String> _environment;
  final bool _canRun;

  @override
  Map<String, String> get environment => _environment;

  @override
  Version? version;

  @override
  bool canRun() {
    return _canRun;
  }
}

class FakeDevtoolsLauncher extends Fake implements DevtoolsLauncher {
  FakeDevtoolsLauncher({DevToolsServerAddress? serverAddress})
      : _serverAddress = serverAddress;

  @override
  Future<void> get processStart => _processStarted.future;

  final Completer<void> _processStarted = Completer<void>();

  @override
  Future<void> get ready => readyCompleter.future;

  Completer<void> readyCompleter = Completer<void>()..complete();

  @override
  DevToolsServerAddress? activeDevToolsServer;

  @override
  Uri? devToolsUrl;

  @override
  Uri? dtdUri;

  @override
  bool printDtdUri = false;

  final DevToolsServerAddress? _serverAddress;

  @override
  Future<DevToolsServerAddress?> serve() async => _serverAddress;

  @override
  Future<void> launch(Uri vmServiceUri, {List<String>? additionalArguments}) {
    _processStarted.complete();
    return Completer<void>().future;
  }

  bool closed = false;

  @override
  Future<void> close() async {
    closed = true;
  }
}

<<<<<<< HEAD
/// A fake [Logger] that throws the [Invocation] for any method call.
class FakeLogger implements Logger {
  @override
  dynamic noSuchMethod(Invocation invocation) => throw invocation; // ignore: only_throw_errors
=======
class ClosedStdinController extends Fake implements StreamSink<List<int>> {
  @override
  Future<Object?> addStream(Stream<List<int>> stream) async => throw const SocketException('Bad pipe');

  @override
  Future<Object?> close() async {
    return null;
  }
>>>>>>> ee0260b4
}<|MERGE_RESOLUTION|>--- conflicted
+++ resolved
@@ -741,12 +741,12 @@
   }
 }
 
-<<<<<<< HEAD
 /// A fake [Logger] that throws the [Invocation] for any method call.
 class FakeLogger implements Logger {
   @override
   dynamic noSuchMethod(Invocation invocation) => throw invocation; // ignore: only_throw_errors
-=======
+}
+
 class ClosedStdinController extends Fake implements StreamSink<List<int>> {
   @override
   Future<Object?> addStream(Stream<List<int>> stream) async => throw const SocketException('Bad pipe');
@@ -755,5 +755,4 @@
   Future<Object?> close() async {
     return null;
   }
->>>>>>> ee0260b4
 }