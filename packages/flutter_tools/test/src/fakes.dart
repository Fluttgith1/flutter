--- conflicted
+++ resolved
@@ -448,11 +448,8 @@
     this.isFuchsiaEnabled = false,
     this.areCustomDevicesEnabled = false,
     this.isFlutterWebWasmEnabled = false,
-<<<<<<< HEAD
+    this.isCliAnimationEnabled = true,
     this.isNativeAssetsEnabled = false,
-=======
-    this.isCliAnimationEnabled = true,
->>>>>>> 56ea352c
   });
 
   @override
@@ -483,11 +480,10 @@
   final bool isFlutterWebWasmEnabled;
 
   @override
-<<<<<<< HEAD
+  final bool isCliAnimationEnabled;
+
+  @override
   final bool isNativeAssetsEnabled;
-=======
-  final bool isCliAnimationEnabled;
->>>>>>> 56ea352c
 
   @override
   bool isEnabled(Feature feature) {
@@ -508,13 +504,10 @@
         return isFuchsiaEnabled;
       case flutterCustomDevicesFeature:
         return areCustomDevicesEnabled;
-<<<<<<< HEAD
+      case cliAnimation:
+        return isCliAnimationEnabled;
       case nativeAssets:
         return isNativeAssetsEnabled;
-=======
-      case cliAnimation:
-        return isCliAnimationEnabled;
->>>>>>> 56ea352c
     }
     return false;
   }
