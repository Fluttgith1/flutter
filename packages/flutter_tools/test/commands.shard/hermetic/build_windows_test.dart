// Copyright 2014 The Flutter Authors. All rights reserved.
// Use of this source code is governed by a BSD-style license that can be
// found in the LICENSE file.

import 'package:file/memory.dart';
import 'package:platform/platform.dart';

import 'package:flutter_tools/src/base/file_system.dart';
import 'package:flutter_tools/src/base/io.dart';
import 'package:flutter_tools/src/cache.dart';
import 'package:flutter_tools/src/commands/build_windows.dart';
import 'package:flutter_tools/src/convert.dart';
import 'package:flutter_tools/src/features.dart';
import 'package:flutter_tools/src/windows/visual_studio.dart';
import 'package:mockito/mockito.dart';
import 'package:process/process.dart';
import 'package:xml/xml.dart' as xml;
import 'package:flutter_tools/src/globals.dart' as globals;

import '../../src/common.dart';
import '../../src/context.dart';
import '../../src/mocks.dart';
import '../../src/testbed.dart';

<<<<<<< HEAD
const String _kTestFlutterRoot = r'C:\flutter';
=======
const String solutionPath = r'C:\windows\Runner.sln';
const String visualStudioPath = r'C:\Program Files (x86)\Microsoft Visual Studio\2017\Community';
const String vcvarsPath = visualStudioPath + r'\VC\Auxiliary\Build\vcvars64.bat';

final Platform windowsPlatform = FakePlatform(
  operatingSystem: 'windows',
  environment: <String, String>{
    'PROGRAMFILES(X86)':  r'C:\Program Files (x86)\',
    'FLUTTER_ROOT': r'C:\',
  }
);
final Platform notWindowsPlatform = FakePlatform(
  operatingSystem: 'linux',
  environment: <String, String>{
    'FLUTTER_ROOT': r'C:\',
  }
);
>>>>>>> 6804cef5

void main() {
  FileSystem fileSystem;

  MockProcessManager mockProcessManager;
  MockProcess mockProcess;
  MockVisualStudio mockVisualStudio;

  setUpAll(() {
    Cache.disableLocking();
  });

  setUp(() {
    fileSystem = MemoryFileSystem.test(style: FileSystemStyle.windows);
    Cache.flutterRoot = _kTestFlutterRoot;
    mockProcessManager = MockProcessManager();
    mockProcess = MockProcess();
    mockVisualStudio = MockVisualStudio();
    when(mockProcess.exitCode).thenAnswer((Invocation invocation) async {
      return 0;
    });
    when(mockProcess.stderr).thenAnswer((Invocation invocation) {
      return const Stream<List<int>>.empty();
    });
    when(mockProcess.stdout).thenAnswer((Invocation invocation) {
      return Stream<List<int>>.fromIterable(<List<int>>[utf8.encode('STDOUT STUFF')]);
    });
  });

  // Creates the mock files necessary to look like a Flutter project.
  void setUpMockCoreProjectFiles() {
    fileSystem.file('pubspec.yaml').createSync();
    fileSystem.file('.packages').createSync();
    fileSystem.file(fileSystem.path.join('lib', 'main.dart')).createSync(recursive: true);
  }

  // Creates the mock files necessary to run a build.
  void setUpMockProjectFilesForBuild({int templateVersion}) {
    fileSystem.file(solutionPath).createSync(recursive: true);
    setUpMockCoreProjectFiles();

    final String versionFileSubpath = fileSystem.path.join('flutter', '.template_version');
    const int expectedTemplateVersion = 10;  // Arbitrary value for tests.
    final File sourceTemplateVersionfile = fileSystem.file(fileSystem.path.join(
      fileSystem.path.absolute(Cache.flutterRoot),
      'packages',
      'flutter_tools',
      'templates',
      'app',
      'windows.tmpl',
      versionFileSubpath,
    ));
    sourceTemplateVersionfile.createSync(recursive: true);
    sourceTemplateVersionfile.writeAsStringSync(expectedTemplateVersion.toString());

    final File projectTemplateVersionFile = fileSystem.file(
      fileSystem.path.join('windows', versionFileSubpath));
    templateVersion ??= expectedTemplateVersion;
    projectTemplateVersionFile.createSync(recursive: true);
    projectTemplateVersionFile.writeAsStringSync(templateVersion.toString());
  }

  testUsingContext('Windows build fails when there is no vcvars64.bat', () async {
    final BuildWindowsCommand command = BuildWindowsCommand()
      ..visualStudioOverride = mockVisualStudio;
    applyMocksToCommand(command);
    setUpMockProjectFilesForBuild();

    expect(createTestCommandRunner(command).run(
      const <String>['windows']
    ), throwsToolExit());
  }, overrides: <Type, Generator>{
    Platform: () => windowsPlatform,
    FileSystem: () => fileSystem,
    ProcessManager: () => FakeProcessManager.any(),
    FeatureFlags: () => TestFeatureFlags(isWindowsEnabled: true),
  });

  testUsingContext('Windows build fails when there is no windows project', () async {
    final BuildWindowsCommand command = BuildWindowsCommand()
      ..visualStudioOverride = mockVisualStudio;
    applyMocksToCommand(command);
    setUpMockCoreProjectFiles();
    when(mockVisualStudio.vcvarsPath).thenReturn(vcvarsPath);

    expect(createTestCommandRunner(command).run(
      const <String>['windows']
    ), throwsToolExit(message: 'No Windows desktop project configured'));
  }, overrides: <Type, Generator>{
    Platform: () => windowsPlatform,
    FileSystem: () => fileSystem,
    ProcessManager: () => FakeProcessManager.any(),
    FeatureFlags: () => TestFeatureFlags(isWindowsEnabled: true),
  });

  testUsingContext('Windows build fails on non windows platform', () async {
    final BuildWindowsCommand command = BuildWindowsCommand()
      ..visualStudioOverride = mockVisualStudio;
    applyMocksToCommand(command);
    setUpMockProjectFilesForBuild();
    when(mockVisualStudio.vcvarsPath).thenReturn(vcvarsPath);

    expect(createTestCommandRunner(command).run(
      const <String>['windows']
    ), throwsToolExit());
  }, overrides: <Type, Generator>{
    Platform: () => notWindowsPlatform,
    FileSystem: () => fileSystem,
    ProcessManager: () => FakeProcessManager.any(),
    VisualStudio: () => mockVisualStudio,
    FeatureFlags: () => TestFeatureFlags(isWindowsEnabled: true),
  });

  testUsingContext('Windows build fails with instructions when template is too old', () async {
    final BuildCommand command = BuildCommand();
    setUpMockProjectFilesForBuild(templateVersion: 1);

    expect(createTestCommandRunner(command).run(
      const <String>['build', 'windows']
    ), throwsToolExit(message: 'flutter create .'));
  }, overrides: <Type, Generator>{
    FileSystem: () => fileSystem,
    ProcessManager: () => FakeProcessManager.any(),
<<<<<<< HEAD
    Platform: () => windowsPlatform,
    VisualStudio: () => mockVisualStudio,
    FeatureFlags: () => TestFeatureFlags(isWindowsEnabled: true),
  });

  testUsingContext('Windows build fails with instructions when template is too new', () async {
    final BuildCommand command = BuildCommand();
    setUpMockProjectFilesForBuild(templateVersion: 999);

    expect(createTestCommandRunner(command).run(
      const <String>['build', 'windows']
    ), throwsToolExit(message: 'Upgrade Flutter'));
  }, overrides: <Type, Generator>{
    FileSystem: () => fileSystem,
    ProcessManager: () => FakeProcessManager.any(),
    Platform: () => windowsPlatform,
    VisualStudio: () => mockVisualStudio,
=======
>>>>>>> 6804cef5
    FeatureFlags: () => TestFeatureFlags(isWindowsEnabled: true),
  });

  testUsingContext('Windows build does not spew stdout to status logger', () async {
    final BuildWindowsCommand command = BuildWindowsCommand()
      ..visualStudioOverride = mockVisualStudio;
    applyMocksToCommand(command);
    setUpMockProjectFilesForBuild();
    when(mockVisualStudio.vcvarsPath).thenReturn(vcvarsPath);

    when(mockProcessManager.start(<String>[
      fileSystem.path.join(_kTestFlutterRoot, 'packages', 'flutter_tools', 'bin', 'vs_build.bat'),
      vcvarsPath,
      fileSystem.path.basename(solutionPath),
      'Release',
    ], workingDirectory: fileSystem.path.dirname(solutionPath))).thenAnswer((Invocation invocation) async {
      return mockProcess;
    });

    await createTestCommandRunner(command).run(
      const <String>['windows']
    );
    expect(testLogger.statusText, isNot(contains('STDOUT STUFF')));
    expect(testLogger.traceText, contains('STDOUT STUFF'));
  }, overrides: <Type, Generator>{
    FileSystem: () => fileSystem,
    ProcessManager: () => mockProcessManager,
    Platform: () => windowsPlatform,
    FeatureFlags: () => TestFeatureFlags(isWindowsEnabled: true),
  });

  testUsingContext('Windows build invokes msbuild and writes generated files', () async {
    final BuildWindowsCommand command = BuildWindowsCommand()
      ..visualStudioOverride = mockVisualStudio;
    applyMocksToCommand(command);
    setUpMockProjectFilesForBuild();
    when(mockVisualStudio.vcvarsPath).thenReturn(vcvarsPath);

    when(mockProcessManager.start(<String>[
      fileSystem.path.join(_kTestFlutterRoot, 'packages', 'flutter_tools', 'bin', 'vs_build.bat'),
      vcvarsPath,
      fileSystem.path.basename(solutionPath),
      'Release',
    ], workingDirectory: fileSystem.path.dirname(solutionPath))).thenAnswer((Invocation invocation) async {
      return mockProcess;
    });

    await createTestCommandRunner(command).run(
      const <String>['windows']
    );

    // Spot-check important elements from the properties file.
    final File propsFile = fileSystem.file(r'C:\windows\flutter\ephemeral\Generated.props');
    expect(propsFile.existsSync(), true);
    final xml.XmlDocument props = xml.parse(propsFile.readAsStringSync());
    expect(props.findAllElements('PropertyGroup').first.getAttribute('Label'), 'UserMacros');
    expect(props.findAllElements('ItemGroup').length, 1);
    expect(props.findAllElements('FLUTTER_ROOT').first.text, _kTestFlutterRoot);
  }, overrides: <Type, Generator>{
    FileSystem: () => fileSystem,
    ProcessManager: () => mockProcessManager,
    Platform: () => windowsPlatform,
    FeatureFlags: () => TestFeatureFlags(isWindowsEnabled: true),
  });

  testUsingContext('Release build prints an under-construction warning', () async {
    final BuildWindowsCommand command = BuildWindowsCommand()
      ..visualStudioOverride = mockVisualStudio;
    applyMocksToCommand(command);
    setUpMockProjectFilesForBuild();
    when(mockVisualStudio.vcvarsPath).thenReturn(vcvarsPath);

    when(mockProcessManager.start(<String>[
      fileSystem.path.join(_kTestFlutterRoot, 'packages', 'flutter_tools', 'bin', 'vs_build.bat'),
      vcvarsPath,
      fileSystem.path.basename(solutionPath),
      'Release',
    ], workingDirectory: fileSystem.path.dirname(solutionPath))).thenAnswer((Invocation invocation) async {
      return mockProcess;
    });

    await createTestCommandRunner(command).run(
      const <String>['windows']
    );

    expect(testLogger.statusText, contains('🚧'));
  }, overrides: <Type, Generator>{
    FileSystem: () => fileSystem,
    ProcessManager: () => mockProcessManager,
    Platform: () => windowsPlatform,
    FeatureFlags: () => TestFeatureFlags(isWindowsEnabled: true),
  });

  testUsingContext('hidden when not enabled on Windows host', () {
    expect(BuildWindowsCommand().hidden, true);
  }, overrides: <Type, Generator>{
    FeatureFlags: () => TestFeatureFlags(isWindowsEnabled: false),
    Platform: () => windowsPlatform,
  });

  testUsingContext('Not hidden when enabled and on Windows host', () {
    expect(BuildWindowsCommand().hidden, false);
  }, overrides: <Type, Generator>{
    FeatureFlags: () => TestFeatureFlags(isWindowsEnabled: true),
    Platform: () => windowsPlatform,
  });
}

class MockProcessManager extends Mock implements ProcessManager {}
class MockProcess extends Mock implements Process {}
<<<<<<< HEAD
class MockPlatform extends Mock implements Platform {
  @override
  Map<String, String> environment = <String, String>{
    'FLUTTER_ROOT': _kTestFlutterRoot,
  };
}
=======
>>>>>>> 6804cef5
class MockVisualStudio extends Mock implements VisualStudio {}<|MERGE_RESOLUTION|>--- conflicted
+++ resolved
@@ -15,16 +15,13 @@
 import 'package:mockito/mockito.dart';
 import 'package:process/process.dart';
 import 'package:xml/xml.dart' as xml;
-import 'package:flutter_tools/src/globals.dart' as globals;
 
 import '../../src/common.dart';
 import '../../src/context.dart';
 import '../../src/mocks.dart';
 import '../../src/testbed.dart';
 
-<<<<<<< HEAD
-const String _kTestFlutterRoot = r'C:\flutter';
-=======
+const String flutterRoot = r'C:\flutter';
 const String solutionPath = r'C:\windows\Runner.sln';
 const String visualStudioPath = r'C:\Program Files (x86)\Microsoft Visual Studio\2017\Community';
 const String vcvarsPath = visualStudioPath + r'\VC\Auxiliary\Build\vcvars64.bat';
@@ -33,16 +30,15 @@
   operatingSystem: 'windows',
   environment: <String, String>{
     'PROGRAMFILES(X86)':  r'C:\Program Files (x86)\',
-    'FLUTTER_ROOT': r'C:\',
+    'FLUTTER_ROOT': flutterRoot,
   }
 );
 final Platform notWindowsPlatform = FakePlatform(
   operatingSystem: 'linux',
   environment: <String, String>{
-    'FLUTTER_ROOT': r'C:\',
+    'FLUTTER_ROOT': flutterRoot,
   }
 );
->>>>>>> 6804cef5
 
 void main() {
   FileSystem fileSystem;
@@ -57,7 +53,7 @@
 
   setUp(() {
     fileSystem = MemoryFileSystem.test(style: FileSystemStyle.windows);
-    Cache.flutterRoot = _kTestFlutterRoot;
+    Cache.flutterRoot = flutterRoot;
     mockProcessManager = MockProcessManager();
     mockProcess = MockProcess();
     mockVisualStudio = MockVisualStudio();
@@ -152,40 +148,38 @@
     Platform: () => notWindowsPlatform,
     FileSystem: () => fileSystem,
     ProcessManager: () => FakeProcessManager.any(),
-    VisualStudio: () => mockVisualStudio,
     FeatureFlags: () => TestFeatureFlags(isWindowsEnabled: true),
   });
 
   testUsingContext('Windows build fails with instructions when template is too old', () async {
-    final BuildCommand command = BuildCommand();
+    final BuildWindowsCommand command = BuildWindowsCommand()
+      ..visualStudioOverride = mockVisualStudio;
+    applyMocksToCommand(command);
     setUpMockProjectFilesForBuild(templateVersion: 1);
 
     expect(createTestCommandRunner(command).run(
-      const <String>['build', 'windows']
+      const <String>['windows']
     ), throwsToolExit(message: 'flutter create .'));
   }, overrides: <Type, Generator>{
     FileSystem: () => fileSystem,
     ProcessManager: () => FakeProcessManager.any(),
-<<<<<<< HEAD
-    Platform: () => windowsPlatform,
-    VisualStudio: () => mockVisualStudio,
+    Platform: () => windowsPlatform,
     FeatureFlags: () => TestFeatureFlags(isWindowsEnabled: true),
   });
 
   testUsingContext('Windows build fails with instructions when template is too new', () async {
-    final BuildCommand command = BuildCommand();
+    final BuildWindowsCommand command = BuildWindowsCommand()
+      ..visualStudioOverride = mockVisualStudio;
+    applyMocksToCommand(command);
     setUpMockProjectFilesForBuild(templateVersion: 999);
 
     expect(createTestCommandRunner(command).run(
-      const <String>['build', 'windows']
+      const <String>['windows']
     ), throwsToolExit(message: 'Upgrade Flutter'));
   }, overrides: <Type, Generator>{
     FileSystem: () => fileSystem,
     ProcessManager: () => FakeProcessManager.any(),
     Platform: () => windowsPlatform,
-    VisualStudio: () => mockVisualStudio,
-=======
->>>>>>> 6804cef5
     FeatureFlags: () => TestFeatureFlags(isWindowsEnabled: true),
   });
 
@@ -197,7 +191,7 @@
     when(mockVisualStudio.vcvarsPath).thenReturn(vcvarsPath);
 
     when(mockProcessManager.start(<String>[
-      fileSystem.path.join(_kTestFlutterRoot, 'packages', 'flutter_tools', 'bin', 'vs_build.bat'),
+      fileSystem.path.join(flutterRoot, 'packages', 'flutter_tools', 'bin', 'vs_build.bat'),
       vcvarsPath,
       fileSystem.path.basename(solutionPath),
       'Release',
@@ -225,7 +219,7 @@
     when(mockVisualStudio.vcvarsPath).thenReturn(vcvarsPath);
 
     when(mockProcessManager.start(<String>[
-      fileSystem.path.join(_kTestFlutterRoot, 'packages', 'flutter_tools', 'bin', 'vs_build.bat'),
+      fileSystem.path.join(flutterRoot, 'packages', 'flutter_tools', 'bin', 'vs_build.bat'),
       vcvarsPath,
       fileSystem.path.basename(solutionPath),
       'Release',
@@ -243,7 +237,7 @@
     final xml.XmlDocument props = xml.parse(propsFile.readAsStringSync());
     expect(props.findAllElements('PropertyGroup').first.getAttribute('Label'), 'UserMacros');
     expect(props.findAllElements('ItemGroup').length, 1);
-    expect(props.findAllElements('FLUTTER_ROOT').first.text, _kTestFlutterRoot);
+    expect(props.findAllElements('FLUTTER_ROOT').first.text, flutterRoot);
   }, overrides: <Type, Generator>{
     FileSystem: () => fileSystem,
     ProcessManager: () => mockProcessManager,
@@ -259,7 +253,7 @@
     when(mockVisualStudio.vcvarsPath).thenReturn(vcvarsPath);
 
     when(mockProcessManager.start(<String>[
-      fileSystem.path.join(_kTestFlutterRoot, 'packages', 'flutter_tools', 'bin', 'vs_build.bat'),
+      fileSystem.path.join(flutterRoot, 'packages', 'flutter_tools', 'bin', 'vs_build.bat'),
       vcvarsPath,
       fileSystem.path.basename(solutionPath),
       'Release',
@@ -296,13 +290,4 @@
 
 class MockProcessManager extends Mock implements ProcessManager {}
 class MockProcess extends Mock implements Process {}
-<<<<<<< HEAD
-class MockPlatform extends Mock implements Platform {
-  @override
-  Map<String, String> environment = <String, String>{
-    'FLUTTER_ROOT': _kTestFlutterRoot,
-  };
-}
-=======
->>>>>>> 6804cef5
 class MockVisualStudio extends Mock implements VisualStudio {}