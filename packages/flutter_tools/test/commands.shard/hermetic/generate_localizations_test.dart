--- conflicted
+++ resolved
@@ -1,6 +1,8 @@
 // Copyright 2014 The Flutter Authors. All rights reserved.
 // Use of this source code is governed by a BSD-style license that can be
 // found in the LICENSE file.
+
+// @dart = 2.8
 
 import 'package:file/memory.dart';
 import 'package:flutter_tools/src/artifacts.dart';
@@ -16,14 +18,10 @@
 import '../../src/test_flutter_command_runner.dart';
 
 void main() {
-<<<<<<< HEAD
-  late FileSystem fileSystem;
-=======
   FileSystem fileSystem;
   BufferLogger logger;
   Artifacts artifacts;
   FakeProcessManager processManager;
->>>>>>> 069f5042
 
   setUpAll(() {
     Cache.disableLocking();
