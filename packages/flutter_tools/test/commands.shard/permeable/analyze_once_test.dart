// Copyright 2014 The Flutter Authors. All rights reserved.
// Use of this source code is governed by a BSD-style license that can be
// found in the LICENSE file.

import 'dart:async';

import 'package:flutter_tools/src/base/common.dart';
import 'package:flutter_tools/src/base/context.dart';
import 'package:flutter_tools/src/base/file_system.dart';
import 'package:flutter_tools/src/base/logger.dart';
import 'package:flutter_tools/src/base/platform.dart';
import 'package:flutter_tools/src/base/process.dart';
import 'package:flutter_tools/src/cache.dart';
import 'package:flutter_tools/src/commands/analyze.dart';
import 'package:flutter_tools/src/dart/pub.dart';
import 'package:flutter_tools/src/reporting/reporting.dart';
import 'package:flutter_tools/src/runner/flutter_command.dart';
import 'package:flutter_tools/src/runner/flutter_command_runner.dart';

import '../../src/common.dart';
import '../../src/context.dart';

final Generator _kNoColorTerminalPlatform = () => FakePlatform.fromPlatform(const LocalPlatform())..stdoutSupportsAnsi = false;
final Map<Type, Generator> noColorTerminalOverride = <Type, Generator>{
  Platform: _kNoColorTerminalPlatform,
};

void main() {
  final String analyzerSeparator = platform.isWindows ? '-' : '•';

  group('analyze once', () {
<<<<<<< HEAD
    setUpAll(() {
      Cache.disableLocking();
    });

    group('default libMain', () {
      Directory tempDir;
      String projectPath;
      File libMain;

      setUpAll(() {
        tempDir = fs.systemTempDirectory.createTempSync('flutter_analyze_once_test_1.').absolute;
        projectPath = fs.path.join(tempDir.path, 'flutter_project');
        fs.file(fs.path.join(projectPath, 'pubspec.yaml'))
            ..createSync(recursive: true)
            ..writeAsStringSync(pubspecYamlSrc);
        fs.file(fs.path.join(projectPath, '.packages',))
            ..createSync(recursive: true)
            ..writeAsStringSync(dotPackagesSrc);
      });

      setUp(() {
        libMain = fs.file(fs.path.join(projectPath, 'lib', 'main.dart'))
            ..createSync(recursive: true)
            ..writeAsStringSync(mainDartSrc);
      });

      tearDownAll(() {
        tryToDelete(tempDir);
      });

      // Analyze in the current directory - no arguments
      testUsingContext('working directory', () async {
        await runCommand(
          command: AnalyzeCommand(workingDirectory: fs.directory(projectPath)),
          arguments: <String>['analyze'],
          statusTextContains: <String>['No issues found!'],
        );
      }, overrides: <Type, Generator>{
        Pub: () => const Pub(),
      });
=======
    Directory tempDir;
    String projectPath;
    File libMain;
    const Pub pub = Pub();

    setUpAll(() async {
      Cache.disableLocking();
      tempDir = fs.systemTempDirectory.createTempSync('flutter_analyze_once_test_1.').absolute;
      projectPath = fs.path.join(tempDir.path, 'flutter_project');
      fs.file(fs.path.join(projectPath, 'pubspec.yaml'))
          ..createSync(recursive: true)
          ..writeAsStringSync(pubspecYamlSrc);

      Cache.flutterRoot = FlutterCommandRunner.defaultFlutterRoot;
      await context.run(
        body: () => pub.get(context: PubContext.pubGet, directory: projectPath),
        overrides: <Type, Generator> {
          Logger: () => BufferLogger(),
          ProcessUtils: () => ProcessUtils(),
          Usage: () => DisabledUsage(),
        },
      );
      return null;
    });

    setUp(() {
      libMain = fs.file(fs.path.join(projectPath, 'lib', 'main.dart'))
          ..createSync(recursive: true)
          ..writeAsStringSync(mainDartSrc);
    });

    tearDownAll(() {
      tryToDelete(tempDir);
    });

    // Analyze in the current directory - no arguments
    testUsingContext('working directory', () async {
      await runCommand(
        command: AnalyzeCommand(workingDirectory: fs.directory(projectPath)),
        arguments: <String>['analyze'],
        statusTextContains: <String>['No issues found!'],
      );
    }, overrides: <Type, Generator>{
      Pub: () => pub,
    });

    // Analyze a specific file outside the current directory
    testUsingContext('passing one file throws', () async {
      await runCommand(
        command: AnalyzeCommand(),
        arguments: <String>['analyze', libMain.path],
        toolExit: true,
        exitMessageContains: 'is not a directory',
      );
    }, overrides: <Type, Generator>{
      Pub: () => pub,
    });
>>>>>>> 3d459f70

      // Analyze a specific file outside the current directory
      testUsingContext('passing one file throws', () async {
        await runCommand(
          command: AnalyzeCommand(),
          arguments: <String>['analyze', libMain.path],
          toolExit: true,
          exitMessageContains: 'is not a directory',
        );
      }, overrides: <Type, Generator>{
        Pub: () => const Pub(),
      });

      // Analyze in the current directory - no arguments
<<<<<<< HEAD
      testUsingContext('working directory with errors', () async {
        // Break the code to produce the "The parameter 'onPressed' is required" hint
        // that is upgraded to a warning in package:flutter/analysis_options_user.yaml
        // to assert that we are using the default Flutter analysis options.
        // Also insert a statement that should not trigger a lint here
        // but will trigger a lint later on when an analysis_options.yaml is added.
        String source = await libMain.readAsString();
        source = source.replaceFirst(
          'onPressed: _incrementCounter,',
          '// onPressed: _incrementCounter,',
        );
        source = source.replaceFirst(
          '_counter++;',
          '_counter++; throw "an error message";',
        );
        await libMain.writeAsString(source);
=======
      await runCommand(
        command: AnalyzeCommand(workingDirectory: fs.directory(projectPath)),
        arguments: <String>['analyze'],
        statusTextContains: <String>[
          'Analyzing',
          'warning $analyzerSeparator The parameter \'onPressed\' is required',
          'info $analyzerSeparator The declaration \'_incrementCounter\' isn\'t',
        ],
        exitMessageContains: '2 issues found.',
        toolExit: true,
      );
    }, overrides: <Type, Generator>{
      Pub: () => pub,
      ...noColorTerminalOverride,
    });
>>>>>>> 3d459f70

        // Analyze in the current directory - no arguments
        await runCommand(
          command: AnalyzeCommand(workingDirectory: fs.directory(projectPath)),
          arguments: <String>['analyze'],
          statusTextContains: <String>[
            'Analyzing',
            'warning $analyzerSeparator The parameter \'onPressed\' is required',
            'info $analyzerSeparator The declaration \'_incrementCounter\' isn\'t',
          ],
          exitMessageContains: '2 issues found.',
          toolExit: true,
        );
      }, overrides: <Type, Generator>{
        Pub: () => const Pub(),
        ...noColorTerminalOverride,
      });

      // Analyze in the current directory - no arguments
<<<<<<< HEAD
      testUsingContext('working directory with local options', () async {
        // Insert an analysis_options.yaml file in the project
        // which will trigger a lint for broken code that was inserted earlier
        final File optionsFile = fs.file(fs.path.join(projectPath, 'analysis_options.yaml'));
        try {
          optionsFile.writeAsStringSync('''
      include: package:flutter/analysis_options_user.yaml
      linter:
        rules:
          - only_throw_errors
      ''');
          String source = libMain.readAsStringSync();
          source = source.replaceFirst(
            'onPressed: _incrementCounter,',
            '// onPressed: _incrementCounter,',
          );
          source = source.replaceFirst(
            '_counter++;',
            '_counter++; throw "an error message";',
          );
          libMain.writeAsStringSync(source);

          // Analyze in the current directory - no arguments
          await runCommand(
            command: AnalyzeCommand(workingDirectory: fs.directory(projectPath)),
            arguments: <String>['analyze'],
            statusTextContains: <String>[
              'Analyzing',
              'warning $analyzerSeparator The parameter \'onPressed\' is required',
              'info $analyzerSeparator The declaration \'_incrementCounter\' isn\'t',
              'info $analyzerSeparator Only throw instances of classes extending either Exception or Error',
            ],
            exitMessageContains: '3 issues found.',
            toolExit: true,
          );
        } finally {
          if (optionsFile.existsSync()) {
            optionsFile.deleteSync();
          }
        }
      }, overrides: <Type, Generator>{
        Pub: () => const Pub(),
        ...noColorTerminalOverride
      });
=======
      await runCommand(
        command: AnalyzeCommand(workingDirectory: fs.directory(projectPath)),
        arguments: <String>['analyze'],
        statusTextContains: <String>[
          'Analyzing',
          'warning $analyzerSeparator The parameter \'onPressed\' is required',
          'info $analyzerSeparator The declaration \'_incrementCounter\' isn\'t',
          'info $analyzerSeparator Only throw instances of classes extending either Exception or Error',
        ],
        exitMessageContains: '3 issues found.',
        toolExit: true,
      );
      optionsFile.deleteSync();
    }, overrides: <Type, Generator>{
      Pub: () => pub,
      ...noColorTerminalOverride
>>>>>>> 3d459f70
    });

    testUsingContext('no duplicate issues', () async {
      final Directory tempDir = fs.systemTempDirectory.createTempSync('flutter_analyze_once_test_2.').absolute;

      try {
        final File foo = fs.file(fs.path.join(tempDir.path, 'foo.dart'));
        foo.writeAsStringSync('''
import 'bar.dart';

void foo() => bar();
''');

        final File bar = fs.file(fs.path.join(tempDir.path, 'bar.dart'));
        bar.writeAsStringSync('''
import 'dart:async'; // unused

void bar() {
}
''');

        // Analyze in the current directory - no arguments
        await runCommand(
          command: AnalyzeCommand(workingDirectory: tempDir),
          arguments: <String>['analyze'],
          statusTextContains: <String>[
            'Analyzing',
          ],
          exitMessageContains: '1 issue found.',
          toolExit: true,
        );
      } finally {
        tryToDelete(tempDir);
      }
    }, overrides: <Type, Generator>{
      Pub: () => pub,
      ...noColorTerminalOverride
    });

    testUsingContext('returns no issues when source is error-free', () async {
      const String contents = '''
StringBuffer bar = StringBuffer('baz');
''';
      final Directory tempDir = fs.systemTempDirectory.createTempSync('flutter_analyze_once_test_3.');
      tempDir.childFile('main.dart').writeAsStringSync(contents);
      try {
        await runCommand(
          command: AnalyzeCommand(workingDirectory: fs.directory(tempDir)),
          arguments: <String>['analyze'],
          statusTextContains: <String>['No issues found!'],
        );
      } finally {
        tryToDelete(tempDir);
      }
    }, overrides: <Type, Generator>{
      Pub: () => pub,
      ...noColorTerminalOverride
    });

    testUsingContext('returns no issues for todo comments', () async {
      const String contents = '''
// TODO(foobar):
StringBuffer bar = StringBuffer('baz');
''';
      final Directory tempDir = fs.systemTempDirectory.createTempSync('flutter_analyze_once_test_4.');
      tempDir.childFile('main.dart').writeAsStringSync(contents);
      try {
        await runCommand(
          command: AnalyzeCommand(workingDirectory: fs.directory(tempDir)),
          arguments: <String>['analyze'],
          statusTextContains: <String>['No issues found!'],
        );
      } finally {
        tryToDelete(tempDir);
      }
    }, overrides: <Type, Generator>{
      Pub: () => pub,
      ...noColorTerminalOverride
    });
  });
}

void assertContains(String text, List<String> patterns) {
  if (patterns == null) {
    expect(text, isEmpty);
  } else {
    for (String pattern in patterns) {
      expect(text, contains(pattern));
    }
  }
}

Future<void> runCommand({
  FlutterCommand command,
  List<String> arguments,
  List<String> statusTextContains,
  List<String> errorTextContains,
  bool toolExit = false,
  String exitMessageContains,
}) async {
  try {
    arguments.insert(0, '--flutter-root=${Cache.flutterRoot}');
    await createTestCommandRunner(command).run(arguments);
    expect(toolExit, isFalse, reason: 'Expected ToolExit exception');
  } on ToolExit catch (e) {
    if (!toolExit) {
      testLogger.clear();
      rethrow;
    }
    if (exitMessageContains != null) {
      expect(e.message, contains(exitMessageContains));
    }
  }
  assertContains(testLogger.statusText, statusTextContains);
  assertContains(testLogger.errorText, errorTextContains);

  testLogger.clear();
}

const String mainDartSrc = r'''
import 'package:flutter/material.dart';

void main() => runApp(MyApp());

class MyApp extends StatelessWidget {
  @override
  Widget build(BuildContext context) {
    return MaterialApp(
      title: 'Flutter Demo',
      theme: ThemeData(
        primarySwatch: Colors.blue,
      ),
      home: MyHomePage(title: 'Flutter Demo Home Page'),
    );
  }
}

class MyHomePage extends StatefulWidget {
  MyHomePage({Key key, this.title}) : super(key: key);

  final String title;

  @override
  _MyHomePageState createState() => _MyHomePageState();
}

class _MyHomePageState extends State<MyHomePage> {
  int _counter = 0;

  void _incrementCounter() {
    setState(() {
      _counter++;
    });
  }

  @override
  Widget build(BuildContext context) {
    return Scaffold(
      appBar: AppBar(
        title: Text(widget.title),
      ),
      body: Center(
        child: Column(
          mainAxisAlignment: MainAxisAlignment.center,
          children: <Widget>[
            Text(
              'You have pushed the button this many times:',
            ),
            Text(
              '$_counter',
              style: Theme.of(context).textTheme.display1,
            ),
          ],
        ),
      ),
      floatingActionButton: FloatingActionButton(
        onPressed: _incrementCounter,
        tooltip: 'Increment',
        child: Icon(Icons.add),
      ),
    );
  }
}
''';

const String pubspecYamlSrc = r'''name: flutter_project
description: A new Flutter project.
version: 1.0.0+1

environment:
  sdk: ">=2.1.0 <3.0.0"

dependencies:
  flutter:
    sdk: flutter''';<|MERGE_RESOLUTION|>--- conflicted
+++ resolved
@@ -7,13 +7,10 @@
 import 'package:flutter_tools/src/base/common.dart';
 import 'package:flutter_tools/src/base/context.dart';
 import 'package:flutter_tools/src/base/file_system.dart';
-import 'package:flutter_tools/src/base/logger.dart';
 import 'package:flutter_tools/src/base/platform.dart';
-import 'package:flutter_tools/src/base/process.dart';
 import 'package:flutter_tools/src/cache.dart';
 import 'package:flutter_tools/src/commands/analyze.dart';
 import 'package:flutter_tools/src/dart/pub.dart';
-import 'package:flutter_tools/src/reporting/reporting.dart';
 import 'package:flutter_tools/src/runner/flutter_command.dart';
 import 'package:flutter_tools/src/runner/flutter_command_runner.dart';
 
@@ -27,27 +24,38 @@
 
 void main() {
   final String analyzerSeparator = platform.isWindows ? '-' : '•';
+  const Pub pub = Pub();
 
   group('analyze once', () {
-<<<<<<< HEAD
     setUpAll(() {
       Cache.disableLocking();
-    });
+      Cache.flutterRoot = FlutterCommandRunner.defaultFlutterRoot;
+    });
+
+    void _createDotPackages(String projectPath) {
+      final String flutterRootUri = 'file://${fs.path.canonicalize(Cache.flutterRoot).replaceAll('\\', '/')}';
+      final String dotPackagesSrc = '''# Generated
+flutter:$flutterRootUri/packages/flutter/lib/
+sky_engine:$flutterRootUri/bin/cache/pkg/sky_engine/lib/
+flutter_project:lib/
+''';
+      fs.file(fs.path.join(projectPath, '.packages'))
+          ..createSync(recursive: true)
+          ..writeAsStringSync(dotPackagesSrc);
+    }
 
     group('default libMain', () {
       Directory tempDir;
       String projectPath;
       File libMain;
 
-      setUpAll(() {
+      setUpAll(() async {
         tempDir = fs.systemTempDirectory.createTempSync('flutter_analyze_once_test_1.').absolute;
         projectPath = fs.path.join(tempDir.path, 'flutter_project');
         fs.file(fs.path.join(projectPath, 'pubspec.yaml'))
             ..createSync(recursive: true)
             ..writeAsStringSync(pubspecYamlSrc);
-        fs.file(fs.path.join(projectPath, '.packages',))
-            ..createSync(recursive: true)
-            ..writeAsStringSync(dotPackagesSrc);
+        _createDotPackages(projectPath);
       });
 
       setUp(() {
@@ -68,67 +76,8 @@
           statusTextContains: <String>['No issues found!'],
         );
       }, overrides: <Type, Generator>{
-        Pub: () => const Pub(),
-      });
-=======
-    Directory tempDir;
-    String projectPath;
-    File libMain;
-    const Pub pub = Pub();
-
-    setUpAll(() async {
-      Cache.disableLocking();
-      tempDir = fs.systemTempDirectory.createTempSync('flutter_analyze_once_test_1.').absolute;
-      projectPath = fs.path.join(tempDir.path, 'flutter_project');
-      fs.file(fs.path.join(projectPath, 'pubspec.yaml'))
-          ..createSync(recursive: true)
-          ..writeAsStringSync(pubspecYamlSrc);
-
-      Cache.flutterRoot = FlutterCommandRunner.defaultFlutterRoot;
-      await context.run(
-        body: () => pub.get(context: PubContext.pubGet, directory: projectPath),
-        overrides: <Type, Generator> {
-          Logger: () => BufferLogger(),
-          ProcessUtils: () => ProcessUtils(),
-          Usage: () => DisabledUsage(),
-        },
-      );
-      return null;
-    });
-
-    setUp(() {
-      libMain = fs.file(fs.path.join(projectPath, 'lib', 'main.dart'))
-          ..createSync(recursive: true)
-          ..writeAsStringSync(mainDartSrc);
-    });
-
-    tearDownAll(() {
-      tryToDelete(tempDir);
-    });
-
-    // Analyze in the current directory - no arguments
-    testUsingContext('working directory', () async {
-      await runCommand(
-        command: AnalyzeCommand(workingDirectory: fs.directory(projectPath)),
-        arguments: <String>['analyze'],
-        statusTextContains: <String>['No issues found!'],
-      );
-    }, overrides: <Type, Generator>{
-      Pub: () => pub,
-    });
-
-    // Analyze a specific file outside the current directory
-    testUsingContext('passing one file throws', () async {
-      await runCommand(
-        command: AnalyzeCommand(),
-        arguments: <String>['analyze', libMain.path],
-        toolExit: true,
-        exitMessageContains: 'is not a directory',
-      );
-    }, overrides: <Type, Generator>{
-      Pub: () => pub,
-    });
->>>>>>> 3d459f70
+        Pub: () => pub,
+      });
 
       // Analyze a specific file outside the current directory
       testUsingContext('passing one file throws', () async {
@@ -139,44 +88,30 @@
           exitMessageContains: 'is not a directory',
         );
       }, overrides: <Type, Generator>{
-        Pub: () => const Pub(),
+        Pub: () => pub,
       });
 
       // Analyze in the current directory - no arguments
-<<<<<<< HEAD
       testUsingContext('working directory with errors', () async {
-        // Break the code to produce the "The parameter 'onPressed' is required" hint
+        // Break the code to produce the "Avoid empty else" hint
         // that is upgraded to a warning in package:flutter/analysis_options_user.yaml
         // to assert that we are using the default Flutter analysis options.
         // Also insert a statement that should not trigger a lint here
         // but will trigger a lint later on when an analysis_options.yaml is added.
         String source = await libMain.readAsString();
         source = source.replaceFirst(
+          'return MaterialApp(',
+          'if (debugPrintRebuildDirtyWidgets) {} else ; return MaterialApp(',
+        );
+        source = source.replaceFirst(
           'onPressed: _incrementCounter,',
           '// onPressed: _incrementCounter,',
         );
         source = source.replaceFirst(
-          '_counter++;',
-          '_counter++; throw "an error message";',
-        );
-        await libMain.writeAsString(source);
-=======
-      await runCommand(
-        command: AnalyzeCommand(workingDirectory: fs.directory(projectPath)),
-        arguments: <String>['analyze'],
-        statusTextContains: <String>[
-          'Analyzing',
-          'warning $analyzerSeparator The parameter \'onPressed\' is required',
-          'info $analyzerSeparator The declaration \'_incrementCounter\' isn\'t',
-        ],
-        exitMessageContains: '2 issues found.',
-        toolExit: true,
-      );
-    }, overrides: <Type, Generator>{
-      Pub: () => pub,
-      ...noColorTerminalOverride,
-    });
->>>>>>> 3d459f70
+            '_counter++;',
+            '_counter++; throw "an error message";',
+          );
+        libMain.writeAsStringSync(source);
 
         // Analyze in the current directory - no arguments
         await runCommand(
@@ -184,19 +119,19 @@
           arguments: <String>['analyze'],
           statusTextContains: <String>[
             'Analyzing',
-            'warning $analyzerSeparator The parameter \'onPressed\' is required',
+            'info $analyzerSeparator Avoid empty else statements',
+            'info $analyzerSeparator Avoid empty statements',
             'info $analyzerSeparator The declaration \'_incrementCounter\' isn\'t',
           ],
-          exitMessageContains: '2 issues found.',
+          exitMessageContains: '3 issues found.',
           toolExit: true,
         );
       }, overrides: <Type, Generator>{
-        Pub: () => const Pub(),
+        Pub: () => pub,
         ...noColorTerminalOverride,
       });
 
       // Analyze in the current directory - no arguments
-<<<<<<< HEAD
       testUsingContext('working directory with local options', () async {
         // Insert an analysis_options.yaml file in the project
         // which will trigger a lint for broken code that was inserted earlier
@@ -225,11 +160,10 @@
             arguments: <String>['analyze'],
             statusTextContains: <String>[
               'Analyzing',
-              'warning $analyzerSeparator The parameter \'onPressed\' is required',
               'info $analyzerSeparator The declaration \'_incrementCounter\' isn\'t',
               'info $analyzerSeparator Only throw instances of classes extending either Exception or Error',
             ],
-            exitMessageContains: '3 issues found.',
+            exitMessageContains: '2 issues found.',
             toolExit: true,
           );
         } finally {
@@ -241,28 +175,11 @@
         Pub: () => const Pub(),
         ...noColorTerminalOverride
       });
-=======
-      await runCommand(
-        command: AnalyzeCommand(workingDirectory: fs.directory(projectPath)),
-        arguments: <String>['analyze'],
-        statusTextContains: <String>[
-          'Analyzing',
-          'warning $analyzerSeparator The parameter \'onPressed\' is required',
-          'info $analyzerSeparator The declaration \'_incrementCounter\' isn\'t',
-          'info $analyzerSeparator Only throw instances of classes extending either Exception or Error',
-        ],
-        exitMessageContains: '3 issues found.',
-        toolExit: true,
-      );
-      optionsFile.deleteSync();
-    }, overrides: <Type, Generator>{
-      Pub: () => pub,
-      ...noColorTerminalOverride
->>>>>>> 3d459f70
     });
 
     testUsingContext('no duplicate issues', () async {
       final Directory tempDir = fs.systemTempDirectory.createTempSync('flutter_analyze_once_test_2.').absolute;
+      _createDotPackages(tempDir.path);
 
       try {
         final File foo = fs.file(fs.path.join(tempDir.path, 'foo.dart'));
@@ -303,6 +220,8 @@
 StringBuffer bar = StringBuffer('baz');
 ''';
       final Directory tempDir = fs.systemTempDirectory.createTempSync('flutter_analyze_once_test_3.');
+      _createDotPackages(tempDir.path);
+
       tempDir.childFile('main.dart').writeAsStringSync(contents);
       try {
         await runCommand(
@@ -324,6 +243,8 @@
 StringBuffer bar = StringBuffer('baz');
 ''';
       final Directory tempDir = fs.systemTempDirectory.createTempSync('flutter_analyze_once_test_4.');
+      _createDotPackages(tempDir.path);
+
       tempDir.childFile('main.dart').writeAsStringSync(contents);
       try {
         await runCommand(
@@ -445,12 +366,10 @@
 ''';
 
 const String pubspecYamlSrc = r'''name: flutter_project
-description: A new Flutter project.
-version: 1.0.0+1
-
 environment:
   sdk: ">=2.1.0 <3.0.0"
 
 dependencies:
   flutter:
-    sdk: flutter''';+    sdk: flutter
+''';