// Copyright 2014 The Flutter Authors. All rights reserved.
// Use of this source code is governed by a BSD-style license that can be
// found in the LICENSE file.

import 'dart:async';
import 'dart:convert';
import 'dart:typed_data';

import 'package:args/command_runner.dart';
import 'package:flutter_tools/src/artifacts.dart';
import 'package:flutter_tools/src/base/file_system.dart';
import 'package:flutter_tools/src/base/io.dart';
import 'package:flutter_tools/src/base/logger.dart';
import 'package:flutter_tools/src/base/net.dart';
import 'package:flutter_tools/src/base/platform.dart';
import 'package:flutter_tools/src/build_info.dart';
import 'package:flutter_tools/src/cache.dart';
import 'package:flutter_tools/src/commands/create.dart';
import 'package:flutter_tools/src/dart/pub.dart';
import 'package:flutter_tools/src/features.dart';
import 'package:flutter_tools/src/globals.dart' as globals;
import 'package:flutter_tools/src/project.dart';
import 'package:flutter_tools/src/version.dart';
import 'package:mockito/mockito.dart';
import 'package:process/process.dart';
import 'package:pub_semver/pub_semver.dart';
import 'package:pubspec_parse/pubspec_parse.dart';

import '../../src/common.dart';
import '../../src/context.dart';
import '../../src/pubspec_schema.dart';
import '../../src/testbed.dart';

const String frameworkRevision = '12345678';
const String frameworkChannel = 'omega';
// TODO(fujino): replace FakePlatform.fromPlatform() with FakePlatform()
final Generator _kNoColorTerminalPlatform = () => FakePlatform.fromPlatform(const LocalPlatform())..stdoutSupportsAnsi = false;
final Map<Type, Generator> noColorTerminalOverride = <Type, Generator>{
  Platform: _kNoColorTerminalPlatform,
};
const String samplesIndexJson = '''
[
  { "id": "sample1" },
  { "id": "sample2" }
]''';

void main() {
  Directory tempDir;
  Directory projectDir;
  FlutterVersion mockFlutterVersion;
  LoggingProcessManager loggingProcessManager;
  BufferLogger logger;

  setUpAll(() async {
    Cache.disableLocking();
    await _ensureFlutterToolsSnapshot();
  });

  setUp(() {
    loggingProcessManager = LoggingProcessManager();
    logger = BufferLogger.test();
    tempDir = globals.fs.systemTempDirectory.createTempSync('flutter_tools_create_test.');
    projectDir = tempDir.childDirectory('flutter_project');
    mockFlutterVersion = MockFlutterVersion();
  });

  tearDown(() {
    tryToDelete(tempDir);
  });

  tearDownAll(() async {
    await _restoreFlutterToolsSnapshot();
  });

  // Verify that we create a default project ('app') that is
  // well-formed.
  testUsingContext('can create a default project', () async {
    await _createAndAnalyzeProject(
      projectDir,
      <String>['-i', 'objc', '-a', 'java'],
      <String>[
        'android/app/src/main/java/com/example/flutter_project/MainActivity.java',
        'android/app/src/main/java/io/flutter/plugins/GeneratedPluginRegistrant.java',
        'flutter_project.iml',
        'ios/Flutter/AppFrameworkInfo.plist',
        'ios/Runner/AppDelegate.m',
        'ios/Runner/GeneratedPluginRegistrant.h',
        'lib/main.dart',
      ],
    );
    return _runFlutterTest(projectDir);
  }, overrides: <Type, Generator>{
    Pub: () => Pub(
      fileSystem: globals.fs,
      logger: globals.logger,
      processManager: globals.processManager,
      usage: globals.flutterUsage,
      botDetector: globals.botDetector,
      platform: globals.platform,
    ),
  });

  testUsingContext('can create a default project if empty directory exists', () async {
    await projectDir.create(recursive: true);
    await _createAndAnalyzeProject(
      projectDir,
      <String>['-i', 'objc', '-a', 'java'],
      <String>[
        'android/app/src/main/java/com/example/flutter_project/MainActivity.java',
        'android/app/src/main/java/io/flutter/plugins/GeneratedPluginRegistrant.java',
        'flutter_project.iml',
        'ios/Flutter/AppFrameworkInfo.plist',
        'ios/Runner/AppDelegate.m',
        'ios/Runner/GeneratedPluginRegistrant.h',
      ],
    );
  }, overrides: <Type, Generator>{
    Pub: () => Pub(
      fileSystem: globals.fs,
      logger: globals.logger,
      processManager: globals.processManager,
      usage: globals.flutterUsage,
      botDetector: globals.botDetector,
      platform: globals.platform,
    ),
  });

  testUsingContext('creates a module project correctly', () async {
    await _createAndAnalyzeProject(projectDir, <String>[
      '--template=module',
    ], <String>[
      '.android/app/',
      '.gitignore',
      '.ios/Flutter',
      '.ios/Flutter/flutter_project.podspec',
      '.metadata',
      'lib/main.dart',
      'pubspec.yaml',
      'README.md',
      'test/widget_test.dart',
    ], unexpectedPaths: <String>[
      'android/',
      'ios/',
    ]);
    return _runFlutterTest(projectDir);
  }, overrides: <Type, Generator>{
    Pub: () => Pub(
      fileSystem: globals.fs,
      logger: globals.logger,
      processManager: globals.processManager,
      usage: globals.flutterUsage,
      botDetector: globals.botDetector,
      platform: globals.platform,
    ),
  });

  testUsingContext('cannot create a project if non-empty non-project directory exists with .metadata', () async {
    await projectDir.absolute.childDirectory('blag').create(recursive: true);
    await projectDir.absolute.childFile('.metadata').writeAsString('project_type: blag\n');
    expect(() async => await _createAndAnalyzeProject(
        projectDir,
        <String>[],
        <String>[],
        unexpectedPaths: <String>[
          'android/',
          'ios/',
          '.android/',
          '.ios/',
        ]),
      throwsToolExit(message: 'Sorry, unable to detect the type of project to recreate'));
  }, overrides: <Type, Generator>{
    Pub: () => Pub(
      fileSystem: globals.fs,
      logger: globals.logger,
      processManager: globals.processManager,
      usage: globals.flutterUsage,
      botDetector: globals.botDetector,
      platform: globals.platform,
    ),
    ...noColorTerminalOverride,
  });

  testUsingContext('Will create an app project if non-empty non-project directory exists without .metadata', () async {
    await projectDir.absolute.childDirectory('blag').create(recursive: true);
    await projectDir.absolute.childDirectory('.idea').create(recursive: true);
    await _createAndAnalyzeProject(
      projectDir,
      <String>[
        '-i', 'objc', '-a', 'java',
      ],
      <String>[
        'android/app/src/main/java/com/example/flutter_project/MainActivity.java',
        'android/app/src/main/java/io/flutter/plugins/GeneratedPluginRegistrant.java',
        'flutter_project.iml',
        'ios/Flutter/AppFrameworkInfo.plist',
        'ios/Runner/AppDelegate.m',
        'ios/Runner/GeneratedPluginRegistrant.h',
      ],
      unexpectedPaths: <String>[
        '.android/',
        '.ios/',
      ],
    );
  }, overrides: <Type, Generator>{
    Pub: () => Pub(
      fileSystem: globals.fs,
      logger: globals.logger,
      processManager: globals.processManager,
      usage: globals.flutterUsage,
      botDetector: globals.botDetector,
      platform: globals.platform,
    ),
  });

  testUsingContext('detects and recreates an app project correctly', () async {
    await projectDir.absolute.childDirectory('lib').create(recursive: true);
    await projectDir.absolute.childDirectory('ios').create(recursive: true);
    await _createAndAnalyzeProject(
      projectDir,
      <String>[
        '-i', 'objc', '-a', 'java',
      ],
      <String>[
        'android/app/src/main/java/com/example/flutter_project/MainActivity.java',
        'android/app/src/main/java/io/flutter/plugins/GeneratedPluginRegistrant.java',
        'flutter_project.iml',
        'ios/Flutter/AppFrameworkInfo.plist',
        'ios/Runner/AppDelegate.m',
        'ios/Runner/GeneratedPluginRegistrant.h',
      ],
      unexpectedPaths: <String>[
        '.android/',
        '.ios/',
      ],
    );
  }, overrides: <Type, Generator>{
    Pub: () => Pub(
      fileSystem: globals.fs,
      logger: globals.logger,
      processManager: globals.processManager,
      usage: globals.flutterUsage,
      botDetector: globals.botDetector,
      platform: globals.platform,
    ),
  });

  testUsingContext('detects and recreates a plugin project correctly', () async {
    await projectDir.create(recursive: true);
    await projectDir.absolute.childFile('.metadata').writeAsString('project_type: plugin\n');
    await _createAndAnalyzeProject(
      projectDir,
      <String>[],
      <String>[
        'example/lib/main.dart',
        'flutter_project.iml',
        'lib/flutter_project.dart',
      ],
      unexpectedPaths: <String>[
        'android/app/src/main/java/com/example/flutter_project/MainActivity.java',
        'android/src/main/java/com/example/flutter_project/FlutterProjectPlugin.java',
        'example/android/app/src/main/java/com/example/flutter_project_example/MainActivity.java',]
    );
  }, overrides: <Type, Generator>{
    Pub: () => Pub(
      fileSystem: globals.fs,
      logger: globals.logger,
      processManager: globals.processManager,
      usage: globals.flutterUsage,
      botDetector: globals.botDetector,
      platform: globals.platform,
    ),
  });

  testUsingContext('detects and recreates a package project correctly', () async {
    await projectDir.create(recursive: true);
    await projectDir.absolute.childFile('.metadata').writeAsString('project_type: package\n');
    return _createAndAnalyzeProject(
      projectDir,
      <String>[],
      <String>[
        'lib/flutter_project.dart',
        'test/flutter_project_test.dart',
      ],
      unexpectedPaths: <String>[
        'android/app/src/main/java/com/example/flutter_project/MainActivity.java',
        'android/src/main/java/com/example/flutter_project/FlutterProjectPlugin.java',
        'example/android/app/src/main/java/com/example/flutter_project_example/MainActivity.java',
        'example/ios/Runner/AppDelegate.h',
        'example/ios/Runner/AppDelegate.m',
        'example/ios/Runner/main.m',
        'example/lib/main.dart',
        'ios/Classes/FlutterProjectPlugin.h',
        'ios/Classes/FlutterProjectPlugin.m',
        'ios/Runner/AppDelegate.h',
        'ios/Runner/AppDelegate.m',
        'ios/Runner/main.m',
        'lib/main.dart',
        'test/widget_test.dart',
      ],
    );
  }, overrides: <Type, Generator>{
    Pub: () => Pub(
      fileSystem: globals.fs,
      logger: globals.logger,
      processManager: globals.processManager,
      usage: globals.flutterUsage,
      botDetector: globals.botDetector,
      platform: globals.platform,
    ),
  });

  testUsingContext('kotlin/swift legacy app project', () async {
    return _createProject(
      projectDir,
      <String>['--no-pub', '--template=app', '--android-language=kotlin', '--ios-language=swift'],
      <String>[
        'android/app/src/main/kotlin/com/example/flutter_project/MainActivity.kt',
        'ios/Runner/AppDelegate.swift',
        'ios/Runner/Runner-Bridging-Header.h',
        'lib/main.dart',
        '.idea/libraries/KotlinJavaRuntime.xml',
      ],
      unexpectedPaths: <String>[
        'android/app/src/main/java/com/example/flutter_project/MainActivity.java',
        'ios/Runner/AppDelegate.h',
        'ios/Runner/AppDelegate.m',
        'ios/Runner/main.m',
      ],
    );
  }, overrides: <Type, Generator>{
    Pub: () => Pub(
      fileSystem: globals.fs,
      logger: globals.logger,
      processManager: globals.processManager,
      usage: globals.flutterUsage,
      botDetector: globals.botDetector,
      platform: globals.platform,
    ),
  });

  testUsingContext('can create a package project', () async {
    await _createAndAnalyzeProject(
      projectDir,
      <String>['--template=package'],
      <String>[
        'lib/flutter_project.dart',
        'test/flutter_project_test.dart',
      ],
      unexpectedPaths: <String>[
        'android/app/src/main/java/com/example/flutter_project/MainActivity.java',
        'android/src/main/java/com/example/flutter_project/FlutterProjectPlugin.java',
        'example/android/app/src/main/java/com/example/flutter_project_example/MainActivity.java',
        'example/ios/Runner/AppDelegate.h',
        'example/ios/Runner/AppDelegate.m',
        'example/ios/Runner/main.m',
        'example/lib/main.dart',
        'ios/Classes/FlutterProjectPlugin.h',
        'ios/Classes/FlutterProjectPlugin.m',
        'ios/Runner/AppDelegate.h',
        'ios/Runner/AppDelegate.m',
        'ios/Runner/main.m',
        'lib/main.dart',
        'test/widget_test.dart',
      ],
    );
    return _runFlutterTest(projectDir);
  }, overrides: <Type, Generator>{
    Pub: () => Pub(
      fileSystem: globals.fs,
      logger: globals.logger,
      processManager: globals.processManager,
      usage: globals.flutterUsage,
      botDetector: globals.botDetector,
      platform: globals.platform,
    ),
  });

  testUsingContext('can create a plugin project', () async {
    await _createAndAnalyzeProject(
      projectDir,
      <String>['--template=plugin', '-i', 'objc', '-a', 'java'],
      <String>[
        'example/lib/main.dart',
        'flutter_project.iml',
        'lib/flutter_project.dart',
      ],
      unexpectedPaths: <String>[
        'android/src/main/java/com/example/flutter_project/FlutterProjectPlugin.java',
        'example/android/app/src/main/java/com/example/flutter_project_example/MainActivity.java',
        'lib/flutter_project_web.dart',
        'ios/Classes/FlutterProjectPlugin.m',
        'example/ios/Runner/AppDelegate.m',
      ],
    );
    return _runFlutterTest(projectDir.childDirectory('example'));
  }, overrides: <Type, Generator>{
    Pub: () => Pub(
      fileSystem: globals.fs,
      logger: globals.logger,
      processManager: globals.processManager,
      usage: globals.flutterUsage,
      botDetector: globals.botDetector,
      platform: globals.platform,
    ),
  });

  testUsingContext('plugin project supports web', () async {
    await _createAndAnalyzeProject(
      projectDir,
      <String>['--template=plugin', '--platforms=web'],
      <String>[
        'lib/flutter_project.dart',
        'lib/flutter_project_web.dart',
      ],
    );
    final String rawPubspec = await projectDir.childFile('pubspec.yaml').readAsString();
    final Pubspec pubspec = Pubspec.parse(rawPubspec);
    // Expect the dependency on flutter_web_plugins exists
    expect(pubspec.dependencies, contains('flutter_web_plugins'));
    // The platform is correctly registered
    expect(pubspec.flutter['plugin']['platforms']['web']['pluginClass'], 'FlutterProjectWeb');
    expect(pubspec.flutter['plugin']['platforms']['web']['fileName'], 'flutter_project_web.dart');
  }, overrides: <Type, Generator>{
    FeatureFlags: () => TestFeatureFlags(isWebEnabled: true),
    Pub: () => Pub(
      fileSystem: globals.fs,
      logger: globals.logger,
      processManager: globals.processManager,
      usage: globals.flutterUsage,
      botDetector: globals.botDetector,
      platform: globals.platform,
    ),
  });

  testUsingContext('plugin example app depends on plugin', () async {
    await _createProject(
      projectDir,
      <String>['--template=plugin', '-i', 'objc', '-a', 'java'],
      <String>[
        'example/pubspec.yaml',
      ],
    );
    final String rawPubspec = await projectDir.childDirectory('example').childFile('pubspec.yaml').readAsString();
    final Pubspec pubspec = Pubspec.parse(rawPubspec);
    final String pluginName = projectDir.basename;
    expect(pubspec.dependencies, contains(pluginName));
    expect(pubspec.dependencies[pluginName] is PathDependency, isTrue);
    final PathDependency pathDependency = pubspec.dependencies[pluginName] as PathDependency;
    expect(pathDependency.path, '../');
  }, overrides: <Type, Generator>{
    Pub: () => Pub(
      fileSystem: globals.fs,
      logger: globals.logger,
      processManager: globals.processManager,
      usage: globals.flutterUsage,
      botDetector: globals.botDetector,
      platform: globals.platform,
    ),
  });

  testUsingContext('kotlin/swift plugin project', () async {
    return _createProject(
      projectDir,
      <String>['--no-pub', '--template=plugin', '-a', 'kotlin', '--ios-language', 'swift', '--platforms', 'ios,android'],
      <String>[
        'android/src/main/kotlin/com/example/flutter_project/FlutterProjectPlugin.kt',
        'example/android/app/src/main/kotlin/com/example/flutter_project_example/MainActivity.kt',
        'example/ios/Runner/AppDelegate.swift',
        'example/ios/Runner/Runner-Bridging-Header.h',
        'example/lib/main.dart',
        'ios/Classes/FlutterProjectPlugin.h',
        'ios/Classes/FlutterProjectPlugin.m',
        'ios/Classes/SwiftFlutterProjectPlugin.swift',
        'lib/flutter_project.dart',
      ],
      unexpectedPaths: <String>[
        'android/src/main/java/com/example/flutter_project/FlutterProjectPlugin.java',
        'example/android/app/src/main/java/com/example/flutter_project_example/MainActivity.java',
        'example/ios/Runner/AppDelegate.h',
        'example/ios/Runner/AppDelegate.m',
        'example/ios/Runner/main.m',
      ],
    );
  });

  testUsingContext('plugin project with custom org', () async {
    return _createProject(
      projectDir,
      <String>[
        '--no-pub',
        '--template=plugin',
        '--org', 'com.bar.foo',
        '-i', 'objc',
        '-a', 'java',
        '--platforms', 'android',
      ], <String>[
        'android/src/main/java/com/bar/foo/flutter_project/FlutterProjectPlugin.java',
        'example/android/app/src/main/java/com/bar/foo/flutter_project_example/MainActivity.java',
      ],
      unexpectedPaths: <String>[
        'android/src/main/java/com/example/flutter_project/FlutterProjectPlugin.java',
        'example/android/app/src/main/java/com/example/flutter_project_example/MainActivity.java',
      ],
    );
  });

  testUsingContext('plugin project with valid custom project name', () async {
    return _createProject(
      projectDir,
      <String>[
        '--no-pub',
        '--template=plugin',
        '--project-name', 'xyz',
        '-i', 'objc',
        '-a', 'java',
        '--platforms', 'android,ios',
      ], <String>[
        'android/src/main/java/com/example/xyz/XyzPlugin.java',
        'example/android/app/src/main/java/com/example/xyz_example/MainActivity.java',
      ],
      unexpectedPaths: <String>[
        'android/src/main/java/com/example/flutter_project/FlutterProjectPlugin.java',
        'example/android/app/src/main/java/com/example/flutter_project_example/MainActivity.java',
      ],
    );
  });

  testUsingContext('plugin project with invalid custom project name', () async {
    expect(
      () => _createProject(projectDir,
        <String>['--no-pub', '--template=plugin', '--project-name', 'xyz.xyz', '--platforms', 'android,ios',],
        <String>[],
      ),
      throwsToolExit(message: '"xyz.xyz" is not a valid Dart package name.'),
    );
  });

  testUsingContext('legacy app project with-driver-test', () async {
    return _createAndAnalyzeProject(
      projectDir,
      <String>['--with-driver-test', '--template=app'],
      <String>['lib/main.dart'],
    );
  }, overrides: <Type, Generator>{
    Pub: () => Pub(
      fileSystem: globals.fs,
      logger: globals.logger,
      processManager: globals.processManager,
      usage: globals.flutterUsage,
      botDetector: globals.botDetector,
      platform: globals.platform,
    ),
  });

  testUsingContext('module project with pub', () async {
    return _createProject(projectDir, <String>[
      '--template=module',
    ], <String>[
      '.android/build.gradle',
      '.android/Flutter/build.gradle',
      '.android/Flutter/flutter.iml',
      '.android/Flutter/src/main/AndroidManifest.xml',
      '.android/Flutter/src/main/java/io/flutter/plugins/GeneratedPluginRegistrant.java',
      '.android/gradle.properties',
      '.android/gradle/wrapper/gradle-wrapper.jar',
      '.android/gradle/wrapper/gradle-wrapper.properties',
      '.android/gradlew',
      '.android/gradlew.bat',
      '.android/include_flutter.groovy',
      '.android/local.properties',
      '.android/settings.gradle',
      '.gitignore',
      '.metadata',
      '.packages',
      'lib/main.dart',
      'pubspec.lock',
      'pubspec.yaml',
      'README.md',
      'test/widget_test.dart',
    ], unexpectedPaths: <String>[
      'android/',
      'ios/',
      '.android/Flutter/src/main/java/io/flutter/facade/FlutterFragment.java',
      '.android/Flutter/src/main/java/io/flutter/facade/Flutter.java',
    ]);
  }, overrides: <Type, Generator>{
    Pub: () => Pub(
      fileSystem: globals.fs,
      logger: globals.logger,
      processManager: globals.processManager,
      usage: globals.flutterUsage,
      botDetector: globals.botDetector,
      platform: globals.platform,
    ),
  });


  testUsingContext('androidx is used by default in an app project', () async {
    Cache.flutterRoot = '../..';
    when(mockFlutterVersion.frameworkRevision).thenReturn(frameworkRevision);
    when(mockFlutterVersion.channel).thenReturn(frameworkChannel);

    final CreateCommand command = CreateCommand();
    final CommandRunner<void> runner = createTestCommandRunner(command);

    await runner.run(<String>['create', '--no-pub', projectDir.path]);

    void expectExists(String relPath) {
      expect(globals.fs.isFileSync('${projectDir.path}/$relPath'), true);
    }

    expectExists('android/gradle.properties');

    final String actualContents = await globals.fs.file(projectDir.path + '/android/gradle.properties').readAsString();

    expect(actualContents.contains('useAndroidX'), true);
  });

  testUsingContext('androidx is used by default in a module project', () async {
    Cache.flutterRoot = '../..';
    when(mockFlutterVersion.frameworkRevision).thenReturn(frameworkRevision);
    when(mockFlutterVersion.channel).thenReturn(frameworkChannel);

    final CreateCommand command = CreateCommand();
    final CommandRunner<void> runner = createTestCommandRunner(command);

    await runner.run(<String>['create', '--template=module', '--no-pub', projectDir.path]);

    final FlutterProject project = FlutterProject.fromDirectory(projectDir);
    expect(
      project.usesAndroidX,
      true,
    );
  });

  testUsingContext('androidx is used by default in a plugin project', () async {
    Cache.flutterRoot = '../..';
    when(mockFlutterVersion.frameworkRevision).thenReturn(frameworkRevision);
    when(mockFlutterVersion.channel).thenReturn(frameworkChannel);

    final CreateCommand command = CreateCommand();
    final CommandRunner<void> runner = createTestCommandRunner(command);

    await runner.run(<String>['create', '--no-pub', '--template=plugin', '--platforms', 'android', projectDir.path]);

    void expectExists(String relPath) {
      expect(globals.fs.isFileSync('${projectDir.path}/$relPath'), true);
    }

    expectExists('android/gradle.properties');

    final String actualContents = await globals.fs.file(projectDir.path + '/android/gradle.properties').readAsString();

    expect(actualContents.contains('useAndroidX'), true);
  });

  testUsingContext('creating a new project should create v2 embedding and never show an Android v1 deprecation warning', () async {
    Cache.flutterRoot = '../..';
    when(mockFlutterVersion.frameworkRevision).thenReturn(frameworkRevision);
    when(mockFlutterVersion.channel).thenReturn(frameworkChannel);

    final CreateCommand command = CreateCommand();
    final CommandRunner<void> runner = createTestCommandRunner(command);

    await runner.run(<String>['create', '--no-pub', '--platforms', 'android', projectDir.path]);

    final String androidManifest = await globals.fs.file(
      projectDir.path + '/android/app/src/main/AndroidManifest.xml'
    ).readAsString();
    expect(androidManifest.contains('android:name="flutterEmbedding"'), true);
    expect(androidManifest.contains('android:value="2"'), true);

    final String mainActivity = await globals.fs.file(
      projectDir.path +  '/android/app/src/main/kotlin/com/example/flutter_project/MainActivity.kt'
    ).readAsString();
    // Import for the new embedding class.
    expect(mainActivity.contains('import io.flutter.embedding.android.FlutterActivity'), true);

    expect(testLogger.statusText, isNot(contains('https://flutter.dev/go/android-project-migration')));
  });

  testUsingContext('app supports Linux if requested', () async {
    Cache.flutterRoot = '../..';
    when(mockFlutterVersion.frameworkRevision).thenReturn(frameworkRevision);
    when(mockFlutterVersion.channel).thenReturn(frameworkChannel);

    final CreateCommand command = CreateCommand();
    final CommandRunner<void> runner = createTestCommandRunner(command);

    await runner.run(<String>['create', '--no-pub', projectDir.path]);

    expect(projectDir.childDirectory('linux').childFile('CMakeLists.txt').existsSync(), true);
  }, overrides: <Type, Generator>{
    FeatureFlags: () => TestFeatureFlags(isLinuxEnabled: true),
  });

  testUsingContext('app does not include Linux by default', () async {
    Cache.flutterRoot = '../..';
    when(mockFlutterVersion.frameworkRevision).thenReturn(frameworkRevision);
    when(mockFlutterVersion.channel).thenReturn(frameworkChannel);

    final CreateCommand command = CreateCommand();
    final CommandRunner<void> runner = createTestCommandRunner(command);

    await runner.run(<String>['create', '--no-pub', projectDir.path]);

    expect(projectDir.childDirectory('linux').childFile('CMakeLists.txt').existsSync(), false);
  }, overrides: <Type, Generator>{
    FeatureFlags: () => TestFeatureFlags(isLinuxEnabled: false),
  });

  testUsingContext('plugin supports Linux if requested', () async {
    Cache.flutterRoot = '../..';
    when(mockFlutterVersion.frameworkRevision).thenReturn(frameworkRevision);
    when(mockFlutterVersion.channel).thenReturn(frameworkChannel);

    final CreateCommand command = CreateCommand();
    final CommandRunner<void> runner = createTestCommandRunner(command);

    await runner.run(<String>['create', '--no-pub', '--template=plugin', '--platforms=linux', projectDir.path]);

    expect(projectDir.childDirectory('linux').childFile('CMakeLists.txt').existsSync(), true);
    expect(projectDir.childDirectory('example').childDirectory('linux').existsSync(), true);
        validatePubspecForPlugin(projectDir: projectDir.absolute.path, expectedPlatforms: const <String>[
      'linux',
    ], pluginClass: 'FlutterProjectPlugin',
    unexpectedPlatforms: <String>['some_platform']);
  }, overrides: <Type, Generator>{
    FeatureFlags: () => TestFeatureFlags(isLinuxEnabled: true),
  });

  testUsingContext('plugin does not include Linux by default', () async {
    Cache.flutterRoot = '../..';
    when(mockFlutterVersion.frameworkRevision).thenReturn(frameworkRevision);
    when(mockFlutterVersion.channel).thenReturn(frameworkChannel);

    final CreateCommand command = CreateCommand();
    final CommandRunner<void> runner = createTestCommandRunner(command);

    await runner.run(<String>['create', '--no-pub', '--template=plugin', projectDir.path]);

    expect(projectDir.childDirectory('linux').childFile('CMakeLists.txt').existsSync(), false);
    expect(projectDir.childDirectory('example').childDirectory('linux').existsSync(), false);
  }, overrides: <Type, Generator>{
    FeatureFlags: () => TestFeatureFlags(isLinuxEnabled: false),
  });

  testUsingContext('app does not include macOS by default', () async {
    Cache.flutterRoot = '../..';
    when(mockFlutterVersion.frameworkRevision).thenReturn(frameworkRevision);
    when(mockFlutterVersion.channel).thenReturn(frameworkChannel);

    final CreateCommand command = CreateCommand();
    final CommandRunner<void> runner = createTestCommandRunner(command);

    await runner.run(<String>['create', '--no-pub', projectDir.path]);

    expect(projectDir.childDirectory('macos').childDirectory('Runner.xcworkspace').existsSync(), false);
  }, overrides: <Type, Generator>{
    FeatureFlags: () => TestFeatureFlags(isMacOSEnabled: false),
  });

  testUsingContext('plugin supports macOS if requested', () async {
    Cache.flutterRoot = '../..';
    when(mockFlutterVersion.frameworkRevision).thenReturn(frameworkRevision);
    when(mockFlutterVersion.channel).thenReturn(frameworkChannel);

    final CreateCommand command = CreateCommand();
    final CommandRunner<void> runner = createTestCommandRunner(command);

    await runner.run(<String>['create', '--no-pub', '--template=plugin', '--platforms=macos', projectDir.path]);

    expect(projectDir.childDirectory('macos').childFile('flutter_project.podspec').existsSync(), true);
    expect(projectDir.childDirectory('example').childDirectory('macos').existsSync(), true);
    validatePubspecForPlugin(projectDir: projectDir.absolute.path, expectedPlatforms: const <String>[
      'macos',
    ], pluginClass: 'FlutterProjectPlugin',
    unexpectedPlatforms: <String>['some_platform']);
  }, overrides: <Type, Generator>{
    FeatureFlags: () => TestFeatureFlags(isMacOSEnabled: true),
  });

  testUsingContext('plugin does not include macOS by default', () async {
    Cache.flutterRoot = '../..';
    when(mockFlutterVersion.frameworkRevision).thenReturn(frameworkRevision);
    when(mockFlutterVersion.channel).thenReturn(frameworkChannel);

    final CreateCommand command = CreateCommand();
    final CommandRunner<void> runner = createTestCommandRunner(command);

    await runner.run(<String>['create', '--no-pub', '--template=plugin', projectDir.path]);

    expect(projectDir.childDirectory('macos').childFile('flutter_project.podspec').existsSync(), false);
    expect(projectDir.childDirectory('example').childDirectory('macos').existsSync(), false);
  }, overrides: <Type, Generator>{
    FeatureFlags: () => TestFeatureFlags(isMacOSEnabled: false),
  });

  testUsingContext('app supports Windows if requested', () async {
    Cache.flutterRoot = '../..';
    when(mockFlutterVersion.frameworkRevision).thenReturn(frameworkRevision);
    when(mockFlutterVersion.channel).thenReturn(frameworkChannel);

    final CreateCommand command = CreateCommand();
    final CommandRunner<void> runner = createTestCommandRunner(command);

    await runner.run(<String>['create', '--no-pub', projectDir.path]);

    expect(projectDir.childDirectory('windows').childFile('CMakeLists.txt').existsSync(), true);
  }, overrides: <Type, Generator>{
    FeatureFlags: () => TestFeatureFlags(isWindowsEnabled: true),
  });

  testUsingContext('app does not include Windows by default', () async {
    Cache.flutterRoot = '../..';
    when(mockFlutterVersion.frameworkRevision).thenReturn(frameworkRevision);
    when(mockFlutterVersion.channel).thenReturn(frameworkChannel);

    final CreateCommand command = CreateCommand();
    final CommandRunner<void> runner = createTestCommandRunner(command);

    await runner.run(<String>['create', '--no-pub', projectDir.path]);

    expect(projectDir.childDirectory('windows').childFile('CMakeLists.txt').existsSync(), false);
  }, overrides: <Type, Generator>{
    FeatureFlags: () => TestFeatureFlags(isWindowsEnabled: false),
  });

  testUsingContext('plugin supports Windows if requested', () async {
    Cache.flutterRoot = '../..';
    when(mockFlutterVersion.frameworkRevision).thenReturn(frameworkRevision);
    when(mockFlutterVersion.channel).thenReturn(frameworkChannel);

    final CreateCommand command = CreateCommand();
    final CommandRunner<void> runner = createTestCommandRunner(command);

    await runner.run(<String>['create', '--no-pub', '--template=plugin', '--platforms=windows', projectDir.path]);

    expect(projectDir.childDirectory('windows').childFile('CMakeLists.txt').existsSync(), true);
    expect(projectDir.childDirectory('example').childDirectory('windows').existsSync(), true);
    validatePubspecForPlugin(projectDir: projectDir.absolute.path, expectedPlatforms: const <String>[
      'windows'
    ], pluginClass: 'FlutterProjectPlugin',
    unexpectedPlatforms: <String>['some_platform']);
  }, overrides: <Type, Generator>{
    FeatureFlags: () => TestFeatureFlags(isWindowsEnabled: true),
  });

  testUsingContext('plugin does not include Windows by default', () async {
    Cache.flutterRoot = '../..';
    when(mockFlutterVersion.frameworkRevision).thenReturn(frameworkRevision);
    when(mockFlutterVersion.channel).thenReturn(frameworkChannel);

    final CreateCommand command = CreateCommand();
    final CommandRunner<void> runner = createTestCommandRunner(command);

    await runner.run(<String>['create', '--no-pub', '--template=plugin', projectDir.path]);

    expect(projectDir.childDirectory('windows').childFile('CMakeLists.txt').existsSync(), false);
    expect(projectDir.childDirectory('example').childDirectory('windows').existsSync(), false);
  }, overrides: <Type, Generator>{
    FeatureFlags: () => TestFeatureFlags(isWindowsEnabled: false),
  });

  testUsingContext('plugin uses new platform schema', () async {
    Cache.flutterRoot = '../..';
    when(mockFlutterVersion.frameworkRevision).thenReturn(frameworkRevision);
    when(mockFlutterVersion.channel).thenReturn(frameworkChannel);

    final CreateCommand command = CreateCommand();
    final CommandRunner<void> runner = createTestCommandRunner(command);

    await runner.run(<String>['create', '--no-pub', '--template=plugin', projectDir.path]);

    final String pubspecContents = await globals.fs.directory(projectDir.path).childFile('pubspec.yaml').readAsString();

    expect(pubspecContents.contains('platforms:'), true);
  });

  testUsingContext('has correct content and formatting with module template', () async {
    Cache.flutterRoot = '../..';
    when(mockFlutterVersion.frameworkRevision).thenReturn(frameworkRevision);
    when(mockFlutterVersion.channel).thenReturn(frameworkChannel);

    final CreateCommand command = CreateCommand();
    final CommandRunner<void> runner = createTestCommandRunner(command);

    await runner.run(<String>['create', '--template=module', '--no-pub', '--org', 'com.foo.bar', projectDir.path]);

    void expectExists(String relPath, [bool expectation = true]) {
      expect(globals.fs.isFileSync('${projectDir.path}/$relPath'), expectation);
    }

    expectExists('lib/main.dart');
    expectExists('test/widget_test.dart');

    final String actualContents = await globals.fs.file(projectDir.path + '/test/widget_test.dart').readAsString();

    expect(actualContents.contains('flutter_test.dart'), true);

    for (final FileSystemEntity file in projectDir.listSync(recursive: true)) {
      if (file is File && file.path.endsWith('.dart')) {
        final String original = file.readAsStringSync();

        final Process process = await Process.start(
          globals.fs.path.join(
            globals.artifacts.getArtifactPath(Artifact.engineDartSdkPath),
            'bin',
            globals.platform.isWindows ? 'dartfmt.bat' : 'dartfmt',
          ),
          <String>[file.path],
          workingDirectory: projectDir.path,
        );
        final String formatted = await process.stdout.transform(utf8.decoder).join();

        expect(original, formatted, reason: file.path);
      }
    }

    await _runFlutterTest(projectDir, target: globals.fs.path.join(projectDir.path, 'test', 'widget_test.dart'));

    // Generated Xcode settings
    final String xcodeConfigPath = globals.fs.path.join('.ios', 'Flutter', 'Generated.xcconfig');
    expectExists(xcodeConfigPath);
    final File xcodeConfigFile = globals.fs.file(globals.fs.path.join(projectDir.path, xcodeConfigPath));
    final String xcodeConfig = xcodeConfigFile.readAsStringSync();
    expect(xcodeConfig, contains('FLUTTER_ROOT='));
    expect(xcodeConfig, contains('FLUTTER_APPLICATION_PATH='));
    expect(xcodeConfig, contains('FLUTTER_TARGET='));

    // Generated export environment variables script
    final String buildPhaseScriptPath = globals.fs.path.join('.ios', 'Flutter', 'flutter_export_environment.sh');
    expectExists(buildPhaseScriptPath);
    final File buildPhaseScriptFile = globals.fs.file(globals.fs.path.join(projectDir.path, buildPhaseScriptPath));
    final String buildPhaseScript = buildPhaseScriptFile.readAsStringSync();
    expect(buildPhaseScript, contains('FLUTTER_ROOT='));
    expect(buildPhaseScript, contains('FLUTTER_APPLICATION_PATH='));
    expect(buildPhaseScript, contains('FLUTTER_TARGET='));

    // Generated podspec
    final String podspecPath = globals.fs.path.join('.ios', 'Flutter', 'flutter_project.podspec');
    expectExists(podspecPath);
    final File podspecFile = globals.fs.file(globals.fs.path.join(projectDir.path, podspecPath));
    final String podspec = podspecFile.readAsStringSync();
    expect(podspec, contains('Flutter module - flutter_project'));

    // App identification
    final String xcodeProjectPath = globals.fs.path.join('.ios', 'Runner.xcodeproj', 'project.pbxproj');
    expectExists(xcodeProjectPath);
    final File xcodeProjectFile = globals.fs.file(globals.fs.path.join(projectDir.path, xcodeProjectPath));
    final String xcodeProject = xcodeProjectFile.readAsStringSync();
    expect(xcodeProject, contains('PRODUCT_BUNDLE_IDENTIFIER = com.foo.bar.flutterProject'));
    // Xcode workspace shared data
    final Directory workspaceSharedData = globals.fs.directory(globals.fs.path.join('.ios', 'Runner.xcworkspace', 'xcshareddata'));
    expectExists(workspaceSharedData.childFile('WorkspaceSettings.xcsettings').path);
    expectExists(workspaceSharedData.childFile('IDEWorkspaceChecks.plist').path);
    // Xcode project shared data
    final Directory projectSharedData = globals.fs.directory(globals.fs.path.join('.ios', 'Runner.xcodeproj', 'project.xcworkspace', 'xcshareddata'));
    expectExists(projectSharedData.childFile('WorkspaceSettings.xcsettings').path);
    expectExists(projectSharedData.childFile('IDEWorkspaceChecks.plist').path);


    final String versionPath = globals.fs.path.join('.metadata');
    expectExists(versionPath);
    final String version = globals.fs.file(globals.fs.path.join(projectDir.path, versionPath)).readAsStringSync();
    expect(version, contains('version:'));
    expect(version, contains('revision: 12345678'));
    expect(version, contains('channel: omega'));

    // IntelliJ metadata
    final String intelliJSdkMetadataPath = globals.fs.path.join('.idea', 'libraries', 'Dart_SDK.xml');
    expectExists(intelliJSdkMetadataPath);
    final String sdkMetaContents = globals.fs
        .file(globals.fs.path.join(
          projectDir.path,
          intelliJSdkMetadataPath,
        ))
        .readAsStringSync();
    expect(sdkMetaContents, contains('<root url="file:/'));
    expect(sdkMetaContents, contains('/bin/cache/dart-sdk/lib/core"'));
  }, overrides: <Type, Generator>{
    FlutterVersion: () => mockFlutterVersion,
    Platform: _kNoColorTerminalPlatform,
  });

  testUsingContext('has correct content and formatting with app template', () async {
    Cache.flutterRoot = '../..';
    when(mockFlutterVersion.frameworkRevision).thenReturn(frameworkRevision);
    when(mockFlutterVersion.channel).thenReturn(frameworkChannel);

    final CreateCommand command = CreateCommand();
    final CommandRunner<void> runner = createTestCommandRunner(command);

    await runner.run(<String>['create', '--template=app', '--no-pub', '--org', 'com.foo.bar', projectDir.path]);

    void expectExists(String relPath) {
      expect(globals.fs.isFileSync('${projectDir.path}/$relPath'), true);
    }

    expectExists('lib/main.dart');
    expectExists('test/widget_test.dart');

    for (final FileSystemEntity file in projectDir.listSync(recursive: true)) {
      if (file is File && file.path.endsWith('.dart')) {
        final String original = file.readAsStringSync();

        final Process process = await Process.start(
          globals.fs.path.join(
            globals.artifacts.getArtifactPath(Artifact.engineDartSdkPath),
            'bin',
            globals.platform.isWindows ? 'dartfmt.bat' : 'dartfmt',
          ),
          <String>[file.path],
          workingDirectory: projectDir.path,
        );
        final String formatted = await process.stdout.transform(utf8.decoder).join();

        expect(original, formatted, reason: file.path);
      }
    }

    await _runFlutterTest(projectDir, target: globals.fs.path.join(projectDir.path, 'test', 'widget_test.dart'));

    // Generated Xcode settings
    final String xcodeConfigPath = globals.fs.path.join('ios', 'Flutter', 'Generated.xcconfig');
    expectExists(xcodeConfigPath);
    final File xcodeConfigFile = globals.fs.file(globals.fs.path.join(projectDir.path, xcodeConfigPath));
    final String xcodeConfig = xcodeConfigFile.readAsStringSync();
    expect(xcodeConfig, contains('FLUTTER_ROOT='));
    expect(xcodeConfig, contains('FLUTTER_APPLICATION_PATH='));
    // App identification
    final String xcodeProjectPath = globals.fs.path.join('ios', 'Runner.xcodeproj', 'project.pbxproj');
    expectExists(xcodeProjectPath);
    final File xcodeProjectFile = globals.fs.file(globals.fs.path.join(projectDir.path, xcodeProjectPath));
    final String xcodeProject = xcodeProjectFile.readAsStringSync();
    expect(xcodeProject, contains('PRODUCT_BUNDLE_IDENTIFIER = com.foo.bar.flutterProject'));
    // Xcode workspace shared data
    final Directory workspaceSharedData = globals.fs.directory(globals.fs.path.join('ios', 'Runner.xcworkspace', 'xcshareddata'));
    expectExists(workspaceSharedData.childFile('WorkspaceSettings.xcsettings').path);
    expectExists(workspaceSharedData.childFile('IDEWorkspaceChecks.plist').path);
    // Xcode project shared data
    final Directory projectSharedData = globals.fs.directory(globals.fs.path.join('ios', 'Runner.xcodeproj', 'project.xcworkspace', 'xcshareddata'));
    expectExists(projectSharedData.childFile('WorkspaceSettings.xcsettings').path);
    expectExists(projectSharedData.childFile('IDEWorkspaceChecks.plist').path);

    final String versionPath = globals.fs.path.join('.metadata');
    expectExists(versionPath);
    final String version = globals.fs.file(globals.fs.path.join(projectDir.path, versionPath)).readAsStringSync();
    expect(version, contains('version:'));
    expect(version, contains('revision: 12345678'));
    expect(version, contains('channel: omega'));

    // IntelliJ metadata
    final String intelliJSdkMetadataPath = globals.fs.path.join('.idea', 'libraries', 'Dart_SDK.xml');
    expectExists(intelliJSdkMetadataPath);
    final String sdkMetaContents = globals.fs
        .file(globals.fs.path.join(
          projectDir.path,
          intelliJSdkMetadataPath,
        ))
        .readAsStringSync();
    expect(sdkMetaContents, contains('<root url="file:/'));
    expect(sdkMetaContents, contains('/bin/cache/dart-sdk/lib/core"'));
  }, overrides: <Type, Generator>{
    FlutterVersion: () => mockFlutterVersion,
    Platform: _kNoColorTerminalPlatform,
  });

  testUsingContext('has correct application id for android, bundle id for ios and application id for Linux', () async {
    Cache.flutterRoot = '../..';
    when(mockFlutterVersion.frameworkRevision).thenReturn(frameworkRevision);
    when(mockFlutterVersion.channel).thenReturn(frameworkChannel);

    final CreateCommand command = CreateCommand();
    final CommandRunner<void> runner = createTestCommandRunner(command);

    String tmpProjectDir = globals.fs.path.join(tempDir.path, 'hello_flutter');
    await runner.run(<String>['create', '--template=app', '--no-pub', '--org', 'com.example', tmpProjectDir]);
    FlutterProject project = FlutterProject.fromDirectory(globals.fs.directory(tmpProjectDir));
    expect(
      await project.ios.productBundleIdentifier(BuildInfo.debug),
      'com.example.helloFlutter',
    );
    expect(
      await project.ios.productBundleIdentifier(BuildInfo.profile),
      'com.example.helloFlutter',
    );
    expect(
      await project.ios.productBundleIdentifier(BuildInfo.release),
      'com.example.helloFlutter',
    );
    expect(
      await project.ios.productBundleIdentifier(null),
      'com.example.helloFlutter',
    );
    expect(
        project.android.applicationId,
        'com.example.hello_flutter',
    );
    expect(
        project.linux.applicationId,
        'com.example.hello_flutter',
    );

    tmpProjectDir = globals.fs.path.join(tempDir.path, 'test_abc');
    await runner.run(<String>['create', '--template=app', '--no-pub', '--org', 'abc^*.1#@', tmpProjectDir]);
    project = FlutterProject.fromDirectory(globals.fs.directory(tmpProjectDir));
    expect(
        await project.ios.productBundleIdentifier(BuildInfo.debug),
        'abc.1.testAbc',
    );
    expect(
        project.android.applicationId,
        'abc.u1.test_abc',
    );

    tmpProjectDir = globals.fs.path.join(tempDir.path, 'flutter_project');
    await runner.run(<String>['create', '--template=app', '--no-pub', '--org', '#+^%', tmpProjectDir]);
    project = FlutterProject.fromDirectory(globals.fs.directory(tmpProjectDir));
    expect(
        await project.ios.productBundleIdentifier(BuildInfo.debug),
        'flutterProject.untitled',
    );
    expect(
        project.android.applicationId,
        'flutter_project.untitled',
    );
    expect(
        project.linux.applicationId,
        'flutter_project.untitled',
    );
  }, overrides: <Type, Generator>{
    FlutterVersion: () => mockFlutterVersion,
    Platform: _kNoColorTerminalPlatform,
    FeatureFlags: () => TestFeatureFlags(isLinuxEnabled: true),
  });

  testUsingContext('can re-gen default template over existing project', () async {
    Cache.flutterRoot = '../..';

    final CreateCommand command = CreateCommand();
    final CommandRunner<void> runner = createTestCommandRunner(command);

    await runner.run(<String>['create', '--no-pub', projectDir.path]);

    await runner.run(<String>['create', '--no-pub', projectDir.path]);

    final String metadata = globals.fs.file(globals.fs.path.join(projectDir.path, '.metadata')).readAsStringSync();
    expect(LineSplitter.split(metadata), contains('project_type: app'));
  });

  testUsingContext('can re-gen default template over existing app project with no metadta and detect the type', () async {
    Cache.flutterRoot = '../..';

    final CreateCommand command = CreateCommand();
    final CommandRunner<void> runner = createTestCommandRunner(command);

    await runner.run(<String>['create', '--no-pub', '--template=app', projectDir.path]);

    // Remove the .metadata to simulate an older instantiation that didn't generate those.
    globals.fs.file(globals.fs.path.join(projectDir.path, '.metadata')).deleteSync();

    await runner.run(<String>['create', '--no-pub', projectDir.path]);

    final String metadata = globals.fs.file(globals.fs.path.join(projectDir.path, '.metadata')).readAsStringSync();
    expect(LineSplitter.split(metadata), contains('project_type: app'));
  });

  testUsingContext('can re-gen app template over existing app project and detect the type', () async {
    Cache.flutterRoot = '../..';

    final CreateCommand command = CreateCommand();
    final CommandRunner<void> runner = createTestCommandRunner(command);

    await runner.run(<String>['create', '--no-pub', '--template=app', projectDir.path]);

    await runner.run(<String>['create', '--no-pub', projectDir.path]);

    final String metadata = globals.fs.file(globals.fs.path.join(projectDir.path, '.metadata')).readAsStringSync();
    expect(LineSplitter.split(metadata), contains('project_type: app'));
  });

  testUsingContext('can re-gen template over existing module project and detect the type', () async {
    Cache.flutterRoot = '../..';

    final CreateCommand command = CreateCommand();
    final CommandRunner<void> runner = createTestCommandRunner(command);

    await runner.run(<String>['create', '--no-pub', '--template=module', projectDir.path]);

    await runner.run(<String>['create', '--no-pub', projectDir.path]);

    final String metadata = globals.fs.file(globals.fs.path.join(projectDir.path, '.metadata')).readAsStringSync();
    expect(LineSplitter.split(metadata), contains('project_type: module'));
  });

  testUsingContext('can re-gen default template over existing plugin project and detect the type', () async {
    Cache.flutterRoot = '../..';

    final CreateCommand command = CreateCommand();
    final CommandRunner<void> runner = createTestCommandRunner(command);

    await runner.run(<String>['create', '--no-pub', '--template=plugin', projectDir.path]);

    await runner.run(<String>['create', '--no-pub', projectDir.path]);

    final String metadata = globals.fs.file(globals.fs.path.join(projectDir.path, '.metadata')).readAsStringSync();
    expect(LineSplitter.split(metadata), contains('project_type: plugin'));
  });

  testUsingContext('can re-gen default template over existing package project and detect the type', () async {
    Cache.flutterRoot = '../..';

    final CreateCommand command = CreateCommand();
    final CommandRunner<void> runner = createTestCommandRunner(command);

    await runner.run(<String>['create', '--no-pub', '--template=package', projectDir.path]);

    await runner.run(<String>['create', '--no-pub', projectDir.path]);

    final String metadata = globals.fs.file(globals.fs.path.join(projectDir.path, '.metadata')).readAsStringSync();
    expect(LineSplitter.split(metadata), contains('project_type: package'));
  });

  testUsingContext('can re-gen module .android/ folder, reusing custom org', () async {
    await _createProject(
      projectDir,
      <String>['--template=module', '--org', 'com.bar.foo'],
      <String>[],
    );
    projectDir.childDirectory('.android').deleteSync(recursive: true);
    return _createProject(
      projectDir,
      <String>[],
      <String>[
        '.android/app/src/main/java/com/bar/foo/flutter_project/host/MainActivity.java',
      ],
    );
  }, overrides: <Type, Generator>{
    Pub: () => Pub(
      fileSystem: globals.fs,
      logger: globals.logger,
      processManager: globals.processManager,
      usage: globals.flutterUsage,
      botDetector: globals.botDetector,
      platform: globals.platform,
    ),
  });

  testUsingContext('can re-gen module .ios/ folder, reusing custom org', () async {
    await _createProject(
      projectDir,
      <String>['--template=module', '--org', 'com.bar.foo'],
      <String>[],
    );
    projectDir.childDirectory('.ios').deleteSync(recursive: true);
    await _createProject(projectDir, <String>[], <String>[]);
    final FlutterProject project = FlutterProject.fromDirectory(projectDir);
    expect(
      await project.ios.productBundleIdentifier(BuildInfo.debug),
      'com.bar.foo.flutterProject',
    );
  }, overrides: <Type, Generator>{
    Pub: () => Pub(
      fileSystem: globals.fs,
      logger: globals.logger,
      processManager: globals.processManager,
      usage: globals.flutterUsage,
      botDetector: globals.botDetector,
      platform: globals.platform,
    ),
  });

  testUsingContext('can re-gen app android/ folder, reusing custom org', () async {
    await _createProject(
      projectDir,
      <String>[
        '--no-pub',
        '--template=app',
        '--org', 'com.bar.foo',
        '-i', 'objc',
        '-a', 'java',
      ],
      <String>[],
    );
    projectDir.childDirectory('android').deleteSync(recursive: true);
    return _createProject(
      projectDir,
      <String>['--no-pub', '-i', 'objc', '-a', 'java'],
      <String>[
        'android/app/src/main/java/com/bar/foo/flutter_project/MainActivity.java',
      ],
      unexpectedPaths: <String>[
        'android/app/src/main/java/com/example/flutter_project/MainActivity.java',
      ],
    );
  });

  testUsingContext('can re-gen app ios/ folder, reusing custom org', () async {
    await _createProject(
      projectDir,
      <String>['--no-pub', '--template=app', '--org', 'com.bar.foo'],
      <String>[],
    );
    projectDir.childDirectory('ios').deleteSync(recursive: true);
    await _createProject(projectDir, <String>['--no-pub'], <String>[]);
    final FlutterProject project = FlutterProject.fromDirectory(projectDir);
    expect(
      await project.ios.productBundleIdentifier(BuildInfo.debug),
      'com.bar.foo.flutterProject',
    );
  });

  testUsingContext('can re-gen plugin ios/ and example/ folders, reusing custom org', () async {
    await _createProject(
      projectDir,
      <String>[
        '--no-pub',
        '--template=plugin',
        '--org', 'com.bar.foo',
        '-i', 'objc',
        '-a', 'java',
        '--platforms', 'ios,android'
      ],
      <String>[],
    );
    projectDir.childDirectory('example').deleteSync(recursive: true);
    projectDir.childDirectory('ios').deleteSync(recursive: true);
    await _createProject(
      projectDir,
      <String>['--no-pub', '--template=plugin', '-i', 'objc', '-a', 'java', '--platforms', 'ios,android'],
      <String>[
        'example/android/app/src/main/java/com/bar/foo/flutter_project_example/MainActivity.java',
        'ios/Classes/FlutterProjectPlugin.h',
      ],
      unexpectedPaths: <String>[
        'example/android/app/src/main/java/com/example/flutter_project_example/MainActivity.java',
        'android/src/main/java/com/example/flutter_project/FlutterProjectPlugin.java',
      ],
    );
    final FlutterProject project = FlutterProject.fromDirectory(projectDir);
    expect(
      await project.example.ios.productBundleIdentifier(BuildInfo.debug),
      'com.bar.foo.flutterProjectExample',
    );
  });

  testUsingContext('fails to re-gen without specified org when org is ambiguous', () async {
    await _createProject(
      projectDir,
      <String>['--no-pub', '--template=app', '--org', 'com.bar.foo'],
      <String>[],
    );
    globals.fs.directory(globals.fs.path.join(projectDir.path, 'ios')).deleteSync(recursive: true);
    await _createProject(
      projectDir,
      <String>['--no-pub', '--template=app', '--org', 'com.bar.baz'],
      <String>[],
    );
    expect(
      () => _createProject(projectDir, <String>[], <String>[]),
      throwsToolExit(message: 'Ambiguous organization'),
    );
  });

  // Verify that we help the user correct an option ordering issue
  testUsingContext('produces sensible error message', () async {
    Cache.flutterRoot = '../..';

    final CreateCommand command = CreateCommand();
    final CommandRunner<void> runner = createTestCommandRunner(command);

    expect(
      runner.run(<String>['create', projectDir.path, '--pub']),
      throwsToolExit(exitCode: 2, message: 'Try moving --pub'),
    );
  });

  testUsingContext('fails when file exists where output directory should be', () async {
    Cache.flutterRoot = '../..';
    final CreateCommand command = CreateCommand();
    final CommandRunner<void> runner = createTestCommandRunner(command);
    final File existingFile = globals.fs.file(globals.fs.path.join(projectDir.path, 'bad'));
    if (!existingFile.existsSync()) {
      existingFile.createSync(recursive: true);
    }
    expect(
      runner.run(<String>['create', existingFile.path]),
      throwsToolExit(message: 'existing file'),
    );
  });

  testUsingContext('fails overwrite when file exists where output directory should be', () async {
    Cache.flutterRoot = '../..';
    final CreateCommand command = CreateCommand();
    final CommandRunner<void> runner = createTestCommandRunner(command);
    final File existingFile = globals.fs.file(globals.fs.path.join(projectDir.path, 'bad'));
    if (!existingFile.existsSync()) {
      existingFile.createSync(recursive: true);
    }
    expect(
      runner.run(<String>['create', '--overwrite', existingFile.path]),
      throwsToolExit(message: 'existing file'),
    );
  });

  testUsingContext('overwrites existing directory when requested', () async {
    Cache.flutterRoot = '../..';
    final Directory existingDirectory = globals.fs.directory(globals.fs.path.join(projectDir.path, 'bad'));
    if (!existingDirectory.existsSync()) {
      existingDirectory.createSync(recursive: true);
    }
    final File existingFile = globals.fs.file(globals.fs.path.join(existingDirectory.path, 'lib', 'main.dart'));
    existingFile.createSync(recursive: true);
    await _createProject(
      globals.fs.directory(existingDirectory.path),
      <String>['--overwrite', '-i', 'objc', '-a', 'java'],
      <String>[
        'android/app/src/main/java/io/flutter/plugins/GeneratedPluginRegistrant.java',
        'lib/main.dart',
        'ios/Flutter/AppFrameworkInfo.plist',
        'ios/Runner/AppDelegate.m',
        'ios/Runner/GeneratedPluginRegistrant.h',
      ],
    );
  }, overrides: <Type, Generator>{
    Pub: () => Pub(
      fileSystem: globals.fs,
      logger: globals.logger,
      processManager: globals.processManager,
      usage: globals.flutterUsage,
      botDetector: globals.botDetector,
      platform: globals.platform,
    ),
  });

  testUsingContext(
    'invokes pub offline when requested',
    () async {
      Cache.flutterRoot = '../..';

      final CreateCommand command = CreateCommand();
      final CommandRunner<void> runner = createTestCommandRunner(command);

      await runner.run(<String>['create', '--pub', '--offline', projectDir.path]);
      expect(loggingProcessManager.commands.first, contains(matches(r'dart-sdk[\\/]bin[\\/]pub')));
      expect(loggingProcessManager.commands.first, contains('--offline'));
    },
    overrides: <Type, Generator>{
      ProcessManager: () => loggingProcessManager,
      Pub: () => Pub(
        fileSystem: globals.fs,
        logger: globals.logger,
        processManager: globals.processManager,
        usage: globals.flutterUsage,
        botDetector: globals.botDetector,
        platform: globals.platform,
      ),
    },
  );

  testUsingContext(
    'invokes pub online when offline not requested',
    () async {
      Cache.flutterRoot = '../..';

      final CreateCommand command = CreateCommand();
      final CommandRunner<void> runner = createTestCommandRunner(command);

      await runner.run(<String>['create', '--pub', projectDir.path]);
      expect(loggingProcessManager.commands.first, contains(matches(r'dart-sdk[\\/]bin[\\/]pub')));
      expect(loggingProcessManager.commands.first, isNot(contains('--offline')));
    },
    overrides: <Type, Generator>{
      ProcessManager: () => loggingProcessManager,
      Pub: () => Pub(
        fileSystem: globals.fs,
        logger: globals.logger,
        processManager: globals.processManager,
        usage: globals.flutterUsage,
        botDetector: globals.botDetector,
        platform: globals.platform,
      ),
    },
  );

  testUsingContext('can create a sample-based project', () async {
    await _createAndAnalyzeProject(
      projectDir,
      <String>['--no-pub', '--sample=foo.bar.Baz'],
      <String>[
        'lib/main.dart',
        'flutter_project.iml',
        'android/app/src/main/AndroidManifest.xml',
        'ios/Flutter/AppFrameworkInfo.plist',
      ],
      unexpectedPaths: <String>['test'],
    );
    expect(projectDir.childDirectory('lib').childFile('main.dart').readAsStringSync(),
      contains('void main() {}'));
  }, overrides: <Type, Generator>{
    HttpClientFactory: () => () => MockHttpClient(200, result: 'void main() {}'),
  });

  testUsingContext('can write samples index to disk', () async {
    final String outputFile = globals.fs.path.join(tempDir.path, 'flutter_samples.json');
    final CreateCommand command = CreateCommand();
    final CommandRunner<void> runner = createTestCommandRunner(command);
    final List<String> args = <String>[
      'create',
      '--list-samples',
      outputFile,
    ];

    await runner.run(args);
    final File expectedFile = globals.fs.file(outputFile);
    expect(expectedFile.existsSync(), isTrue);
    expect(expectedFile.readAsStringSync(), equals(samplesIndexJson));
  }, overrides: <Type, Generator>{
    HttpClientFactory: () =>
        () => MockHttpClient(200, result: samplesIndexJson),
  });

  testUsingContext('Throws tool exit on empty samples index', () async {
    final String outputFile = globals.fs.path.join(tempDir.path, 'flutter_samples.json');
    final CreateCommand command = CreateCommand();
    final CommandRunner<void> runner = createTestCommandRunner(command);
    final List<String> args = <String>[
      'create',
      '--list-samples',
      outputFile,
    ];

    await expectLater(
      runner.run(args),
      throwsToolExit(
        exitCode: 2,
        message: 'Unable to download samples',
    ));
  }, overrides: <Type, Generator>{
    HttpClientFactory: () =>
        () => MockHttpClient(200, result: ''),
  });

  testUsingContext('provides an error to the user if samples json download fails', () async {
    final String outputFile = globals.fs.path.join(tempDir.path, 'flutter_samples.json');
    final CreateCommand command = CreateCommand();
    final CommandRunner<void> runner = createTestCommandRunner(command);
    final List<String> args = <String>[
      'create',
      '--list-samples',
      outputFile,
    ];

    await expectLater(runner.run(args), throwsToolExit(exitCode: 2, message: 'Failed to write samples'));
    expect(globals.fs.file(outputFile).existsSync(), isFalse);
  }, overrides: <Type, Generator>{
    HttpClientFactory: () =>
        () => MockHttpClient(404, result: 'not found'),
  });

  testUsingContext('plugin does not support any platform by default', () async {
    Cache.flutterRoot = '../..';
    when(mockFlutterVersion.frameworkRevision).thenReturn(frameworkRevision);
    when(mockFlutterVersion.channel).thenReturn(frameworkChannel);

    final CreateCommand command = CreateCommand();
    final CommandRunner<void> runner = createTestCommandRunner(command);

    await runner.run(<String>['create', '--no-pub', '--template=plugin', projectDir.path]);

<<<<<<< HEAD
=======
    // TODO(cyanglaz): no-op iOS folder should be removed after 1.20.0 release
    // https://github.com/flutter/flutter/issues/59787
>>>>>>> 8874f21e
    expect(projectDir.childDirectory('ios').existsSync(), false);
    expect(projectDir.childDirectory('android').existsSync(), false);
    expect(projectDir.childDirectory('web').existsSync(), false);
    expect(projectDir.childDirectory('linux').existsSync(), false);
    expect(projectDir.childDirectory('windows').existsSync(), false);
    expect(projectDir.childDirectory('macos').existsSync(), false);

<<<<<<< HEAD
=======
    // TODO(cyanglaz): no-op iOS folder should be removed after 1.20.0 release
    // https://github.com/flutter/flutter/issues/59787
>>>>>>> 8874f21e
    expect(projectDir.childDirectory('example').childDirectory('ios').existsSync(), false);
    expect(projectDir.childDirectory('example').childDirectory('android').existsSync(), false);
    expect(projectDir.childDirectory('example').childDirectory('web').existsSync(), false);
    expect(projectDir.childDirectory('example').childDirectory('linux').existsSync(), false);
    expect(projectDir.childDirectory('example').childDirectory('windows').existsSync(), false);
    expect(projectDir.childDirectory('example').childDirectory('macos').existsSync(), false);
    validatePubspecForPlugin(projectDir: projectDir.absolute.path, expectedPlatforms: <String>[
      'some_platform'
    ], pluginClass: 'somePluginClass',
    unexpectedPlatforms: <String>[ 'ios', 'android', 'web', 'linux', 'windows', 'macos']);
  }, overrides: <Type, Generator>{
    FeatureFlags: () => TestFeatureFlags(isLinuxEnabled: false),
  });


  testUsingContext('plugin supports ios if requested', () async {
    Cache.flutterRoot = '../..';
    when(mockFlutterVersion.frameworkRevision).thenReturn(frameworkRevision);
    when(mockFlutterVersion.channel).thenReturn(frameworkChannel);

    final CreateCommand command = CreateCommand();
    final CommandRunner<void> runner = createTestCommandRunner(command);

    await runner.run(<String>['create', '--no-pub', '--template=plugin', '--platforms=ios', projectDir.path]);

    expect(projectDir.childDirectory('ios').existsSync(), true);
    expect(projectDir.childDirectory('example').childDirectory('ios').existsSync(), true);
    validatePubspecForPlugin(projectDir: projectDir.absolute.path, expectedPlatforms: <String>[
      'ios',
    ], pluginClass: 'FlutterProjectPlugin',
    unexpectedPlatforms: <String>['some_platform']);
  }, overrides: <Type, Generator>{
    FeatureFlags: () => TestFeatureFlags(isLinuxEnabled: false),
  });

  testUsingContext('plugin supports android if requested', () async {
    Cache.flutterRoot = '../..';
    when(mockFlutterVersion.frameworkRevision).thenReturn(frameworkRevision);
    when(mockFlutterVersion.channel).thenReturn(frameworkChannel);

    final CreateCommand command = CreateCommand();
    final CommandRunner<void> runner = createTestCommandRunner(command);

    await runner.run(<String>['create', '--no-pub', '--template=plugin', '--platforms=android', projectDir.path]);

    expect(projectDir.childDirectory('android').existsSync(), true);
    expect(projectDir.childDirectory('example').childDirectory('android').existsSync(), true);
    validatePubspecForPlugin(projectDir: projectDir.absolute.path, expectedPlatforms: const <String>[
      'android'
    ], pluginClass: 'FlutterProjectPlugin',
    unexpectedPlatforms: <String>['some_platform'],
    androidIdentifier: 'com.example.flutter_project');
  }, overrides: <Type, Generator>{
    FeatureFlags: () => TestFeatureFlags(isLinuxEnabled: false),
  });

  testUsingContext('plugin supports web if requested', () async {
    Cache.flutterRoot = '../..';
    when(mockFlutterVersion.frameworkRevision).thenReturn(frameworkRevision);
    when(mockFlutterVersion.channel).thenReturn(frameworkChannel);

    final CreateCommand command = CreateCommand();
    final CommandRunner<void> runner = createTestCommandRunner(command);

    await runner.run(<String>['create', '--no-pub', '--template=plugin', '--platforms=web', projectDir.path]);
    expect(projectDir.childDirectory('lib').childFile('flutter_project_web.dart').existsSync(), true);
    validatePubspecForPlugin(projectDir: projectDir.absolute.path, expectedPlatforms: const <String>[
      'web'
    ], pluginClass: 'FlutterProjectWeb',
    unexpectedPlatforms: <String>['some_platform'],
    androidIdentifier: 'com.example.flutter_project',
    webFileName: 'flutter_project_web.dart');
  }, overrides: <Type, Generator>{
    FeatureFlags: () => TestFeatureFlags(isWebEnabled: true),
  });

  testUsingContext('plugin doe not support web if feature is not enabled', () async {
    Cache.flutterRoot = '../..';
    when(mockFlutterVersion.frameworkRevision).thenReturn(frameworkRevision);
    when(mockFlutterVersion.channel).thenReturn(frameworkChannel);

    final CreateCommand command = CreateCommand();
    final CommandRunner<void> runner = createTestCommandRunner(command);

    await runner.run(<String>['create', '--no-pub', '--template=plugin', '--platforms=web', projectDir.path]);
    expect(projectDir.childDirectory('lib').childFile('flutter_project_web.dart').existsSync(), false);
    validatePubspecForPlugin(projectDir: projectDir.absolute.path, expectedPlatforms: const <String>[
      'some_platform'
    ], pluginClass: 'somePluginClass',
    unexpectedPlatforms: <String>['web']);
  }, overrides: <Type, Generator>{
    FeatureFlags: () => TestFeatureFlags(isWebEnabled: false),
  });

  testUsingContext('create an empty plugin, then add ios', () async {
    Cache.flutterRoot = '../..';
    when(mockFlutterVersion.frameworkRevision).thenReturn(frameworkRevision);
    when(mockFlutterVersion.channel).thenReturn(frameworkChannel);

    final CreateCommand command = CreateCommand();
    final CommandRunner<void> runner = createTestCommandRunner(command);
    await runner.run(<String>['create', '--no-pub', '--template=plugin', projectDir.path]);
    await runner.run(<String>['create', '--no-pub', '--template=plugin', '--platforms=ios', projectDir.path]);

    expect(projectDir.childDirectory('ios').existsSync(), true);
    expect(projectDir.childDirectory('example').childDirectory('ios').existsSync(), true);
  }, overrides: <Type, Generator>{
    FeatureFlags: () => TestFeatureFlags(isLinuxEnabled: false),
  });

  testUsingContext('create an empty plugin, then add android', () async {
    Cache.flutterRoot = '../..';
    when(mockFlutterVersion.frameworkRevision).thenReturn(frameworkRevision);
    when(mockFlutterVersion.channel).thenReturn(frameworkChannel);

    final CreateCommand command = CreateCommand();
    final CommandRunner<void> runner = createTestCommandRunner(command);
    await runner.run(<String>['create', '--no-pub', '--template=plugin', projectDir.path]);
    await runner.run(<String>['create', '--no-pub', '--template=plugin', '--platforms=android', projectDir.path]);

    expect(projectDir.childDirectory('android').existsSync(), true);
    expect(projectDir.childDirectory('example').childDirectory('android').existsSync(), true);
  }, overrides: <Type, Generator>{
    FeatureFlags: () => TestFeatureFlags(isLinuxEnabled: false),
  });

  testUsingContext('create an empty plugin, then add linux', () async {
    Cache.flutterRoot = '../..';
    when(mockFlutterVersion.frameworkRevision).thenReturn(frameworkRevision);
    when(mockFlutterVersion.channel).thenReturn(frameworkChannel);

    final CreateCommand command = CreateCommand();
    final CommandRunner<void> runner = createTestCommandRunner(command);
    await runner.run(<String>['create', '--no-pub', '--template=plugin', projectDir.path]);
    await runner.run(<String>['create', '--no-pub', '--template=plugin', '--platforms=linux', projectDir.path]);

    expect(projectDir.childDirectory('linux').existsSync(), true);
    expect(projectDir.childDirectory('example').childDirectory('linux').existsSync(), true);
  }, overrides: <Type, Generator>{
    FeatureFlags: () => TestFeatureFlags(isLinuxEnabled: true),
  });

  testUsingContext('create an empty plugin, then add macos', () async {
    Cache.flutterRoot = '../..';
    when(mockFlutterVersion.frameworkRevision).thenReturn(frameworkRevision);
    when(mockFlutterVersion.channel).thenReturn(frameworkChannel);

    final CreateCommand command = CreateCommand();
    final CommandRunner<void> runner = createTestCommandRunner(command);
    await runner.run(<String>['create', '--no-pub', '--template=plugin', projectDir.path]);
    await runner.run(<String>['create', '--no-pub', '--template=plugin', '--platforms=macos', projectDir.path]);

    expect(projectDir.childDirectory('macos').existsSync(), true);
    expect(projectDir.childDirectory('example').childDirectory('macos').existsSync(), true);
  }, overrides: <Type, Generator>{
    FeatureFlags: () => TestFeatureFlags(isMacOSEnabled: true),
  });

  testUsingContext('create an empty plugin, then add windows', () async {
    Cache.flutterRoot = '../..';
    when(mockFlutterVersion.frameworkRevision).thenReturn(frameworkRevision);
    when(mockFlutterVersion.channel).thenReturn(frameworkChannel);

    final CreateCommand command = CreateCommand();
    final CommandRunner<void> runner = createTestCommandRunner(command);
    await runner.run(<String>['create', '--no-pub', '--template=plugin', projectDir.path]);
    await runner.run(<String>['create', '--no-pub', '--template=plugin', '--platforms=windows', projectDir.path]);

    expect(projectDir.childDirectory('windows').existsSync(), true);
    expect(projectDir.childDirectory('example').childDirectory('windows').existsSync(), true);
  }, overrides: <Type, Generator>{
    FeatureFlags: () => TestFeatureFlags(isWindowsEnabled: true),
  });

  testUsingContext('create an empty plugin, then add web', () async {
    Cache.flutterRoot = '../..';
    when(mockFlutterVersion.frameworkRevision).thenReturn(frameworkRevision);
    when(mockFlutterVersion.channel).thenReturn(frameworkChannel);

    final CreateCommand command = CreateCommand();
    final CommandRunner<void> runner = createTestCommandRunner(command);
    await runner.run(<String>['create', '--no-pub', '--template=plugin', projectDir.path]);
    await runner.run(<String>['create', '--no-pub', '--template=plugin', '--platforms=web', projectDir.path]);

    expect(projectDir.childDirectory('lib').childFile('flutter_project_web.dart').existsSync(), true);
  }, overrides: <Type, Generator>{
    FeatureFlags: () => TestFeatureFlags(isWebEnabled: true),
  });

  testUsingContext('create a plugin with ios, then add macos', () async {
    Cache.flutterRoot = '../..';
    when(mockFlutterVersion.frameworkRevision).thenReturn(frameworkRevision);
    when(mockFlutterVersion.channel).thenReturn(frameworkChannel);

    final CreateCommand command = CreateCommand();
    final CommandRunner<void> runner = createTestCommandRunner(command);
    await runner.run(<String>['create', '--no-pub', '--template=plugin', '--platforms=ios', projectDir.path]);
    expect(projectDir.childDirectory('ios').existsSync(), true);
    expect(projectDir.childDirectory('example').childDirectory('ios').existsSync(), true);
    validatePubspecForPlugin(projectDir: projectDir.absolute.path, expectedPlatforms: const <String>[
      'ios',
    ], pluginClass: 'FlutterProjectPlugin',
    unexpectedPlatforms: <String>['some_platform']);

    await runner.run(<String>['create', '--no-pub', '--template=plugin', '--platforms=macos', projectDir.path]);
    expect(projectDir.childDirectory('macos').existsSync(), true);
    expect(projectDir.childDirectory('example').childDirectory('macos').existsSync(), true);
    expect(projectDir.childDirectory('ios').existsSync(), true);
    expect(projectDir.childDirectory('example').childDirectory('ios').existsSync(), true);
  }, overrides: <Type, Generator>{
    FeatureFlags: () => TestFeatureFlags(isMacOSEnabled: true),
  });

  testUsingContext('create a plugin with ios and android', () async {
    Cache.flutterRoot = '../..';
    when(mockFlutterVersion.frameworkRevision).thenReturn(frameworkRevision);
    when(mockFlutterVersion.channel).thenReturn(frameworkChannel);

    final CreateCommand command = CreateCommand();
    final CommandRunner<void> runner = createTestCommandRunner(command);
    await runner.run(<String>['create', '--no-pub', '--template=plugin', '--platforms=ios,android', projectDir.path]);
    expect(projectDir.childDirectory('ios').existsSync(), true);
    expect(projectDir.childDirectory('example').childDirectory('ios').existsSync(), true);

    expect(projectDir.childDirectory('android').existsSync(), true);
    expect(projectDir.childDirectory('example').childDirectory('android').existsSync(), true);
    expect(projectDir.childDirectory('ios').existsSync(), true);
    expect(projectDir.childDirectory('example').childDirectory('ios').existsSync(), true);
    validatePubspecForPlugin(projectDir: projectDir.absolute.path, expectedPlatforms: const <String>[
      'ios', 'android'
    ], pluginClass: 'FlutterProjectPlugin',
    unexpectedPlatforms: <String>['some_platform'],
    androidIdentifier: 'com.example.flutter_project');
  });

  testUsingContext('create a module with --platforms throws error.', () async {
    Cache.flutterRoot = '../..';
    when(mockFlutterVersion.frameworkRevision).thenReturn(frameworkRevision);
    when(mockFlutterVersion.channel).thenReturn(frameworkChannel);

    final CreateCommand command = CreateCommand();
    final CommandRunner<void> runner = createTestCommandRunner(command);
    await expectLater(
      runner.run(<String>['create', '--no-pub', '--template=module', '--platforms=ios', projectDir.path])
      , throwsToolExit(message: 'The "--platforms" argument is not supported', exitCode:2));
  });

  testUsingContext('create a package with --platforms throws error.', () async {
    Cache.flutterRoot = '../..';
    when(mockFlutterVersion.frameworkRevision).thenReturn(frameworkRevision);
    when(mockFlutterVersion.channel).thenReturn(frameworkChannel);

    final CreateCommand command = CreateCommand();
    final CommandRunner<void> runner = createTestCommandRunner(command);
    await expectLater(
      runner.run(<String>['create', '--no-pub', '--template=package', '--platforms=ios', projectDir.path])
      , throwsToolExit(message: 'The "--platforms" argument is not supported', exitCode: 2));
  });

  testUsingContext('create a plugin with android, delete then re-create folders', () async {
    Cache.flutterRoot = '../..';
    when(mockFlutterVersion.frameworkRevision).thenReturn(frameworkRevision);
    when(mockFlutterVersion.channel).thenReturn(frameworkChannel);

    final CreateCommand command = CreateCommand();
    final CommandRunner<void> runner = createTestCommandRunner(command);
    await runner.run(<String>['create', '--no-pub', '--template=plugin', '--platforms=android', projectDir.path]);
    expect(projectDir.childDirectory('android').existsSync(), true);
    expect(projectDir.childDirectory('example').childDirectory('android').existsSync(), true);

    globals.fs.file(globals.fs.path.join(projectDir.path, 'android')).deleteSync(recursive: true);
    globals.fs.file(globals.fs.path.join(projectDir.path, 'example/android')).deleteSync(recursive: true);
    expect(projectDir.childDirectory('android').existsSync(), false);
    expect(projectDir.childDirectory('example').childDirectory('android').existsSync(), false);

    await runner.run(<String>['create', '--no-pub', projectDir.path]);

    expect(projectDir.childDirectory('android').existsSync(), true);
    expect(projectDir.childDirectory('example').childDirectory('android').existsSync(), true);
  });

  testUsingContext('create a plugin with android, delete then re-create folders while also adding windows', () async {
    Cache.flutterRoot = '../..';
    when(mockFlutterVersion.frameworkRevision).thenReturn(frameworkRevision);
    when(mockFlutterVersion.channel).thenReturn(frameworkChannel);

    final CreateCommand command = CreateCommand();
    final CommandRunner<void> runner = createTestCommandRunner(command);
    await runner.run(<String>['create', '--no-pub', '--template=plugin', '--platforms=android', projectDir.path]);
    expect(projectDir.childDirectory('android').existsSync(), true);
    expect(projectDir.childDirectory('example').childDirectory('android').existsSync(), true);

    globals.fs.file(globals.fs.path.join(projectDir.path, 'android')).deleteSync(recursive: true);
    globals.fs.file(globals.fs.path.join(projectDir.path, 'example/android')).deleteSync(recursive: true);
    expect(projectDir.childDirectory('android').existsSync(), false);
    expect(projectDir.childDirectory('example').childDirectory('android').existsSync(), false);

    await runner.run(<String>['create', '--no-pub', '--template=plugin', '--platforms=windows', projectDir.path]);

    expect(projectDir.childDirectory('android').existsSync(), true);
    expect(projectDir.childDirectory('example').childDirectory('android').existsSync(), true);
    expect(projectDir.childDirectory('windows').existsSync(), true);
    expect(projectDir.childDirectory('example').childDirectory('windows').existsSync(), true);
  }, overrides: <Type, Generator>{
    FeatureFlags: () => TestFeatureFlags(isWindowsEnabled: true),
  });

  testUsingContext('flutter create . on and existing plugin does not add android folders if android is not supported in pubspec', () async {
    Cache.flutterRoot = '../..';
    when(mockFlutterVersion.frameworkRevision).thenReturn(frameworkRevision);
    when(mockFlutterVersion.channel).thenReturn(frameworkChannel);

    final CreateCommand command = CreateCommand();
    final CommandRunner<void> runner = createTestCommandRunner(command);
    await runner.run(<String>['create', '--no-pub', '--template=plugin', '--platforms=ios', projectDir.path]);

    await runner.run(<String>['create', '--no-pub', projectDir.path]);
    expect(projectDir.childDirectory('android').existsSync(), false);
    expect(projectDir.childDirectory('example').childDirectory('android').existsSync(), false);
  });

  testUsingContext('flutter create . on and existing plugin does not add windows folder even feature is enabled', () async {
    Cache.flutterRoot = '../..';
    when(mockFlutterVersion.frameworkRevision).thenReturn(frameworkRevision);
    when(mockFlutterVersion.channel).thenReturn(frameworkChannel);

    final CreateCommand command = CreateCommand();
    final CommandRunner<void> runner = createTestCommandRunner(command);
    await runner.run(<String>['create', '--no-pub', '--template=plugin', '--platforms=android', projectDir.path]);

    await runner.run(<String>['create', '--no-pub', projectDir.path]);
    expect(projectDir.childDirectory('windows').existsSync(), false);
    expect(projectDir.childDirectory('example').childDirectory('windows').existsSync(), false);
  }, overrides: <Type, Generator>{
    FeatureFlags: () => TestFeatureFlags(isWindowsEnabled: true),
  });

  testUsingContext('flutter create . on and existing plugin does not add linux folder even feature is enabled', () async {
    Cache.flutterRoot = '../..';
    when(mockFlutterVersion.frameworkRevision).thenReturn(frameworkRevision);
    when(mockFlutterVersion.channel).thenReturn(frameworkChannel);

    final CreateCommand command = CreateCommand();
    final CommandRunner<void> runner = createTestCommandRunner(command);
    await runner.run(<String>['create', '--no-pub', '--template=plugin', '--platforms=android', projectDir.path]);

    await runner.run(<String>['create', '--no-pub', projectDir.path]);
    expect(projectDir.childDirectory('linux').existsSync(), false);
    expect(projectDir.childDirectory('example').childDirectory('linux').existsSync(), false);
  }, overrides: <Type, Generator>{
    FeatureFlags: () => TestFeatureFlags(isLinuxEnabled: true),
  });

  testUsingContext('flutter create . on and existing plugin does not add web files even feature is enabled', () async {
    Cache.flutterRoot = '../..';
    when(mockFlutterVersion.frameworkRevision).thenReturn(frameworkRevision);
    when(mockFlutterVersion.channel).thenReturn(frameworkChannel);

    final CreateCommand command = CreateCommand();
    final CommandRunner<void> runner = createTestCommandRunner(command);
    await runner.run(<String>['create', '--no-pub', '--template=plugin', '--platforms=android', projectDir.path]);

    await runner.run(<String>['create', '--no-pub', projectDir.path]);
    expect(projectDir.childDirectory('lib').childFile('flutter_project_web.dart').existsSync(), false);
  }, overrides: <Type, Generator>{
    FeatureFlags: () => TestFeatureFlags(isWebEnabled: true),
  });

  testUsingContext('flutter create . on and existing plugin does not add macos folder even feature is enabled', () async {
    Cache.flutterRoot = '../..';
    when(mockFlutterVersion.frameworkRevision).thenReturn(frameworkRevision);
    when(mockFlutterVersion.channel).thenReturn(frameworkChannel);

    final CreateCommand command = CreateCommand();
    final CommandRunner<void> runner = createTestCommandRunner(command);
    await runner.run(<String>['create', '--no-pub', '--template=plugin', '--platforms=android', projectDir.path]);

    await runner.run(<String>['create', '--no-pub', projectDir.path]);
    expect(projectDir.childDirectory('macos').existsSync(), false);
    expect(projectDir.childDirectory('example').childDirectory('macos').existsSync(), false);
  }, overrides: <Type, Generator>{
    FeatureFlags: () => TestFeatureFlags(isMacOSEnabled: true),
  });

<<<<<<< HEAD
=======
  testUsingContext('flutter create -t plugin in an empty folder should not show pubspec.yaml updating suggestion', () async {
    Cache.flutterRoot = '../..';
    when(mockFlutterVersion.frameworkRevision).thenReturn(frameworkRevision);
    when(mockFlutterVersion.channel).thenReturn(frameworkChannel);

    final CreateCommand command = CreateCommand();
    final CommandRunner<void> runner = createTestCommandRunner(command);
    await runner.run(<String>['create', '--no-pub', '--template=plugin', '--platforms=android', projectDir.path]);
    expect(logger.statusText, isNot(contains('The `pubspec.yaml` under the project directory must be updated to support')));
  }, overrides: <Type, Generator> {
    Logger: () => logger,
  });

  testUsingContext('flutter create -t plugin in an existing plugin should show pubspec.yaml updating suggestion', () async {
    Cache.flutterRoot = '../..';
    when(mockFlutterVersion.frameworkRevision).thenReturn(frameworkRevision);
    when(mockFlutterVersion.channel).thenReturn(frameworkChannel);

    final CreateCommand command = CreateCommand();
    final CommandRunner<void> runner = createTestCommandRunner(command);
    await runner.run(<String>['create', '--no-pub', '--template=plugin', '--platforms=ios', projectDir.path]);
    expect(logger.statusText, isNot(contains('The `pubspec.yaml` under the project directory must be updated to support')));
    await runner.run(<String>['create', '--no-pub', '--template=plugin', '--platforms=android', projectDir.path]);
    expect(logger.statusText, contains('The `pubspec.yaml` under the project directory must be updated to support'));
  }, overrides: <Type, Generator> {
    Logger: () => logger,
  });

>>>>>>> 8874f21e
  testUsingContext('newly created plugin has min flutter sdk version as 1.20.0', () async {
    Cache.flutterRoot = '../..';
    when(mockFlutterVersion.frameworkRevision).thenReturn(frameworkRevision);
    when(mockFlutterVersion.channel).thenReturn(frameworkChannel);

    final CreateCommand command = CreateCommand();
    final CommandRunner<void> runner = createTestCommandRunner(command);
    await runner.run(<String>['create', '--no-pub', '--template=plugin', projectDir.path]);
    final String rawPubspec = await projectDir.childFile('pubspec.yaml').readAsString();
    final Pubspec pubspec = Pubspec.parse(rawPubspec);
    final Map<String, VersionConstraint> env = pubspec.environment;
    expect(env['flutter'].allows(Version(1, 20, 0)), true);
    expect(env['flutter'].allows(Version(1, 19, 0)), false);
  });

<<<<<<< HEAD
=======
  testUsingContext('default app uses Android sdk 29', () async {
    Cache.flutterRoot = '../..';
    when(mockFlutterVersion.frameworkRevision).thenReturn(frameworkRevision);
    when(mockFlutterVersion.channel).thenReturn(frameworkChannel);

    final CreateCommand command = CreateCommand();
    final CommandRunner<void> runner = createTestCommandRunner(command);

    await runner.run(<String>['create', '--no-pub', projectDir.path]);

    expect(globals.fs.isFileSync('${projectDir.path}/android/app/build.gradle'), true);

    final String buildContent = await globals.fs.file(projectDir.path + '/android/app/build.gradle').readAsString();

    expect(buildContent.contains('compileSdkVersion 29'), true);
    expect(buildContent.contains('targetSdkVersion 29'), true);
  });

>>>>>>> 8874f21e
}

Future<void> _createProject(
  Directory dir,
  List<String> createArgs,
  List<String> expectedPaths, {
  List<String> unexpectedPaths = const <String>[],
}) async {
  Cache.flutterRoot = '../../..';
  final CreateCommand command = CreateCommand();
  final CommandRunner<void> runner = createTestCommandRunner(command);
  await runner.run(<String>[
    'create',
    ...createArgs,
    dir.path,
  ]);

  bool pathExists(String path) {
    final String fullPath = globals.fs.path.join(dir.path, path);
    return globals.fs.typeSync(fullPath) != FileSystemEntityType.notFound;
  }

  final List<String> failures = <String>[
    for (final String path in expectedPaths)
      if (!pathExists(path))
        'Path "$path" does not exist.',
    for (final String path in unexpectedPaths)
      if (pathExists(path))
        'Path "$path" exists when it shouldn\'t.',
  ];
  expect(failures, isEmpty, reason: failures.join('\n'));
}

Future<void> _createAndAnalyzeProject(
  Directory dir,
  List<String> createArgs,
  List<String> expectedPaths, {
  List<String> unexpectedPaths = const <String>[],
}) async {
  await _createProject(dir, createArgs, expectedPaths, unexpectedPaths: unexpectedPaths);
  await _analyzeProject(dir.path);
}

Future<void> _ensureFlutterToolsSnapshot() async {
  final String flutterToolsPath = globals.fs.path.absolute(globals.fs.path.join(
    'bin',
    'flutter_tools.dart',
  ));
  final String flutterToolsSnapshotPath = globals.fs.path.absolute(globals.fs.path.join(
    '..',
    '..',
    'bin',
    'cache',
    'flutter_tools.snapshot',
  ));
  final String dotPackages = globals.fs.path.absolute(globals.fs.path.join(
    '.packages',
  ));

  final File snapshotFile = globals.fs.file(flutterToolsSnapshotPath);
  if (snapshotFile.existsSync()) {
    snapshotFile.renameSync(flutterToolsSnapshotPath + '.bak');
  }

  final List<String> snapshotArgs = <String>[
    '--snapshot=$flutterToolsSnapshotPath',
    '--packages=$dotPackages',
    flutterToolsPath,
  ];
  final ProcessResult snapshotResult = await Process.run(
    '../../bin/cache/dart-sdk/bin/dart',
    snapshotArgs,
  );
  if (snapshotResult.exitCode != 0) {
    print(snapshotResult.stdout);
    print(snapshotResult.stderr);
  }
  expect(snapshotResult.exitCode, 0);
}

Future<void> _restoreFlutterToolsSnapshot() async {
  final String flutterToolsSnapshotPath = globals.fs.path.absolute(globals.fs.path.join(
    '..',
    '..',
    'bin',
    'cache',
    'flutter_tools.snapshot',
  ));

  final File snapshotBackup = globals.fs.file(flutterToolsSnapshotPath + '.bak');
  if (!snapshotBackup.existsSync()) {
    // No backup to restore.
    return;
  }

  snapshotBackup.renameSync(flutterToolsSnapshotPath);
}

Future<void> _analyzeProject(String workingDir) async {
  final String flutterToolsSnapshotPath = globals.fs.path.absolute(globals.fs.path.join(
    '..',
    '..',
    'bin',
    'cache',
    'flutter_tools.snapshot',
  ));

  final List<String> args = <String>[
    flutterToolsSnapshotPath,
    'analyze',
  ];

  final ProcessResult exec = await Process.run(
    globals.artifacts.getArtifactPath(Artifact.engineDartBinary),
    args,
    workingDirectory: workingDir,
  );
  if (exec.exitCode != 0) {
    print(exec.stdout);
    print(exec.stderr);
  }
  expect(exec.exitCode, 0);
}

Future<void> _runFlutterTest(Directory workingDir, { String target }) async {
  final String flutterToolsSnapshotPath = globals.fs.path.absolute(globals.fs.path.join(
    '..',
    '..',
    'bin',
    'cache',
    'flutter_tools.snapshot',
  ));

  // While flutter test does get packages, it doesn't write version
  // files anymore.
  await Process.run(
    globals.artifacts.getArtifactPath(Artifact.engineDartBinary),
    <String>[
      flutterToolsSnapshotPath,
      'packages',
      'get',
    ],
    workingDirectory: workingDir.path,
  );

  final List<String> args = <String>[
    flutterToolsSnapshotPath,
    'test',
    '--no-color',
    if (target != null) target,
  ];

  final ProcessResult exec = await Process.run(
    globals.artifacts.getArtifactPath(Artifact.engineDartBinary),
    args,
    workingDirectory: workingDir.path,
  );
  if (exec.exitCode != 0) {
    print(exec.stdout);
    print(exec.stderr);
  }
  expect(exec.exitCode, 0);
}

class MockFlutterVersion extends Mock implements FlutterVersion {}

/// A ProcessManager that invokes a real process manager, but keeps
/// track of all commands sent to it.
class LoggingProcessManager extends LocalProcessManager {
  List<List<String>> commands = <List<String>>[];

  @override
  Future<Process> start(
    List<String> command, {
    String workingDirectory,
    Map<String, String> environment,
    bool includeParentEnvironment = true,
    bool runInShell = false,
    ProcessStartMode mode = ProcessStartMode.normal,
  }) {
    commands.add(command);
    return super.start(
      command,
      workingDirectory: workingDirectory,
      environment: environment,
      includeParentEnvironment: includeParentEnvironment,
      runInShell: runInShell,
      mode: mode,
    );
  }
}

class MockHttpClient implements HttpClient {
  MockHttpClient(this.statusCode, {this.result});

  final int statusCode;
  final String result;

  @override
  Future<HttpClientRequest> getUrl(Uri url) async {
    return MockHttpClientRequest(statusCode, result: result);
  }

  @override
  dynamic noSuchMethod(Invocation invocation) {
    throw 'io.HttpClient - $invocation';
  }
}

class MockHttpClientRequest implements HttpClientRequest {
  MockHttpClientRequest(this.statusCode, {this.result});

  final int statusCode;
  final String result;

  @override
  Future<HttpClientResponse> close() async {
    return MockHttpClientResponse(statusCode, result: result);
  }

  @override
  dynamic noSuchMethod(Invocation invocation) {
    throw 'io.HttpClientRequest - $invocation';
  }
}

class MockHttpClientResponse implements HttpClientResponse {
  MockHttpClientResponse(this.statusCode, {this.result});

  @override
  final int statusCode;

  final String result;

  @override
  String get reasonPhrase => '<reason phrase>';

  @override
  HttpClientResponseCompressionState get compressionState {
    return HttpClientResponseCompressionState.decompressed;
  }

  @override
  StreamSubscription<Uint8List> listen(
    void onData(Uint8List event), {
    Function onError,
    void onDone(),
    bool cancelOnError,
  }) {
    return Stream<Uint8List>.fromIterable(<Uint8List>[Uint8List.fromList(result.codeUnits)])
      .listen(onData, onError: onError, onDone: onDone, cancelOnError: cancelOnError);
  }

  @override
  Future<dynamic> forEach(void Function(Uint8List element) action) {
    action(Uint8List.fromList(result.codeUnits));
    return Future<void>.value();
  }

  @override
  dynamic noSuchMethod(Invocation invocation) {
    throw 'io.HttpClientResponse - $invocation';
  }
}<|MERGE_RESOLUTION|>--- conflicted
+++ resolved
@@ -388,8 +388,8 @@
         'android/src/main/java/com/example/flutter_project/FlutterProjectPlugin.java',
         'example/android/app/src/main/java/com/example/flutter_project_example/MainActivity.java',
         'lib/flutter_project_web.dart',
-        'ios/Classes/FlutterProjectPlugin.m',
-        'example/ios/Runner/AppDelegate.m',
+        // TODO(cyanglaz): no-op iOS folder should be removed after 1.20.0 release
+        // https://github.com/flutter/flutter/issues/59787
       ],
     );
     return _runFlutterTest(projectDir.childDirectory('example'));
@@ -1569,11 +1569,8 @@
 
     await runner.run(<String>['create', '--no-pub', '--template=plugin', projectDir.path]);
 
-<<<<<<< HEAD
-=======
     // TODO(cyanglaz): no-op iOS folder should be removed after 1.20.0 release
     // https://github.com/flutter/flutter/issues/59787
->>>>>>> 8874f21e
     expect(projectDir.childDirectory('ios').existsSync(), false);
     expect(projectDir.childDirectory('android').existsSync(), false);
     expect(projectDir.childDirectory('web').existsSync(), false);
@@ -1581,11 +1578,8 @@
     expect(projectDir.childDirectory('windows').existsSync(), false);
     expect(projectDir.childDirectory('macos').existsSync(), false);
 
-<<<<<<< HEAD
-=======
     // TODO(cyanglaz): no-op iOS folder should be removed after 1.20.0 release
     // https://github.com/flutter/flutter/issues/59787
->>>>>>> 8874f21e
     expect(projectDir.childDirectory('example').childDirectory('ios').existsSync(), false);
     expect(projectDir.childDirectory('example').childDirectory('android').existsSync(), false);
     expect(projectDir.childDirectory('example').childDirectory('web').existsSync(), false);
@@ -1970,8 +1964,6 @@
     FeatureFlags: () => TestFeatureFlags(isMacOSEnabled: true),
   });
 
-<<<<<<< HEAD
-=======
   testUsingContext('flutter create -t plugin in an empty folder should not show pubspec.yaml updating suggestion', () async {
     Cache.flutterRoot = '../..';
     when(mockFlutterVersion.frameworkRevision).thenReturn(frameworkRevision);
@@ -2000,7 +1992,6 @@
     Logger: () => logger,
   });
 
->>>>>>> 8874f21e
   testUsingContext('newly created plugin has min flutter sdk version as 1.20.0', () async {
     Cache.flutterRoot = '../..';
     when(mockFlutterVersion.frameworkRevision).thenReturn(frameworkRevision);
@@ -2016,8 +2007,6 @@
     expect(env['flutter'].allows(Version(1, 19, 0)), false);
   });
 
-<<<<<<< HEAD
-=======
   testUsingContext('default app uses Android sdk 29', () async {
     Cache.flutterRoot = '../..';
     when(mockFlutterVersion.frameworkRevision).thenReturn(frameworkRevision);
@@ -2036,7 +2025,6 @@
     expect(buildContent.contains('targetSdkVersion 29'), true);
   });
 
->>>>>>> 8874f21e
 }
 
 Future<void> _createProject(
