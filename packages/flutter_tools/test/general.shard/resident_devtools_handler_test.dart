// Copyright 2014 The Flutter Authors. All rights reserved.
// Use of this source code is governed by a BSD-style license that can be
// found in the LICENSE file.

import 'dart:async';

import 'package:flutter_tools/src/base/logger.dart';
import 'package:flutter_tools/src/build_info.dart';
import 'package:flutter_tools/src/cache.dart';
import 'package:flutter_tools/src/device.dart';
import 'package:flutter_tools/src/devtools_launcher.dart';
import 'package:flutter_tools/src/resident_devtools_handler.dart';
import 'package:flutter_tools/src/resident_runner.dart';
import 'package:flutter_tools/src/vmservice.dart';
import 'package:test/fake.dart';
import 'package:vm_service/vm_service.dart' as vm_service;

import '../src/common.dart';
import '../src/fake_process_manager.dart';
import '../src/fake_vm_services.dart';
import '../src/fakes.dart';

final vm_service.Isolate isolate = vm_service.Isolate(
  id: '1',
  pauseEvent: vm_service.Event(
    kind: vm_service.EventKind.kResume,
    timestamp: 0
  ),
  breakpoints: <vm_service.Breakpoint>[],
  libraries: <vm_service.LibraryRef>[
    vm_service.LibraryRef(
      id: '1',
      uri: 'file:///hello_world/main.dart',
      name: '',
    ),
  ],
  livePorts: 0,
  name: 'test',
  number: '1',
  pauseOnExit: false,
  runnable: true,
  startTime: 0,
  isSystemIsolate: false,
  isolateFlags: <vm_service.IsolateFlag>[],
  extensionRPCs: <String>['ext.flutter.connectedVmServiceUri'],
);

final FakeVmServiceRequest listViews = FakeVmServiceRequest(
  method: kListViewsMethod,
  jsonResponse: <String, Object>{
    'views': <Object>[
      FlutterView(
        id: 'a',
        uiIsolate: isolate,
      ).toJson(),
    ],
  },
);

void main() {
  Cache.flutterRoot = '';

  testWithoutContext('Does not serve devtools if launcher is null', () async {
    final ResidentDevtoolsHandler handler = FlutterResidentDevtoolsHandler(
      null,
      FakeResidentRunner(),
      BufferLogger.test(),
    );

    await handler.serveAndAnnounceDevTools(flutterDevices: <FlutterDevice>[]);

    expect(handler.activeDevToolsServer, null);
  });

  testWithoutContext('Does not serve devtools if ResidentRunner does not support the service protocol', () async {
    final ResidentDevtoolsHandler handler = FlutterResidentDevtoolsHandler(
      FakeDevtoolsLauncher(),
      FakeResidentRunner()..supportsServiceProtocol = false,
      BufferLogger.test(),
    );

    await handler.serveAndAnnounceDevTools(flutterDevices: <FlutterDevice>[]);

    expect(handler.activeDevToolsServer, null);
  });

  testWithoutContext('Can use devtools with existing devtools URI', () async {
    final DevtoolsServerLauncher launcher = DevtoolsServerLauncher(
      processManager: FakeProcessManager.empty(),
      dartExecutable: 'dart',
      logger: BufferLogger.test(),
      botDetector: const FakeBotDetector(false),
    );
    final ResidentDevtoolsHandler handler = FlutterResidentDevtoolsHandler(
      // Uses real devtools instance which should be a no-op if
      // URI is already set.
      launcher,
      FakeResidentRunner(),
      BufferLogger.test(),
    );

    await handler.serveAndAnnounceDevTools(
      devToolsServerAddress: Uri.parse('http://localhost:8181'),
      flutterDevices: <FlutterDevice>[],
    );

    expect(handler.activeDevToolsServer!.host, 'localhost');
    expect(handler.activeDevToolsServer!.port, 8181);
  });

  testWithoutContext('serveAndAnnounceDevTools with attached device does not fail on null vm service', () async {
    final ResidentDevtoolsHandler handler = FlutterResidentDevtoolsHandler(
      FakeDevtoolsLauncher()..activeDevToolsServer = DevToolsServerAddress('localhost', 8080),
      FakeResidentRunner(),
      BufferLogger.test(),
    );

    // VM Service is intentionally null
    final FakeFlutterDevice device = FakeFlutterDevice();

    await handler.serveAndAnnounceDevTools(
      flutterDevices: <FlutterDevice>[device],
    );
  });

  testWithoutContext('serveAndAnnounceDevTools with invokes devtools and vm_service setter', () async {
    final ResidentDevtoolsHandler handler = FlutterResidentDevtoolsHandler(
      FakeDevtoolsLauncher()..activeDevToolsServer = DevToolsServerAddress('localhost', 8080),
      FakeResidentRunner(),
      BufferLogger.test(),
    );
    final FakeVmServiceHost fakeVmServiceHost = FakeVmServiceHost(requests: <VmServiceExpectation>[
      const FakeVmServiceRequest(
        method: 'streamListen',
        args: <String, Object>{
          'streamId': 'Isolate',
        }
      ),
      listViews,
      FakeVmServiceRequest(
        method: 'getIsolate',
        jsonResponse: isolate.toJson(),
        args: <String, Object>{
          'isolateId': '1',
        },
      ),
      const FakeVmServiceRequest(
        method: 'streamCancel',
        args: <String, Object>{
          'streamId': 'Isolate',
        },
      ),
      listViews,
      const FakeVmServiceRequest(
        method: 'ext.flutter.activeDevToolsServerAddress',
        args: <String, Object>{
          'isolateId': '1',
          'value': 'http://localhost:8080',
        },
      ),
      listViews,
      const FakeVmServiceRequest(
        method: 'ext.flutter.connectedVmServiceUri',
        args: <String, Object>{
          'isolateId': '1',
          'value': 'http://localhost:1234',
        },
      ),
    ], httpAddress: Uri.parse('http://localhost:1234'));

    final FakeFlutterDevice device = FakeFlutterDevice()
      ..vmService = fakeVmServiceHost.vmService;

    await handler.serveAndAnnounceDevTools(
      flutterDevices: <FlutterDevice>[device],
    );
  });

  testWithoutContext('serveAndAnnounceDevTools will bail if launching devtools fails', () async {
    final ResidentDevtoolsHandler handler = FlutterResidentDevtoolsHandler(
      FakeDevtoolsLauncher()..activeDevToolsServer = null,
      FakeResidentRunner(),
      BufferLogger.test(),
    );
    final FakeVmServiceHost fakeVmServiceHost = FakeVmServiceHost(requests: <VmServiceExpectation>[], httpAddress: Uri.parse('http://localhost:1234'));

    final FakeFlutterDevice device = FakeFlutterDevice()
      ..vmService = fakeVmServiceHost.vmService;

    await handler.serveAndAnnounceDevTools(
      flutterDevices: <FlutterDevice>[device],
    );
  });

  testWithoutContext('serveAndAnnounceDevTools with web device', () async {
    final ResidentDevtoolsHandler handler = FlutterResidentDevtoolsHandler(
      FakeDevtoolsLauncher()..activeDevToolsServer = DevToolsServerAddress('localhost', 8080),
      FakeResidentRunner(),
      BufferLogger.test(),
    );
    final FakeVmServiceHost fakeVmServiceHost = FakeVmServiceHost(requests: <VmServiceExpectation>[
      const FakeVmServiceRequest(
        method: 'streamListen',
        args: <String, Object>{
          'streamId': 'Isolate',
        }
      ),
      listViews,
      FakeVmServiceRequest(
        method: 'getIsolate',
        jsonResponse: isolate.toJson(),
        args: <String, Object>{
          'isolateId': '1',
        },
      ),
      const FakeVmServiceRequest(
        method: 'streamCancel',
        args: <String, Object>{
          'streamId': 'Isolate',
        },
      ),
      const FakeVmServiceRequest(
        method: 'ext.flutter.activeDevToolsServerAddress',
        args: <String, Object>{
          'value': 'http://localhost:8080',
        },
      ),
      const FakeVmServiceRequest(
        method: 'ext.flutter.connectedVmServiceUri',
        args: <String, Object>{
          'value': 'http://localhost:1234',
        },
      ),
    ], httpAddress: Uri.parse('http://localhost:1234'));

    final FakeFlutterDevice device = FakeFlutterDevice()
      ..vmService = fakeVmServiceHost.vmService
      ..targetPlatform = TargetPlatform.web_javascript;

    await handler.serveAndAnnounceDevTools(
      flutterDevices: <FlutterDevice>[device],
    );
  });

  testWithoutContext('serveAndAnnounceDevTools with skips calling service extensions when VM service disappears', () async {
    final ResidentDevtoolsHandler handler = FlutterResidentDevtoolsHandler(
      FakeDevtoolsLauncher()..activeDevToolsServer = DevToolsServerAddress('localhost', 8080),
      FakeResidentRunner(),
      BufferLogger.test(),
    );
    final FakeVmServiceHost fakeVmServiceHost = FakeVmServiceHost(requests: <VmServiceExpectation>[
      const FakeVmServiceRequest(
        method: 'streamListen',
        args: <String, Object>{
          'streamId': 'Isolate',
        },
      ),
      const FakeVmServiceRequest(
        method: kListViewsMethod,
        errorCode: RPCErrorCodes.kServiceDisappeared,
      ),
      const FakeVmServiceRequest(
        method: 'streamCancel',
        args: <String, Object>{
          'streamId': 'Isolate',
        },
        errorCode: RPCErrorCodes.kServiceDisappeared,
      ),
    ], httpAddress: Uri.parse('http://localhost:1234'));

    final FakeFlutterDevice device = FakeFlutterDevice()
      ..vmService = fakeVmServiceHost.vmService;

    await handler.serveAndAnnounceDevTools(
      flutterDevices: <FlutterDevice>[device],
    );
  });

  testWithoutContext('serveAndAnnounceDevTools with multiple devices and VM service disappears on one', () async {
    final ResidentDevtoolsHandler handler = FlutterResidentDevtoolsHandler(
      FakeDevtoolsLauncher()..activeDevToolsServer = DevToolsServerAddress('localhost', 8080),
      FakeResidentRunner(),
      BufferLogger.test(),
    );

    final FakeVmServiceHost vmServiceHost = FakeVmServiceHost(requests: <VmServiceExpectation>[
      const FakeVmServiceRequest(
        method: 'streamListen',
        args: <String, Object>{
          'streamId': 'Isolate',
        },
      ),
      listViews,
      FakeVmServiceRequest(
        method: 'getIsolate',
        jsonResponse: isolate.toJson(),
        args: <String, Object>{
          'isolateId': '1',
        },
      ),
      const FakeVmServiceRequest(
        method: 'streamCancel',
        args: <String, Object>{
          'streamId': 'Isolate',
        },
      ),
      listViews,
      const FakeVmServiceRequest(
        method: 'ext.flutter.activeDevToolsServerAddress',
        args: <String, Object>{
          'isolateId': '1',
          'value': 'http://localhost:8080',
        },
      ),
      listViews,
      const FakeVmServiceRequest(
        method: 'ext.flutter.connectedVmServiceUri',
        args: <String, Object>{
          'isolateId': '1',
          'value': 'http://localhost:1234',
        },
      ),
    ], httpAddress: Uri.parse('http://localhost:1234'));

    final FakeVmServiceHost vmServiceHostThatDisappears = FakeVmServiceHost(requests: <VmServiceExpectation>[
      const FakeVmServiceRequest(
        method: 'streamListen',
        args: <String, Object>{
          'streamId': 'Isolate',
        },
      ),
      const FakeVmServiceRequest(
        method: kListViewsMethod,
        errorCode: RPCErrorCodes.kServiceDisappeared,
      ),
      const FakeVmServiceRequest(
        method: 'streamCancel',
        args: <String, Object>{
          'streamId': 'Isolate',
        },
        errorCode: RPCErrorCodes.kServiceDisappeared,
      ),
    ], httpAddress: Uri.parse('http://localhost:5678'));

    await handler.serveAndAnnounceDevTools(
      flutterDevices: <FlutterDevice>[
        FakeFlutterDevice()
          ..vmService = vmServiceHostThatDisappears.vmService,
        FakeFlutterDevice()
          ..vmService = vmServiceHost.vmService,
      ],
    );
  });

  testWithoutContext('Does not launch devtools in browser if launcher is null', () async {
    final FlutterResidentDevtoolsHandler handler = FlutterResidentDevtoolsHandler(
      null,
      FakeResidentRunner(),
      BufferLogger.test(),
    );

    handler.launchDevToolsInBrowser(flutterDevices: <FlutterDevice>[]);
    expect(handler.launchedInBrowser, isFalse);
    expect(handler.activeDevToolsServer, null);
  });

  testWithoutContext('Does not launch devtools in browser if ResidentRunner does not support the service protocol', () async {
    final FlutterResidentDevtoolsHandler handler = FlutterResidentDevtoolsHandler(
      FakeDevtoolsLauncher(),
      FakeResidentRunner()..supportsServiceProtocol = false,
      BufferLogger.test(),
    );

    handler.launchDevToolsInBrowser(flutterDevices: <FlutterDevice>[]);
    expect(handler.launchedInBrowser, isFalse);
    expect(handler.activeDevToolsServer, null);
  });

  testWithoutContext('launchDevToolsInBrowser launches after _devToolsLauncher.ready completes', () async {
    final Completer<void> completer = Completer<void>();
    final FlutterResidentDevtoolsHandler handler = FlutterResidentDevtoolsHandler(
      FakeDevtoolsLauncher()
        ..devToolsUrl = null
        // We need to set [activeDevToolsServer] to simulate the state we would
        // be in after serving devtools completes.
        ..activeDevToolsServer = DevToolsServerAddress('localhost', 8080)
        ..readyCompleter = completer,
      FakeResidentRunner(),
      BufferLogger.test(),
    );

    expect(handler.launchDevToolsInBrowser(flutterDevices: <FlutterDevice>[]), isTrue);
    expect(handler.launchedInBrowser, isFalse);

    completer.complete();
    // Await a short delay to give DevTools time to launch.
    await Future<void>.delayed(const Duration(microseconds: 100));

    expect(handler.launchedInBrowser, isTrue);
  });

  testWithoutContext('launchDevToolsInBrowser launches successfully', () async {
    final FlutterResidentDevtoolsHandler handler = FlutterResidentDevtoolsHandler(
      FakeDevtoolsLauncher()
        ..devToolsUrl = Uri(host: 'localhost', port: 8080)
        ..activeDevToolsServer = DevToolsServerAddress('localhost', 8080),
      FakeResidentRunner(),
      BufferLogger.test(),
    );

    expect(handler.launchDevToolsInBrowser(flutterDevices: <FlutterDevice>[]), isTrue);
    expect(handler.launchedInBrowser, isTrue);
  });

  testWithoutContext('Converts a VM Service URI with a query parameter to a pretty display string', () {
    const String value = 'http://127.0.0.1:9100?uri=http%3A%2F%2F127.0.0.1%3A57922%2F_MXpzytpH20%3D%2F';
    final Uri uri = Uri.parse(value);

    expect(urlToDisplayString(uri), 'http://127.0.0.1:9100?uri=http://127.0.0.1:57922/_MXpzytpH20=/');
  });
}

class FakeDevtoolsLauncher extends Fake implements DevtoolsLauncher {
  @override
  DevToolsServerAddress? activeDevToolsServer;

  @override
  Uri? devToolsUrl;

  @override
  Future<DevToolsServerAddress?> serve() async => null;

  @override
  Future<void> get ready => readyCompleter.future;

  Completer<void> readyCompleter = Completer<void>()..complete();
}

class FakeResidentRunner extends Fake implements ResidentRunner {
  @override
  bool supportsServiceProtocol = true;

  @override
  bool reportedDebuggers = false;
}

class FakeFlutterDevice extends Fake implements FlutterDevice {
  @override
  final Device device = FakeDevice();

  @override
  FlutterVmService? vmService;

  @override
  TargetPlatform targetPlatform = TargetPlatform.android_arm;
}

// Unfortunately Device, despite not being immutable, has an `operator ==`.
// Until we fix that, we have to also ignore related lints here.
// ignore: avoid_implementing_value_types
<<<<<<< HEAD
class FakeDevice extends Fake implements Device {
  @override
  DartDevelopmentService get dds => FakeDartDevelopmentService();
}

class FakeDartDevelopmentService extends Fake implements DartDevelopmentService {
  bool started = false;
  bool disposed = false;

  @override
  final Uri uri = Uri.parse('http://127.0.0.1:1234/');

  @override
  Future<void> startDartDevelopmentService(
    Uri vmServiceUri, {
    required Logger logger,
    int? hostPort,
    bool? ipv6,
    bool? disableServiceAuthCodes,
    bool cacheStartupProfile = false,
  }) async {
    started = true;
  }

  @override
  Future<void> shutdown() async {
    disposed = true;
  }

  @override
  void setExternalDevToolsUri(Uri uri) {}
}
=======
class FakeDevice extends Fake implements Device { }
>>>>>>> fd76ef0f
<|MERGE_RESOLUTION|>--- conflicted
+++ resolved
@@ -458,39 +458,4 @@
 // Unfortunately Device, despite not being immutable, has an `operator ==`.
 // Until we fix that, we have to also ignore related lints here.
 // ignore: avoid_implementing_value_types
-<<<<<<< HEAD
-class FakeDevice extends Fake implements Device {
-  @override
-  DartDevelopmentService get dds => FakeDartDevelopmentService();
-}
-
-class FakeDartDevelopmentService extends Fake implements DartDevelopmentService {
-  bool started = false;
-  bool disposed = false;
-
-  @override
-  final Uri uri = Uri.parse('http://127.0.0.1:1234/');
-
-  @override
-  Future<void> startDartDevelopmentService(
-    Uri vmServiceUri, {
-    required Logger logger,
-    int? hostPort,
-    bool? ipv6,
-    bool? disableServiceAuthCodes,
-    bool cacheStartupProfile = false,
-  }) async {
-    started = true;
-  }
-
-  @override
-  Future<void> shutdown() async {
-    disposed = true;
-  }
-
-  @override
-  void setExternalDevToolsUri(Uri uri) {}
-}
-=======
-class FakeDevice extends Fake implements Device { }
->>>>>>> fd76ef0f
+class FakeDevice extends Fake implements Device { }