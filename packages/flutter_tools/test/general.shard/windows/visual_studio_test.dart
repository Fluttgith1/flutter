// Copyright 2019 The Chromium Authors. All rights reserved.
// Use of this source code is governed by a BSD-style license that can be
// found in the LICENSE file.

import 'package:file/memory.dart';
import 'package:flutter_tools/src/base/file_system.dart';
import 'package:flutter_tools/src/base/io.dart' show ProcessException, ProcessResult;
import 'package:flutter_tools/src/base/platform.dart';
import 'package:flutter_tools/src/convert.dart';
import 'package:flutter_tools/src/windows/visual_studio.dart';
import 'package:mockito/mockito.dart';
import 'package:process/process.dart';

import '../../src/common.dart';
import '../../src/context.dart';

class MockPlatform extends Mock implements Platform {
  @override
  Map<String, String> environment = <String, String>{};
}
class MockProcessManager extends Mock implements ProcessManager {}
class MockProcessResult extends Mock implements ProcessResult {}

void main() {
  const String programFilesPath = r'C:\Program Files (x86)';
  const String visualStudioPath = programFilesPath + r'\Microsoft Visual Studio\2017\Community';
  const String vcvarsPath = visualStudioPath + r'\VC\Auxiliary\Build\vcvars64.bat';
  const String vswherePath = programFilesPath + r'\Microsoft Visual Studio\Installer\vswhere.exe';

  final MockPlatform windowsPlatform = MockPlatform()
      ..environment['PROGRAMFILES(X86)'] = r'C:\Program Files (x86)\';
  MockProcessManager mockProcessManager;
  final MemoryFileSystem memoryFilesystem = MemoryFileSystem(style: FileSystemStyle.windows);

  // A minimum version of a response where a VS installation was found.
  const Map<String, dynamic> _defaultResponse = <String, dynamic>{
    'installationPath': visualStudioPath,
    'displayName': 'Visual Studio Community 2019',
    'installationVersion': '16.2.29306.81',
    'isRebootRequired': false,
    'isComplete': true,
    'isLaunchable': true,
    'isPrerelease': false,
    'catalog': <String, dynamic>{
<<<<<<< HEAD
      'productDisplayVersion': '16.2.5',
    }
=======
      'productDisplayVersion': '15.9.12',
    },
>>>>>>> 61c6c292
  };

  // A version of a response that doesn't include certain installation status
  // information that might be missing in older Visual Studio versions.
  const Map<String, dynamic> _missingStatusResponse = <String, dynamic>{
    'installationPath': visualStudioPath,
    'displayName': 'Visual Studio Community 2017',
    'installationVersion': '15.9.28307.665',
    'catalog': <String, dynamic>{
      'productDisplayVersion': '15.9.12',
    },
  };

  // Arguments for a vswhere query to search for an installation with the required components.
  const List<String> _requiredComponents = <String>[
    'Microsoft.Component.MSBuild',
    'Microsoft.VisualStudio.Component.VC.Tools.x86.x64',
    'Microsoft.VisualStudio.Component.Windows10SDK.17763',
  ];

  // Sets up the mock environment so that searching for Visual Studio with
  // exactly the given required components will provide a result. By default it
  // return a preset installation, but the response can be overridden.
  void setMockVswhereResponse(
      [List<String> requiredComponents,
      List<String> additionalArguments,
      Map<String, dynamic> response]) {
    fs.file(vswherePath).createSync(recursive: true);
    fs.file(vcvarsPath).createSync(recursive: true);

    final MockProcessResult result = MockProcessResult();
    when(result.exitCode).thenReturn(0);

    final String finalResponse =
        json.encode(<Map<String, dynamic>>[response]);
    when<String>(result.stdout).thenReturn(finalResponse);
    when<String>(result.stderr).thenReturn('');
    final List<String> requirementArguments = requiredComponents == null
        ? <String>[]
        : <String>['-requires', ...requiredComponents];
    when(mockProcessManager.runSync(
      <String>[
        vswherePath,
          '-format',
          'json',
          '-utf8',
          '-latest',
          ...?additionalArguments,
          ...?requirementArguments,
      ],
      workingDirectory: anyNamed('workingDirectory'),
      environment: anyNamed('environment'),
    )).thenAnswer((Invocation invocation) {
      return result;
    });
  }

  // Sets whether or not a vswhere query with the required components will
  // return an installation.
  void setMockCompatibleVisualStudioInstallation(Map<String, dynamic>response) {
    setMockVswhereResponse(_requiredComponents, null, response);
  }

  // Sets whether or not a vswhere query with the required components will
  // return a pre-release installation.
  void setMockPrereleaseVisualStudioInstallation(Map<String, dynamic>response) {
    setMockVswhereResponse(_requiredComponents, <String>['-prerelease'], response);
  }

  // Sets whether or not a vswhere query searching for 'all' and 'prerelease'
  // versions will return an installation.
  void setMockAnyVisualStudioInstallation(Map<String, dynamic>response) {
    setMockVswhereResponse(null, <String>['-prerelease', '-all'], response);
  }

  group('Visual Studio', () {
    VisualStudio visualStudio;

    setUp(() {
      mockProcessManager = MockProcessManager();
    });

    testUsingContext('isInstalled returns false when vswhere is missing', () {
      when(mockProcessManager.runSync(
        any,
        workingDirectory: anyNamed('workingDirectory'),
        environment: anyNamed('environment'),
      )).thenThrow(const ProcessException('vswhere', <String>[]));

      visualStudio = VisualStudio();
      expect(visualStudio.isInstalled, false);
    }, overrides: <Type, Generator>{
      FileSystem: () => memoryFilesystem,
      Platform: () => windowsPlatform,
      ProcessManager: () => mockProcessManager,
    });

    testUsingContext('vcvarsPath returns null when vswhere is missing', () {
      when(mockProcessManager.runSync(
        any,
        workingDirectory: anyNamed('workingDirectory'),
        environment: anyNamed('environment'),
      )).thenThrow(const ProcessException('vswhere', <String>[]));

      visualStudio = VisualStudio();
      expect(visualStudio.vcvarsPath, isNull);
    }, overrides: <Type, Generator>{
      FileSystem: () => memoryFilesystem,
      Platform: () => windowsPlatform,
      ProcessManager: () => mockProcessManager,
    });

    testUsingContext('isInstalled returns false when vswhere returns non-zero', () {

      when(mockProcessManager.runSync(
        any,
        workingDirectory: anyNamed('workingDirectory'),
        environment: anyNamed('environment'),
      )).thenThrow(const ProcessException('vswhere', <String>[]));

      final MockProcessResult result = MockProcessResult();
      when(result.exitCode).thenReturn(1);
      when(mockProcessManager.runSync(
        any,
        workingDirectory: anyNamed('workingDirectory'),
        environment: anyNamed('environment'),
      )).thenAnswer((Invocation invocation) {
        return result;
      });
      when<String>(result.stdout).thenReturn('');
      when<String>(result.stderr).thenReturn('');

      visualStudio = VisualStudio();
      expect(visualStudio.isInstalled, false);
    }, overrides: <Type, Generator>{
      FileSystem: () => memoryFilesystem,
      Platform: () => windowsPlatform,
      ProcessManager: () => mockProcessManager,
    });

    testUsingContext('VisualStudio getters return the right values if no installation is found', () {
      setMockCompatibleVisualStudioInstallation(null);
      setMockPrereleaseVisualStudioInstallation(null);
      setMockAnyVisualStudioInstallation(null);

      visualStudio = VisualStudio();
      expect(visualStudio.isInstalled, false);
      expect(visualStudio.hasNecessaryComponents, false);
      expect(visualStudio.isComplete, false);
      expect(visualStudio.isRebootRequired, false);
      expect(visualStudio.isLaunchable, false);
      expect(visualStudio.displayName, null);
      expect(visualStudio.displayVersion, null);
      expect(visualStudio.installLocation, null);
      expect(visualStudio.fullVersion, null);
    }, overrides: <Type, Generator>{
      FileSystem: () => memoryFilesystem,
      Platform: () => windowsPlatform,
      ProcessManager: () => mockProcessManager,
    });

    testUsingContext('necessaryComponentDescriptions suggest the right VS tools on major version 15', () {

      visualStudio = VisualStudio();
      final String toolsString = visualStudio.necessaryComponentDescriptions(15)[1];
      expect(toolsString.contains('v141'), true);
    }, overrides: <Type, Generator>{
      FileSystem: () => memoryFilesystem,
      Platform: () => windowsPlatform,
      ProcessManager: () => mockProcessManager,
    });

    testUsingContext('necessaryComponentDescriptions suggest the right VS tools on major version != 15', () {

      visualStudio = VisualStudio();
      final String toolsString = visualStudio.necessaryComponentDescriptions(16)[1];
      expect(toolsString.contains('v142'), true);
    }, overrides: <Type, Generator>{
      FileSystem: () => memoryFilesystem,
      Platform: () => windowsPlatform,
      ProcessManager: () => mockProcessManager,
    });

    testUsingContext('isInstalled returns true even with missing status information', () {
      setMockCompatibleVisualStudioInstallation(null);
      setMockPrereleaseVisualStudioInstallation(null);
      setMockAnyVisualStudioInstallation(_missingStatusResponse);

      visualStudio = VisualStudio();
      expect(visualStudio.isInstalled, true);
    }, overrides: <Type, Generator>{
      FileSystem: () => memoryFilesystem,
      Platform: () => windowsPlatform,
      ProcessManager: () => mockProcessManager,
    });

    testUsingContext('isInstalled returns true when VS is present but missing components', () {
      setMockCompatibleVisualStudioInstallation(null);
      setMockPrereleaseVisualStudioInstallation(null);
      setMockAnyVisualStudioInstallation(_defaultResponse);

      visualStudio = VisualStudio();
      expect(visualStudio.isInstalled, true);
    }, overrides: <Type, Generator>{
      FileSystem: () => memoryFilesystem,
      Platform: () => windowsPlatform,
      ProcessManager: () => mockProcessManager,
    });

    testUsingContext('isInstalled returns true when a prerelease version of VS is present', () {
      setMockCompatibleVisualStudioInstallation(null);
      setMockAnyVisualStudioInstallation(null);

      final Map<String, dynamic> response = Map<String, dynamic>.from(_defaultResponse)
        ..['isPrerelease'] = true;
      setMockPrereleaseVisualStudioInstallation(response);

      visualStudio = VisualStudio();
      expect(visualStudio.isInstalled, true);
      expect(visualStudio.isPrerelease, true);
    }, overrides: <Type, Generator>{
      FileSystem: () => memoryFilesystem,
      Platform: () => windowsPlatform,
      ProcessManager: () => mockProcessManager,
    });

    testUsingContext('isComplete returns false when an incomplete installation is found', () {
      setMockCompatibleVisualStudioInstallation(null);
      setMockPrereleaseVisualStudioInstallation(null);

      final Map<String, dynamic> response = Map<String, dynamic>.from(_defaultResponse)
        ..['isComplete'] = false;
      setMockAnyVisualStudioInstallation(response);

      visualStudio = VisualStudio();
      expect(visualStudio.isInstalled, true);
      expect(visualStudio.isComplete, false);
    }, overrides: <Type, Generator>{
      FileSystem: () => memoryFilesystem,
      Platform: () => windowsPlatform,
      ProcessManager: () => mockProcessManager,
    });

    testUsingContext('isLaunchable returns false if the installation can\'t be launched', () {
      setMockCompatibleVisualStudioInstallation(null);
      setMockPrereleaseVisualStudioInstallation(null);

      final Map<String, dynamic> response = Map<String, dynamic>.from(_defaultResponse)
        ..['isLaunchable'] = false;
      setMockAnyVisualStudioInstallation(response);

      visualStudio = VisualStudio();
      expect(visualStudio.isInstalled, true);
      expect(visualStudio.isLaunchable, false);
    }, overrides: <Type, Generator>{
      FileSystem: () => memoryFilesystem,
      Platform: () => windowsPlatform,
      ProcessManager: () => mockProcessManager,
    });

    testUsingContext('isRebootRequired returns true if the installation needs a reboot', () {
      setMockCompatibleVisualStudioInstallation(null);
      setMockPrereleaseVisualStudioInstallation(null);

      final Map<String, dynamic> response = Map<String, dynamic>.from(_defaultResponse)
        ..['isRebootRequired'] = true;
      setMockAnyVisualStudioInstallation(response);

      visualStudio = VisualStudio();
      expect(visualStudio.isInstalled, true);
      expect(visualStudio.isRebootRequired, true);
    }, overrides: <Type, Generator>{
      FileSystem: () => memoryFilesystem,
      Platform: () => windowsPlatform,
      ProcessManager: () => mockProcessManager,
    });


    testUsingContext('hasNecessaryComponents returns false when VS is present but missing components', () {
      setMockCompatibleVisualStudioInstallation(null);
      setMockPrereleaseVisualStudioInstallation(null);
      setMockAnyVisualStudioInstallation(_defaultResponse);

      visualStudio = VisualStudio();
      expect(visualStudio.hasNecessaryComponents, false);
    }, overrides: <Type, Generator>{
      FileSystem: () => memoryFilesystem,
      Platform: () => windowsPlatform,
      ProcessManager: () => mockProcessManager,
    });

    testUsingContext('vcvarsPath returns null when VS is present but missing components', () {
      setMockCompatibleVisualStudioInstallation(null);
      setMockPrereleaseVisualStudioInstallation(null);
      setMockAnyVisualStudioInstallation(_defaultResponse);

      visualStudio = VisualStudio();
      expect(visualStudio.vcvarsPath, isNull);
    }, overrides: <Type, Generator>{
      FileSystem: () => memoryFilesystem,
      Platform: () => windowsPlatform,
      ProcessManager: () => mockProcessManager,
    });

    testUsingContext('vcvarsPath returns null when VS is present but with require components but installation is faulty', () {
      final Map<String, dynamic> response = Map<String, dynamic>.from(_defaultResponse)
        ..['isRebootRequired'] = true;
      setMockCompatibleVisualStudioInstallation(response);
      setMockPrereleaseVisualStudioInstallation(null);

      visualStudio = VisualStudio();
      expect(visualStudio.vcvarsPath, isNull);
    }, overrides: <Type, Generator>{
      FileSystem: () => memoryFilesystem,
      Platform: () => windowsPlatform,
      ProcessManager: () => mockProcessManager,
    });

    testUsingContext('hasNecessaryComponents returns false when VS is present with required components but installation is faulty', () {
      final Map<String, dynamic> response = Map<String, dynamic>.from(_defaultResponse)
        ..['isRebootRequired'] = true;
      setMockCompatibleVisualStudioInstallation(response);
      setMockPrereleaseVisualStudioInstallation(null);

      visualStudio = VisualStudio();
      expect(visualStudio.hasNecessaryComponents, false);
    }, overrides: <Type, Generator>{
      FileSystem: () => memoryFilesystem,
      Platform: () => windowsPlatform,
      ProcessManager: () => mockProcessManager,
    });

    testUsingContext('VS metadata is available when VS is present, even if missing components', () {
      setMockCompatibleVisualStudioInstallation(null);
      setMockPrereleaseVisualStudioInstallation(null);
      setMockAnyVisualStudioInstallation(_defaultResponse);

      visualStudio = VisualStudio();
      expect(visualStudio.displayName, equals('Visual Studio Community 2019'));
      expect(visualStudio.displayVersion, equals('16.2.5'));
      expect(visualStudio.installLocation, equals(visualStudioPath));
      expect(visualStudio.fullVersion, equals('16.2.29306.81'));
    }, overrides: <Type, Generator>{
      FileSystem: () => memoryFilesystem,
      Platform: () => windowsPlatform,
      ProcessManager: () => mockProcessManager,
    });

    testUsingContext('Everything returns good values when VS is present with all components', () {
      setMockCompatibleVisualStudioInstallation(_defaultResponse);
      setMockPrereleaseVisualStudioInstallation(null);
      setMockAnyVisualStudioInstallation(null);

      visualStudio = VisualStudio();
      expect(visualStudio.isInstalled, true);
      expect(visualStudio.hasNecessaryComponents, true);
      expect(visualStudio.vcvarsPath, equals(vcvarsPath));
    }, overrides: <Type, Generator>{
      FileSystem: () => memoryFilesystem,
      Platform: () => windowsPlatform,
      ProcessManager: () => mockProcessManager,
    });

    testUsingContext('Metadata is for compatible version when latest is missing components', () {
      // Return a different version for queries without the required packages.
      final Map<String, dynamic> olderButCompleteVersionResponse = <String, dynamic>{
        'installationPath': visualStudioPath,
        'displayName': 'Visual Studio Community 2017',
        'installationVersion': '15.9.28307.665',
        'catalog': <String, dynamic>{
          'productDisplayVersion': '15.9.12',
        }
      };

      setMockCompatibleVisualStudioInstallation(olderButCompleteVersionResponse);
      setMockPrereleaseVisualStudioInstallation(null);
      // Return a different version for queries without the required packages.
      final Map<String, dynamic> incompleteVersionResponse = <String, dynamic>{
        'installationPath': visualStudioPath,
        'displayName': 'Visual Studio Community 2019',
        'installationVersion': '16.1.1.1',
        'catalog': <String, String>{
          'productDisplayVersion': '16.1',
        },
      };
      setMockAnyVisualStudioInstallation(incompleteVersionResponse);

      visualStudio = VisualStudio();
      expect(visualStudio.displayName, equals('Visual Studio Community 2017'));
      expect(visualStudio.displayVersion, equals('15.9.12'));
    }, overrides: <Type, Generator>{
      FileSystem: () => memoryFilesystem,
      Platform: () => windowsPlatform,
      ProcessManager: () => mockProcessManager,
    });
  });
}<|MERGE_RESOLUTION|>--- conflicted
+++ resolved
@@ -42,13 +42,8 @@
     'isLaunchable': true,
     'isPrerelease': false,
     'catalog': <String, dynamic>{
-<<<<<<< HEAD
       'productDisplayVersion': '16.2.5',
     }
-=======
-      'productDisplayVersion': '15.9.12',
-    },
->>>>>>> 61c6c292
   };
 
   // A version of a response that doesn't include certain installation status
