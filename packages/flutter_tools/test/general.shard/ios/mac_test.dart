--- conflicted
+++ resolved
@@ -115,15 +115,7 @@
         <String>[ideviceInfoPath, '-u', 'foo', '-k', 'bar'],
         environment: <String, String>{'DYLD_LIBRARY_PATH': libimobiledevicePath},
       )).thenAnswer((_) => Future<ProcessResult>.value(ProcessResult(1, 255, 'No device found with udid foo, is it plugged in?', '')));
-<<<<<<< HEAD
-      expect(() async => await iMobileDevice.getInfoForDevice('foo', 'bar'), throwsA(isInstanceOf<IOSDeviceNotFoundError>()));
-=======
       expect(() async => await iMobileDevice.getInfoForDevice('foo', 'bar'), throwsA(isA<IOSDeviceNotFoundError>()));
-    }, overrides: <Type, Generator>{
-      ProcessManager: () => mockProcessManager,
-      Cache: () => mockCache,
-      Artifacts: () => mockArtifacts,
->>>>>>> 3bd4c69f
     });
 
     testWithoutContext('getInfoForDevice throws IOSDeviceNotFoundError when user has not yet trusted the host', () async {
@@ -139,7 +131,6 @@
         );
         return Future<ProcessResult>.value(result);
       });
-<<<<<<< HEAD
       try {
         await iMobileDevice.getInfoForDevice('foo', 'bar');
         fail('Expected exception');
@@ -148,13 +139,6 @@
       } catch (e) {
         fail('Unknown exception: $e');
       }
-=======
-      expect(() async => await iMobileDevice.getInfoForDevice('foo', 'bar'), throwsA(isA<IOSDeviceNotTrustedError>()));
-    }, overrides: <Type, Generator>{
-      ProcessManager: () => mockProcessManager,
-      Cache: () => mockCache,
-      Artifacts: () => mockArtifacts,
->>>>>>> 3bd4c69f
     });
 
     testWithoutContext('getInfoForDevice throws ToolExit lockdownd fails for unknown reason', () async {
@@ -186,15 +170,7 @@
         );
         return Future<ProcessResult>.value(result);
       });
-<<<<<<< HEAD
-      expect(() async => await iMobileDevice.getInfoForDevice('foo', 'bar'), throwsA(isInstanceOf<IOSDeviceNotTrustedError>()));
-=======
       expect(() async => await iMobileDevice.getInfoForDevice('foo', 'bar'), throwsA(isA<IOSDeviceNotTrustedError>()));
-    }, overrides: <Type, Generator>{
-      ProcessManager: () => mockProcessManager,
-      Cache: () => mockCache,
-      Artifacts: () => mockArtifacts,
->>>>>>> 3bd4c69f
     });
 
     group('screenshot', () {
