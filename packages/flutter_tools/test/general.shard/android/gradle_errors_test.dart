--- conflicted
+++ resolved
@@ -29,11 +29,8 @@
           flavorUndefinedHandler,
           r8FailureHandler,
           androidXFailureHandler,
-<<<<<<< HEAD
+          minSdkVersion,
           transformInputIssue,
-=======
-          minSdkVersion,
->>>>>>> a1fa62ad
         ])
       );
     });
@@ -652,33 +649,19 @@
     });
   });
 
-<<<<<<< HEAD
-  // https://issuetracker.google.com/issues/141126614
-  group('transform input issue', () {
-    testWithoutContext('pattern', () {
-      expect(
-        transformInputIssue.test(
-          'https://issuetracker.google.com/issues/158753935'
-        ),
-=======
   group('higher minSdkVersion', () {
     const String stdoutLine = 'uses-sdk:minSdkVersion 16 cannot be smaller than version 19 declared in library [:webview_flutter] /tmp/cirrus-ci-build/all_plugins/build/webview_flutter/intermediates/library_manifest/release/AndroidManifest.xml as the library might be using APIs not available in 16';
 
     testWithoutContext('pattern', () {
       expect(
         minSdkVersion.test(stdoutLine),
->>>>>>> a1fa62ad
         isTrue,
       );
     });
 
     testUsingContext('suggestion', () async {
-<<<<<<< HEAD
-      await transformInputIssue.handler(
-=======
       await minSdkVersion.handler(
         line: stdoutLine,
->>>>>>> a1fa62ad
         project: FlutterProject.fromDirectoryTest(globals.fs.currentDirectory),
       );
 
@@ -686,15 +669,6 @@
         testLogger.statusText,
         contains(
           '\n'
-<<<<<<< HEAD
-          'This issue appears to be https://github.com/flutter/flutter/issues/58247.\n'
-          'Fix this issue by adding the following to the file /android/app/build.gradle:\n'
-          'android {\n'
-          '  lintOptions {\n'
-          '    checkReleaseBuilds false\n'
-          '  }\n'
-          '}\n'
-=======
           'The plugin webview_flutter requires a higher Android SDK version.\n'
           'Fix this issue by adding the following to the file /android/app/build.gradle:\n'
           'android {\n'
@@ -705,7 +679,6 @@
           '\n'
           'Note that your app won\'t be available to users running Android SDKs below 19.\n'
           'Alternatively, try to find a version of this plugin that supports these lower versions of the Android SDK.\n'
->>>>>>> a1fa62ad
           ''
         )
       );
@@ -716,10 +689,44 @@
       ProcessManager: () => FakeProcessManager.empty(),
     });
   });
-<<<<<<< HEAD
-
-=======
->>>>>>> a1fa62ad
+
+  // https://issuetracker.google.com/issues/141126614
+  group('transform input issue', () {
+    testWithoutContext('pattern', () {
+      expect(
+        transformInputIssue.test(
+          'https://issuetracker.google.com/issues/158753935'
+        ),
+        isTrue,
+      );
+    });
+
+    testUsingContext('suggestion', () async {
+      await transformInputIssue.handler(
+        project: FlutterProject.fromDirectoryTest(globals.fs.currentDirectory),
+      );
+
+      expect(
+        testLogger.statusText,
+        contains(
+          '\n'
+          'This issue appears to be https://github.com/flutter/flutter/issues/58247.\n'
+          'Fix this issue by adding the following to the file /android/app/build.gradle:\n'
+          'android {\n'
+          '  lintOptions {\n'
+          '    checkReleaseBuilds false\n'
+          '  }\n'
+          '}\n'
+          ''
+        )
+      );
+    }, overrides: <Type, Generator>{
+      GradleUtils: () => FakeGradleUtils(),
+      Platform: () => fakePlatform('android'),
+      FileSystem: () => MemoryFileSystem.test(),
+      ProcessManager: () => FakeProcessManager.empty(),
+    });
+  });
 }
 
 bool formatTestErrorMessage(String errorMessage, GradleHandledError error) {
