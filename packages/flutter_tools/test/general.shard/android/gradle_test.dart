--- conflicted
+++ resolved
@@ -131,219 +131,6 @@
       );
     });
   });
-
-<<<<<<< HEAD
-=======
-  group('findBundleFile', () {
-    FileSystem fileSystem;
-    TestUsage testUsage;
-
-    setUp(() {
-      fileSystem = MemoryFileSystem.test();
-      testUsage = TestUsage();
-    });
-
-    testWithoutContext('Finds app bundle when flavor contains underscores in release mode', () {
-      final FlutterProject project = generateFakeAppBundle('foo_barRelease', 'app.aab', fileSystem);
-      final File bundle = findBundleFile(project, const BuildInfo(BuildMode.release, 'foo_bar', treeShakeIcons: false), BufferLogger.test());
-
-      expect(bundle, isNotNull);
-      expect(bundle.path, fileSystem.path.join('irrelevant', 'app', 'outputs', 'bundle', 'foo_barRelease', 'app.aab'));
-    });
-
-    testWithoutContext('Finds app bundle when flavor contains underscores and uppercase letters in release mode', () {
-      final FlutterProject project = generateFakeAppBundle('foo_barRelease', 'app.aab', fileSystem);
-      final File bundle = findBundleFile(project, const BuildInfo(BuildMode.release, 'foo_Bar', treeShakeIcons: false), BufferLogger.test());
-
-      expect(bundle, isNotNull);
-      expect(bundle.path, fileSystem.path.join('irrelevant', 'app', 'outputs', 'bundle', 'foo_barRelease', 'app.aab'));
-    });
-
-    testWithoutContext("Finds app bundle when flavor doesn't contain underscores in release mode", () {
-      final FlutterProject project = generateFakeAppBundle('fooRelease', 'app.aab', fileSystem);
-      final File bundle = findBundleFile(project, const BuildInfo(BuildMode.release, 'foo', treeShakeIcons: false), BufferLogger.test());
-
-      expect(bundle, isNotNull);
-      expect(bundle.path, fileSystem.path.join('irrelevant', 'app', 'outputs', 'bundle', 'fooRelease', 'app.aab'));
-    });
-
-    testWithoutContext("Finds app bundle when flavor doesn't contain underscores but contains uppercase letters in release mode", () {
-      final FlutterProject project = generateFakeAppBundle('fooaRelease', 'app.aab', fileSystem);
-      final File bundle = findBundleFile(project, const BuildInfo(BuildMode.release, 'fooA', treeShakeIcons: false), BufferLogger.test());
-
-      expect(bundle, isNotNull);
-      expect(bundle.path, fileSystem.path.join('irrelevant', 'app', 'outputs', 'bundle', 'fooaRelease', 'app.aab'));
-    });
-
-    testWithoutContext('Finds app bundle when no flavor is used in release mode', () {
-      final FlutterProject project = generateFakeAppBundle('release', 'app.aab', fileSystem);
-      final File bundle = findBundleFile(project, const BuildInfo(BuildMode.release, null, treeShakeIcons: false), BufferLogger.test());
-
-      expect(bundle, isNotNull);
-      expect(bundle.path, fileSystem.path.join('irrelevant', 'app', 'outputs', 'bundle', 'release', 'app.aab'));
-    });
-
-    testWithoutContext('Finds app bundle when flavor contains underscores in debug mode', () {
-      final FlutterProject project = generateFakeAppBundle('foo_barDebug', 'app.aab', fileSystem);
-      final File bundle = findBundleFile(project, const BuildInfo(BuildMode.debug, 'foo_bar', treeShakeIcons: false), BufferLogger.test());
-
-      expect(bundle, isNotNull);
-      expect(bundle.path, fileSystem.path.join('irrelevant', 'app', 'outputs', 'bundle', 'foo_barDebug', 'app.aab'));
-    });
-
-    testWithoutContext('Finds app bundle when flavor contains underscores and uppercase letters in debug mode', () {
-      final FlutterProject project = generateFakeAppBundle('foo_barDebug', 'app.aab', fileSystem);
-      final File bundle = findBundleFile(project, const BuildInfo(BuildMode.debug, 'foo_Bar', treeShakeIcons: false), BufferLogger.test());
-
-      expect(bundle, isNotNull);
-      expect(bundle.path, fileSystem.path.join('irrelevant', 'app', 'outputs', 'bundle', 'foo_barDebug', 'app.aab'));
-    });
-
-    testWithoutContext("Finds app bundle when flavor doesn't contain underscores in debug mode", () {
-      final FlutterProject project = generateFakeAppBundle('fooDebug', 'app.aab', fileSystem);
-      final File bundle = findBundleFile(project, const BuildInfo(BuildMode.debug, 'foo', treeShakeIcons: false), BufferLogger.test());
-
-      expect(bundle, isNotNull);
-      expect(bundle.path, fileSystem.path.join('irrelevant', 'app', 'outputs', 'bundle', 'fooDebug', 'app.aab'));
-    });
-
-    testWithoutContext("Finds app bundle when flavor doesn't contain underscores but contains uppercase letters in debug mode", () {
-      final FlutterProject project = generateFakeAppBundle('fooaDebug', 'app.aab', fileSystem);
-      final File bundle = findBundleFile(project, const BuildInfo(BuildMode.debug, 'fooA', treeShakeIcons: false), BufferLogger.test());
-
-      expect(bundle, isNotNull);
-      expect(bundle.path, fileSystem.path.join('irrelevant', 'app', 'outputs', 'bundle', 'fooaDebug', 'app.aab'));
-    });
-
-    testWithoutContext('Finds app bundle when no flavor is used in debug mode', () {
-      final FlutterProject project = generateFakeAppBundle('debug', 'app.aab', fileSystem);
-      final File bundle = findBundleFile(project, BuildInfo.debug, BufferLogger.test());
-
-      expect(bundle, isNotNull);
-      expect(bundle.path, fileSystem.path.join('irrelevant', 'app', 'outputs', 'bundle', 'debug', 'app.aab'));
-    });
-
-    testWithoutContext('Finds app bundle when flavor contains underscores in profile mode', () {
-      final FlutterProject project = generateFakeAppBundle('foo_barProfile', 'app.aab', fileSystem);
-      final File bundle = findBundleFile(project, const BuildInfo(BuildMode.profile, 'foo_bar', treeShakeIcons: false), BufferLogger.test());
-
-      expect(bundle, isNotNull);
-      expect(bundle.path, fileSystem.path.join('irrelevant', 'app', 'outputs', 'bundle', 'foo_barProfile', 'app.aab'));
-    });
-
-    testWithoutContext('Finds app bundle when flavor contains underscores and uppercase letters in profile mode', () {
-      final FlutterProject project = generateFakeAppBundle('foo_barProfile', 'app.aab', fileSystem);
-      final File bundle = findBundleFile(project, const BuildInfo(BuildMode.profile, 'foo_Bar', treeShakeIcons: false), BufferLogger.test());
-
-      expect(bundle, isNotNull);
-      expect(bundle.path, fileSystem.path.join('irrelevant', 'app', 'outputs', 'bundle', 'foo_barProfile', 'app.aab'));
-    });
-
-    testWithoutContext("Finds app bundle when flavor doesn't contain underscores in profile mode", () {
-      final FlutterProject project = generateFakeAppBundle('fooProfile', 'app.aab', fileSystem);
-      final File bundle = findBundleFile(project, const BuildInfo(BuildMode.profile, 'foo', treeShakeIcons: false), BufferLogger.test());
-
-      expect(bundle, isNotNull);
-      expect(bundle.path, fileSystem.path.join('irrelevant', 'app', 'outputs', 'bundle', 'fooProfile', 'app.aab'));
-    });
-
-    testWithoutContext("Finds app bundle when flavor doesn't contain underscores but contains uppercase letters in profile mode", () {
-      final FlutterProject project = generateFakeAppBundle('fooaProfile', 'app.aab', fileSystem);
-      final File bundle = findBundleFile(project, const BuildInfo(BuildMode.profile, 'fooA', treeShakeIcons: false), BufferLogger.test());
-
-      expect(bundle, isNotNull);
-      expect(bundle.path, fileSystem.path.join('irrelevant', 'app', 'outputs', 'bundle', 'fooaProfile', 'app.aab'));
-    });
-
-    testWithoutContext('Finds app bundle when no flavor is used in profile mode', () {
-      final FlutterProject project = generateFakeAppBundle('profile', 'app.aab', fileSystem);
-      final File bundle = findBundleFile(project, const BuildInfo(BuildMode.profile, null, treeShakeIcons: false), BufferLogger.test());
-
-      expect(bundle, isNotNull);
-      expect(bundle.path, fileSystem.path.join('irrelevant', 'app', 'outputs', 'bundle', 'profile', 'app.aab'));
-    });
-
-    testWithoutContext('Finds app bundle in release mode - Gradle 3.5', () {
-      final FlutterProject project = generateFakeAppBundle('release', 'app-release.aab', fileSystem);
-      final File bundle = findBundleFile(project, const BuildInfo(BuildMode.release, null, treeShakeIcons: false), BufferLogger.test());
-
-      expect(bundle, isNotNull);
-      expect(bundle.path, fileSystem.path.join('irrelevant', 'app', 'outputs', 'bundle', 'release', 'app-release.aab'));
-    });
-
-    testWithoutContext('Finds app bundle in profile mode - Gradle 3.5', () {
-      final FlutterProject project = generateFakeAppBundle('profile', 'app-profile.aab', fileSystem);
-      final File bundle = findBundleFile(project, const BuildInfo(BuildMode.profile, null, treeShakeIcons: false), BufferLogger.test());
-
-      expect(bundle, isNotNull);
-      expect(bundle.path, fileSystem.path.join('irrelevant', 'app', 'outputs', 'bundle', 'profile', 'app-profile.aab'));
-    });
-
-    testWithoutContext('Finds app bundle in debug mode - Gradle 3.5', () {
-      final FlutterProject project = generateFakeAppBundle('debug', 'app-debug.aab', fileSystem);
-      final File bundle = findBundleFile(project, BuildInfo.debug, BufferLogger.test());
-
-      expect(bundle, isNotNull);
-      expect(bundle.path, fileSystem.path.join('irrelevant', 'app', 'outputs', 'bundle', 'debug', 'app-debug.aab'));
-    });
-
-    testWithoutContext('Finds app bundle when flavor contains underscores in release mode - Gradle 3.5', () {
-      final FlutterProject project = generateFakeAppBundle('foo_barRelease', 'app-foo_bar-release.aab', fileSystem);
-      final File bundle = findBundleFile(project, const BuildInfo(BuildMode.release, 'foo_bar', treeShakeIcons: false), BufferLogger.test());
-      expect(bundle, isNotNull);
-      expect(bundle.path, fileSystem.path.join('irrelevant', 'app', 'outputs', 'bundle', 'foo_barRelease', 'app-foo_bar-release.aab'));
-    });
-
-    testWithoutContext('Finds app bundle when flavor contains underscores and uppercase letters in release mode - Gradle 3.5', () {
-      final FlutterProject project = generateFakeAppBundle('foo_barRelease', 'app-foo_bar-release.aab', fileSystem);
-      final File bundle = findBundleFile(project, const BuildInfo(BuildMode.release, 'foo_Bar', treeShakeIcons: false), BufferLogger.test());
-      expect(bundle, isNotNull);
-      expect(bundle.path, fileSystem.path.join('irrelevant', 'app', 'outputs', 'bundle', 'foo_barRelease', 'app-foo_bar-release.aab'));
-    });
-
-    testWithoutContext('Finds app bundle when flavor contains underscores in profile mode - Gradle 3.5', () {
-      final FlutterProject project = generateFakeAppBundle('foo_barProfile', 'app-foo_bar-profile.aab', fileSystem);
-      final File bundle = findBundleFile(project, const BuildInfo(BuildMode.profile, 'foo_bar', treeShakeIcons: false), BufferLogger.test());
-      expect(bundle, isNotNull);
-      expect(bundle.path, fileSystem.path.join('irrelevant', 'app', 'outputs', 'bundle', 'foo_barProfile', 'app-foo_bar-profile.aab'));
-    });
-
-    testWithoutContext('Finds app bundle when flavor contains underscores and uppercase letters in debug mode - Gradle 3.5', () {
-      final FlutterProject project = generateFakeAppBundle('foo_barDebug', 'app-foo_bar-debug.aab', fileSystem);
-      final File bundle = findBundleFile(project, const BuildInfo(BuildMode.debug, 'foo_Bar', treeShakeIcons: false), BufferLogger.test());
-      expect(bundle, isNotNull);
-      expect(bundle.path, fileSystem.path.join('irrelevant','app', 'outputs', 'bundle', 'foo_barDebug', 'app-foo_bar-debug.aab'));
-    });
-
-    testUsingContext('aab not found', () {
-      final FlutterProject project = FlutterProject.fromDirectoryTest(globals.fs.currentDirectory);
-      expect(
-        () {
-          findBundleFile(project, const BuildInfo(BuildMode.debug, 'foo_bar', treeShakeIcons: false), BufferLogger.test());
-        },
-        throwsToolExit(
-          message:
-            "Gradle build failed to produce an .aab file. It's likely that this file "
-            "was generated under ${project.android.buildDirectory.path}, but the tool couldn't find it."
-        )
-      );
-      expect(testUsage.events, contains(
-        const TestUsageEvent(
-          'build',
-          'unspecified',
-          label: 'gradle-expected-file-not-found',
-          parameters: <String, String> {
-            'cd37': 'androidGradlePluginVersion: 6.7, fileExtension: .aab',
-          },
-        ),
-      ));
-    }, overrides: <Type, Generator>{
-      FileSystem: () => MemoryFileSystem.test(),
-      ProcessManager: () => FakeProcessManager.any(),
-      Usage: () => testUsage,
-    });
-  });
->>>>>>> 4436334f
 
   group('listApkPaths', () {
     testWithoutContext('Finds APK without flavor in release', () {
