// Copyright 2014 The Flutter Authors. All rights reserved.
// Use of this source code is governed by a BSD-style license that can be
// found in the LICENSE file.

import 'package:flutter_tools/src/base/file_system.dart';
import 'package:flutter_tools/src/globals.dart' as globals;

import '../src/common.dart';

void main() {
  final String flutterTools = globals.fs.path.join(getFlutterRoot(), 'packages', 'flutter_tools');

  test('no imports of commands/* or test/* in lib/src/*', () {
    final List<String> skippedPaths = <String> [
      globals.fs.path.join(flutterTools, 'lib', 'src', 'commands'),
      globals.fs.path.join(flutterTools, 'lib', 'src', 'test'),
    ];
    bool _isNotSkipped(FileSystemEntity entity) => skippedPaths.every((String path) => !entity.path.startsWith(path));

    final Iterable<File> files = globals.fs.directory(globals.fs.path.join(flutterTools, 'lib', 'src'))
      .listSync(recursive: true)
      .where(_isDartFile)
      .where(_isNotSkipped)
      .map(_asFile);
    for (File file in files) {
      for (String line in file.readAsLinesSync()) {
        if (line.startsWith(RegExp(r'import.*package:'))) {
          continue;
        }
        if (line.startsWith(RegExp(r'import.*commands/'))
         || line.startsWith(RegExp(r'import.*test/'))) {
          final String relativePath = globals.fs.path.relative(file.path, from:flutterTools);
          fail('$relativePath imports $line. This import introduces a layering violation. '
               'Please find another way to access the information you are using.');
        }
      }
    }
  });

  test('no imports of globals without a global prefix', () {
    final List<String> skippedPaths = <String> [];
    bool _isNotSkipped(FileSystemEntity entity) => skippedPaths.every((String path) => !entity.path.startsWith(path));

    final Iterable<File> files = globals.fs.directory(globals.fs.path.join(flutterTools, 'lib', 'src'))
      .listSync(recursive: true)
      .followedBy(globals.fs.directory(globals.fs.path.join(flutterTools, 'test',)).listSync(recursive: true))
      .where(_isDartFile)
      .where(_isNotSkipped)
      .map(_asFile);
    for (File file in files) {
      for (String line in file.readAsLinesSync()) {
        if (line.startsWith(RegExp(r'import.*globals.dart'))
         && !line.contains(r'as globals')) {
          final String relativePath = globals.fs.path.relative(file.path, from:flutterTools);
          fail('$relativePath imports globals.dart without a globals prefix.');
        }
      }
    }
  });

  test('no unauthorized imports of dart:io', () {
    final List<String> whitelistedPaths = <String>[
      globals.fs.path.join(flutterTools, 'lib', 'src', 'base', 'io.dart'),
      globals.fs.path.join(flutterTools, 'lib', 'src', 'base', 'error_handling_file_system.dart'),
    ];
    bool _isNotWhitelisted(FileSystemEntity entity) => whitelistedPaths.every((String path) => path != entity.path);

    for (String dirName in <String>['lib', 'bin']) {
      final Iterable<File> files = globals.fs.directory(globals.fs.path.join(flutterTools, dirName))
        .listSync(recursive: true)
        .where(_isDartFile)
        .where(_isNotWhitelisted)
        .map(_asFile);
      for (File file in files) {
        for (String line in file.readAsLinesSync()) {
          if (line.startsWith(RegExp(r'import.*dart:io')) &&
              !line.contains('ignore: dart_io_import')) {
            final String relativePath = globals.fs.path.relative(file.path, from:flutterTools);
            fail("$relativePath imports 'dart:io'; import 'lib/src/base/io.dart' instead");
          }
        }
      }
    }
  });

  test('no unauthorized imports of test_api', () {
    final List<String> whitelistedPaths = <String>[
<<<<<<< HEAD
      globals.fs.path.join(flutterTools, 'lib', 'src', 'build_runner', 'build_script.dart'),
      globals.fs.path.join(flutterTools, 'lib', 'src', 'test', 'flutter_platform.dart'),
      globals.fs.path.join(flutterTools, 'lib', 'src', 'test', 'flutter_web_platform.dart'),
      globals.fs.path.join(flutterTools, 'lib', 'src', 'test', 'runner.dart'),
=======
      fs.path.join(flutterTools, 'lib', 'src', 'build_runner', 'build_script.dart'),
      fs.path.join(flutterTools, 'lib', 'src', 'test', 'flutter_platform.dart'),
      fs.path.join(flutterTools, 'lib', 'src', 'test', 'flutter_web_platform.dart'),
      fs.path.join(flutterTools, 'lib', 'src', 'test', 'test_wrapper.dart'),
>>>>>>> bd25f70c
    ];
    bool _isNotWhitelisted(FileSystemEntity entity) => whitelistedPaths.every((String path) => path != entity.path);

    for (String dirName in <String>['lib']) {
      final Iterable<File> files = globals.fs.directory(globals.fs.path.join(flutterTools, dirName))
        .listSync(recursive: true)
        .where(_isDartFile)
        .where(_isNotWhitelisted)
        .map(_asFile);
      for (File file in files) {
        for (String line in file.readAsLinesSync()) {
          if (line.startsWith(RegExp(r'import.*package:test_api')) &&
              !line.contains('ignore: test_api_import')) {
            final String relativePath = globals.fs.path.relative(file.path, from:flutterTools);
            fail("$relativePath imports 'package:test_api/test_api.dart';");
          }
        }
      }
    }
  });

  test('no unauthorized imports of package:path', () {
    final String whitelistedPath = globals.fs.path.join(flutterTools, 'lib', 'src', 'build_runner', 'web_compilation_delegate.dart');
    for (String dirName in <String>['lib', 'bin', 'test']) {
      final Iterable<File> files = globals.fs.directory(globals.fs.path.join(flutterTools, dirName))
        .listSync(recursive: true)
        .where(_isDartFile)
        .where((FileSystemEntity entity) => entity.path != whitelistedPath)
        .map(_asFile);
      for (File file in files) {
        for (String line in file.readAsLinesSync()) {
          if (line.startsWith(RegExp(r'import.*package:path/path.dart')) &&
              !line.contains('ignore: package_path_import')) {
            final String relativePath = globals.fs.path.relative(file.path, from:flutterTools);
            fail("$relativePath imports 'package:path/path.dart'; use 'globals.fs.path' instead");
          }
        }
      }
    }
  });

  test('no unauthorized imports of dart:convert', () {
    final List<String> whitelistedPaths = <String>[
      globals.fs.path.join(flutterTools, 'lib', 'src', 'convert.dart'),
      globals.fs.path.join(flutterTools, 'lib', 'src', 'base', 'error_handling_file_system.dart'),
    ];
    bool _isNotWhitelisted(FileSystemEntity entity) => whitelistedPaths.every((String path) => path != entity.path);

    for (String dirName in <String>['lib']) {
      final Iterable<File> files = globals.fs.directory(globals.fs.path.join(flutterTools, dirName))
        .listSync(recursive: true)
        .where(_isDartFile)
        .where(_isNotWhitelisted)
        .map(_asFile);
      for (File file in files) {
        for (String line in file.readAsLinesSync()) {
          if (line.startsWith(RegExp(r'import.*dart:convert')) &&
              !line.contains('ignore: dart_convert_import')) {
            final String relativePath = globals.fs.path.relative(file.path, from:flutterTools);
            fail("$relativePath imports 'dart:convert'; import 'lib/src/convert.dart' instead");
          }
        }
      }
    }
  });

  test('no unauthorized imports of build_runner', () {
    final List<String> whitelistedPaths = <String>[
      globals.fs.path.join(flutterTools, 'test', 'src', 'build_runner'),
      globals.fs.path.join(flutterTools, 'lib', 'src', 'build_runner'),
      globals.fs.path.join(flutterTools, 'lib', 'executable.dart'),
    ];
    bool _isNotWhitelisted(FileSystemEntity entity) => whitelistedPaths.every((String path) => !entity.path.contains(path));

    for (String dirName in <String>['lib']) {
      final Iterable<File> files = globals.fs.directory(globals.fs.path.join(flutterTools, dirName))
        .listSync(recursive: true)
        .where(_isDartFile)
        .where(_isNotWhitelisted)
        .map(_asFile);
      for (File file in files) {
        for (String line in file.readAsLinesSync()) {
          if (line.startsWith(RegExp(r'import.*package:build_runner_core/build_runner_core.dart')) ||
              line.startsWith(RegExp(r'import.*package:build_runner/build_runner.dart')) ||
              line.startsWith(RegExp(r'import.*package:build_config/build_config.dart')) ||
              line.startsWith(RegExp(r'import.*build_runner/.*.dart'))) {
            final String relativePath = globals.fs.path.relative(file.path, from:flutterTools);
            fail('$relativePath imports a build_runner package');
          }
        }
      }
    }
  });
}

bool _isDartFile(FileSystemEntity entity) => entity is File && entity.path.endsWith('.dart');

File _asFile(FileSystemEntity entity) => entity as File;<|MERGE_RESOLUTION|>--- conflicted
+++ resolved
@@ -85,17 +85,10 @@
 
   test('no unauthorized imports of test_api', () {
     final List<String> whitelistedPaths = <String>[
-<<<<<<< HEAD
       globals.fs.path.join(flutterTools, 'lib', 'src', 'build_runner', 'build_script.dart'),
       globals.fs.path.join(flutterTools, 'lib', 'src', 'test', 'flutter_platform.dart'),
       globals.fs.path.join(flutterTools, 'lib', 'src', 'test', 'flutter_web_platform.dart'),
-      globals.fs.path.join(flutterTools, 'lib', 'src', 'test', 'runner.dart'),
-=======
-      fs.path.join(flutterTools, 'lib', 'src', 'build_runner', 'build_script.dart'),
-      fs.path.join(flutterTools, 'lib', 'src', 'test', 'flutter_platform.dart'),
-      fs.path.join(flutterTools, 'lib', 'src', 'test', 'flutter_web_platform.dart'),
-      fs.path.join(flutterTools, 'lib', 'src', 'test', 'test_wrapper.dart'),
->>>>>>> bd25f70c
+      globals.fs.path.join(flutterTools, 'lib', 'src', 'test', 'test_wrapper.dart'),
     ];
     bool _isNotWhitelisted(FileSystemEntity entity) => whitelistedPaths.every((String path) => path != entity.path);
 
