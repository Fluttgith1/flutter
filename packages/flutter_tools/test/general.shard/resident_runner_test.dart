--- conflicted
+++ resolved
@@ -1492,13 +1492,7 @@
           commandHelp.c,
           commandHelp.q,
           '',
-<<<<<<< HEAD
-          '💪 Running with sound null safety 💪',
-          '',
           'A Dart VM Service on FakeDevice is available at: null',
-=======
-          'An Observatory debugger and profiler on FakeDevice is available at: null',
->>>>>>> 91dc513a
           '',
         ].join('\n')
     ));
@@ -1527,13 +1521,7 @@
           commandHelp.c,
           commandHelp.q,
           '',
-<<<<<<< HEAD
-          '💪 Running with sound null safety 💪',
-          '',
           'A Dart VM Service on FakeDevice is available at: null',
-=======
-          'An Observatory debugger and profiler on FakeDevice is available at: null',
->>>>>>> 91dc513a
           '',
         ].join('\n')
     ));
