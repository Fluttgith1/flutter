// Copyright 2014 The Flutter Authors. All rights reserved.
// Use of this source code is governed by a BSD-style license that can be
// found in the LICENSE file.

import 'dart:async';

<<<<<<< HEAD
import 'package:flutter_tools/src/base/terminal.dart';
=======
import 'package:flutter_tools/src/artifacts.dart';
>>>>>>> 2abbac0c
import 'package:flutter_tools/src/build_info.dart';
import 'package:flutter_tools/src/cache.dart';
import 'package:flutter_tools/src/device.dart';
import 'package:flutter_tools/src/base/io.dart';
import 'package:flutter_tools/src/project.dart';
import 'package:mockito/mockito.dart';
import 'package:quiver/testing/async.dart';
import 'package:flutter_tools/src/globals.dart' as globals;

import '../src/common.dart';
import '../src/context.dart';
import '../src/fake_devices.dart';
import '../src/mocks.dart';

void main() {
  MockCache cache;

  setUp(() {
    cache = MockCache();
    when(cache.dyLdLibEntry).thenReturn(const MapEntry<String, String>('foo', 'bar'));
  });

  group('DeviceManager', () {
    testUsingContext('getDevices', () async {
      final FakeDevice device1 = FakeDevice('Nexus 5', '0553790d0a4e726f');
      final FakeDevice device2 = FakeDevice('Nexus 5X', '01abfc49119c410e');
      final FakeDevice device3 = FakeDevice('iPod touch', '82564b38861a9a5');
      final List<Device> devices = <Device>[device1, device2, device3];
      final DeviceManager deviceManager = TestDeviceManager(devices);
      expect(await deviceManager.getDevices(), devices);
    }, overrides: <Type, Generator>{
      Artifacts: () => Artifacts.test(),
      Cache: () => cache,
    });

    testUsingContext('getDeviceById', () async {
      final FakeDevice device1 = FakeDevice('Nexus 5', '0553790d0a4e726f');
      final FakeDevice device2 = FakeDevice('Nexus 5X', '01abfc49119c410e');
      final FakeDevice device3 = FakeDevice('iPod touch', '82564b38861a9a5');
      final List<Device> devices = <Device>[device1, device2, device3];
      final DeviceManager deviceManager = TestDeviceManager(devices);

      Future<void> expectDevice(String id, List<Device> expected) async {
        expect(await deviceManager.getDevicesById(id), expected);
      }
      await expectDevice('01abfc49119c410e', <Device>[device2]);
      await expectDevice('Nexus 5X', <Device>[device2]);
      await expectDevice('0553790d0a4e726f', <Device>[device1]);
      await expectDevice('Nexus 5', <Device>[device1]);
      await expectDevice('0553790', <Device>[device1]);
      await expectDevice('Nexus', <Device>[device1, device2]);
    }, overrides: <Type, Generator>{
      Artifacts: () => Artifacts.test(),
      Cache: () => cache,
    });

    testUsingContext('getAllConnectedDevices caches', () async {
      final FakeDevice device1 = FakeDevice('Nexus 5', '0553790d0a4e726f');
      final TestDeviceManager deviceManager = TestDeviceManager(<Device>[device1]);
      expect(await deviceManager.getAllConnectedDevices(), <Device>[device1]);

      final FakeDevice device2 = FakeDevice('Nexus 5X', '01abfc49119c410e');
      deviceManager.resetDevices(<Device>[device2]);
      expect(await deviceManager.getAllConnectedDevices(), <Device>[device1]);
    }, overrides: <Type, Generator>{
      Artifacts: () => Artifacts.test(),
      Cache: () => cache,
    });

    testUsingContext('refreshAllConnectedDevices does not cache', () async {
      final FakeDevice device1 = FakeDevice('Nexus 5', '0553790d0a4e726f');
      final TestDeviceManager deviceManager = TestDeviceManager(<Device>[device1]);
      expect(await deviceManager.refreshAllConnectedDevices(), <Device>[device1]);

      final FakeDevice device2 = FakeDevice('Nexus 5X', '01abfc49119c410e');
      deviceManager.resetDevices(<Device>[device2]);
      expect(await deviceManager.refreshAllConnectedDevices(), <Device>[device2]);
    }, overrides: <Type, Generator>{
      Artifacts: () => Artifacts.test(),
      Cache: () => cache,
    });
  });

  group('PollingDeviceDiscovery', () {
    testUsingContext('startPolling', () async {
      FakeAsync().run((FakeAsync time) async {
        final FakePollingDeviceDiscovery pollingDeviceDiscovery = FakePollingDeviceDiscovery();
        await pollingDeviceDiscovery.startPolling();
        time.elapse(const Duration(milliseconds: 4001));
        time.flushMicrotasks();
        // First check should use the default polling timeout
        // to quickly populate the list.
        expect(pollingDeviceDiscovery.lastPollingTimeout, isNull);

        time.elapse(const Duration(milliseconds: 4001));
        time.flushMicrotasks();
        // Subsequent polling should be much longer.
        expect(pollingDeviceDiscovery.lastPollingTimeout, const Duration(seconds: 30));
        await pollingDeviceDiscovery.stopPolling();
      });
    }, overrides: <Type, Generator>{
      Artifacts: () => Artifacts.test(),
      Cache: () => cache,
    });
  });

  group('Filter devices', () {
    FakeDevice ephemeralOne;
    FakeDevice ephemeralTwo;
    FakeDevice nonEphemeralOne;
    FakeDevice nonEphemeralTwo;
    FakeDevice unsupported;
    FakeDevice webDevice;
    FakeDevice fuchsiaDevice;
    MockStdio mockStdio;

    setUp(() {
      ephemeralOne = FakeDevice('ephemeralOne', 'ephemeralOne', true);
      ephemeralTwo = FakeDevice('ephemeralTwo', 'ephemeralTwo', true);
      nonEphemeralOne = FakeDevice('nonEphemeralOne', 'nonEphemeralOne', false);
      nonEphemeralTwo = FakeDevice('nonEphemeralTwo', 'nonEphemeralTwo', false);
      unsupported = FakeDevice('unsupported', 'unsupported', true, false);
      webDevice = FakeDevice('webby', 'webby')
        ..targetPlatform = Future<TargetPlatform>.value(TargetPlatform.web_javascript);
      fuchsiaDevice = FakeDevice('fuchsiay', 'fuchsiay')
        ..targetPlatform = Future<TargetPlatform>.value(TargetPlatform.fuchsia_x64);
      mockStdio = MockStdio();
    });

    testUsingContext('chooses ephemeral device', () async {
      final List<Device> devices = <Device>[
        ephemeralOne,
        nonEphemeralOne,
        nonEphemeralTwo,
        unsupported,
      ];

      final DeviceManager deviceManager = TestDeviceManager(devices);
      final List<Device> filtered = await deviceManager.findTargetDevices(FlutterProject.current());

<<<<<<< HEAD
      expect(filtered.single, ephemeralOne);
=======
      expect(filtered.single, ephemeral);
    }, overrides: <Type, Generator>{
      Artifacts: () => Artifacts.test(),
      Cache: () => cache,
>>>>>>> 2abbac0c
    });

    testUsingContext('choose first non-ephemeral device', () async {
      final List<Device> devices = <Device>[
        nonEphemeralOne,
        nonEphemeralTwo,
      ];

      when(mockStdio.stdinHasTerminal).thenReturn(true);
      when(globals.terminal.promptForCharInput(<String>['0', '1'],
      logger: globals.logger,
      prompt: globals.userMessages.flutterChooseOne)
      ).thenAnswer((Invocation invocation) async => '0');

      final DeviceManager deviceManager = TestDeviceManager(devices);
      final List<Device> filtered = await deviceManager.findTargetDevices(FlutterProject.current());

      expect(filtered, <Device>[
        nonEphemeralOne
      ]);
    }, overrides: <Type, Generator>{
      Stdio: () => mockStdio,
      AnsiTerminal: () => MockTerminal(),
    });

    testUsingContext('choose second non-ephemeral device', () async {
      final List<Device> devices = <Device>[
        nonEphemeralOne,
        nonEphemeralTwo,
      ];

      when(mockStdio.stdinHasTerminal).thenReturn(true);
      when(globals.terminal.promptForCharInput(<String>['0', '1'],
      logger: globals.logger,
      prompt: globals.userMessages.flutterChooseOne)
      ).thenAnswer((Invocation invocation) async => '1');

      final DeviceManager deviceManager = TestDeviceManager(devices);
      final List<Device> filtered = await deviceManager.findTargetDevices(FlutterProject.current());

      expect(filtered, <Device>[
        nonEphemeralTwo
      ]);
    }, overrides: <Type, Generator>{
      Stdio: () => mockStdio,
      AnsiTerminal: () => MockTerminal(),
    });

    testUsingContext('choose first ephemeral device', () async {
      final List<Device> devices = <Device>[
        ephemeralOne,
        ephemeralTwo,
      ];

      when(mockStdio.stdinHasTerminal).thenReturn(true);
      when(globals.terminal.promptForCharInput(<String>['0', '1'],
        logger: globals.logger,
        prompt: globals.userMessages.flutterChooseOne)
      ).thenAnswer((Invocation invocation) async => '0');

      final DeviceManager deviceManager = TestDeviceManager(devices);
      final List<Device> filtered = await deviceManager.findTargetDevices(FlutterProject.current());

      expect(filtered, <Device>[
        ephemeralOne
      ]);
    }, overrides: <Type, Generator>{
      Stdio: () => mockStdio,
      AnsiTerminal: () => MockTerminal(),
    });

    testUsingContext('choose second ephemeral device', () async {
      final List<Device> devices = <Device>[
        ephemeralOne,
        ephemeralTwo,
      ];

      when(mockStdio.stdinHasTerminal).thenReturn(true);
      when(globals.terminal.promptForCharInput(<String>['0', '1'],
        logger: globals.logger,
        prompt: globals.userMessages.flutterChooseOne)
      ).thenAnswer((Invocation invocation) async => '1');

      final DeviceManager deviceManager = TestDeviceManager(devices);
      final List<Device> filtered = await deviceManager.findTargetDevices(FlutterProject.current());

      expect(filtered, <Device>[
        ephemeralTwo
      ]);
    }, overrides: <Type, Generator>{
<<<<<<< HEAD
      Stdio: () => mockStdio,
      AnsiTerminal: () => MockTerminal(),
=======
      Artifacts: () => Artifacts.test(),
      Cache: () => cache,
>>>>>>> 2abbac0c
    });

    testUsingContext('Removes a single unsupported device', () async {
      final List<Device> devices = <Device>[
        unsupported,
      ];

      final DeviceManager deviceManager = TestDeviceManager(devices);
      final List<Device> filtered = await deviceManager.findTargetDevices(FlutterProject.current());

      expect(filtered, <Device>[]);
    }, overrides: <Type, Generator>{
      Artifacts: () => Artifacts.test(),
      Cache: () => cache,
    });

    testUsingContext('Removes web and fuchsia from --all', () async {
      final List<Device> devices = <Device>[
        webDevice,
        fuchsiaDevice,
      ];
      final DeviceManager deviceManager = TestDeviceManager(devices);
      deviceManager.specifiedDeviceId = 'all';

      final List<Device> filtered = await deviceManager.findTargetDevices(FlutterProject.current());

      expect(filtered, <Device>[]);
    }, overrides: <Type, Generator>{
      Artifacts: () => Artifacts.test(),
      Cache: () => cache,
    });

    testUsingContext('Removes unsupported devices from --all', () async {
      final List<Device> devices = <Device>[
        nonEphemeralOne,
        nonEphemeralTwo,
        unsupported,
      ];
      final DeviceManager deviceManager = TestDeviceManager(devices);
      deviceManager.specifiedDeviceId = 'all';

      final List<Device> filtered = await deviceManager.findTargetDevices(FlutterProject.current());

      expect(filtered, <Device>[
        nonEphemeralOne,
        nonEphemeralTwo,
      ]);
    }, overrides: <Type, Generator>{
      Artifacts: () => Artifacts.test(),
      Cache: () => cache,
    });

    testUsingContext('uses DeviceManager.isDeviceSupportedForProject instead of device.isSupportedForProject', () async {
      final List<Device> devices = <Device>[
        unsupported,
      ];
      final TestDeviceManager deviceManager = TestDeviceManager(devices);
      deviceManager.isAlwaysSupportedOverride = true;

      final List<Device> filtered = await deviceManager.findTargetDevices(FlutterProject.current());

      expect(filtered, <Device>[
        unsupported,
      ]);
    }, overrides: <Type, Generator>{
      Artifacts: () => Artifacts.test(),
      Cache: () => cache,
    });
  });
  group('ForwardedPort', () {
    group('dispose()', () {
      testUsingContext('does not throw exception if no process is present', () {
        final ForwardedPort forwardedPort = ForwardedPort(123, 456);
        expect(forwardedPort.context, isNull);
        forwardedPort.dispose();
      });

      testUsingContext('kills process if process was available', () {
        final MockProcess mockProcess = MockProcess();
        final ForwardedPort forwardedPort = ForwardedPort.withContext(123, 456, mockProcess);
        forwardedPort.dispose();
        expect(forwardedPort.context, isNotNull);
        verify(mockProcess.kill());
      });
    });
  });

  group('JSON encode devices', () {
    testUsingContext('Consistency of JSON representation', () async {
      expect(
        // This tests that fakeDevices is a list of tuples where "second" is the
        // correct JSON representation of the "first". Actual values are irrelevant
        await Future.wait(fakeDevices.map((FakeDeviceJsonData d) => d.dev.toJson())),
        fakeDevices.map((FakeDeviceJsonData d) => d.json)
      );
    });
  });
}

class TestDeviceManager extends DeviceManager {
  TestDeviceManager(List<Device> allDevices) {
    _deviceDiscoverer = FakePollingDeviceDiscovery();
    resetDevices(allDevices);
  }
  @override
  List<DeviceDiscovery> get deviceDiscoverers => <DeviceDiscovery>[_deviceDiscoverer];
  FakePollingDeviceDiscovery _deviceDiscoverer;

  void resetDevices(List<Device> allDevices) {
    _deviceDiscoverer.setDevices(allDevices);
  }

  bool isAlwaysSupportedOverride;

  @override
  bool isDeviceSupportedForProject(Device device, FlutterProject flutterProject) {
    if (isAlwaysSupportedOverride != null) {
      return isAlwaysSupportedOverride;
    }
    return super.isDeviceSupportedForProject(device, flutterProject);
  }
}

class MockProcess extends Mock implements Process {}
<<<<<<< HEAD
class MockTerminal extends Mock implements AnsiTerminal {}
class MockStdio extends Mock implements Stdio {}
=======
class MockCache extends Mock implements Cache {}
>>>>>>> 2abbac0c
<|MERGE_RESOLUTION|>--- conflicted
+++ resolved
@@ -4,11 +4,8 @@
 
 import 'dart:async';
 
-<<<<<<< HEAD
 import 'package:flutter_tools/src/base/terminal.dart';
-=======
 import 'package:flutter_tools/src/artifacts.dart';
->>>>>>> 2abbac0c
 import 'package:flutter_tools/src/build_info.dart';
 import 'package:flutter_tools/src/cache.dart';
 import 'package:flutter_tools/src/device.dart';
@@ -149,14 +146,10 @@
       final DeviceManager deviceManager = TestDeviceManager(devices);
       final List<Device> filtered = await deviceManager.findTargetDevices(FlutterProject.current());
 
-<<<<<<< HEAD
       expect(filtered.single, ephemeralOne);
-=======
-      expect(filtered.single, ephemeral);
-    }, overrides: <Type, Generator>{
-      Artifacts: () => Artifacts.test(),
-      Cache: () => cache,
->>>>>>> 2abbac0c
+    }, overrides: <Type, Generator>{
+      Artifacts: () => Artifacts.test(),
+      Cache: () => cache,
     });
 
     testUsingContext('choose first non-ephemeral device', () async {
@@ -247,13 +240,10 @@
         ephemeralTwo
       ]);
     }, overrides: <Type, Generator>{
-<<<<<<< HEAD
       Stdio: () => mockStdio,
       AnsiTerminal: () => MockTerminal(),
-=======
-      Artifacts: () => Artifacts.test(),
-      Cache: () => cache,
->>>>>>> 2abbac0c
+      Artifacts: () => Artifacts.test(),
+      Cache: () => cache,
     });
 
     testUsingContext('Removes a single unsupported device', () async {
@@ -378,9 +368,6 @@
 }
 
 class MockProcess extends Mock implements Process {}
-<<<<<<< HEAD
 class MockTerminal extends Mock implements AnsiTerminal {}
 class MockStdio extends Mock implements Stdio {}
-=======
-class MockCache extends Mock implements Cache {}
->>>>>>> 2abbac0c
+class MockCache extends Mock implements Cache {}