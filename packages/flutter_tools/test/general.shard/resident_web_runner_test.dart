--- conflicted
+++ resolved
@@ -81,17 +81,6 @@
   FakeVmServiceRequest(method: 'registerService', args: <String, Object>{
     'service': kFlutterGetAndroidBuildVariantsServiceName,
     'alias': kFlutterToolAlias,
-<<<<<<< HEAD
-  }),
-  FakeVmServiceRequest(method: 'registerService', args: <String, Object>{
-    'service': kFlutterGetIOSUniversalLinkSettingsServiceName,
-    'alias': kFlutterToolAlias,
-  }),
-  FakeVmServiceRequest(method: 'registerService', args: <String, Object>{
-    'service': kFlutterGetAndroidAppLinkSettingsName,
-    'alias': kFlutterToolAlias,
-=======
->>>>>>> f468f336
   }),
   FakeVmServiceRequest(
     method: 'streamListen',
