// Copyright 2014 The Flutter Authors. All rights reserved.
// Use of this source code is governed by a BSD-style license that can be
// found in the LICENSE file.

import 'dart:async';
import 'dart:convert';
import 'dart:io';

import 'package:dwds/dwds.dart';
import 'package:file/memory.dart';
import 'package:flutter_tools/src/application_package.dart';
import 'package:flutter_tools/src/asset.dart';
import 'package:flutter_tools/src/base/dds.dart';
import 'package:flutter_tools/src/base/file_system.dart';
import 'package:flutter_tools/src/base/logger.dart';
import 'package:flutter_tools/src/base/platform.dart';
import 'package:flutter_tools/src/base/time.dart';
import 'package:flutter_tools/src/build_info.dart';
import 'package:flutter_tools/src/build_system/targets/scene_importer.dart';
import 'package:flutter_tools/src/build_system/targets/shader_compiler.dart';
import 'package:flutter_tools/src/compile.dart';
import 'package:flutter_tools/src/devfs.dart';
import 'package:flutter_tools/src/device.dart';
import 'package:flutter_tools/src/globals.dart' as globals;
import 'package:flutter_tools/src/isolated/devfs_web.dart';
import 'package:flutter_tools/src/isolated/resident_web_runner.dart';
import 'package:flutter_tools/src/project.dart';
import 'package:flutter_tools/src/reporting/reporting.dart';
import 'package:flutter_tools/src/resident_devtools_handler.dart';
import 'package:flutter_tools/src/resident_runner.dart';
import 'package:flutter_tools/src/vmservice.dart';
import 'package:flutter_tools/src/web/chrome.dart';
import 'package:flutter_tools/src/web/web_device.dart';
import 'package:package_config/package_config.dart';
import 'package:package_config/package_config_types.dart';
import 'package:test/fake.dart';
import 'package:vm_service/vm_service.dart' as vm_service;
import 'package:webkit_inspection_protocol/webkit_inspection_protocol.dart';

import '../src/common.dart';
import '../src/context.dart';
import '../src/fake_vm_services.dart';

const List<VmServiceExpectation> kAttachLogExpectations =
    <VmServiceExpectation>[
  FakeVmServiceRequest(
    method: 'streamListen',
    args: <String, Object>{
      'streamId': 'Stdout',
    },
  ),
  FakeVmServiceRequest(
    method: 'streamListen',
    args: <String, Object>{
      'streamId': 'Stderr',
    },
  ),
];

const List<VmServiceExpectation> kAttachIsolateExpectations =
    <VmServiceExpectation>[
  FakeVmServiceRequest(method: 'streamListen', args: <String, Object>{
    'streamId': 'Isolate',
  }),
  FakeVmServiceRequest(method: 'registerService', args: <String, Object>{
    'service': kReloadSourcesServiceName,
    'alias': kFlutterToolAlias,
  }),
  FakeVmServiceRequest(method: 'registerService', args: <String, Object>{
    'service': kFlutterVersionServiceName,
    'alias': kFlutterToolAlias,
  }),
  FakeVmServiceRequest(method: 'registerService', args: <String, Object>{
    'service': kFlutterMemoryInfoServiceName,
    'alias': kFlutterToolAlias,
  }),
  FakeVmServiceRequest(method: 'registerService', args: <String, Object>{
    'service': kFlutterGetIOSBuildOptionsServiceName,
    'alias': kFlutterToolAlias,
  }),
  FakeVmServiceRequest(method: 'registerService', args: <String, Object>{
    'service': kFlutterGetAndroidBuildVariantsServiceName,
    'alias': kFlutterToolAlias,
<<<<<<< HEAD
=======
  }),
  FakeVmServiceRequest(method: 'registerService', args: <String, Object>{
    'service': kFlutterGetIOSUniversalLinkSettingsServiceName,
    'alias': kFlutterToolAlias,
  }),
  FakeVmServiceRequest(method: 'registerService', args: <String, Object>{
    'service': kFlutterGetAndroidAppLinkSettingsName,
    'alias': kFlutterToolAlias,
>>>>>>> 12fccda5
  }),
  FakeVmServiceRequest(
    method: 'streamListen',
    args: <String, Object>{
      'streamId': 'Extension',
    },
  ),
];

const List<VmServiceExpectation> kAttachExpectations = <VmServiceExpectation>[
  ...kAttachLogExpectations,
  ...kAttachIsolateExpectations,
];

void main() {
  late FakeDebugConnection debugConnection;
  late FakeChromeDevice chromeDevice;
  late FakeAppConnection appConnection;
  late FakeFlutterDevice flutterDevice;
  late FakeWebDevFS webDevFS;
  late FakeResidentCompiler residentCompiler;
  late FakeChromeConnection chromeConnection;
  late FakeChromeTab chromeTab;
  late FakeWebServerDevice webServerDevice;
  late FakeDevice mockDevice;
  late FakeVmServiceHost fakeVmServiceHost;
  late FileSystem fileSystem;
  late ProcessManager processManager;
  late TestUsage testUsage;

  setUp(() {
    testUsage = TestUsage();
    fileSystem = MemoryFileSystem.test();
    processManager = FakeProcessManager.any();
    debugConnection = FakeDebugConnection();
    mockDevice = FakeDevice();
    appConnection = FakeAppConnection();
    webDevFS = FakeWebDevFS();
    residentCompiler = FakeResidentCompiler();
    chromeDevice = FakeChromeDevice();
    chromeConnection = FakeChromeConnection();
    chromeTab = FakeChromeTab('index.html');
    webServerDevice = FakeWebServerDevice();
    flutterDevice = FakeFlutterDevice()
      .._devFS = webDevFS
      ..device = mockDevice
      ..generator = residentCompiler;
    fileSystem.file('.packages').writeAsStringSync('\n');
  });

  void setupMocks() {
    fileSystem.file('pubspec.yaml').createSync();
    fileSystem.file('lib/main.dart').createSync(recursive: true);
    fileSystem.file('web/index.html').createSync(recursive: true);
    webDevFS.report = UpdateFSReport(success: true);
    debugConnection.fakeVmServiceHost = () => fakeVmServiceHost;
    webDevFS.result = ConnectionResult(
      appConnection,
      debugConnection,
      debugConnection.vmService,
    );
    debugConnection.uri = 'ws://127.0.0.1/abcd/';
    chromeConnection.tabs.add(chromeTab);
  }

  testUsingContext(
      'runner with web server device does not support debugging without --start-paused',
      () {
    final ResidentRunner residentWebRunner = setUpResidentRunner(flutterDevice);
    flutterDevice.device = WebServerDevice(
      logger: BufferLogger.test(),
    );
    fakeVmServiceHost = FakeVmServiceHost(requests: <VmServiceExpectation>[]);
    final ResidentRunner profileResidentWebRunner = ResidentWebRunner(
      flutterDevice,
      flutterProject:
          FlutterProject.fromDirectoryTest(fileSystem.currentDirectory),
      debuggingOptions: DebuggingOptions.enabled(BuildInfo.debug),
      ipv6: true,
      fileSystem: fileSystem,
      logger: BufferLogger.test(),
      usage: globals.flutterUsage,
      systemClock: globals.systemClock,
    );

    expect(profileResidentWebRunner.debuggingEnabled, false);

    flutterDevice.device = chromeDevice;

    expect(residentWebRunner.debuggingEnabled, true);
    expect(fakeVmServiceHost.hasRemainingExpectations, false);
  }, overrides: <Type, Generator>{
    FileSystem: () => fileSystem,
    ProcessManager: () => processManager,
  });

  testUsingContext(
      'runner with web server device supports debugging with --start-paused',
      () {
    fakeVmServiceHost = FakeVmServiceHost(requests: <VmServiceExpectation>[]);
    setupMocks();
    flutterDevice.device = WebServerDevice(
      logger: BufferLogger.test(),
    );
    final ResidentRunner profileResidentWebRunner = ResidentWebRunner(
      flutterDevice,
      flutterProject:
          FlutterProject.fromDirectoryTest(fileSystem.currentDirectory),
      debuggingOptions:
          DebuggingOptions.enabled(BuildInfo.debug, startPaused: true),
      ipv6: true,
      fileSystem: fileSystem,
      logger: BufferLogger.test(),
      usage: globals.flutterUsage,
      systemClock: globals.systemClock,
    );

    expect(profileResidentWebRunner.uri, webDevFS.baseUri);
    expect(profileResidentWebRunner.debuggingEnabled, true);
  }, overrides: <Type, Generator>{
    FileSystem: () => fileSystem,
    ProcessManager: () => processManager,
  });
  testUsingContext('profile does not supportsServiceProtocol', () {
    final ResidentRunner residentWebRunner = ResidentWebRunner(
      flutterDevice,
      flutterProject:
          FlutterProject.fromDirectoryTest(fileSystem.currentDirectory),
      debuggingOptions: DebuggingOptions.enabled(BuildInfo.debug),
      ipv6: true,
      fileSystem: fileSystem,
      logger: BufferLogger.test(),
      usage: globals.flutterUsage,
      systemClock: globals.systemClock,
    );
    fakeVmServiceHost = FakeVmServiceHost(requests: <VmServiceExpectation>[]);
    flutterDevice.device = chromeDevice;
    final ResidentRunner profileResidentWebRunner = ResidentWebRunner(
      flutterDevice,
      flutterProject:
          FlutterProject.fromDirectoryTest(fileSystem.currentDirectory),
      debuggingOptions: DebuggingOptions.enabled(BuildInfo.profile),
      ipv6: true,
      fileSystem: fileSystem,
      logger: BufferLogger.test(),
      usage: globals.flutterUsage,
      systemClock: globals.systemClock,
    );

    expect(profileResidentWebRunner.supportsServiceProtocol, false);
    expect(residentWebRunner.supportsServiceProtocol, true);
  }, overrides: <Type, Generator>{
    FileSystem: () => fileSystem,
    ProcessManager: () => processManager,
  });

  testUsingContext('Can successfully run and connect to vmservice', () async {
    final BufferLogger logger = BufferLogger.test();
    final ResidentRunner residentWebRunner =
        setUpResidentRunner(flutterDevice, logger: logger);
    fakeVmServiceHost =
        FakeVmServiceHost(requests: kAttachExpectations.toList());
    setupMocks();

    final Completer<DebugConnectionInfo> connectionInfoCompleter =
        Completer<DebugConnectionInfo>();
    unawaited(residentWebRunner.run(
      connectionInfoCompleter: connectionInfoCompleter,
    ));
    final DebugConnectionInfo debugConnectionInfo =
        await connectionInfoCompleter.future;

    expect(appConnection.ranMain, true);
    expect(logger.statusText,
        contains('Debug service listening on ws://127.0.0.1/abcd/'));
    expect(debugConnectionInfo.wsUri.toString(), 'ws://127.0.0.1/abcd/');
  }, overrides: <Type, Generator>{
    FileSystem: () => fileSystem,
    ProcessManager: () => processManager,
  });

  testUsingContext('WebRunner copies compiled app.dill to cache during startup',
      () async {
    final DebuggingOptions debuggingOptions = DebuggingOptions.enabled(
      const BuildInfo(BuildMode.debug, null, treeShakeIcons: false),
    );
    final ResidentRunner residentWebRunner =
        setUpResidentRunner(flutterDevice, debuggingOptions: debuggingOptions);
    fakeVmServiceHost =
        FakeVmServiceHost(requests: kAttachExpectations.toList());
    setupMocks();

    residentWebRunner.artifactDirectory
        .childFile('app.dill')
        .writeAsStringSync('ABC');
    final Completer<DebugConnectionInfo> connectionInfoCompleter =
        Completer<DebugConnectionInfo>();
    unawaited(residentWebRunner.run(
      connectionInfoCompleter: connectionInfoCompleter,
    ));
    await connectionInfoCompleter.future;

    expect(
        await fileSystem
            .file(fileSystem.path.join('build', 'cache.dill'))
            .readAsString(),
        'ABC');
  }, overrides: <Type, Generator>{
    FileSystem: () => fileSystem,
    ProcessManager: () => processManager,
  });

  testUsingContext(
      'WebRunner copies compiled app.dill to cache during startup with track-widget-creation',
      () async {
    final ResidentRunner residentWebRunner = setUpResidentRunner(flutterDevice);
    fakeVmServiceHost =
        FakeVmServiceHost(requests: kAttachExpectations.toList());
    setupMocks();

    residentWebRunner.artifactDirectory
        .childFile('app.dill')
        .writeAsStringSync('ABC');
    final Completer<DebugConnectionInfo> connectionInfoCompleter =
        Completer<DebugConnectionInfo>();
    unawaited(residentWebRunner.run(
      connectionInfoCompleter: connectionInfoCompleter,
    ));
    await connectionInfoCompleter.future;

    expect(
        await fileSystem
            .file(fileSystem.path.join('build', 'cache.dill.track.dill'))
            .readAsString(),
        'ABC');
  }, overrides: <Type, Generator>{
    FileSystem: () => fileSystem,
    ProcessManager: () => processManager,
  });

  // Regression test for https://github.com/flutter/flutter/issues/60613
  testUsingContext(
      'ResidentWebRunner calls appFailedToStart if initial compilation fails',
      () async {
    fakeVmServiceHost =
        FakeVmServiceHost(requests: kAttachExpectations.toList());
    setupMocks();
    final ResidentRunner residentWebRunner = setUpResidentRunner(flutterDevice);
    fileSystem
        .file(globals.fs.path.join('lib', 'main.dart'))
        .createSync(recursive: true);
    webDevFS.report = UpdateFSReport();

    expect(await residentWebRunner.run(), 1);
    // Completing this future ensures that the daemon can exit correctly.
    expect(await residentWebRunner.waitForAppToFinish(), 1);
  }, overrides: <Type, Generator>{
    FileSystem: () => fileSystem,
    ProcessManager: () => processManager,
  });

  testUsingContext(
      'Can successfully run without an index.html including status warning',
      () async {
    final BufferLogger logger = BufferLogger.test();
    fakeVmServiceHost =
        FakeVmServiceHost(requests: kAttachExpectations.toList());
    setupMocks();
    fileSystem.directory('web').deleteSync(recursive: true);
    final ResidentWebRunner residentWebRunner = ResidentWebRunner(
      flutterDevice,
      flutterProject:
          FlutterProject.fromDirectoryTest(fileSystem.currentDirectory),
      debuggingOptions: DebuggingOptions.enabled(BuildInfo.debug),
      ipv6: true,
      stayResident: false,
      fileSystem: fileSystem,
      logger: logger,
      usage: globals.flutterUsage,
      systemClock: globals.systemClock,
    );

    expect(await residentWebRunner.run(), 0);
    expect(logger.statusText,
        contains('This application is not configured to build on the web'));
  }, overrides: <Type, Generator>{
    FileSystem: () => fileSystem,
    ProcessManager: () => processManager,
  });

  testUsingContext('Can successfully run and disconnect with --no-resident',
      () async {
    fakeVmServiceHost =
        FakeVmServiceHost(requests: kAttachExpectations.toList());
    setupMocks();
    final ResidentRunner residentWebRunner = ResidentWebRunner(
      flutterDevice,
      flutterProject:
          FlutterProject.fromDirectoryTest(fileSystem.currentDirectory),
      debuggingOptions: DebuggingOptions.enabled(BuildInfo.debug),
      ipv6: true,
      stayResident: false,
      fileSystem: fileSystem,
      logger: BufferLogger.test(),
      usage: globals.flutterUsage,
      systemClock: globals.systemClock,
    );

    expect(await residentWebRunner.run(), 0);
  }, overrides: <Type, Generator>{
    FileSystem: () => fileSystem,
    ProcessManager: () => processManager,
  });

  testUsingContext('Listens to stdout and stderr streams before running main',
      () async {
    final BufferLogger logger = BufferLogger.test();
    final ResidentRunner residentWebRunner =
        setUpResidentRunner(flutterDevice, logger: logger);
    fakeVmServiceHost = FakeVmServiceHost(requests: <VmServiceExpectation>[
      ...kAttachLogExpectations,
      FakeVmServiceStreamResponse(
        streamId: 'Stdout',
        event: vm_service.Event(
            timestamp: 0,
            kind: vm_service.EventStreams.kStdout,
            bytes: base64.encode(utf8.encode('THIS MESSAGE IS IMPORTANT'))),
      ),
      FakeVmServiceStreamResponse(
        streamId: 'Stderr',
        event: vm_service.Event(
            timestamp: 0,
            kind: vm_service.EventStreams.kStderr,
            bytes: base64.encode(utf8.encode('SO IS THIS'))),
      ),
      ...kAttachIsolateExpectations,
    ]);
    setupMocks();
    final Completer<DebugConnectionInfo> connectionInfoCompleter =
        Completer<DebugConnectionInfo>();
    unawaited(residentWebRunner.run(
      connectionInfoCompleter: connectionInfoCompleter,
    ));
    await connectionInfoCompleter.future;

    expect(logger.statusText, contains('THIS MESSAGE IS IMPORTANT'));
    expect(logger.statusText, contains('SO IS THIS'));
  }, overrides: <Type, Generator>{
    FileSystem: () => fileSystem,
    ProcessManager: () => processManager,
  });

  testUsingContext('Listens to extension events with structured errors',
      () async {
    final ResidentRunner residentWebRunner =
        setUpResidentRunner(flutterDevice, logger: testLogger);
    final List<VmServiceExpectation> requests = <VmServiceExpectation>[
      ...kAttachExpectations,
      // This is the first error message of a session.
      FakeVmServiceStreamResponse(
        streamId: 'Extension',
        event: vm_service.Event(
          timestamp: 0,
          extensionKind: 'Flutter.Error',
          extensionData: vm_service.ExtensionData.parse(<String, Object?>{
            'errorsSinceReload': 0,
            'renderedErrorText': 'first',
          }),
          kind: vm_service.EventStreams.kExtension,
        ),
      ),
      // This is the second error message of a session.
      FakeVmServiceStreamResponse(
        streamId: 'Extension',
        event: vm_service.Event(
          timestamp: 0,
          extensionKind: 'Flutter.Error',
          extensionData: vm_service.ExtensionData.parse(<String, Object?>{
            'errorsSinceReload': 1,
            'renderedErrorText': 'second',
          }),
          kind: vm_service.EventStreams.kExtension,
        ),
      ),
      // This is not Flutter.Error kind data, so it should not be logged, even though it has a renderedErrorText field.
      FakeVmServiceStreamResponse(
        streamId: 'Extension',
        event: vm_service.Event(
          timestamp: 0,
          extensionKind: 'Other',
          extensionData: vm_service.ExtensionData.parse(<String, Object?>{
            'errorsSinceReload': 2,
            'renderedErrorText': 'not an error',
          }),
          kind: vm_service.EventStreams.kExtension,
        ),
      ),
      // This is the third error message of a session.
      FakeVmServiceStreamResponse(
        streamId: 'Extension',
        event: vm_service.Event(
          timestamp: 0,
          extensionKind: 'Flutter.Error',
          extensionData: vm_service.ExtensionData.parse(<String, Object?>{
            'errorsSinceReload': 2,
            'renderedErrorText': 'third',
          }),
          kind: vm_service.EventStreams.kExtension,
        ),
      ),
      // This is bogus error data.
      FakeVmServiceStreamResponse(
        streamId: 'Extension',
        event: vm_service.Event(
          timestamp: 0,
          extensionKind: 'Flutter.Error',
          extensionData: vm_service.ExtensionData.parse(<String, Object?>{
            'other': 'bad stuff',
          }),
          kind: vm_service.EventStreams.kExtension,
        ),
      ),
      // Empty error text should not break anything.
      FakeVmServiceStreamResponse(
        streamId: 'Extension',
        event: vm_service.Event(
          timestamp: 0,
          extensionKind: 'Flutter.Error',
          extensionData: vm_service.ExtensionData.parse(<String, Object?>{
            'test': 'data',
            'renderedErrorText': '',
          }),
          kind: vm_service.EventStreams.kExtension,
        ),
      ),
      // Messages without errorsSinceReload should act as if errorsSinceReload: 0
      FakeVmServiceStreamResponse(
        streamId: 'Extension',
        event: vm_service.Event(
          timestamp: 0,
          extensionKind: 'Flutter.Error',
          extensionData: vm_service.ExtensionData.parse(<String, Object?>{
            'test': 'data',
            'renderedErrorText': 'error text',
          }),
          kind: vm_service.EventStreams.kExtension,
        ),
      ),
      // When adding things here, make sure the last one is supposed to output something
      // to the statusLog, otherwise you won't be able to distinguish the absence of output
      // due to it passing the test from absence due to it not running the test.
    ];
    // We use requests below, so make a copy of it here (FakeVmServiceHost will
    // clear its copy internally, which would affect our pumping below).
    fakeVmServiceHost = FakeVmServiceHost(requests: requests.toList());

    setupMocks();
    final Completer<DebugConnectionInfo> connectionInfoCompleter =
        Completer<DebugConnectionInfo>();
    unawaited(residentWebRunner.run(
      connectionInfoCompleter: connectionInfoCompleter,
    ));
    await connectionInfoCompleter.future;
    assert(requests.length > 5, 'requests was modified');
    for (final Object _ in requests) {
      // pump the task queue once for each message
      await null;
    }

    expect(testLogger.statusText,
      'Launching lib/main.dart on FakeDevice in debug mode...\n'
      'Waiting for connection from debug service on FakeDevice...\n'
      'Debug service listening on ws://127.0.0.1/abcd/\n'
      '\n'
      'first\n'
      '\n'
      'second\n'
      'third\n'
      '\n'
      '\n' // the empty message
      '\n'
      '\n'
      'error text\n'
      '\n'
    );

    expect(testLogger.errorText,
      'Received an invalid Flutter.Error message from app: {other: bad stuff}\n'
    );
  }, overrides: <Type, Generator>{
    FileSystem: () => fileSystem,
    ProcessManager: () => processManager,
  });

  testUsingContext('Does not run main with --start-paused', () async {
    final ResidentRunner residentWebRunner = ResidentWebRunner(
      flutterDevice,
      flutterProject:
          FlutterProject.fromDirectoryTest(fileSystem.currentDirectory),
      debuggingOptions:
          DebuggingOptions.enabled(BuildInfo.debug, startPaused: true),
      ipv6: true,
      fileSystem: fileSystem,
      logger: BufferLogger.test(),
      usage: globals.flutterUsage,
      systemClock: globals.systemClock,
    );
    fakeVmServiceHost =
        FakeVmServiceHost(requests: kAttachExpectations.toList());
    setupMocks();
    final Completer<DebugConnectionInfo> connectionInfoCompleter =
        Completer<DebugConnectionInfo>();

    unawaited(residentWebRunner.run(
      connectionInfoCompleter: connectionInfoCompleter,
    ));
    await connectionInfoCompleter.future;

    expect(appConnection.ranMain, false);
  }, overrides: <Type, Generator>{
    FileSystem: () => fileSystem,
    ProcessManager: () => processManager,
  });

  testUsingContext('Can hot reload after attaching', () async {
    final BufferLogger logger = BufferLogger.test();
    final ResidentRunner residentWebRunner = setUpResidentRunner(
      flutterDevice,
      logger: logger,
      systemClock: SystemClock.fixed(DateTime(2001)),
    );
    fakeVmServiceHost = FakeVmServiceHost(requests: <VmServiceExpectation>[
      ...kAttachExpectations,
      const FakeVmServiceRequest(
          method: kHotRestartServiceName,
          jsonResponse: <String, Object>{
            'type': 'Success',
          }),
      const FakeVmServiceRequest(
        method: 'streamListen',
        args: <String, Object>{
          'streamId': 'Isolate',
        },
      ),
    ]);
    setupMocks();
    final TestChromiumLauncher chromiumLauncher = TestChromiumLauncher();
    final Chromium chrome =
        Chromium(1, chromeConnection, chromiumLauncher: chromiumLauncher);
    chromiumLauncher.setInstance(chrome);

    flutterDevice.device = GoogleChromeDevice(
      fileSystem: fileSystem,
      chromiumLauncher: chromiumLauncher,
      logger: BufferLogger.test(),
      platform: FakePlatform(),
      processManager: FakeProcessManager.any(),
    );
    webDevFS.report = UpdateFSReport(success: true);

    final Completer<DebugConnectionInfo> connectionInfoCompleter =
        Completer<DebugConnectionInfo>();
    unawaited(residentWebRunner.run(
      connectionInfoCompleter: connectionInfoCompleter,
    ));
    final DebugConnectionInfo debugConnectionInfo =
        await connectionInfoCompleter.future;

    expect(debugConnectionInfo, isNotNull);

    final OperationResult result = await residentWebRunner.restart();

    expect(logger.statusText, contains('Restarted application in'));
    expect(result.code, 0);
    expect(webDevFS.mainUri.toString(), contains('entrypoint.dart'));

    // ensure that analytics are sent.
    expect(testUsage.events, <TestUsageEvent>[
      TestUsageEvent('hot', 'restart',
          parameters: CustomDimensions.fromMap(<String, String>{
            'cd27': 'web-javascript',
            'cd28': '',
            'cd29': 'false',
            'cd30': 'true',
            'cd13': '0',
            'cd48': 'false'
          })),
    ]);
    expect(testUsage.timings, const <TestTimingEvent>[
      TestTimingEvent('hot', 'web-incremental-restart', Duration.zero),
    ]);
  }, overrides: <Type, Generator>{
    Usage: () => testUsage,
    FileSystem: () => fileSystem,
    ProcessManager: () => processManager,
  });

  testUsingContext('Can hot restart after attaching', () async {
    final BufferLogger logger = BufferLogger.test();
    final ResidentRunner residentWebRunner = setUpResidentRunner(
      flutterDevice,
      logger: logger,
      systemClock: SystemClock.fixed(DateTime(2001)),
    );
    fakeVmServiceHost = FakeVmServiceHost(requests: <VmServiceExpectation>[
      ...kAttachExpectations,
      const FakeVmServiceRequest(
          method: kHotRestartServiceName,
          jsonResponse: <String, Object>{
            'type': 'Success',
          }),
    ]);
    setupMocks();
    final TestChromiumLauncher chromiumLauncher = TestChromiumLauncher();
    final Chromium chrome =
        Chromium(1, chromeConnection, chromiumLauncher: chromiumLauncher);
    chromiumLauncher.setInstance(chrome);

    flutterDevice.device = GoogleChromeDevice(
      fileSystem: fileSystem,
      chromiumLauncher: chromiumLauncher,
      logger: BufferLogger.test(),
      platform: FakePlatform(),
      processManager: FakeProcessManager.any(),
    );
    webDevFS.report = UpdateFSReport(success: true);

    final Completer<DebugConnectionInfo> connectionInfoCompleter =
        Completer<DebugConnectionInfo>();
    unawaited(residentWebRunner.run(
      connectionInfoCompleter: connectionInfoCompleter,
    ));
    await connectionInfoCompleter.future;
    final OperationResult result =
        await residentWebRunner.restart(fullRestart: true);

    // Ensure that generated entrypoint is generated correctly.
    expect(webDevFS.mainUri, isNotNull);
    final String entrypointContents =
        fileSystem.file(webDevFS.mainUri).readAsStringSync();
    expect(entrypointContents, contains('// Flutter web bootstrap script'));
    expect(entrypointContents, contains("import 'dart:ui_web' as ui_web;"));
    expect(entrypointContents, contains('await ui_web.bootstrapEngine('));

    expect(logger.statusText, contains('Restarted application in'));
    expect(result.code, 0);

    // ensure that analytics are sent.
    expect(testUsage.events, <TestUsageEvent>[
      TestUsageEvent('hot', 'restart',
          parameters: CustomDimensions.fromMap(<String, String>{
            'cd27': 'web-javascript',
            'cd28': '',
            'cd29': 'false',
            'cd30': 'true',
            'cd13': '0',
            'cd48': 'false'
          })),
    ]);
    expect(testUsage.timings, const <TestTimingEvent>[
      TestTimingEvent('hot', 'web-incremental-restart', Duration.zero),
    ]);
  }, overrides: <Type, Generator>{
    Usage: () => testUsage,
    FileSystem: () => fileSystem,
    ProcessManager: () => processManager,
  });

  testUsingContext('Can hot restart after attaching with web-server device',
      () async {
    final BufferLogger logger = BufferLogger.test();
    final ResidentRunner residentWebRunner = setUpResidentRunner(
      flutterDevice,
      logger: logger,
      systemClock: SystemClock.fixed(DateTime(2001)),
    );
    fakeVmServiceHost = FakeVmServiceHost(requests: kAttachExpectations);
    setupMocks();
    flutterDevice.device = webServerDevice;
    webDevFS.report = UpdateFSReport(success: true);

    final Completer<DebugConnectionInfo> connectionInfoCompleter =
        Completer<DebugConnectionInfo>();
    unawaited(residentWebRunner.run(
      connectionInfoCompleter: connectionInfoCompleter,
    ));
    await connectionInfoCompleter.future;
    final OperationResult result =
        await residentWebRunner.restart(fullRestart: true);

    expect(logger.statusText, contains('Restarted application in'));
    expect(result.code, 0);

    // web-server device does not send restart analytics
    expect(testUsage.events, isEmpty);
    expect(testUsage.timings, isEmpty);
  }, overrides: <Type, Generator>{
    Usage: () => testUsage,
    FileSystem: () => fileSystem,
    ProcessManager: () => processManager,
  });

  testUsingContext('web resident runner is debuggable', () {
    final ResidentRunner residentWebRunner = setUpResidentRunner(flutterDevice);
    fakeVmServiceHost =
        FakeVmServiceHost(requests: kAttachExpectations.toList());

    expect(residentWebRunner.debuggingEnabled, true);
  }, overrides: <Type, Generator>{
    FileSystem: () => fileSystem,
    ProcessManager: () => processManager,
  });

  testUsingContext('Exits when initial compile fails', () async {
    final ResidentRunner residentWebRunner = setUpResidentRunner(flutterDevice);
    fakeVmServiceHost = FakeVmServiceHost(requests: <VmServiceExpectation>[]);
    setupMocks();
    webDevFS.report = UpdateFSReport();

    final Completer<DebugConnectionInfo> connectionInfoCompleter =
        Completer<DebugConnectionInfo>();
    unawaited(residentWebRunner.run(
      connectionInfoCompleter: connectionInfoCompleter,
    ));

    expect(await residentWebRunner.run(), 1);
    expect(testUsage.events, isEmpty);
    expect(testUsage.timings, isEmpty);
  }, overrides: <Type, Generator>{
    Usage: () => testUsage,
    FileSystem: () => fileSystem,
    ProcessManager: () => processManager,
  });

  testUsingContext(
      'Faithfully displays stdout messages with leading/trailing spaces',
      () async {
    final BufferLogger logger = BufferLogger.test();
    final ResidentRunner residentWebRunner =
        setUpResidentRunner(flutterDevice, logger: logger);
    fakeVmServiceHost = FakeVmServiceHost(requests: <VmServiceExpectation>[
      ...kAttachLogExpectations,
      FakeVmServiceStreamResponse(
        streamId: 'Stdout',
        event: vm_service.Event(
          timestamp: 0,
          kind: vm_service.EventStreams.kStdout,
          bytes: base64.encode(
            utf8.encode(
                '    This is a message with 4 leading and trailing spaces    '),
          ),
        ),
      ),
      ...kAttachIsolateExpectations,
    ]);
    setupMocks();
    final Completer<DebugConnectionInfo> connectionInfoCompleter =
        Completer<DebugConnectionInfo>();
    unawaited(residentWebRunner.run(
      connectionInfoCompleter: connectionInfoCompleter,
    ));
    await connectionInfoCompleter.future;

    expect(
        logger.statusText,
        contains(
            '    This is a message with 4 leading and trailing spaces    '));
    expect(fakeVmServiceHost.hasRemainingExpectations, false);
  }, overrides: <Type, Generator>{
    FileSystem: () => fileSystem,
    ProcessManager: () => processManager,
  });

  testUsingContext('Fails on compilation errors in hot restart', () async {
    final ResidentRunner residentWebRunner = setUpResidentRunner(flutterDevice);
    fakeVmServiceHost =
        FakeVmServiceHost(requests: kAttachExpectations.toList());
    setupMocks();
    final Completer<DebugConnectionInfo> connectionInfoCompleter =
        Completer<DebugConnectionInfo>();
    unawaited(residentWebRunner.run(
      connectionInfoCompleter: connectionInfoCompleter,
    ));
    await connectionInfoCompleter.future;
    webDevFS.report = UpdateFSReport();

    final OperationResult result =
        await residentWebRunner.restart(fullRestart: true);

    expect(result.code, 1);
    expect(result.message, contains('Failed to recompile application.'));
    expect(testUsage.events, isEmpty);
    expect(testUsage.timings, isEmpty);
  }, overrides: <Type, Generator>{
    Usage: () => testUsage,
    FileSystem: () => fileSystem,
    ProcessManager: () => processManager,
  });

  testUsingContext(
      'Fails non-fatally on vmservice response error for hot restart',
      () async {
    final ResidentRunner residentWebRunner = setUpResidentRunner(flutterDevice);
    fakeVmServiceHost = FakeVmServiceHost(requests: <VmServiceExpectation>[
      ...kAttachExpectations,
      const FakeVmServiceRequest(
        method: kHotRestartServiceName,
        jsonResponse: <String, Object>{
          'type': 'Failed',
        },
      ),
    ]);
    setupMocks();
    final Completer<DebugConnectionInfo> connectionInfoCompleter =
        Completer<DebugConnectionInfo>();
    unawaited(residentWebRunner.run(
      connectionInfoCompleter: connectionInfoCompleter,
    ));
    await connectionInfoCompleter.future;

    final OperationResult result = await residentWebRunner.restart();

    expect(result.code, 0);
  }, overrides: <Type, Generator>{
    FileSystem: () => fileSystem,
    ProcessManager: () => processManager,
  });

  testUsingContext('Fails fatally on Vm Service error response', () async {
    final ResidentRunner residentWebRunner = setUpResidentRunner(flutterDevice);
    fakeVmServiceHost = FakeVmServiceHost(requests: <VmServiceExpectation>[
      ...kAttachExpectations,
      const FakeVmServiceRequest(
        method: kHotRestartServiceName,
        // Failed response,
        errorCode: RPCErrorCodes.kInternalError,
      ),
    ]);
    setupMocks();
    final Completer<DebugConnectionInfo> connectionInfoCompleter =
        Completer<DebugConnectionInfo>();
    unawaited(residentWebRunner.run(
      connectionInfoCompleter: connectionInfoCompleter,
    ));
    await connectionInfoCompleter.future;
    final OperationResult result = await residentWebRunner.restart();

    expect(result.code, 1);
    expect(result.message, contains(RPCErrorCodes.kInternalError.toString()));
  }, overrides: <Type, Generator>{
    FileSystem: () => fileSystem,
    ProcessManager: () => processManager,
  });

  testUsingContext('printHelp without details shows hot restart help message',
      () async {
    final BufferLogger logger = BufferLogger.test();
    final ResidentRunner residentWebRunner =
        setUpResidentRunner(flutterDevice, logger: logger);
    fakeVmServiceHost = FakeVmServiceHost(requests: <VmServiceExpectation>[]);
    residentWebRunner.printHelp(details: false);

    expect(logger.statusText, contains('To hot restart changes'));
  }, overrides: <Type, Generator>{
    FileSystem: () => fileSystem,
    ProcessManager: () => processManager,
  });

  testUsingContext('cleanup of resources is safe to call multiple times',
      () async {
    final ResidentRunner residentWebRunner = setUpResidentRunner(flutterDevice);
    mockDevice.dds = DartDevelopmentService();
    fakeVmServiceHost = FakeVmServiceHost(requests: <VmServiceExpectation>[
      ...kAttachExpectations,
    ]);
    setupMocks();
    final Completer<DebugConnectionInfo> connectionInfoCompleter =
        Completer<DebugConnectionInfo>();
    unawaited(residentWebRunner.run(
      connectionInfoCompleter: connectionInfoCompleter,
    ));
    await connectionInfoCompleter.future;

    await residentWebRunner.exit();
    await residentWebRunner.exit();

    expect(debugConnection.didClose, false);
    expect(fakeVmServiceHost.hasRemainingExpectations, false);
  }, overrides: <Type, Generator>{
    FileSystem: () => fileSystem,
    ProcessManager: () => processManager,
  });

  testUsingContext('cleans up Chrome if tab is closed', () async {
    final ResidentRunner residentWebRunner = setUpResidentRunner(flutterDevice);
    fakeVmServiceHost = FakeVmServiceHost(requests: <VmServiceExpectation>[
      ...kAttachExpectations,
    ]);
    setupMocks();
    final Completer<DebugConnectionInfo> connectionInfoCompleter =
        Completer<DebugConnectionInfo>();
    final Future<int?> result = residentWebRunner.run(
      connectionInfoCompleter: connectionInfoCompleter,
    );
    await connectionInfoCompleter.future;
    debugConnection.completer.complete();

    await result;
    expect(fakeVmServiceHost.hasRemainingExpectations, false);
  }, overrides: <Type, Generator>{
    FileSystem: () => fileSystem,
    ProcessManager: () => processManager,
  });

  testUsingContext('Prints target and device name on run', () async {
    final BufferLogger logger = BufferLogger.test();
    final ResidentRunner residentWebRunner =
        setUpResidentRunner(flutterDevice, logger: logger);
    fakeVmServiceHost = FakeVmServiceHost(requests: <VmServiceExpectation>[
      ...kAttachExpectations,
    ]);
    setupMocks();
    mockDevice.name = 'Chromez';
    final Completer<DebugConnectionInfo> connectionInfoCompleter =
        Completer<DebugConnectionInfo>();
    unawaited(residentWebRunner.run(
      connectionInfoCompleter: connectionInfoCompleter,
    ));
    await connectionInfoCompleter.future;

    expect(
        logger.statusText,
        contains(
          'Launching ${fileSystem.path.join('lib', 'main.dart')} on '
          'Chromez in debug mode',
        ));
    expect(fakeVmServiceHost.hasRemainingExpectations, false);
  }, overrides: <Type, Generator>{
    FileSystem: () => fileSystem,
    ProcessManager: () => processManager,
  });

  testUsingContext('Sends launched app.webLaunchUrl event for Chrome device',
      () async {
    final BufferLogger logger = BufferLogger.test();
    fakeVmServiceHost = FakeVmServiceHost(requests: <VmServiceExpectation>[
      ...kAttachLogExpectations,
      ...kAttachIsolateExpectations,
    ]);
    setupMocks();
    final FakeChromeConnection chromeConnection = FakeChromeConnection();
    final TestChromiumLauncher chromiumLauncher = TestChromiumLauncher();
    final Chromium chrome =
        Chromium(1, chromeConnection, chromiumLauncher: chromiumLauncher);
    chromiumLauncher.setInstance(chrome);

    flutterDevice.device = GoogleChromeDevice(
      fileSystem: fileSystem,
      chromiumLauncher: chromiumLauncher,
      logger: logger,
      platform: FakePlatform(),
      processManager: FakeProcessManager.any(),
    );
    webDevFS.baseUri = Uri.parse('http://localhost:8765/app/');

    final FakeChromeTab chromeTab = FakeChromeTab('index.html');
    chromeConnection.tabs.add(chromeTab);

    final ResidentWebRunner runner = ResidentWebRunner(
      flutterDevice,
      flutterProject:
          FlutterProject.fromDirectoryTest(fileSystem.currentDirectory),
      debuggingOptions: DebuggingOptions.enabled(BuildInfo.debug),
      ipv6: true,
      fileSystem: fileSystem,
      logger: logger,
      usage: globals.flutterUsage,
      systemClock: globals.systemClock,
    );

    final Completer<DebugConnectionInfo> connectionInfoCompleter =
        Completer<DebugConnectionInfo>();
    unawaited(runner.run(
      connectionInfoCompleter: connectionInfoCompleter,
    ));
    await connectionInfoCompleter.future;

    // Ensure we got the URL and that it was already launched.
    expect(
        logger.eventText,
        contains(json.encode(
          <String, Object>{
            'name': 'app.webLaunchUrl',
            'args': <String, Object>{
              'url': 'http://localhost:8765/app/',
              'launched': true,
            },
          },
        )));
    expect(fakeVmServiceHost.hasRemainingExpectations, false);
  }, overrides: <Type, Generator>{
    FileSystem: () => fileSystem,
    ProcessManager: () => processManager,
  });

  testUsingContext(
      'Sends unlaunched app.webLaunchUrl event for Web Server device',
      () async {
    final BufferLogger logger = BufferLogger.test();
    fakeVmServiceHost = FakeVmServiceHost(requests: <VmServiceExpectation>[]);
    setupMocks();
    flutterDevice.device = WebServerDevice(
      logger: logger,
    );
    webDevFS.baseUri = Uri.parse('http://localhost:8765/app/');

    final ResidentWebRunner runner = ResidentWebRunner(
      flutterDevice,
      flutterProject:
          FlutterProject.fromDirectoryTest(fileSystem.currentDirectory),
      debuggingOptions: DebuggingOptions.enabled(BuildInfo.debug),
      ipv6: true,
      fileSystem: fileSystem,
      logger: logger,
      usage: globals.flutterUsage,
      systemClock: globals.systemClock,
    );

    final Completer<DebugConnectionInfo> connectionInfoCompleter =
        Completer<DebugConnectionInfo>();
    unawaited(runner.run(
      connectionInfoCompleter: connectionInfoCompleter,
    ));
    await connectionInfoCompleter.future;

    // Ensure we got the URL and that it was not already launched.
    expect(
        logger.eventText,
        contains(json.encode(
          <String, Object>{
            'name': 'app.webLaunchUrl',
            'args': <String, Object>{
              'url': 'http://localhost:8765/app/',
              'launched': false,
            },
          },
        )));
    expect(fakeVmServiceHost.hasRemainingExpectations, false);
  }, overrides: <Type, Generator>{
    FileSystem: () => fileSystem,
    ProcessManager: () => processManager,
  });

  testUsingContext('ResidentWebRunner generates files when l10n.yaml exists', () async {
    fakeVmServiceHost =
        FakeVmServiceHost(requests: kAttachExpectations.toList());
    setupMocks();
    final ResidentRunner residentWebRunner = ResidentWebRunner(
      flutterDevice,
      flutterProject:
          FlutterProject.fromDirectoryTest(fileSystem.currentDirectory),
      debuggingOptions: DebuggingOptions.enabled(BuildInfo.debug),
      ipv6: true,
      stayResident: false,
      fileSystem: fileSystem,
      logger: BufferLogger.test(),
      usage: globals.flutterUsage,
      systemClock: globals.systemClock,
    );

    // Create necessary files.
    globals.fs.file(globals.fs.path.join('lib', 'main.dart'))
      .createSync(recursive: true);
    globals.fs.file(globals.fs.path.join('lib', 'l10n', 'app_en.arb'))
      ..createSync(recursive: true)
      ..writeAsStringSync('''
{
  "helloWorld": "Hello, World!",
  "@helloWorld": {
    "description": "Sample description"
  }
}''');
    globals.fs.file('l10n.yaml').createSync();
    globals.fs.file('pubspec.yaml').writeAsStringSync('''
flutter:
  generate: true
''');
    globals.fs.directory('.dart_tool')
      .childFile('package_config.json')
      ..createSync(recursive: true)
      ..writeAsStringSync('''
{
  "configVersion": 2,
  "packages": [
    {
      "name": "path_provider_linux",
      "rootUri": "../../../path_provider_linux",
      "packageUri": "lib/",
      "languageVersion": "2.12"
    }
  ]
}
''');
    expect(await residentWebRunner.run(), 0);
    final File generatedLocalizationsFile = globals.fs.directory('.dart_tool')
      .childDirectory('flutter_gen')
      .childDirectory('gen_l10n')
      .childFile('app_localizations.dart');
    expect(generatedLocalizationsFile.existsSync(), isTrue);
    // Completing this future ensures that the daemon can exit correctly.
    expect(fakeVmServiceHost.hasRemainingExpectations, false);
  }, overrides: <Type, Generator>{
    FileSystem: () => fileSystem,
    ProcessManager: () => processManager,
  });

  // While this file should be ignored on web, generating it here will cause a
  // perf regression in hot restart.
  testUsingContext('Does not generate dart_plugin_registrant.dart', () async {
    // Create necessary files for [DartPluginRegistrantTarget]
    final File packageConfig =
        globals.fs.directory('.dart_tool').childFile('package_config.json');
    packageConfig.createSync(recursive: true);
    packageConfig.writeAsStringSync('''
{
  "configVersion": 2,
  "packages": [
    {
      "name": "path_provider_linux",
      "rootUri": "../../../path_provider_linux",
      "packageUri": "lib/",
      "languageVersion": "2.12"
    }
  ]
}
''');
    // Start with a dart_plugin_registrant.dart file.
    globals.fs
        .directory('.dart_tool')
        .childDirectory('flutter_build')
        .childFile('dart_plugin_registrant.dart')
        .createSync(recursive: true);

    final FlutterProject project =
        FlutterProject.fromDirectoryTest(fileSystem.currentDirectory);

    final ResidentRunner residentWebRunner = setUpResidentRunner(flutterDevice);
    await residentWebRunner.runSourceGenerators();

    // dart_plugin_registrant.dart should be untouched, indicating that its
    // generation didn't run. If it had run, the file would have been removed as
    // there are no plugins in the project.
    expect(project.dartPluginRegistrant.existsSync(), true);
    expect(project.dartPluginRegistrant.readAsStringSync(), '');
  }, overrides: <Type, Generator>{
    FileSystem: () => fileSystem,
    ProcessManager: () => processManager,
  });

  testUsingContext('Successfully turns WebSocketException into ToolExit',
      () async {
    final BufferLogger logger = BufferLogger.test();
    final ResidentRunner residentWebRunner =
        setUpResidentRunner(flutterDevice, logger: logger);
    fakeVmServiceHost = FakeVmServiceHost(requests: <VmServiceExpectation>[]);
    setupMocks();
    webDevFS.exception = const WebSocketException();

    await expectLater(residentWebRunner.run, throwsToolExit());
    expect(logger.errorText, contains('WebSocketException'));
    expect(fakeVmServiceHost.hasRemainingExpectations, false);
  }, overrides: <Type, Generator>{
    FileSystem: () => fileSystem,
    ProcessManager: () => processManager,
  });

  testUsingContext('Successfully turns AppConnectionException into ToolExit',
      () async {
    final ResidentRunner residentWebRunner = setUpResidentRunner(flutterDevice);
    fakeVmServiceHost = FakeVmServiceHost(requests: <VmServiceExpectation>[]);
    setupMocks();
    webDevFS.exception = AppConnectionException('');

    await expectLater(residentWebRunner.run, throwsToolExit());
    expect(fakeVmServiceHost.hasRemainingExpectations, false);
  }, overrides: <Type, Generator>{
    FileSystem: () => fileSystem,
    ProcessManager: () => processManager,
  });

  testUsingContext('Successfully turns ChromeDebugError into ToolExit',
      () async {
    final ResidentRunner residentWebRunner = setUpResidentRunner(flutterDevice);
    fakeVmServiceHost = FakeVmServiceHost(requests: <VmServiceExpectation>[]);
    setupMocks();

    webDevFS.exception = ChromeDebugException(<String, Object?>{
      'text': 'error',
    });

    await expectLater(residentWebRunner.run, throwsToolExit());
    expect(fakeVmServiceHost.hasRemainingExpectations, false);
  }, overrides: <Type, Generator>{
    FileSystem: () => fileSystem,
    ProcessManager: () => processManager,
  });

  testUsingContext('Rethrows unknown Exception type from dwds', () async {
    final ResidentRunner residentWebRunner = setUpResidentRunner(flutterDevice);
    fakeVmServiceHost = FakeVmServiceHost(requests: <VmServiceExpectation>[]);
    setupMocks();
    webDevFS.exception = Exception();

    await expectLater(residentWebRunner.run, throwsException);
    expect(fakeVmServiceHost.hasRemainingExpectations, false);
  }, overrides: <Type, Generator>{
    FileSystem: () => fileSystem,
    ProcessManager: () => processManager,
  });

  testUsingContext('Rethrows unknown Error type from dwds tooling', () async {
    final BufferLogger logger = BufferLogger.test();
    final ResidentRunner residentWebRunner =
        setUpResidentRunner(flutterDevice, logger: logger);
    fakeVmServiceHost = FakeVmServiceHost(requests: <VmServiceExpectation>[]);
    setupMocks();
    webDevFS.exception = StateError('');

    await expectLater(residentWebRunner.run, throwsStateError);
    expect(fakeVmServiceHost.hasRemainingExpectations, false);
  }, overrides: <Type, Generator>{
    FileSystem: () => fileSystem,
    ProcessManager: () => processManager,
  });

  testUsingContext('throws when port is an integer outside the valid TCP range', () async {
    final BufferLogger logger = BufferLogger.test();

    DebuggingOptions debuggingOptions = DebuggingOptions.enabled(BuildInfo.debug, port: '65536');
    ResidentRunner residentWebRunner =
        setUpResidentRunner(flutterDevice, logger: logger, debuggingOptions: debuggingOptions);
    await expectToolExitLater(residentWebRunner.run(), matches('Invalid port: 65536.*'));

    debuggingOptions = DebuggingOptions.enabled(BuildInfo.debug, port: '-1');
    residentWebRunner =
      setUpResidentRunner(flutterDevice, logger: logger, debuggingOptions: debuggingOptions);
    await expectToolExitLater(residentWebRunner.run(), matches('Invalid port: -1.*'));
  }, overrides: <Type, Generator>{
    FileSystem: () => fileSystem,
    ProcessManager: () => processManager,
  });
}

ResidentRunner setUpResidentRunner(
  FlutterDevice flutterDevice, {
  Logger? logger,
  SystemClock? systemClock,
  DebuggingOptions? debuggingOptions,
}) {
  return ResidentWebRunner(
    flutterDevice,
    flutterProject:
        FlutterProject.fromDirectoryTest(globals.fs.currentDirectory),
    debuggingOptions:
        debuggingOptions ?? DebuggingOptions.enabled(BuildInfo.debug),
    ipv6: true,
    usage: globals.flutterUsage,
    systemClock: systemClock ?? SystemClock.fixed(DateTime.now()),
    fileSystem: globals.fs,
    logger: logger ?? BufferLogger.test(),
    devtoolsHandler: createNoOpHandler,
  );
}

// Unfortunately Device, despite not being immutable, has an `operator ==`.
// Until we fix that, we have to also ignore related lints here.
// ignore: avoid_implementing_value_types
class FakeWebServerDevice extends FakeDevice implements WebServerDevice {}

// Unfortunately Device, despite not being immutable, has an `operator ==`.
// Until we fix that, we have to also ignore related lints here.
// ignore: avoid_implementing_value_types
class FakeDevice extends Fake implements Device {
  @override
  String name = 'FakeDevice';

  int count = 0;

  @override
  Future<String> get sdkNameAndVersion async => 'SDK Name and Version';

  @override
  late DartDevelopmentService dds;

  @override
  Future<LaunchResult> startApp(
    ApplicationPackage? package, {
    String? mainPath,
    String? route,
    DebuggingOptions? debuggingOptions,
    Map<String, dynamic>? platformArgs,
    bool prebuiltApplication = false,
    bool ipv6 = false,
    String? userIdentifier,
  }) async {
    return LaunchResult.succeeded();
  }

  @override
  Future<bool> stopApp(
    ApplicationPackage? app, {
    String? userIdentifier,
  }) async {
    if (count > 0) {
      throw StateError('stopApp called more than once.');
    }
    count += 1;
    return true;
  }
}

class FakeDebugConnection extends Fake implements DebugConnection {
  late FakeVmServiceHost Function() fakeVmServiceHost;

  @override
  vm_service.VmService get vmService =>
      fakeVmServiceHost.call().vmService.service;

  @override
  late String uri;

  final Completer<void> completer = Completer<void>();
  bool didClose = false;

  @override
  Future<void> get onDone => completer.future;

  @override
  Future<void> close() async {
    didClose = true;
  }
}

class FakeAppConnection extends Fake implements AppConnection {
  bool ranMain = false;

  @override
  void runMain() {
    ranMain = true;
  }
}

// Unfortunately Device, despite not being immutable, has an `operator ==`.
// Until we fix that, we have to also ignore related lints here.
// ignore: avoid_implementing_value_types
class FakeChromeDevice extends Fake implements ChromiumDevice {}

class FakeWipDebugger extends Fake implements WipDebugger {}

class FakeResidentCompiler extends Fake implements ResidentCompiler {
  @override
  Future<CompilerOutput> recompile(
    Uri mainUri,
    List<Uri>? invalidatedFiles, {
    required String outputPath,
    required PackageConfig packageConfig,
    required FileSystem fs,
    String? projectRootPath,
    bool suppressErrors = false,
    bool checkDartPluginRegistry = false,
    File? dartPluginRegistrant,
  }) async {
    return const CompilerOutput('foo.dill', 0, <Uri>[]);
  }

  @override
  void accept() {}

  @override
  void reset() {}

  @override
  Future<CompilerOutput> reject() async {
    return const CompilerOutput('foo.dill', 0, <Uri>[]);
  }

  @override
  void addFileSystemRoot(String root) {}
}

class FakeWebDevFS extends Fake implements WebDevFS {
  Object? exception;
  ConnectionResult? result;
  late UpdateFSReport report;

  Uri? mainUri;

  @override
  List<Uri> sources = <Uri>[];

  @override
  Uri baseUri = Uri.parse('http://localhost:12345');

  @override
  DateTime? lastCompiled = DateTime.now();

  @override
  PackageConfig? lastPackageConfig = PackageConfig.empty;

  @override
  Future<Uri> create() async {
    return baseUri;
  }

  @override
  Future<UpdateFSReport> update({
    required Uri mainUri,
    required ResidentCompiler generator,
    required bool trackWidgetCreation,
    required String pathToReload,
    required List<Uri> invalidatedFiles,
    required PackageConfig packageConfig,
    required String dillOutputPath,
    required DevelopmentShaderCompiler shaderCompiler,
    DevelopmentSceneImporter? sceneImporter,
    DevFSWriter? devFSWriter,
    String? target,
    AssetBundle? bundle,
    DateTime? firstBuildTime,
    bool bundleFirstUpload = false,
    bool fullRestart = false,
    String? projectRootPath,
    File? dartPluginRegistrant,
  }) async {
    this.mainUri = mainUri;
    return report;
  }

  @override
  Future<ConnectionResult?> connect(bool useDebugExtension, {VmServiceFactory vmServiceFactory = createVmServiceDelegate}) async {
    if (exception != null) {
      assert(exception is Exception || exception is Error);
      // ignore: only_throw_errors, exception is either Error or Exception here.
      throw exception!;
    }
    return result;
  }
}

class FakeChromeConnection extends Fake implements ChromeConnection {
  final List<ChromeTab> tabs = <ChromeTab>[];

  @override
  Future<ChromeTab> getTab(bool Function(ChromeTab tab) accept,
      {Duration? retryFor}) async {
    return tabs.firstWhere(accept);
  }

  @override
  Future<List<ChromeTab>> getTabs({Duration? retryFor}) async {
    return tabs;
  }
}

class FakeChromeTab extends Fake implements ChromeTab {
  FakeChromeTab(this.url);

  @override
  final String url;
  final FakeWipConnection connection = FakeWipConnection();

  @override
  Future<WipConnection> connect({Function? onError}) async {
    return connection;
  }
}

class FakeWipConnection extends Fake implements WipConnection {
  @override
  final WipDebugger debugger = FakeWipDebugger();
}

/// A test implementation of the [ChromiumLauncher] that launches a fixed instance.
class TestChromiumLauncher implements ChromiumLauncher {
  TestChromiumLauncher();

  bool _hasInstance = false;
  void setInstance(Chromium chromium) {
    _hasInstance = true;
    currentCompleter.complete(chromium);
  }

  @override
  Completer<Chromium> currentCompleter = Completer<Chromium>();

  @override
  bool canFindExecutable() {
    return true;
  }

  @override
  Future<Chromium> get connectedInstance => currentCompleter.future;

  @override
  String findExecutable() {
    return 'chrome';
  }

  @override
  bool get hasChromeInstance => _hasInstance;

  @override
  Future<Chromium> launch(
    String url, {
    bool headless = false,
    int? debugPort,
    bool skipCheck = false,
    Directory? cacheDir,
    List<String> webBrowserFlags = const <String>[],
  }) async {
    return currentCompleter.future;
  }

  @override
  Future<Chromium> connect(Chromium chrome, bool skipCheck) {
    return currentCompleter.future;
  }
}

class FakeFlutterDevice extends Fake implements FlutterDevice {
  Uri? testUri;
  UpdateFSReport report = UpdateFSReport(
    success: true,
    invalidatedSourcesCount: 1,
  );
  Exception? reportError;

  @override
  ResidentCompiler? generator;

  @override
  Stream<Uri?> get vmServiceUris => Stream<Uri?>.value(testUri);

  @override
  DevelopmentShaderCompiler get developmentShaderCompiler => const FakeShaderCompiler();

  @override
  FlutterVmService? vmService;

  DevFS? _devFS;

  @override
  DevFS? get devFS => _devFS;

  @override
  set devFS(DevFS? value) {}

  @override
  Device? device;

  @override
  Future<void> stopEchoingDeviceLog() async {}

  @override
  Future<void> initLogReader() async {}

  @override
  Future<Uri?> setupDevFS(String fsName, Directory rootDirectory) async {
    return testUri;
  }

  @override
  Future<void> exitApps(
      {Duration timeoutDelay = const Duration(seconds: 10)}) async {}

  @override
  Future<void> connect({
    ReloadSources? reloadSources,
    Restart? restart,
    CompileExpression? compileExpression,
    GetSkSLMethod? getSkSLMethod,
    FlutterProject? flutterProject,
    PrintStructuredErrorLogMethod? printStructuredErrorLogMethod,
    int? hostVmServicePort,
    int? ddsPort,
    bool disableServiceAuthCodes = false,
    bool enableDds = true,
    bool cacheStartupProfile = false,
    required bool allowExistingDdsInstance,
    bool? ipv6 = false,
  }) async {}

  @override
  Future<UpdateFSReport> updateDevFS({
    Uri? mainUri,
    String? target,
    AssetBundle? bundle,
    DateTime? firstBuildTime,
    bool bundleFirstUpload = false,
    bool bundleDirty = false,
    bool fullRestart = false,
    String? projectRootPath,
    String? pathToReload,
    String? dillOutputPath,
    List<Uri>? invalidatedFiles,
    PackageConfig? packageConfig,
    File? dartPluginRegistrant,
  }) async {
    if (reportError != null) {
      throw reportError!;
    }
    return report;
  }

  @override
  Future<void> updateReloadStatus(bool wasReloadSuccessful) async {}
}

class FakeShaderCompiler implements DevelopmentShaderCompiler {
  const FakeShaderCompiler();

  @override
  void configureCompiler(
    TargetPlatform? platform, {
    required ImpellerStatus impellerStatus,
  }) { }

  @override
  Future<DevFSContent> recompileShader(DevFSContent inputShader) {
    throw UnimplementedError();
  }
}<|MERGE_RESOLUTION|>--- conflicted
+++ resolved
@@ -81,8 +81,6 @@
   FakeVmServiceRequest(method: 'registerService', args: <String, Object>{
     'service': kFlutterGetAndroidBuildVariantsServiceName,
     'alias': kFlutterToolAlias,
-<<<<<<< HEAD
-=======
   }),
   FakeVmServiceRequest(method: 'registerService', args: <String, Object>{
     'service': kFlutterGetIOSUniversalLinkSettingsServiceName,
@@ -91,7 +89,6 @@
   FakeVmServiceRequest(method: 'registerService', args: <String, Object>{
     'service': kFlutterGetAndroidAppLinkSettingsName,
     'alias': kFlutterToolAlias,
->>>>>>> 12fccda5
   }),
   FakeVmServiceRequest(
     method: 'streamListen',
