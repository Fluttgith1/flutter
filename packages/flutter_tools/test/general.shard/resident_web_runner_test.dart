// Copyright 2019 The Chromium Authors. All rights reserved.
// Use of this source code is governed by a BSD-style license that can be
// found in the LICENSE file.

import 'dart:async';

import 'package:dwds/dwds.dart';
import 'package:flutter_tools/src/base/common.dart';
import 'package:flutter_tools/src/base/file_system.dart';
import 'package:flutter_tools/src/base/logger.dart';
import 'package:flutter_tools/src/build_info.dart';
import 'package:flutter_tools/src/device.dart';
import 'package:flutter_tools/src/globals.dart';
import 'package:flutter_tools/src/project.dart';
import 'package:flutter_tools/src/reporting/reporting.dart';
import 'package:flutter_tools/src/resident_runner.dart';
import 'package:flutter_tools/src/build_runner/resident_web_runner.dart';
import 'package:flutter_tools/src/build_runner/web_fs.dart';
import 'package:flutter_tools/src/web/web_device.dart';
import 'package:meta/meta.dart';
import 'package:mockito/mockito.dart';
import 'package:vm_service/vm_service.dart';

import '../src/common.dart';
import '../src/testbed.dart';

void main() {
  Testbed testbed;
  MockFlutterWebFs mockWebFs;
  ResidentWebRunner residentWebRunner;
  MockDebugConnection mockDebugConnection;
  MockVmService mockVmService;
  MockWebDevice mockWebDevice;

  setUp(() {
    mockWebFs = MockFlutterWebFs();
    mockDebugConnection = MockDebugConnection();
    mockVmService = MockVmService();
    mockWebDevice = MockWebDevice();
    testbed = Testbed(
      setup: () {
        residentWebRunner = ResidentWebRunner(
          mockWebDevice,
          flutterProject: FlutterProject.current(),
          debuggingOptions: DebuggingOptions.enabled(BuildInfo.debug),
          ipv6: true,
        );
      },
      overrides: <Type, Generator>{
      WebFsFactory: () => ({
        @required String target,
        @required FlutterProject flutterProject,
        @required BuildInfo buildInfo,
        @required bool skipDwds,
<<<<<<< HEAD
        @required bool initializePlatform,
=======
        @required String hostname,
        @required String port,
>>>>>>> baa12b33
      }) async {
        return mockWebFs;
      },
    });
  });

   void _setupMocks() {
    fs.file('pubspec.yaml').createSync();
    fs.file(fs.path.join('lib', 'main.dart')).createSync(recursive: true);
    fs.file(fs.path.join('web', 'index.html')).createSync(recursive: true);
    when(mockWebFs.runAndDebug()).thenAnswer((Invocation _) async {
      return mockDebugConnection;
    });
    when(mockWebFs.recompile()).thenAnswer((Invocation _) {
      return Future<bool>.value(false);
    });
    when(mockDebugConnection.vmService).thenReturn(mockVmService);
    when(mockDebugConnection.onDone).thenAnswer((Invocation invocation) {
      return Completer<void>().future;
    });
    when(mockVmService.onStdoutEvent).thenAnswer((Invocation _) {
      return const Stream<Event>.empty();
    });
    when(mockDebugConnection.uri).thenReturn('ws://127.0.0.1/abcd/');
  }

  test('runner with web server device does not support debugging', () => testbed.run(() {
    final ResidentRunner profileResidentWebRunner = ResidentWebRunner(
      WebServerDevice(),
      flutterProject: FlutterProject.current(),
      debuggingOptions: DebuggingOptions.enabled(BuildInfo.debug),
      ipv6: true,
    );

    expect(profileResidentWebRunner.debuggingEnabled, false);
    expect(residentWebRunner.debuggingEnabled, true);
  }));

  test('profile does not supportsServiceProtocol', () => testbed.run(() {
    final ResidentRunner profileResidentWebRunner = ResidentWebRunner(
      MockWebDevice(),
      flutterProject: FlutterProject.current(),
      debuggingOptions: DebuggingOptions.enabled(BuildInfo.profile),
      ipv6: true,
    );

    expect(profileResidentWebRunner.supportsServiceProtocol, false);
    expect(residentWebRunner.supportsServiceProtocol, true);
  }));

  test('Exits on run if application does not support the web', () => testbed.run(() async {
    fs.file('pubspec.yaml').createSync();
    final BufferLogger bufferLogger = logger;

    expect(await residentWebRunner.run(), 1);
    expect(bufferLogger.errorText, contains('No application found for TargetPlatform.web_javascript'));
  }));

  test('Exits on run if target file does not exist', () => testbed.run(() async {
    fs.file('pubspec.yaml').createSync();
    fs.file(fs.path.join('web', 'index.html')).createSync(recursive: true);
    final BufferLogger bufferLogger = logger;

    expect(await residentWebRunner.run(), 1);
    final String absoluteMain = fs.path.absolute(fs.path.join('lib', 'main.dart'));
    expect(bufferLogger.errorText, contains('Tried to run $absoluteMain, but that file does not exist.'));
  }));

  test('Can successfully run and connect to vmservice', () => testbed.run(() async {
    _setupMocks();
    final BufferLogger bufferLogger = logger;
    final Completer<DebugConnectionInfo> connectionInfoCompleter = Completer<DebugConnectionInfo>();
    unawaited(residentWebRunner.run(
      connectionInfoCompleter: connectionInfoCompleter,
    ));
    final DebugConnectionInfo debugConnectionInfo = await connectionInfoCompleter.future;

    verify(mockVmService.registerService('reloadSources', 'FlutterTools')).called(1);
    expect(bufferLogger.statusText, contains('Debug service listening on ws://127.0.0.1/abcd/'));
    expect(debugConnectionInfo.wsUri.toString(), 'ws://127.0.0.1/abcd/');
  }));

  test('Can hot reload after attaching', () => testbed.run(() async {
  _setupMocks();
    final Completer<DebugConnectionInfo> connectionInfoCompleter = Completer<DebugConnectionInfo>();
     unawaited(residentWebRunner.run(
      connectionInfoCompleter: connectionInfoCompleter,
    ));
    await connectionInfoCompleter.future;
    when(mockWebFs.recompile()).thenAnswer((Invocation _) async {
      return true;
    });
    when(mockVmService.callServiceExtension('hotRestart')).thenAnswer((Invocation _) async {
      return Response.parse(<String, Object>{'type': 'Success'});
    });
    final OperationResult result = await residentWebRunner.restart(fullRestart: false);

    expect(result.code, 0);
	  // ensure that analytics are sent.
    verify(Usage.instance.sendEvent('hot', 'restart', parameters: <String, String>{
      'cd27': 'web-javascript', 'cd28': null, 'cd29': 'false', 'cd30': 'true'
    })).called(1);
  }, overrides: <Type, Generator>{
    Usage: () => MockFlutterUsage(),
  }));

  test('Can hot restart after attaching', () => testbed.run(() async {
    _setupMocks();
    final Completer<DebugConnectionInfo> connectionInfoCompleter = Completer<DebugConnectionInfo>();
     unawaited(residentWebRunner.run(
      connectionInfoCompleter: connectionInfoCompleter,
    ));
    await connectionInfoCompleter.future;
    when(mockWebFs.recompile()).thenAnswer((Invocation _) async {
      return true;
    });
    when(mockVmService.callServiceExtension('hotRestart')).thenAnswer((Invocation _) async {
      return Response.parse(<String, Object>{'type': 'Success'});
    });
    final OperationResult result = await residentWebRunner.restart(fullRestart: true);

    expect(result.code, 0);
	  // ensure that analytics are sent.
    verify(Usage.instance.sendEvent('hot', 'restart', parameters: <String, String>{
      'cd27': 'web-javascript', 'cd28': null, 'cd29': 'false', 'cd30': 'true'
    })).called(1);
  }, overrides: <Type, Generator>{
    Usage: () => MockFlutterUsage(),
  }));

  test('Fails on compilation errors in hot restart', () => testbed.run(() async {
    _setupMocks();
    final Completer<DebugConnectionInfo> connectionInfoCompleter = Completer<DebugConnectionInfo>();
     unawaited(residentWebRunner.run(
      connectionInfoCompleter: connectionInfoCompleter,
    ));
    await connectionInfoCompleter.future;
    when(mockWebFs.recompile()).thenAnswer((Invocation _) async {
      return false;
    });
    final OperationResult result = await residentWebRunner.restart(fullRestart: true);

    expect(result.code, 1);
    expect(result.message, contains('Failed to recompile application.'));
  }));

  test('Fails on vmservice response error', () => testbed.run(() async {
    _setupMocks();
    final Completer<DebugConnectionInfo> connectionInfoCompleter = Completer<DebugConnectionInfo>();
     unawaited(residentWebRunner.run(
      connectionInfoCompleter: connectionInfoCompleter,
    ));
    await connectionInfoCompleter.future;
    when(mockWebFs.recompile()).thenAnswer((Invocation _) async {
      return true;
    });
    when(mockVmService.callServiceExtension('hotRestart')).thenAnswer((Invocation _) async {
      return Response.parse(<String, Object>{'type': 'Failed'});
    });
    final OperationResult result = await residentWebRunner.restart(fullRestart: true);

    expect(result.code, 1);
    expect(result.message, contains('Failed'));
  }));

  test('Fails on vmservice RpcError', () => testbed.run(() async {
    _setupMocks();
    final Completer<DebugConnectionInfo> connectionInfoCompleter = Completer<DebugConnectionInfo>();
    unawaited(residentWebRunner.run(
      connectionInfoCompleter: connectionInfoCompleter,
    ));
    await connectionInfoCompleter.future;
    when(mockWebFs.recompile()).thenAnswer((Invocation _) async {
      return true;
    });
    when(mockVmService.callServiceExtension('hotRestart')).thenThrow(RPCError('', 2, '123'));
    final OperationResult result = await residentWebRunner.restart(fullRestart: true);

    expect(result.code, 1);
    expect(result.message, contains('Page requires refresh'));
  }));

  test('printHelp without details is spoopy', () => testbed.run(() async {
    residentWebRunner.printHelp(details: false);
    final BufferLogger bufferLogger = logger;

    expect(bufferLogger.statusText, contains('👻'));
  }));

  test('debugDumpApp', () => testbed.run(() async {
    _setupMocks();
    final Completer<DebugConnectionInfo> connectionInfoCompleter = Completer<DebugConnectionInfo>();
     unawaited(residentWebRunner.run(
      connectionInfoCompleter: connectionInfoCompleter,
    ));
    await connectionInfoCompleter.future;
    await residentWebRunner.debugDumpApp();

    verify(mockVmService.callServiceExtension('ext.flutter.debugDumpApp')).called(1);
  }));

  test('debugDumpLayerTree', () => testbed.run(() async {
    _setupMocks();
    final Completer<DebugConnectionInfo> connectionInfoCompleter = Completer<DebugConnectionInfo>();
     unawaited(residentWebRunner.run(
      connectionInfoCompleter: connectionInfoCompleter,
    ));
    await connectionInfoCompleter.future;
    await residentWebRunner.debugDumpLayerTree();

    verify(mockVmService.callServiceExtension('ext.flutter.debugDumpLayerTree')).called(1);
  }));

  test('debugDumpRenderTree', () => testbed.run(() async {
    _setupMocks();
    final Completer<DebugConnectionInfo> connectionInfoCompleter = Completer<DebugConnectionInfo>();
     unawaited(residentWebRunner.run(
      connectionInfoCompleter: connectionInfoCompleter,
    ));
    await connectionInfoCompleter.future;
    await residentWebRunner.debugDumpRenderTree();

    verify(mockVmService.callServiceExtension('ext.flutter.debugDumpRenderTree')).called(1);
  }));

  test('debugDumpSemanticsTreeInTraversalOrder', () => testbed.run(() async {
    _setupMocks();
    final Completer<DebugConnectionInfo> connectionInfoCompleter = Completer<DebugConnectionInfo>();
     unawaited(residentWebRunner.run(
      connectionInfoCompleter: connectionInfoCompleter,
    ));
    await connectionInfoCompleter.future;
    await residentWebRunner.debugDumpSemanticsTreeInTraversalOrder();

    verify(mockVmService.callServiceExtension('ext.flutter.debugDumpSemanticsTreeInTraversalOrder')).called(1);
  }));

  test('debugDumpSemanticsTreeInInverseHitTestOrder', () => testbed.run(() async {
    _setupMocks();
    final Completer<DebugConnectionInfo> connectionInfoCompleter = Completer<DebugConnectionInfo>();
     unawaited(residentWebRunner.run(
      connectionInfoCompleter: connectionInfoCompleter,
    ));
    await connectionInfoCompleter.future;
    await residentWebRunner.debugDumpSemanticsTreeInInverseHitTestOrder();

    verify(mockVmService.callServiceExtension('ext.flutter.debugDumpSemanticsTreeInInverseHitTestOrder')).called(1);
  }));

  test('debugToggleDebugPaintSizeEnabled', () => testbed.run(() async {
    _setupMocks();
    final Completer<DebugConnectionInfo> connectionInfoCompleter = Completer<DebugConnectionInfo>();
     unawaited(residentWebRunner.run(
      connectionInfoCompleter: connectionInfoCompleter,
    ));
    await connectionInfoCompleter.future;
    when(mockVmService.callServiceExtension('ext.flutter.debugPaint'))
      .thenAnswer((Invocation _) async {
        return Response.parse(<String, Object>{'enabled': false});
    });
    await residentWebRunner.debugToggleDebugPaintSizeEnabled();

    verify(mockVmService.callServiceExtension('ext.flutter.debugPaint',
        args: <String, Object>{'enabled': true})).called(1);
  }));


  test('debugTogglePerformanceOverlayOverride', () => testbed.run(() async {
    _setupMocks();
    final Completer<DebugConnectionInfo> connectionInfoCompleter = Completer<DebugConnectionInfo>();
     unawaited(residentWebRunner.run(
      connectionInfoCompleter: connectionInfoCompleter,
    ));
    await connectionInfoCompleter.future;
    when(mockVmService.callServiceExtension('ext.flutter.showPerformanceOverlay'))
      .thenAnswer((Invocation _) async {
        return Response.parse(<String, Object>{'enabled': false});
    });

    await residentWebRunner.debugTogglePerformanceOverlayOverride();

    verify(mockVmService.callServiceExtension('ext.flutter.showPerformanceOverlay',
        args: <String, Object>{'enabled': true})).called(1);
  }));

  test('debugToggleWidgetInspector', () => testbed.run(() async {
    _setupMocks();
    final Completer<DebugConnectionInfo> connectionInfoCompleter = Completer<DebugConnectionInfo>();
     unawaited(residentWebRunner.run(
      connectionInfoCompleter: connectionInfoCompleter,
    ));
    await connectionInfoCompleter.future;
    when(mockVmService.callServiceExtension('ext.flutter.debugToggleWidgetInspector'))
      .thenAnswer((Invocation _) async {
        return Response.parse(<String, Object>{'enabled': false});
    });

    await residentWebRunner.debugToggleWidgetInspector();

    verify(mockVmService.callServiceExtension('ext.flutter.debugToggleWidgetInspector',
        args: <String, Object>{'enabled': true})).called(1);
  }));

  test('debugToggleProfileWidgetBuilds', () => testbed.run(() async {
    _setupMocks();
    final Completer<DebugConnectionInfo> connectionInfoCompleter = Completer<DebugConnectionInfo>();
     unawaited(residentWebRunner.run(
      connectionInfoCompleter: connectionInfoCompleter,
    ));
    await connectionInfoCompleter.future;
    when(mockVmService.callServiceExtension('ext.flutter.profileWidgetBuilds'))
      .thenAnswer((Invocation _) async {
        return Response.parse(<String, Object>{'enabled': false});
    });

    await residentWebRunner.debugToggleProfileWidgetBuilds();

    verify(mockVmService.callServiceExtension('ext.flutter.profileWidgetBuilds',
        args: <String, Object>{'enabled': true})).called(1);
  }));

  test('cleanup of resources is safe to call multiple times', () => testbed.run(() async {
    _setupMocks();
    bool debugClosed = false;
    when(mockDebugConnection.close()).thenAnswer((Invocation invocation) async {
      if (debugClosed) {
        throw StateError('debug connection closed twice');
      }
      debugClosed = true;
    });
    final Completer<DebugConnectionInfo> connectionInfoCompleter = Completer<DebugConnectionInfo>();
     unawaited(residentWebRunner.run(
      connectionInfoCompleter: connectionInfoCompleter,
    ));
    await connectionInfoCompleter.future;

    await residentWebRunner.exit();
    await residentWebRunner.exit();
  }));

  test('Prints target and device name on run', () => testbed.run(() async {
    _setupMocks();
    when(mockWebDevice.name).thenReturn('Chromez');
    final Completer<DebugConnectionInfo> connectionInfoCompleter = Completer<DebugConnectionInfo>();
     unawaited(residentWebRunner.run(
      connectionInfoCompleter: connectionInfoCompleter,
    ));
    await connectionInfoCompleter.future;

    final BufferLogger bufferLogger = logger;

    expect(bufferLogger.statusText, contains('Launching ${fs.path.join('lib', 'main.dart')} on Chromez in debug mode'));
  }));
}

class MockFlutterUsage extends Mock implements Usage {}
class MockWebDevice extends Mock implements ChromeDevice {}
class MockBuildDaemonCreator extends Mock implements BuildDaemonCreator {}
class MockFlutterWebFs extends Mock implements WebFs {}
class MockDebugConnection extends Mock implements DebugConnection {}
class MockVmService extends Mock implements VmService {}<|MERGE_RESOLUTION|>--- conflicted
+++ resolved
@@ -52,12 +52,9 @@
         @required FlutterProject flutterProject,
         @required BuildInfo buildInfo,
         @required bool skipDwds,
-<<<<<<< HEAD
         @required bool initializePlatform,
-=======
         @required String hostname,
         @required String port,
->>>>>>> baa12b33
       }) async {
         return mockWebFs;
       },
