--- conflicted
+++ resolved
@@ -57,13 +57,8 @@
       unawaited(runZoned<Future<void>>(
         () {
           unawaited(runner.run(
-<<<<<<< HEAD
             <String>['crash'],
-            <FlutterCommand>[
-=======
-            <String>['test'],
             () => <FlutterCommand>[
->>>>>>> d9653445
               CrashingFlutterCommand(),
             ],
             // This flutterVersion disables crash reporting.
@@ -141,13 +136,8 @@
       unawaited(runZoned<Future<void>>(
         () {
         unawaited(runner.run(
-<<<<<<< HEAD
           <String>['crash'],
-          <FlutterCommand>[
-=======
-          <String>['test'],
           () => <FlutterCommand>[
->>>>>>> d9653445
             CrashingFlutterCommand(),
           ],
           // This flutterVersion disables crash reporting.
