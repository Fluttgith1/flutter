// Copyright 2014 The Flutter Authors. All rights reserved.
// Use of this source code is governed by a BSD-style license that can be
// found in the LICENSE file.

import 'package:flutter_tools/src/base/config.dart';
import 'package:flutter_tools/src/base/platform.dart';
import 'package:flutter_tools/src/features.dart';
import 'package:flutter_tools/src/flutter_features.dart';

import '../src/common.dart';
import '../src/fakes.dart';

void main() {
  group('Features', () {
    late Config testConfig;
    late FakePlatform platform;
    late FlutterFeatureFlags featureFlags;

    setUp(() {
      testConfig = Config.test();
      platform = FakePlatform(environment: <String, String>{});

      for (final Feature feature in allFeatures) {
        testConfig.setValue(feature.configSetting!, false);
      }

      featureFlags = FlutterFeatureFlags(
        flutterVersion: FakeFlutterVersion(),
        config: testConfig,
        platform: platform,
      );
    });

    FeatureFlags createFlags(String channel) {
      return FlutterFeatureFlags(
        flutterVersion: FakeFlutterVersion(channel: channel),
        config: testConfig,
        platform: platform,
      );
    }

    testWithoutContext('setting has safe defaults', () {
      const FeatureChannelSetting featureSetting = FeatureChannelSetting();

      expect(featureSetting.available, false);
      expect(featureSetting.enabledByDefault, false);
    });

    testWithoutContext('has safe defaults', () {
      const Feature feature = Feature(name: 'example');

      expect(feature.name, 'example');
      expect(feature.environmentOverride, null);
      expect(feature.configSetting, null);
    });

    testWithoutContext('retrieves the correct setting for each branch', () {
      const FeatureChannelSetting masterSetting = FeatureChannelSetting(available: true);
      const FeatureChannelSetting betaSetting = FeatureChannelSetting(available: true);
      const FeatureChannelSetting stableSetting = FeatureChannelSetting(available: true);
      const Feature feature = Feature(
        name: 'example',
        master: masterSetting,
        beta: betaSetting,
        stable: stableSetting,
      );

      expect(feature.getSettingForChannel('master'), masterSetting);
      expect(feature.getSettingForChannel('beta'), betaSetting);
      expect(feature.getSettingForChannel('stable'), stableSetting);
      expect(feature.getSettingForChannel('unknown'), masterSetting);
    });

    testWithoutContext('env variables are only enabled with "true" string', () {
      platform.environment = <String, String>{'FLUTTER_WEB': 'hello'};

      expect(featureFlags.isWebEnabled, false);

      platform.environment = <String, String>{'FLUTTER_WEB': 'true'};

      expect(featureFlags.isWebEnabled, true);
    });

    testWithoutContext('Flutter web help string', () {
      expect(flutterWebFeature.generateHelpMessage(),
      'Enable or disable Flutter for web. '
      'This setting will take effect on the master, beta, and stable channels.');
    });

    testWithoutContext('Flutter macOS desktop help string', () {
      expect(flutterMacOSDesktopFeature.generateHelpMessage(),
      'Enable or disable support for desktop on macOS. '
      'This setting will take effect on the master, beta, and stable channels. '
      'Newer beta versions are available on the beta channel.');
    });

    testWithoutContext('Flutter Linux desktop help string', () {
      expect(flutterLinuxDesktopFeature.generateHelpMessage(),
      'Enable or disable support for desktop on Linux. '
      'This setting will take effect on the master, beta, and stable channels. '
      'Newer beta versions are available on the beta channel.');
    });

    testWithoutContext('Flutter Windows desktop help string', () {
      expect(flutterWindowsDesktopFeature.generateHelpMessage(),
<<<<<<< HEAD
      'Enable or disable beta-quality support for desktop on Windows. '
      'This setting will take effect on the master, dev, beta, and stable channels.');
=======
      'Enable or disable support for desktop on Windows. '
      'This setting will take effect on the master, beta, and stable channels.');
>>>>>>> ee4e09cc
    });

    testWithoutContext('help string on multiple channels', () {
      const Feature testWithoutContextFeature = Feature(
        name: 'example',
        master: FeatureChannelSetting(available: true),
        beta: FeatureChannelSetting(available: true),
        stable: FeatureChannelSetting(available: true),
        configSetting: 'foo',
      );

      expect(testWithoutContextFeature.generateHelpMessage(), 'Enable or disable example. '
          'This setting will take effect on the master, beta, and stable channels.');
    });

    /// Flutter Web

    testWithoutContext('Flutter web off by default on master', () {
      final FeatureFlags featureFlags = createFlags('master');

      expect(featureFlags.isWebEnabled, false);
    });

    testWithoutContext('Flutter web enabled with config on master', () {
      final FeatureFlags featureFlags = createFlags('master');
      testConfig.setValue('enable-web', true);

      expect(featureFlags.isWebEnabled, true);
    });

    testWithoutContext('Flutter web enabled with environment variable on master', () {
      final FeatureFlags featureFlags = createFlags('master');
      platform.environment = <String, String>{'FLUTTER_WEB': 'true'};

      expect(featureFlags.isWebEnabled, true);
    });

    testWithoutContext('Flutter web off by default on beta', () {
      final FeatureFlags featureFlags = createFlags('beta');

      expect(featureFlags.isWebEnabled, false);
    });

    testWithoutContext('Flutter web enabled with config on beta', () {
      final FeatureFlags featureFlags = createFlags('beta');
      testConfig.setValue('enable-web', true);

      expect(featureFlags.isWebEnabled, true);
    });

    testWithoutContext('Flutter web not enabled with environment variable on beta', () {
     final FeatureFlags featureFlags = createFlags('beta');
      platform.environment = <String, String>{'FLUTTER_WEB': 'true'};

      expect(featureFlags.isWebEnabled, true);
    });

    testWithoutContext('Flutter web on by default on stable', () {
      final FeatureFlags featureFlags = createFlags('stable');
      testConfig.removeValue('enable-web');

      expect(featureFlags.isWebEnabled, true);
    });

    testWithoutContext('Flutter web enabled with config on stable', () {
      final FeatureFlags featureFlags = createFlags('stable');
      testConfig.setValue('enable-web', true);

      expect(featureFlags.isWebEnabled, true);
    });

    testWithoutContext('Flutter web not enabled with environment variable on stable', () {
      final FeatureFlags featureFlags = createFlags('stable');
      platform.environment = <String, String>{'FLUTTER_WEB': 'enabled'};

      expect(featureFlags.isWebEnabled, false);
    });

    /// Flutter macOS desktop.

    testWithoutContext('Flutter macos desktop off by default on master', () {
      final FeatureFlags featureFlags = createFlags('master');

      expect(featureFlags.isMacOSEnabled, false);
    });

    testWithoutContext('Flutter macos desktop enabled with config on master', () {
      final FeatureFlags featureFlags = createFlags('master');
      testConfig.setValue('enable-macos-desktop', true);

      expect(featureFlags.isMacOSEnabled, true);
    });

    testWithoutContext('Flutter macos desktop enabled with environment variable on master', () {
      final FeatureFlags featureFlags = createFlags('master');
      platform.environment = <String, String>{'FLUTTER_MACOS': 'true'};

      expect(featureFlags.isMacOSEnabled, true);
    });

    testWithoutContext('Flutter macos desktop off by default on beta', () {
      final FeatureFlags featureFlags = createFlags('beta');

      expect(featureFlags.isMacOSEnabled, false);
    });

    testWithoutContext('Flutter macos desktop enabled with config on beta', () {
      final FeatureFlags featureFlags = createFlags('beta');
      testConfig.setValue('enable-macos-desktop', true);

      expect(featureFlags.isMacOSEnabled, true);
    });

    testWithoutContext('Flutter macos desktop enabled with environment variable on beta', () {
      final FeatureFlags featureFlags = createFlags('beta');
      platform.environment = <String, String>{'FLUTTER_MACOS': 'true'};

      expect(featureFlags.isMacOSEnabled, true);
    });

    testWithoutContext('Flutter macos desktop off by default on stable', () {
      final FeatureFlags featureFlags = createFlags('stable');

      expect(featureFlags.isMacOSEnabled, false);
    });

    testWithoutContext('Flutter macos desktop enabled with config on stable', () {
      final FeatureFlags featureFlags = createFlags('stable');
      testConfig.setValue('enable-macos-desktop', true);

      expect(featureFlags.isMacOSEnabled, true);
    });

    testWithoutContext('Flutter macos desktop enabled with environment variable on stable', () {
      final FeatureFlags featureFlags = createFlags('stable');
      platform.environment = <String, String>{'FLUTTER_MACOS': 'true'};

      expect(featureFlags.isMacOSEnabled, true);
    });

    /// Flutter Linux Desktop
    testWithoutContext('Flutter linux desktop off by default on master', () {
      final FeatureFlags featureFlags = createFlags('stable');

      expect(featureFlags.isLinuxEnabled, false);
    });

    testWithoutContext('Flutter linux desktop enabled with config on master', () {
      final FeatureFlags featureFlags = createFlags('master');
      testConfig.setValue('enable-linux-desktop', true);

      expect(featureFlags.isLinuxEnabled, true);
    });

    testWithoutContext('Flutter linux desktop enabled with environment variable on master', () {
      final FeatureFlags featureFlags = createFlags('master');
      platform.environment = <String, String>{'FLUTTER_LINUX': 'true'};

      expect(featureFlags.isLinuxEnabled, true);
    });

    testWithoutContext('Flutter linux desktop off by default on beta', () {
      final FeatureFlags featureFlags = createFlags('beta');

      expect(featureFlags.isLinuxEnabled, false);
    });

    testWithoutContext('Flutter linux desktop enabled with config on beta', () {
      final FeatureFlags featureFlags = createFlags('beta');
      testConfig.setValue('enable-linux-desktop', true);

      expect(featureFlags.isLinuxEnabled, true);
    });

    testWithoutContext('Flutter linux desktop enabled with environment variable on beta', () {
      final FeatureFlags featureFlags = createFlags('beta');
      platform.environment = <String, String>{'FLUTTER_LINUX': 'true'};

      expect(featureFlags.isLinuxEnabled, true);
    });

    testWithoutContext('Flutter linux desktop off by default on stable', () {
      final FeatureFlags featureFlags = createFlags('stable');

      expect(featureFlags.isLinuxEnabled, false);
    });

    testWithoutContext('Flutter linux desktop enabled with config on stable', () {
      final FeatureFlags featureFlags = createFlags('stable');
      testConfig.setValue('enable-linux-desktop', true);

      expect(featureFlags.isLinuxEnabled, true);
    });

    testWithoutContext('Flutter linux desktop enabled with environment variable on stable', () {
      final FeatureFlags featureFlags = createFlags('stable');
      platform.environment = <String, String>{'FLUTTER_LINUX': 'true'};

      expect(featureFlags.isLinuxEnabled, true);
    });

    /// Flutter Windows desktop.
    testWithoutContext('Flutter Windows desktop off by default on master', () {
      final FeatureFlags featureFlags = createFlags('master');

      expect(featureFlags.isWindowsEnabled, false);
    });

    testWithoutContext('Flutter Windows desktop enabled with config on master', () {
      final FeatureFlags featureFlags = createFlags('master');
      testConfig.setValue('enable-windows-desktop', true);

      expect(featureFlags.isWindowsEnabled, true);
    });

    testWithoutContext('Flutter Windows desktop enabled with environment variable on master', () {
      final FeatureFlags featureFlags = createFlags('master');
      platform.environment = <String, String>{'FLUTTER_WINDOWS': 'true'};

      expect(featureFlags.isWindowsEnabled, true);
    });

    testWithoutContext('Flutter Windows desktop off by default on beta', () {
      final FeatureFlags featureFlags = createFlags('beta');

      expect(featureFlags.isWindowsEnabled, false);
    });

    testWithoutContext('Flutter Windows desktop enabled with config on beta', () {
      final FeatureFlags featureFlags = createFlags('beta');
      testConfig.setValue('enable-windows-desktop', true);

      expect(featureFlags.isWindowsEnabled, true);
    });

    testWithoutContext('Flutter Windows desktop enabled with environment variable on beta', () {
      final FeatureFlags featureFlags = createFlags('beta');
      platform.environment = <String, String>{'FLUTTER_WINDOWS': 'true'};

      expect(featureFlags.isWindowsEnabled, true);
    });

    testWithoutContext('Flutter Windows desktop off by default on stable', () {
      final FeatureFlags featureFlags = createFlags('stable');

      expect(featureFlags.isWindowsEnabled, false);
    });

    testWithoutContext('Flutter Windows desktop enabled with config on stable', () {
      final FeatureFlags featureFlags = createFlags('stable');
      testConfig.setValue('enable-windows-desktop', true);

      expect(featureFlags.isWindowsEnabled, true);
    });

    testWithoutContext('Flutter Windows desktop enabled with environment variable on stable', () {
      final FeatureFlags featureFlags = createFlags('stable');
      platform.environment = <String, String>{'FLUTTER_WINDOWS': 'true'};

      expect(featureFlags.isWindowsEnabled, true);
    });

    // Windows UWP desktop

    testWithoutContext('Flutter Windows UWP desktop off by default on master', () {
      final FeatureFlags featureFlags = createFlags('master');

      expect(featureFlags.isWindowsUwpEnabled, false);
    });

    testWithoutContext('Flutter Windows UWP desktop enabled with config on master', () {
      final FeatureFlags featureFlags = createFlags('master');
      testConfig.setValue('enable-windows-uwp-desktop', true);

      expect(featureFlags.isWindowsUwpEnabled, true);
    });

    testWithoutContext('Flutter Windows UWP desktop config includes removal warning', () {
      expect(windowsUwpEmbedding.extraHelpText, contains('Windows UWP support is obsolete and will be removed'));
    });

    testWithoutContext('Flutter Windows UWP desktop off by default on stable', () {
      final FeatureFlags featureFlags = createFlags('stable');

      expect(featureFlags.isWindowsUwpEnabled, false);
    });

    testWithoutContext('Flutter Windows UWP desktop not enabled with config on stable', () {
      final FeatureFlags featureFlags = createFlags('stable');
      testConfig.setValue('enable-windows-uwp-desktop', true);

      expect(featureFlags.isWindowsUwpEnabled, false);
    });

    for (final Feature feature in <Feature>[
      flutterWindowsDesktopFeature,
      flutterMacOSDesktopFeature,
      flutterLinuxDesktopFeature,
    ]) {
      test('${feature.name} available and enabled by default on master', () {
        expect(feature.master.enabledByDefault, true);
        expect(feature.master.available, true);
      });
      test('${feature.name} available and enabled by default on beta', () {
        expect(feature.beta.enabledByDefault, true);
        expect(feature.beta.available, true);
      });
      test('${feature.name} available and enabled by default on stable', () {
        expect(feature.stable.enabledByDefault, true);
        expect(feature.stable.available, true);
      });
    }
  });
}<|MERGE_RESOLUTION|>--- conflicted
+++ resolved
@@ -103,13 +103,11 @@
 
     testWithoutContext('Flutter Windows desktop help string', () {
       expect(flutterWindowsDesktopFeature.generateHelpMessage(),
-<<<<<<< HEAD
       'Enable or disable beta-quality support for desktop on Windows. '
       'This setting will take effect on the master, dev, beta, and stable channels.');
-=======
       'Enable or disable support for desktop on Windows. '
       'This setting will take effect on the master, beta, and stable channels.');
->>>>>>> ee4e09cc
+
     });
 
     testWithoutContext('help string on multiple channels', () {
