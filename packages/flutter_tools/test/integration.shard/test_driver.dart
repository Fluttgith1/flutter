// Copyright 2014 The Flutter Authors. All rights reserved.
// Use of this source code is governed by a BSD-style license that can be
// found in the LICENSE file.

import 'dart:async';
import 'dart:convert';

import 'package:file/file.dart';
import 'package:flutter_tools/src/base/common.dart';
import 'package:flutter_tools/src/base/file_system.dart';
import 'package:flutter_tools/src/base/io.dart';
import 'package:flutter_tools/src/base/utils.dart';
import 'package:flutter_tools/src/globals.dart' as globals;
import 'package:meta/meta.dart';
import 'package:process/process.dart';
import 'package:vm_service/vm_service.dart';
import 'package:vm_service/vm_service_io.dart';

import '../src/common.dart';

// Set this to true for debugging to get verbose logs written to stdout.
// The logs include the following:
//   <=stdout= data that the flutter tool running in --verbose mode wrote to stdout.
//   <=stderr= data that the flutter tool running in --verbose mode wrote to stderr.
//   =stdin=> data that the test sent to the flutter tool over stdin.
//   =vm=> data that was sent over the VM service channel to the app running on the test device.
//   <=vm= data that was sent from the app on the test device over the VM service channel.
//   Messages regarding what the test is doing.
// If this is false, then only critical errors and logs when things appear to be
// taking a long time are printed to the console.
const bool _printDebugOutputToStdOut = false;

final DateTime startTime = DateTime.now();

const Duration defaultTimeout = Duration(seconds: 5);
const Duration appStartTimeout = Duration(seconds: 120);
const Duration quitTimeout = Duration(seconds: 10);

abstract class FlutterTestDriver {
  FlutterTestDriver(
    this._projectFolder, {
    String logPrefix,
  }) : _logPrefix = logPrefix != null ? '$logPrefix: ' : '';

  final Directory _projectFolder;
  final String _logPrefix;
  Process _process;
  int _processPid;
  final StreamController<String> _stdout = StreamController<String>.broadcast();
  final StreamController<String> _stderr = StreamController<String>.broadcast();
  final StreamController<String> _allMessages = StreamController<String>.broadcast();
  final StringBuffer _errorBuffer = StringBuffer();
  String _lastResponse;
  Uri _vmServiceWsUri;
  bool _hasExited = false;

  VmService _vmService;
  String get lastErrorInfo => _errorBuffer.toString();
  Stream<String> get stdout => _stdout.stream;
  int get vmServicePort => _vmServiceWsUri.port;
  bool get hasExited => _hasExited;

  String lastTime = '';
  void _debugPrint(String message, { String topic = '' }) {
    const int maxLength = 2500;
    final String truncatedMessage = message.length > maxLength ? message.substring(0, maxLength) + '...' : message;
    final String line = '${topic.padRight(10)} $truncatedMessage';
    _allMessages.add(line);
    final int timeInSeconds = DateTime.now().difference(startTime).inSeconds;
    String time = timeInSeconds.toString().padLeft(5) + 's ';
    if (time == lastTime) {
      time = ' ' * time.length;
    } else {
      lastTime = time;
    }
    if (_printDebugOutputToStdOut) {
      print('$time$_logPrefix$line');
    }
  }

  Future<void> _setupProcess(
    List<String> arguments, {
    String script,
    bool withDebugger = false,
    File pidFile,
  }) async {
    final String flutterBin = globals.fs.path.join(getFlutterRoot(), 'bin', 'flutter');
    if (withDebugger) {
      arguments.add('--start-paused');
    }
    if (_printDebugOutputToStdOut) {
      arguments.add('--verbose');
    }
    if (pidFile != null) {
      arguments.addAll(<String>['--pid-file', pidFile.path]);
    }
    if (script != null) {
      arguments.add(script);
    }
    _debugPrint('Spawning flutter $arguments in ${_projectFolder.path}');

    const ProcessManager _processManager = LocalProcessManager();
    _process = await _processManager.start(
      <String>[flutterBin]
        .followedBy(arguments)
        .toList(),
      workingDirectory: _projectFolder.path,
      // The web environment variable has the same effect as `flutter config --enable-web`.
      environment: <String, String>{'FLUTTER_TEST': 'true', 'FLUTTER_WEB': 'true'},
    );

    // This class doesn't use the result of the future. It's made available
    // via a getter for external uses.
    unawaited(_process.exitCode.then((int code) {
      _debugPrint('Process exited ($code)');
      _hasExited = true;
    }));
    transformToLines(_process.stdout).listen(_stdout.add);
    transformToLines(_process.stderr).listen(_stderr.add);

    // Capture stderr to a buffer so we can show it all if any requests fail.
    _stderr.stream.listen(_errorBuffer.writeln);

    // This is just debug printing to aid running/debugging tests locally.
    _stdout.stream.listen((String message) => _debugPrint(message, topic: '<=stdout='));
    _stderr.stream.listen((String message) => _debugPrint(message, topic: '<=stderr='));
  }

  Future<void> get done => _process.exitCode;

  Future<void> connectToVmService({ bool pauseOnExceptions = false }) async {
    _vmService = await vmServiceConnectUri('$_vmServiceWsUri');
    _vmService.onSend.listen((String s) => _debugPrint(s, topic: '=vm=>'));
    _vmService.onReceive.listen((String s) => _debugPrint(s, topic: '<=vm='));

    final Completer<void> isolateStarted = Completer<void>();
    _vmService.onIsolateEvent.listen((Event event) {
      if (event.kind == EventKind.kIsolateStart) {
        isolateStarted.complete();
      } else if (event.kind == EventKind.kIsolateExit && event.isolate.id == _flutterIsolateId) {
        // Hot restarts cause all the isolates to exit, so we need to refresh
        // our idea of what the Flutter isolate ID is.
        _flutterIsolateId = null;
      }
    });

    await Future.wait(<Future<Success>>[
      _vmService.streamListen('Isolate'),
      _vmService.streamListen('Debug'),
    ]);

    if ((await _vmService.getVM()).isolates.isEmpty) {
      await isolateStarted.future;
    }

    await waitForPause();
    if (pauseOnExceptions) {
      await _vmService.setExceptionPauseMode(
        await _getFlutterIsolateId(),
        ExceptionPauseMode.kUnhandled,
      );
    }
  }

  Future<int> quit() => _killGracefully();

  Future<int> _killGracefully() async {
    if (_processPid == null) {
      return -1;
    }
    // If we try to kill the process while it's paused, we'll end up terminating
    // it forcefully and it won't terminate child processes, so we need to ensure
    // it's running before terminating.
    await resume().timeout(defaultTimeout)
        .catchError((Object e) => _debugPrint('Ignoring failure to resume during shutdown'));

    _debugPrint('Sending SIGTERM to $_processPid..');
    ProcessSignal.SIGTERM.send(_processPid);
    return _process.exitCode.timeout(quitTimeout, onTimeout: _killForcefully);
  }

  Future<int> _killForcefully() {
    _debugPrint('Sending SIGKILL to $_processPid..');
    ProcessSignal.SIGKILL.send(_processPid);
    return _process.exitCode;
  }

  String _flutterIsolateId;
  Future<String> _getFlutterIsolateId() async {
    // Currently these tests only have a single isolate. If this
    // ceases to be the case, this code will need changing.
    if (_flutterIsolateId == null) {
      final VM vm = await _vmService.getVM();
      _flutterIsolateId = vm.isolates.single.id;
    }
    return _flutterIsolateId;
  }

  Future<Isolate> _getFlutterIsolate() async {
    final Isolate isolate = await _vmService.getIsolate(await _getFlutterIsolateId());
    return isolate;
  }

  /// Add a breakpoint and wait for it to trip the program execution.
  ///
  /// Only call this when you are absolutely sure that the program under test
  /// will hit the breakpoint _in the future_.
  ///
  /// In particular, do not call this if the program is currently racing to pass
  /// the line of code you are breaking on. Pretend that calling this will take
  /// an hour before setting the breakpoint. Would the code still eventually hit
  /// the breakpoint and stop?
  Future<void> breakAt(Uri uri, int line) async {
    await addBreakpoint(uri, line);
    await waitForPause();
  }

  Future<void> addBreakpoint(Uri uri, int line) async {
    _debugPrint('Sending breakpoint for: $uri:$line');
    await _vmService.addBreakpointWithScriptUri(
      await _getFlutterIsolateId(),
      uri.toString(),
      line,
    );
  }

  // This method isn't racy. If the isolate is already paused,
  // it will immediately return.
  Future<Isolate> waitForPause() async {
    return _timeoutWithMessages<Isolate>(
      () async {
        final String flutterIsolate = await _getFlutterIsolateId();
        final Completer<Event> pauseEvent = Completer<Event>();

        // Start listening for pause events.
        final StreamSubscription<Event> pauseSubscription = _vmService.onDebugEvent
          .where((Event event) {
            return event.isolate.id == flutterIsolate
                && event.kind.startsWith('Pause');
          })
          .listen((Event event) {
            if (!pauseEvent.isCompleted) {
              pauseEvent.complete(event);
            }
          });

        // But also check if the isolate was already paused (only after we've set
        // up the subscription) to avoid races. If it was paused, we don't need to wait
        // for the event.
        final Isolate isolate = await _vmService.getIsolate(flutterIsolate);
        if (isolate.pauseEvent.kind.startsWith('Pause')) {
          _debugPrint('Isolate was already paused (${isolate.pauseEvent.kind}).');
        } else {
          _debugPrint('Isolate is not already paused, waiting for event to arrive...');
          await pauseEvent.future;
        }

        // Cancel the subscription on either of the above.
        await pauseSubscription.cancel();

        return _getFlutterIsolate();
      },
      task: 'Waiting for isolate to pause',
    );
  }

  Future<Isolate> resume({ bool waitForNextPause = false }) => _resume(null, waitForNextPause);
  Future<Isolate> stepOver({ bool waitForNextPause = true }) => _resume(StepOption.kOver, waitForNextPause);
  Future<Isolate> stepOverAsync({ bool waitForNextPause = true }) => _resume(StepOption.kOverAsyncSuspension, waitForNextPause);
  Future<Isolate> stepInto({ bool waitForNextPause = true }) => _resume(StepOption.kInto, waitForNextPause);
  Future<Isolate> stepOut({ bool waitForNextPause = true }) => _resume(StepOption.kOut, waitForNextPause);

  Future<bool> isAtAsyncSuspension() async {
    final Isolate isolate = await _getFlutterIsolate();
    return isolate.pauseEvent.atAsyncSuspension == true;
  }

  Future<Isolate> stepOverOrOverAsyncSuspension({ bool waitForNextPause = true }) async {
    if (await isAtAsyncSuspension()) {
      return await stepOverAsync(waitForNextPause: waitForNextPause);
    }
    return await stepOver(waitForNextPause: waitForNextPause);
  }

  Future<Isolate> _resume(String step, bool waitForNextPause) async {
    assert(waitForNextPause != null);
    await _timeoutWithMessages<dynamic>(
      () async => _vmService.resume(await _getFlutterIsolateId(), step: step),
      task: 'Resuming isolate (step=$step)',
    );
    return waitForNextPause ? waitForPause() : null;
  }

  Future<ObjRef> evaluateInFrame(String expression) async {
    return _timeoutWithMessages<ObjRef>(
      () async => await _vmService.evaluateInFrame(await _getFlutterIsolateId(), 0, expression) as ObjRef,
      task: 'Evaluating expression ($expression)',
    );
  }

  Future<InstanceRef> evaluate(String targetId, String expression) async {
    return _timeoutWithMessages<InstanceRef>(
      () async => await _vmService.evaluate(await _getFlutterIsolateId(), targetId, expression) as InstanceRef,
      task: 'Evaluating expression ($expression for $targetId)',
    );
  }

  Future<Frame> getTopStackFrame() async {
    final String flutterIsolateId = await _getFlutterIsolateId();
    final Stack stack = await _vmService.getStack(flutterIsolateId);
    if (stack.frames.isEmpty) {
      throw Exception('Stack is empty');
    }
    return stack.frames.first;
  }

  Future<SourcePosition> getSourceLocation() async {
    final String flutterIsolateId = await _getFlutterIsolateId();
    final Frame frame = await getTopStackFrame();
    final Script script = await _vmService.getObject(flutterIsolateId, frame.location.script.id) as Script;
    return _lookupTokenPos(script.tokenPosTable, frame.location.tokenPos);
  }

  SourcePosition _lookupTokenPos(List<List<int>> table, int tokenPos) {
    for (final List<int> row in table) {
      final int lineNumber = row[0];
      int index = 1;

      for (index = 1; index < row.length - 1; index += 2) {
        if (row[index] == tokenPos) {
          return SourcePosition(lineNumber, row[index + 1]);
        }
      }
    }

    return null;
  }

  Future<Map<String, dynamic>> _waitFor({
    String event,
    int id,
    Duration timeout = defaultTimeout,
    bool ignoreAppStopEvent = false,
  }) async {
    assert(timeout != null);
    assert(event != null || id != null);
    assert(event == null || id == null);
    final String interestingOccurrence = event != null ? '$event event' : 'response to request $id';
    final Completer<Map<String, dynamic>> response = Completer<Map<String, dynamic>>();
    StreamSubscription<String> subscription;
    subscription = _stdout.stream.listen((String line) async {
      final Map<String, dynamic> json = parseFlutterResponse(line);
      _lastResponse = line;
      if (json == null) {
        return;
      }
      if ((event != null && json['event'] == event) ||
          (id != null && json['id'] == id)) {
        await subscription.cancel();
        _debugPrint('OK ($interestingOccurrence)');
        response.complete(json);
      } else if (!ignoreAppStopEvent && json['event'] == 'app.stop') {
        await subscription.cancel();
        final StringBuffer error = StringBuffer();
        error.write('Received app.stop event while waiting for $interestingOccurrence\n\n');
        if (json['params'] != null && json['params']['error'] != null) {
          error.write('${json['params']['error']}\n\n');
        }
        if (json['params'] != null && json['params']['trace'] != null) {
          error.write('${json['params']['trace']}\n\n');
        }
        response.completeError(error.toString());
      }
    });

    return _timeoutWithMessages(
      () => response.future,
      timeout: timeout,
      task: 'Expecting $interestingOccurrence',
    ).whenComplete(subscription.cancel);
  }

  Future<T> _timeoutWithMessages<T>(
    Future<T> Function() callback, {
    @required String task,
    Duration timeout = defaultTimeout,
  }) {
    assert(task != null);
    assert(timeout != null);

    if (_printDebugOutputToStdOut) {
      _debugPrint('$task...');
      final Timer longWarning = Timer(timeout, () => _debugPrint('$task is taking longer than usual...'));
      return callback().whenComplete(longWarning.cancel);
    }

    // We're not showing all output to the screen, so let's capture the output
    // that we would have printed if we were, and output it if we take longer
    // than the timeout or if we get an error.
    final StringBuffer messages = StringBuffer('$task\n');
    final DateTime start = DateTime.now();
    bool timeoutExpired = false;
    void logMessage(String logLine) {
      final int ms = DateTime.now().difference(start).inMilliseconds;
      final String formattedLine = '[+ ${ms.toString().padLeft(5)}] $logLine';
      messages.writeln(formattedLine);
    }
    final StreamSubscription<String> subscription = _allMessages.stream.listen(logMessage);

    final Timer longWarning = Timer(timeout, () {
      _debugPrint(messages.toString());
      timeoutExpired = true;
      _debugPrint('$task is taking longer than usual...');
    });
    final Future<T> future = callback().whenComplete(longWarning.cancel);

    return future.catchError((dynamic error) {
      if (!timeoutExpired) {
        timeoutExpired = true;
        _debugPrint(messages.toString());
      }
      throw error;
    }).whenComplete(() => subscription.cancel());
  }
}

class FlutterRunTestDriver extends FlutterTestDriver {
  FlutterRunTestDriver(
    Directory projectFolder, {
    String logPrefix,
  }) : super(projectFolder, logPrefix: logPrefix);

  String _currentRunningAppId;

  Future<void> run({
    bool withDebugger = false,
    bool startPaused = false,
    bool pauseOnExceptions = false,
    bool chrome = false,
<<<<<<< HEAD
    bool expressionEvaluation = true,
=======
    bool structuredErrors = false,
>>>>>>> 93fde274
    File pidFile,
    String script,
  }) async {
    await _setupProcess(
      <String>[
        'run',
        if (!chrome)
          '--disable-service-auth-codes',
        '--machine',
        '-d',
        if (chrome)
          ...<String>[
            'chrome',
            '--web-run-headless',
            if (!expressionEvaluation) '--no-web-enable-expression-evaluation'
          ]
        else
          'flutter-tester',
        if (structuredErrors)
          '--dart-define=flutter.inspector.structuredErrors=true',
      ],
      withDebugger: withDebugger,
      startPaused: startPaused,
      pauseOnExceptions: pauseOnExceptions,
      pidFile: pidFile,
      script: script,
    );
  }

  Future<void> attach(
    int port, {
    bool withDebugger = false,
    bool startPaused = false,
    bool pauseOnExceptions = false,
    File pidFile,
  }) async {
    await _setupProcess(
      <String>[
        'attach',
        '--machine',
        '-d',
        'flutter-tester',
        '--debug-port',
        '$port',
      ],
      withDebugger: withDebugger,
      startPaused: startPaused,
      pauseOnExceptions: pauseOnExceptions,
      pidFile: pidFile,
    );
  }

  @override
  Future<void> _setupProcess(
    List<String> args, {
    String script,
    bool withDebugger = false,
    bool startPaused = false,
    bool pauseOnExceptions = false,
    File pidFile,
  }) async {
    assert(!startPaused || withDebugger);
    await super._setupProcess(
      args,
      script: script,
      withDebugger: withDebugger,
      pidFile: pidFile,
    );

    final Completer<void> prematureExitGuard = Completer<void>();

    // If the process exits before all of the `await`s below are done, then it
    // exited prematurely. This causes the currently suspended `await` to
    // deadlock until the test times out. Instead, this causes the test to fail
    // fast.
    unawaited(_process.exitCode.then((_) {
      if (!prematureExitGuard.isCompleted) {
        prematureExitGuard.completeError('Process exited prematurely: ${args.join(' ')}: $_errorBuffer');
      }
    }));

    unawaited(() async {
      try {
        // Stash the PID so that we can terminate the VM more reliably than using
        // _process.kill() (`flutter` is a shell script so _process itself is a
        // shell, not the flutter tool's Dart process).
        final Map<String, dynamic> connected = await _waitFor(event: 'daemon.connected');
        _processPid = connected['params']['pid'] as int;

        // Set this up now, but we don't wait it yet. We want to make sure we don't
        // miss it while waiting for debugPort below.
        final Future<Map<String, dynamic>> started = _waitFor(event: 'app.started', timeout: appStartTimeout);

        if (withDebugger) {
          final Map<String, dynamic> debugPort = await _waitFor(event: 'app.debugPort', timeout: appStartTimeout);
          final String wsUriString = debugPort['params']['wsUri'] as String;
          _vmServiceWsUri = Uri.parse(wsUriString);
          await connectToVmService(pauseOnExceptions: pauseOnExceptions);
          if (!startPaused) {
            await resume(waitForNextPause: false);
          }
        }

        // Now await the started event; if it had already happened the future will
        // have already completed.
        _currentRunningAppId = (await started)['params']['appId'] as String;
        prematureExitGuard.complete();
      } on Exception catch (error, stackTrace) {
        prematureExitGuard.completeError(error, stackTrace);
      }
    }());

    return prematureExitGuard.future;
  }

  Future<void> hotRestart({ bool pause = false }) => _restart(fullRestart: true, pause: pause);
  Future<void> hotReload() => _restart(fullRestart: false);

  Future<void> scheduleFrame() async {
    if (_currentRunningAppId == null) {
      throw Exception('App has not started yet');
    }
    await _sendRequest(
      'app.callServiceExtension',
      <String, dynamic>{'appId': _currentRunningAppId, 'methodName': 'ext.ui.window.scheduleFrame'},
    );
  }

  Future<void> reloadMethod({ String libraryId, String classId }) async {
    if (_currentRunningAppId == null) {
      throw Exception('App has not started yet');
    }
    final dynamic reloadMethodResponse = await _sendRequest(
      'app.reloadMethod',
      <String, dynamic>{'appId': _currentRunningAppId, 'class': classId, 'library': libraryId},
    );
    if (reloadMethodResponse == null || reloadMethodResponse['code'] != 0) {
      _throwErrorResponse('reloadMethodResponse request failed');
    }
  }

  Future<void> _restart({ bool fullRestart = false, bool pause = false }) async {
    if (_currentRunningAppId == null) {
      throw Exception('App has not started yet');
    }

    _debugPrint('Performing ${ pause ? "paused " : "" }${ fullRestart ? "hot restart" : "hot reload" }...');
    final dynamic hotReloadResponse = await _sendRequest(
      'app.restart',
      <String, dynamic>{'appId': _currentRunningAppId, 'fullRestart': fullRestart, 'pause': pause},
    );
    _debugPrint('${fullRestart ? "Hot restart" : "Hot reload"} complete.');

    if (hotReloadResponse == null || hotReloadResponse['code'] != 0) {
      _throwErrorResponse('Hot ${fullRestart ? 'restart' : 'reload'} request failed');
    }
  }

  Future<int> detach() async {
    if (_process == null) {
      return 0;
    }
    if (_vmService != null) {
      _debugPrint('Closing VM service...');
      _vmService.dispose();
    }
    if (_currentRunningAppId != null) {
      _debugPrint('Detaching from app...');
      await Future.any<void>(<Future<void>>[
        _process.exitCode,
        _sendRequest(
          'app.detach',
          <String, dynamic>{'appId': _currentRunningAppId},
        ),
      ]).timeout(
        quitTimeout,
        onTimeout: () { _debugPrint('app.detach did not return within $quitTimeout'); },
      );
      _currentRunningAppId = null;
    }
    _debugPrint('Waiting for process to end...');
    return _process.exitCode.timeout(quitTimeout, onTimeout: _killGracefully);
  }

  Future<int> stop() async {
    if (_vmService != null) {
      _debugPrint('Closing VM service...');
      _vmService.dispose();
    }
    if (_currentRunningAppId != null) {
      _debugPrint('Stopping application...');
      await Future.any<void>(<Future<void>>[
        _process.exitCode,
        _sendRequest(
          'app.stop',
          <String, dynamic>{'appId': _currentRunningAppId},
        ),
      ]).timeout(
        quitTimeout,
        onTimeout: () { _debugPrint('app.stop did not return within $quitTimeout'); },
      );
      _currentRunningAppId = null;
    }
    if (_process != null) {
      _debugPrint('Waiting for process to end...');
      return _process.exitCode.timeout(quitTimeout, onTimeout: _killGracefully);
    }
    return 0;
  }

  int id = 1;
  Future<dynamic> _sendRequest(String method, dynamic params) async {
    final int requestId = id++;
    final Map<String, dynamic> request = <String, dynamic>{
      'id': requestId,
      'method': method,
      'params': params,
    };
    final String jsonEncoded = json.encode(<Map<String, dynamic>>[request]);
    _debugPrint(jsonEncoded, topic: '=stdin=>');

    // Set up the response future before we send the request to avoid any
    // races. If the method we're calling is app.stop then we tell _waitFor not
    // to throw if it sees an app.stop event before the response to this request.
    final Future<Map<String, dynamic>> responseFuture = _waitFor(
      id: requestId,
      ignoreAppStopEvent: method == 'app.stop',
    );
    _process.stdin.writeln(jsonEncoded);
    final Map<String, dynamic> response = await responseFuture;

    if (response['error'] != null || response['result'] == null) {
      _throwErrorResponse('Unexpected error response');
    }

    return response['result'];
  }

  void _throwErrorResponse(String message) {
    throw '$message\n\n$_lastResponse\n\n${_errorBuffer.toString()}'.trim();
  }
}

class FlutterTestTestDriver extends FlutterTestDriver {
  FlutterTestTestDriver(Directory _projectFolder, {String logPrefix})
    : super(_projectFolder, logPrefix: logPrefix);

  Future<void> test({
    String testFile = 'test/test.dart',
    bool withDebugger = false,
    bool pauseOnExceptions = false,
    bool coverage = false,
    File pidFile,
    Future<void> Function() beforeStart,
  }) async {
    await _setupProcess(<String>[
      'test',
      '--disable-service-auth-codes',
      '--machine',
      if (coverage)
        '--coverage',
    ], script: testFile, withDebugger: withDebugger, pauseOnExceptions: pauseOnExceptions, pidFile: pidFile, beforeStart: beforeStart);
  }

  @override
  Future<void> _setupProcess(
    List<String> args, {
    String script,
    bool withDebugger = false,
    bool pauseOnExceptions = false,
    File pidFile,
    Future<void> Function() beforeStart,
  }) async {
    await super._setupProcess(
      args,
      script: script,
      withDebugger: withDebugger,
      pidFile: pidFile,
    );

    // Stash the PID so that we can terminate the VM more reliably than using
    // _proc.kill() (because _proc is a shell, because `flutter` is a shell
    // script).
    final Map<String, dynamic> version = await _waitForJson();
    _processPid = version['pid'] as int;

    if (withDebugger) {
      final Map<String, dynamic> startedProcess = await _waitFor(event: 'test.startedProcess', timeout: appStartTimeout);
      final String vmServiceHttpString = startedProcess['params']['observatoryUri'] as String;
      _vmServiceWsUri = Uri.parse(vmServiceHttpString).replace(scheme: 'ws', path: '/ws');
      await connectToVmService(pauseOnExceptions: pauseOnExceptions);
      // Allow us to run code before we start, eg. to set up breakpoints.
      if (beforeStart != null) {
        await beforeStart();
      }
      await resume(waitForNextPause: false);
    }
  }

  Future<Map<String, dynamic>> _waitForJson({
    Duration timeout = defaultTimeout,
  }) async {
    assert(timeout != null);
    return _timeoutWithMessages<Map<String, dynamic>>(
      () => _stdout.stream.map<Map<String, dynamic>>(_parseJsonResponse)
          .firstWhere((Map<String, dynamic> output) => output != null),
      timeout: timeout,
      task: 'Waiting for JSON',
    );
  }

  Map<String, dynamic> _parseJsonResponse(String line) {
    try {
      return castStringKeyedMap(json.decode(line));
    } on Exception {
      // Not valid JSON, so likely some other output.
      return null;
    }
  }

  Future<void> waitForCompletion() async {
    final Completer<bool> done = Completer<bool>();
    // Waiting for `{"success":true,"type":"done",...}` line indicating
    // end of test run.
    final StreamSubscription<String> subscription = _stdout.stream.listen(
        (String line) async {
          final Map<String, dynamic> json = _parseJsonResponse(line);
          if (json != null && json['type'] != null && json['success'] != null) {
            done.complete(json['type'] == 'done' && json['success'] == true);
          }
        });

    await resume();

    final Future<dynamic> timeoutFuture =
        Future<dynamic>.delayed(defaultTimeout);
    await Future.any<dynamic>(<Future<dynamic>>[done.future, timeoutFuture]);
    await subscription.cancel();
    if (!done.isCompleted) {
      await quit();
    }
  }
}

Stream<String> transformToLines(Stream<List<int>> byteStream) {
  return byteStream.transform<String>(utf8.decoder).transform<String>(const LineSplitter());
}

Map<String, dynamic> parseFlutterResponse(String line) {
  if (line.startsWith('[') && line.endsWith(']')) {
    try {
      final Map<String, dynamic> response = castStringKeyedMap(json.decode(line)[0]);
      return response;
    } on Exception {
      // Not valid JSON, so likely some other output that was surrounded by [brackets]
      return null;
    }
  }
  return null;
}

class SourcePosition {
  SourcePosition(this.line, this.column);

  final int line;
  final int column;
}<|MERGE_RESOLUTION|>--- conflicted
+++ resolved
@@ -437,11 +437,8 @@
     bool startPaused = false,
     bool pauseOnExceptions = false,
     bool chrome = false,
-<<<<<<< HEAD
     bool expressionEvaluation = true,
-=======
     bool structuredErrors = false,
->>>>>>> 93fde274
     File pidFile,
     String script,
   }) async {
