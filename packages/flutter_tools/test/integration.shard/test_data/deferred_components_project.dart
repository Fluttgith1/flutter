--- conflicted
+++ resolved
@@ -107,7 +107,7 @@
   @override
   String get androidBuild => r'''
   buildscript {
-      ext.kotlin_version = '1.4.32'
+      ext.kotlin_version = '1.3.50'
       repositories {
           google()
           mavenCentral()
@@ -175,11 +175,7 @@
   apply from: "$flutterRoot/packages/flutter_tools/gradle/flutter.gradle"
 
   android {
-<<<<<<< HEAD
-      compileSdkVersion 31
-=======
       compileSdkVersion flutter.compileSdkVersion
->>>>>>> 04156b66
 
       sourceSets {
           main.java.srcDirs += 'src/main/kotlin'
@@ -192,13 +188,8 @@
       defaultConfig {
           // Specify your own unique Application ID (https://developer.android.com/studio/build/application-id.html).
           applicationId "ninja.qian.splitaottest1"
-<<<<<<< HEAD
-          minSdkVersion 16
-          targetSdkVersion 31
-=======
           minSdkVersion flutter.minSdkVersion
           targetSdkVersion flutter.targetSdkVersion
->>>>>>> 04156b66
           versionCode flutterVersionCode.toInteger()
           versionName flutterVersionName
       }
