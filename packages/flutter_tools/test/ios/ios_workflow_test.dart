// Copyright 2017 The Chromium Authors. All rights reserved.
// Use of this source code is governed by a BSD-style license that can be
// found in the LICENSE file.

import 'dart:async';

import 'package:file/memory.dart';
import 'package:flutter_tools/src/base/common.dart';
import 'package:flutter_tools/src/base/file_system.dart';
import 'package:flutter_tools/src/base/io.dart';
import 'package:flutter_tools/src/doctor.dart';
import 'package:flutter_tools/src/ios/cocoapods.dart';
import 'package:flutter_tools/src/ios/ios_workflow.dart';
import 'package:flutter_tools/src/ios/mac.dart';
import 'package:mockito/mockito.dart';
import 'package:process/process.dart';

import '../src/common.dart';
import '../src/context.dart';

void main() {
  group('iOS Workflow validation', () {
    MockIMobileDevice iMobileDevice;
    MockXcode xcode;
    MockProcessManager processManager;
    MockCocoaPods cocoaPods;
    FileSystem fs;

    setUp(() {
      iMobileDevice = MockIMobileDevice();
      xcode = MockXcode();
      processManager = MockProcessManager();
      cocoaPods = MockCocoaPods();
      fs = MemoryFileSystem();

      when(cocoaPods.evaluateCocoaPodsInstallation)
          .thenAnswer((_) async => CocoaPodsStatus.recommended);
      when(cocoaPods.isCocoaPodsInitialized).thenAnswer((_) async => true);
      when(cocoaPods.cocoaPodsVersionText).thenAnswer((_) async => '1.8.0');
    });

    testUsingContext('Emit missing status when nothing is installed', () async {
      when(xcode.isInstalled).thenReturn(false);
      when(xcode.xcodeSelectPath).thenReturn(null);
      final IOSWorkflowTestTarget workflow = IOSWorkflowTestTarget(
        hasHomebrew: false,
        hasIosDeploy: false,
      );
      final ValidationResult result = await workflow.validate();
      expect(result.type, ValidationType.missing);
    }, overrides: <Type, Generator>{
      IMobileDevice: () => iMobileDevice,
      Xcode: () => xcode,
      CocoaPods: () => cocoaPods,
    });

    testUsingContext('Emits partial status when Xcode is not installed', () async {
      when(xcode.isInstalled).thenReturn(false);
      when(xcode.xcodeSelectPath).thenReturn(null);
      final IOSWorkflowTestTarget workflow = IOSWorkflowTestTarget();
      final ValidationResult result = await workflow.validate();
      expect(result.type, ValidationType.partial);
    }, overrides: <Type, Generator>{
      IMobileDevice: () => iMobileDevice,
      Xcode: () => xcode,
      CocoaPods: () => cocoaPods,
    });

    testUsingContext('Emits partial status when Xcode is partially installed', () async {
      when(xcode.isInstalled).thenReturn(false);
      when(xcode.xcodeSelectPath).thenReturn('/Library/Developer/CommandLineTools');
      final IOSWorkflowTestTarget workflow = IOSWorkflowTestTarget();
      final ValidationResult result = await workflow.validate();
      expect(result.type, ValidationType.partial);
    }, overrides: <Type, Generator>{
      IMobileDevice: () => iMobileDevice,
      Xcode: () => xcode,
      CocoaPods: () => cocoaPods,
    });

    testUsingContext('Emits partial status when Xcode version too low', () async {
      when(xcode.isInstalled).thenReturn(true);
      when(xcode.versionText)
          .thenReturn('Xcode 7.0.1\nBuild version 7C1002\n');
      when(xcode.isInstalledAndMeetsVersionCheck).thenReturn(false);
      when(xcode.eulaSigned).thenReturn(true);
      when(xcode.isSimctlInstalled).thenReturn(true);
      final IOSWorkflowTestTarget workflow = IOSWorkflowTestTarget();
      final ValidationResult result = await workflow.validate();
      expect(result.type, ValidationType.partial);
    }, overrides: <Type, Generator>{
      IMobileDevice: () => iMobileDevice,
      Xcode: () => xcode,
      CocoaPods: () => cocoaPods,
    });

    testUsingContext('Emits partial status when Xcode EULA not signed', () async {
      when(xcode.isInstalled).thenReturn(true);
      when(xcode.versionText)
          .thenReturn('Xcode 8.2.1\nBuild version 8C1002\n');
      when(xcode.isInstalledAndMeetsVersionCheck).thenReturn(true);
      when(xcode.eulaSigned).thenReturn(false);
      when(xcode.isSimctlInstalled).thenReturn(true);
      final IOSWorkflowTestTarget workflow = IOSWorkflowTestTarget();
      final ValidationResult result = await workflow.validate();
      expect(result.type, ValidationType.partial);
    }, overrides: <Type, Generator>{
      IMobileDevice: () => iMobileDevice,
      Xcode: () => xcode,
      CocoaPods: () => cocoaPods,
    });

    testUsingContext('Emits partial status when homebrew not installed', () async {
      when(xcode.isInstalled).thenReturn(true);
      when(xcode.versionText)
          .thenReturn('Xcode 8.2.1\nBuild version 8C1002\n');
      when(xcode.isInstalledAndMeetsVersionCheck).thenReturn(true);
      when(xcode.eulaSigned).thenReturn(true);
      when(xcode.isSimctlInstalled).thenReturn(true);
      final IOSWorkflowTestTarget workflow = IOSWorkflowTestTarget(hasHomebrew: false);
      final ValidationResult result = await workflow.validate();
      expect(result.type, ValidationType.partial);
    }, overrides: <Type, Generator>{
      IMobileDevice: () => iMobileDevice,
      Xcode: () => xcode,
      CocoaPods: () => cocoaPods,
    });

    testUsingContext('Emits partial status when libimobiledevice is not installed', () async {
      when(xcode.isInstalled).thenReturn(true);
      when(xcode.versionText)
          .thenReturn('Xcode 8.2.1\nBuild version 8C1002\n');
      when(xcode.isInstalledAndMeetsVersionCheck).thenReturn(true);
      when(xcode.eulaSigned).thenReturn(true);
      when(xcode.isSimctlInstalled).thenReturn(true);
      final IOSWorkflowTestTarget workflow = IOSWorkflowTestTarget();
      final ValidationResult result = await workflow.validate();
      expect(result.type, ValidationType.partial);
    }, overrides: <Type, Generator>{
      IMobileDevice: () => MockIMobileDevice(isInstalled: false, isWorking: false),
      Xcode: () => xcode,
      CocoaPods: () => cocoaPods,
    });

    testUsingContext('Emits partial status when libimobiledevice is installed but not working', () async {
      when(xcode.isInstalled).thenReturn(true);
      when(xcode.versionText)
          .thenReturn('Xcode 8.2.1\nBuild version 8C1002\n');
      when(xcode.isInstalledAndMeetsVersionCheck).thenReturn(true);
      when(xcode.eulaSigned).thenReturn(true);
      when(xcode.isSimctlInstalled).thenReturn(true);
      final IOSWorkflowTestTarget workflow = IOSWorkflowTestTarget();
      final ValidationResult result = await workflow.validate();
      expect(result.type, ValidationType.partial);
    }, overrides: <Type, Generator>{
      IMobileDevice: () => MockIMobileDevice(isWorking: false),
      Xcode: () => xcode,
      CocoaPods: () => cocoaPods,
    });

    testUsingContext('Emits partial status when ios-deploy is not installed', () async {
      when(xcode.isInstalled).thenReturn(true);
      when(xcode.versionText)
          .thenReturn('Xcode 8.2.1\nBuild version 8C1002\n');
      when(xcode.isInstalledAndMeetsVersionCheck).thenReturn(true);
      when(xcode.isSimctlInstalled).thenReturn(true);
      when(xcode.eulaSigned).thenReturn(true);
      final IOSWorkflowTestTarget workflow = IOSWorkflowTestTarget(hasIosDeploy: false);
      final ValidationResult result = await workflow.validate();
      expect(result.type, ValidationType.partial);
    }, overrides: <Type, Generator>{
      IMobileDevice: () => iMobileDevice,
      Xcode: () => xcode,
      CocoaPods: () => cocoaPods,
    });

    testUsingContext('Emits partial status when ios-deploy version is too low', () async {
      when(xcode.isInstalled).thenReturn(true);
      when(xcode.versionText)
          .thenReturn('Xcode 8.2.1\nBuild version 8C1002\n');
      when(xcode.isInstalledAndMeetsVersionCheck).thenReturn(true);
      when(xcode.eulaSigned).thenReturn(true);
      when(xcode.isSimctlInstalled).thenReturn(true);
      final IOSWorkflowTestTarget workflow = IOSWorkflowTestTarget(iosDeployVersionText: '1.8.0');
      final ValidationResult result = await workflow.validate();
      expect(result.type, ValidationType.partial);
    }, overrides: <Type, Generator>{
      IMobileDevice: () => iMobileDevice,
      Xcode: () => xcode,
      CocoaPods: () => cocoaPods,
    });

    testUsingContext('Emits partial status when simctl is not installed', () async {
      when(xcode.isInstalled).thenReturn(true);
      when(xcode.versionText)
          .thenReturn('Xcode 8.2.1\nBuild version 8C1002\n');
      when(xcode.isInstalledAndMeetsVersionCheck).thenReturn(true);
      when(xcode.eulaSigned).thenReturn(true);
<<<<<<< HEAD
      when(xcode.isSimctlInstalled).thenReturn(false);
      final IOSWorkflowTestTarget workflow = new IOSWorkflowTestTarget();
=======
      when(cocoaPods.evaluateCocoaPodsInstallation)
          .thenAnswer((_) async => CocoaPodsStatus.notInstalled);
      when(xcode.isSimctlInstalled).thenReturn(true);
      final IOSWorkflowTestTarget workflow = IOSWorkflowTestTarget();
>>>>>>> 6f15e7a6
      final ValidationResult result = await workflow.validate();
      expect(result.type, ValidationType.partial);
    }, overrides: <Type, Generator>{
      IMobileDevice: () => iMobileDevice,
      Xcode: () => xcode,
      CocoaPods: () => cocoaPods,
    });

<<<<<<< HEAD
=======
    testUsingContext('Emits partial status when CocoaPods version is too low', () async {
      when(xcode.isInstalled).thenReturn(true);
      when(xcode.versionText)
          .thenReturn('Xcode 8.2.1\nBuild version 8C1002\n');
      when(xcode.isInstalledAndMeetsVersionCheck).thenReturn(true);
      when(xcode.eulaSigned).thenReturn(true);
      when(cocoaPods.evaluateCocoaPodsInstallation)
          .thenAnswer((_) async => CocoaPodsStatus.belowRecommendedVersion);
      when(xcode.isSimctlInstalled).thenReturn(true);
      final IOSWorkflowTestTarget workflow = IOSWorkflowTestTarget();
      final ValidationResult result = await workflow.validate();
      expect(result.type, ValidationType.partial);
    }, overrides: <Type, Generator>{
      IMobileDevice: () => iMobileDevice,
      Xcode: () => xcode,
      CocoaPods: () => cocoaPods,
    });
>>>>>>> 6f15e7a6

    testUsingContext('Succeeds when all checks pass', () async {
      when(xcode.isInstalled).thenReturn(true);
      when(xcode.versionText)
          .thenReturn('Xcode 8.2.1\nBuild version 8C1002\n');
      when(xcode.isInstalledAndMeetsVersionCheck).thenReturn(true);
      when(xcode.eulaSigned).thenReturn(true);
      when(xcode.isSimctlInstalled).thenReturn(true);

<<<<<<< HEAD
      ensureDirectoryExists(fs.path.join(homeDirPath, '.cocoapods', 'repos', 'master', 'README.md'));

      final ValidationResult result = await new IOSWorkflowTestTarget().validate();
      expect(result.type, ValidationType.installed);
=======
      final ValidationResult result = await IOSWorkflowTestTarget().validate();
      expect(result.type, ValidationType.partial);
>>>>>>> 6f15e7a6
    }, overrides: <Type, Generator>{
      FileSystem: () => fs,
      IMobileDevice: () => iMobileDevice,
      Xcode: () => xcode,
      CocoaPods: () => cocoaPods,
      ProcessManager: () => processManager,
    });
  });

<<<<<<< HEAD
  group('iOS CocoaPods validation', () {
    MockCocoaPods cocoaPods;

    setUp(() {
      cocoaPods = new MockCocoaPods();
      when(cocoaPods.evaluateCocoaPodsInstallation)
          .thenAnswer((_) async => CocoaPodsStatus.recommended);
      when(cocoaPods.isCocoaPodsInitialized).thenAnswer((_) async => true);
      when(cocoaPods.cocoaPodsVersionText).thenAnswer((_) async => '1.8.0');
    });

    testUsingContext('Emits installed status when CocoaPods is installed', () async {
      final CocoaPodsTestTarget workflow = new CocoaPodsTestTarget();
=======
    testUsingContext('Emits partial status when simctl is not installed', () async {
      when(xcode.isInstalled).thenReturn(true);
      when(xcode.versionText)
          .thenReturn('Xcode 8.2.1\nBuild version 8C1002\n');
      when(xcode.isInstalledAndMeetsVersionCheck).thenReturn(true);
      when(xcode.eulaSigned).thenReturn(true);
      when(xcode.isSimctlInstalled).thenReturn(false);
      final IOSWorkflowTestTarget workflow = IOSWorkflowTestTarget();
>>>>>>> 6f15e7a6
      final ValidationResult result = await workflow.validate();
      expect(result.type, ValidationType.installed);
    }, overrides: <Type, Generator>{
      CocoaPods: () => cocoaPods,
    });

    testUsingContext('Emits missing status when CocoaPods is not installed', () async {
      when(cocoaPods.evaluateCocoaPodsInstallation)
          .thenAnswer((_) async => CocoaPodsStatus.notInstalled);
      final CocoaPodsTestTarget workflow = new CocoaPodsTestTarget();
      final ValidationResult result = await workflow.validate();
      expect(result.type, ValidationType.missing);
    }, overrides: <Type, Generator>{
      CocoaPods: () => cocoaPods,
    });

    testUsingContext('Emits partial status when CocoaPods is not initialized', () async {
      when(cocoaPods.isCocoaPodsInitialized).thenAnswer((_) async => false);
      final CocoaPodsTestTarget workflow = new CocoaPodsTestTarget();
      final ValidationResult result = await workflow.validate();
      expect(result.type, ValidationType.partial);
    }, overrides: <Type, Generator>{
      CocoaPods: () => cocoaPods,
    });

    testUsingContext('Emits partial status when CocoaPods version is too low', () async {
      when(cocoaPods.evaluateCocoaPodsInstallation)
          .thenAnswer((_) async => CocoaPodsStatus.belowRecommendedVersion);
      final CocoaPodsTestTarget workflow = new CocoaPodsTestTarget();
      final ValidationResult result = await workflow.validate();
      expect(result.type, ValidationType.partial);
    }, overrides: <Type, Generator>{
      CocoaPods: () => cocoaPods,
    });

<<<<<<< HEAD
    testUsingContext('Emits missing status when homebrew is not installed', () async {
      final CocoaPodsTestTarget workflow = new CocoaPodsTestTarget(hasHomebrew: false);
      final ValidationResult result = await workflow.validate();
      expect(result.type, ValidationType.missing);
=======
      final ValidationResult result = await IOSWorkflowTestTarget().validate();
      expect(result.type, ValidationType.installed);
>>>>>>> 6f15e7a6
    }, overrides: <Type, Generator>{
      CocoaPods: () => cocoaPods,
    });
  });
}

final ProcessResult exitsHappy = ProcessResult(
  1, // pid
  0, // exitCode
  '', // stdout
  '', // stderr
);

class MockIMobileDevice extends IMobileDevice {
  MockIMobileDevice({
    this.isInstalled = true,
    bool isWorking = true,
  }) : isWorking = Future<bool>.value(isWorking);

  @override
  final bool isInstalled;

  @override
  final Future<bool> isWorking;
}

class MockXcode extends Mock implements Xcode {}
class MockProcessManager extends Mock implements ProcessManager {}
class MockCocoaPods extends Mock implements CocoaPods {}

class IOSWorkflowTestTarget extends IOSValidator {
  IOSWorkflowTestTarget({
    this.hasHomebrew = true,
    bool hasIosDeploy = true,
    String iosDeployVersionText = '1.9.2',
    bool hasIDeviceInstaller = true,
  }) : hasIosDeploy = Future<bool>.value(hasIosDeploy),
       iosDeployVersionText = Future<String>.value(iosDeployVersionText),
       hasIDeviceInstaller = Future<bool>.value(hasIDeviceInstaller);

  @override
  final bool hasHomebrew;

  @override
  final Future<bool> hasIosDeploy;

  @override
  final Future<String> iosDeployVersionText;

  @override
  final Future<bool> hasIDeviceInstaller;
}

class CocoaPodsTestTarget extends CocoaPodsValidator {
  CocoaPodsTestTarget({
    this.hasHomebrew = true
  });

  @override
  final bool hasHomebrew;
}<|MERGE_RESOLUTION|>--- conflicted
+++ resolved
@@ -196,43 +196,16 @@
           .thenReturn('Xcode 8.2.1\nBuild version 8C1002\n');
       when(xcode.isInstalledAndMeetsVersionCheck).thenReturn(true);
       when(xcode.eulaSigned).thenReturn(true);
-<<<<<<< HEAD
       when(xcode.isSimctlInstalled).thenReturn(false);
       final IOSWorkflowTestTarget workflow = new IOSWorkflowTestTarget();
-=======
-      when(cocoaPods.evaluateCocoaPodsInstallation)
-          .thenAnswer((_) async => CocoaPodsStatus.notInstalled);
-      when(xcode.isSimctlInstalled).thenReturn(true);
-      final IOSWorkflowTestTarget workflow = IOSWorkflowTestTarget();
->>>>>>> 6f15e7a6
-      final ValidationResult result = await workflow.validate();
-      expect(result.type, ValidationType.partial);
-    }, overrides: <Type, Generator>{
-      IMobileDevice: () => iMobileDevice,
-      Xcode: () => xcode,
-      CocoaPods: () => cocoaPods,
-    });
-
-<<<<<<< HEAD
-=======
-    testUsingContext('Emits partial status when CocoaPods version is too low', () async {
-      when(xcode.isInstalled).thenReturn(true);
-      when(xcode.versionText)
-          .thenReturn('Xcode 8.2.1\nBuild version 8C1002\n');
-      when(xcode.isInstalledAndMeetsVersionCheck).thenReturn(true);
-      when(xcode.eulaSigned).thenReturn(true);
-      when(cocoaPods.evaluateCocoaPodsInstallation)
-          .thenAnswer((_) async => CocoaPodsStatus.belowRecommendedVersion);
-      when(xcode.isSimctlInstalled).thenReturn(true);
-      final IOSWorkflowTestTarget workflow = IOSWorkflowTestTarget();
-      final ValidationResult result = await workflow.validate();
-      expect(result.type, ValidationType.partial);
-    }, overrides: <Type, Generator>{
-      IMobileDevice: () => iMobileDevice,
-      Xcode: () => xcode,
-      CocoaPods: () => cocoaPods,
-    });
->>>>>>> 6f15e7a6
+      final ValidationResult result = await workflow.validate();
+      expect(result.type, ValidationType.partial);
+    }, overrides: <Type, Generator>{
+      IMobileDevice: () => iMobileDevice,
+      Xcode: () => xcode,
+      CocoaPods: () => cocoaPods,
+    });
+
 
     testUsingContext('Succeeds when all checks pass', () async {
       when(xcode.isInstalled).thenReturn(true);
@@ -242,15 +215,10 @@
       when(xcode.eulaSigned).thenReturn(true);
       when(xcode.isSimctlInstalled).thenReturn(true);
 
-<<<<<<< HEAD
       ensureDirectoryExists(fs.path.join(homeDirPath, '.cocoapods', 'repos', 'master', 'README.md'));
 
-      final ValidationResult result = await new IOSWorkflowTestTarget().validate();
+      final ValidationResult result = await IOSWorkflowTestTarget().validate();
       expect(result.type, ValidationType.installed);
-=======
-      final ValidationResult result = await IOSWorkflowTestTarget().validate();
-      expect(result.type, ValidationType.partial);
->>>>>>> 6f15e7a6
     }, overrides: <Type, Generator>{
       FileSystem: () => fs,
       IMobileDevice: () => iMobileDevice,
@@ -260,12 +228,11 @@
     });
   });
 
-<<<<<<< HEAD
   group('iOS CocoaPods validation', () {
     MockCocoaPods cocoaPods;
 
     setUp(() {
-      cocoaPods = new MockCocoaPods();
+      cocoaPods = MockCocoaPods();
       when(cocoaPods.evaluateCocoaPodsInstallation)
           .thenAnswer((_) async => CocoaPodsStatus.recommended);
       when(cocoaPods.isCocoaPodsInitialized).thenAnswer((_) async => true);
@@ -273,17 +240,7 @@
     });
 
     testUsingContext('Emits installed status when CocoaPods is installed', () async {
-      final CocoaPodsTestTarget workflow = new CocoaPodsTestTarget();
-=======
-    testUsingContext('Emits partial status when simctl is not installed', () async {
-      when(xcode.isInstalled).thenReturn(true);
-      when(xcode.versionText)
-          .thenReturn('Xcode 8.2.1\nBuild version 8C1002\n');
-      when(xcode.isInstalledAndMeetsVersionCheck).thenReturn(true);
-      when(xcode.eulaSigned).thenReturn(true);
-      when(xcode.isSimctlInstalled).thenReturn(false);
-      final IOSWorkflowTestTarget workflow = IOSWorkflowTestTarget();
->>>>>>> 6f15e7a6
+      final CocoaPodsTestTarget workflow = CocoaPodsTestTarget();
       final ValidationResult result = await workflow.validate();
       expect(result.type, ValidationType.installed);
     }, overrides: <Type, Generator>{
@@ -293,7 +250,7 @@
     testUsingContext('Emits missing status when CocoaPods is not installed', () async {
       when(cocoaPods.evaluateCocoaPodsInstallation)
           .thenAnswer((_) async => CocoaPodsStatus.notInstalled);
-      final CocoaPodsTestTarget workflow = new CocoaPodsTestTarget();
+      final CocoaPodsTestTarget workflow = CocoaPodsTestTarget();
       final ValidationResult result = await workflow.validate();
       expect(result.type, ValidationType.missing);
     }, overrides: <Type, Generator>{
@@ -302,7 +259,7 @@
 
     testUsingContext('Emits partial status when CocoaPods is not initialized', () async {
       when(cocoaPods.isCocoaPodsInitialized).thenAnswer((_) async => false);
-      final CocoaPodsTestTarget workflow = new CocoaPodsTestTarget();
+      final CocoaPodsTestTarget workflow = CocoaPodsTestTarget();
       final ValidationResult result = await workflow.validate();
       expect(result.type, ValidationType.partial);
     }, overrides: <Type, Generator>{
@@ -312,22 +269,17 @@
     testUsingContext('Emits partial status when CocoaPods version is too low', () async {
       when(cocoaPods.evaluateCocoaPodsInstallation)
           .thenAnswer((_) async => CocoaPodsStatus.belowRecommendedVersion);
-      final CocoaPodsTestTarget workflow = new CocoaPodsTestTarget();
-      final ValidationResult result = await workflow.validate();
-      expect(result.type, ValidationType.partial);
-    }, overrides: <Type, Generator>{
-      CocoaPods: () => cocoaPods,
-    });
-
-<<<<<<< HEAD
+      final CocoaPodsTestTarget workflow = CocoaPodsTestTarget();
+      final ValidationResult result = await workflow.validate();
+      expect(result.type, ValidationType.partial);
+    }, overrides: <Type, Generator>{
+      CocoaPods: () => cocoaPods,
+    });
+
     testUsingContext('Emits missing status when homebrew is not installed', () async {
-      final CocoaPodsTestTarget workflow = new CocoaPodsTestTarget(hasHomebrew: false);
+      final CocoaPodsTestTarget workflow = CocoaPodsTestTarget(hasHomebrew: false);
       final ValidationResult result = await workflow.validate();
       expect(result.type, ValidationType.missing);
-=======
-      final ValidationResult result = await IOSWorkflowTestTarget().validate();
-      expect(result.type, ValidationType.installed);
->>>>>>> 6f15e7a6
     }, overrides: <Type, Generator>{
       CocoaPods: () => cocoaPods,
     });
