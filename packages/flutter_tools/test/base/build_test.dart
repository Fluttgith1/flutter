// Copyright 2017 The Chromium Authors. All rights reserved.
// Use of this source code is governed by a BSD-style license that can be
// found in the LICENSE file.

import 'dart:async';

import 'package:archive/archive.dart';
import 'package:file/memory.dart';
import 'package:flutter_tools/src/android/android_sdk.dart';
import 'package:flutter_tools/src/artifacts.dart';
import 'package:flutter_tools/src/build_info.dart';
import 'package:flutter_tools/src/base/build.dart';
import 'package:flutter_tools/src/base/context.dart';
import 'package:flutter_tools/src/base/file_system.dart';
import 'package:flutter_tools/src/base/io.dart';
import 'package:flutter_tools/src/base/process.dart';
import 'package:flutter_tools/src/ios/mac.dart';
import 'package:flutter_tools/src/version.dart';
import 'package:mockito/mockito.dart';

import '../src/common.dart';
import '../src/context.dart';

class MockFlutterVersion extends Mock implements FlutterVersion {}
class MockAndroidSdk extends Mock implements AndroidSdk {}
class MockArtifacts extends Mock implements Artifacts {}
class MockXcode extends Mock implements Xcode {}

class _FakeGenSnapshot implements GenSnapshot {
  _FakeGenSnapshot({
    this.succeed = true,
  });

  final bool succeed;
  Map<String, String> outputs = <String, String>{};
  int _callCount = 0;
  SnapshotType _snapshotType;
  String _packagesPath;
  String _depfilePath;
  List<String> _additionalArgs;

  int get callCount => _callCount;

  SnapshotType get snapshotType => _snapshotType;

  String get packagesPath => _packagesPath;

  String get depfilePath => _depfilePath;

  List<String> get additionalArgs => _additionalArgs;

  @override
  Future<int> run({
    SnapshotType snapshotType,
    String packagesPath,
    String depfilePath,
    IOSArch iosArch,
    Iterable<String> additionalArgs,
  }) async {
    _callCount += 1;
    _snapshotType = snapshotType;
    _packagesPath = packagesPath;
    _depfilePath = depfilePath;
    _additionalArgs = additionalArgs.toList();

    if (!succeed)
      return 1;
    outputs.forEach((String filePath, String fileContent) {
      fs.file(filePath).writeAsString(fileContent);
    });
    return 0;
  }
}

void main() {
  group('SnapshotType', () {
    test('throws, if build mode is null', () {
      expect(
        () => SnapshotType(TargetPlatform.android_x64, null),
        throwsA(anything),
      );
    });
    test('does not throw, if target platform is null', () {
      expect(SnapshotType(null, BuildMode.release), isNotNull);
    });
  });

  group('Snapshotter - iOS AOT', () {
    const String kSnapshotDart = 'snapshot.dart';
    String skyEnginePath;

    _FakeGenSnapshot genSnapshot;
    MemoryFileSystem fs;
    AOTSnapshotter snapshotter;
    MockAndroidSdk mockAndroidSdk;
    MockArtifacts mockArtifacts;
    MockXcode mockXcode;

    setUp(() async {
      fs = MemoryFileSystem();
      fs.file(kSnapshotDart).createSync();
      fs.file('.packages').writeAsStringSync('sky_engine:file:///flutter/bin/cache/pkg/sky_engine/lib/');

      skyEnginePath = fs.path.fromUri(Uri.file('/flutter/bin/cache/pkg/sky_engine'));
      fs.directory(fs.path.join(skyEnginePath, 'lib', 'ui')).createSync(recursive: true);
      fs.directory(fs.path.join(skyEnginePath, 'sdk_ext')).createSync(recursive: true);
      fs.file(fs.path.join(skyEnginePath, '.packages')).createSync();
      fs.file(fs.path.join(skyEnginePath, 'lib', 'ui', 'ui.dart')).createSync();
      fs.file(fs.path.join(skyEnginePath, 'sdk_ext', 'vmservice_io.dart')).createSync();

      genSnapshot = _FakeGenSnapshot();
      snapshotter = AOTSnapshotter();
      mockAndroidSdk = MockAndroidSdk();
      mockArtifacts = MockArtifacts();
      mockXcode = MockXcode();
      for (BuildMode mode in BuildMode.values) {
        when(mockArtifacts.getHostArtifactPath(Artifact.snapshotDart, any, mode)).thenReturn(kSnapshotDart);
      }
    });

    final Map<Type, Generator> contextOverrides = <Type, Generator>{
      AndroidSdk: () => mockAndroidSdk,
      Artifacts: () => mockArtifacts,
      FileSystem: () => fs,
      GenSnapshot: () => genSnapshot,
      Xcode: () => mockXcode,
    };

    testUsingContext('iOS debug AOT snapshot is invalid', () async {
      final String outputPath = fs.path.join('build', 'foo');
      expect(await snapshotter.build(
        platform: TargetPlatform.ios,
        buildMode: BuildMode.debug,
        mainPath: 'main.dill',
        packagesPath: '.packages',
        outputPath: outputPath,
        buildSharedLibrary: false,
      ), isNot(equals(0)));
    }, overrides: contextOverrides);

    testUsingContext('Android arm debug AOT snapshot is invalid', () async {
      final String outputPath = fs.path.join('build', 'foo');
      expect(await snapshotter.build(
        platform: TargetPlatform.android_arm,
        buildMode: BuildMode.debug,
        mainPath: 'main.dill',
        packagesPath: '.packages',
        outputPath: outputPath,
        buildSharedLibrary: false,
      ), isNot(0));
    }, overrides: contextOverrides);

    testUsingContext('Android arm64 debug AOT snapshot is invalid', () async {
      final String outputPath = fs.path.join('build', 'foo');
      expect(await snapshotter.build(
        platform: TargetPlatform.android_arm64,
        buildMode: BuildMode.debug,
        mainPath: 'main.dill',
        packagesPath: '.packages',
        outputPath: outputPath,
        buildSharedLibrary: false,
      ), isNot(0));
    }, overrides: contextOverrides);

    testUsingContext('builds iOS armv7 profile AOT snapshot', () async {
      fs.file('main.dill').writeAsStringSync('binary magic');

      final String outputPath = fs.path.join('build', 'foo');
      fs.directory(outputPath).createSync(recursive: true);

      genSnapshot.outputs = <String, String>{
        fs.path.join(outputPath, 'snapshot_assembly.S'): '',
      };

      final RunResult successResult = RunResult(ProcessResult(1, 0, '', ''), <String>['command name', 'arguments...']);
      when(xcode.cc(any)).thenAnswer((_) => Future<RunResult>.value(successResult));
      when(xcode.clang(any)).thenAnswer((_) => Future<RunResult>.value(successResult));

      final int genSnapshotExitCode = await snapshotter.build(
        platform: TargetPlatform.ios,
        buildMode: BuildMode.profile,
        mainPath: 'main.dill',
        packagesPath: '.packages',
        outputPath: outputPath,
        buildSharedLibrary: false,
        iosArch: IOSArch.armv7,
      );

      expect(genSnapshotExitCode, 0);
      expect(genSnapshot.callCount, 1);
      expect(genSnapshot.snapshotType.platform, TargetPlatform.ios);
      expect(genSnapshot.snapshotType.mode, BuildMode.profile);
      expect(genSnapshot.packagesPath, '.packages');
      expect(genSnapshot.additionalArgs, <String>[
        '--deterministic',
        '--snapshot_kind=app-aot-assembly',
        '--assembly=${fs.path.join(outputPath, 'snapshot_assembly.S')}',
        '--no-sim-use-hardfp',
        '--no-use-integer-division',
        'main.dill',
      ]);
    }, overrides: contextOverrides);

    testUsingContext('builds iOS arm64 profile AOT snapshot', () async {
      fs.file('main.dill').writeAsStringSync('binary magic');

      final String outputPath = fs.path.join('build', 'foo');
      fs.directory(outputPath).createSync(recursive: true);

      genSnapshot.outputs = <String, String>{
        fs.path.join(outputPath, 'snapshot_assembly.S'): '',
      };

      final RunResult successResult = RunResult(ProcessResult(1, 0, '', ''), <String>['command name', 'arguments...']);
      when(xcode.cc(any)).thenAnswer((_) => Future<RunResult>.value(successResult));
      when(xcode.clang(any)).thenAnswer((_) => Future<RunResult>.value(successResult));

      final int genSnapshotExitCode = await snapshotter.build(
        platform: TargetPlatform.ios,
        buildMode: BuildMode.profile,
        mainPath: 'main.dill',
        packagesPath: '.packages',
        outputPath: outputPath,
        buildSharedLibrary: false,
        iosArch: IOSArch.arm64,
      );

      expect(genSnapshotExitCode, 0);
      expect(genSnapshot.callCount, 1);
      expect(genSnapshot.snapshotType.platform, TargetPlatform.ios);
      expect(genSnapshot.snapshotType.mode, BuildMode.profile);
      expect(genSnapshot.packagesPath, '.packages');
      expect(genSnapshot.additionalArgs, <String>[
        '--deterministic',
        '--snapshot_kind=app-aot-assembly',
        '--assembly=${fs.path.join(outputPath, 'snapshot_assembly.S')}',
        'main.dill',
      ]);
    }, overrides: contextOverrides);

    testUsingContext('builds Android arm profile AOT snapshot', () async {
      fs.file('main.dill').writeAsStringSync('binary magic');

      final String outputPath = fs.path.join('build', 'foo');
      fs.directory(outputPath).createSync(recursive: true);

      genSnapshot.outputs = <String, String>{
        fs.path.join(outputPath, 'vm_snapshot_data'): '',
        fs.path.join(outputPath, 'isolate_snapshot_data'): '',
        fs.path.join(outputPath, 'vm_snapshot_instr'): '',
        fs.path.join(outputPath, 'isolate_snapshot_instr'): '',
      };

      final RunResult successResult = RunResult(ProcessResult(1, 0, '', ''), <String>['command name', 'arguments...']);
      when(xcode.cc(any)).thenAnswer((_) => Future<RunResult>.value(successResult));
      when(xcode.clang(any)).thenAnswer((_) => Future<RunResult>.value(successResult));

      final int genSnapshotExitCode = await snapshotter.build(
        platform: TargetPlatform.android_arm,
        buildMode: BuildMode.profile,
        mainPath: 'main.dill',
        packagesPath: '.packages',
        outputPath: outputPath,
        buildSharedLibrary: false,
      );

      expect(genSnapshotExitCode, 0);
      expect(genSnapshot.callCount, 1);
      expect(genSnapshot.snapshotType.platform, TargetPlatform.android_arm);
      expect(genSnapshot.snapshotType.mode, BuildMode.profile);
      expect(genSnapshot.packagesPath, '.packages');
      expect(genSnapshot.additionalArgs, <String>[
        '--deterministic',
        '--snapshot_kind=app-aot-blobs',
        '--vm_snapshot_data=build/foo/vm_snapshot_data',
        '--isolate_snapshot_data=build/foo/isolate_snapshot_data',
        '--vm_snapshot_instructions=build/foo/vm_snapshot_instr',
        '--isolate_snapshot_instructions=build/foo/isolate_snapshot_instr',
        '--no-sim-use-hardfp',
        '--no-use-integer-division',
        'main.dill',
      ]);
    }, overrides: contextOverrides);

    testUsingContext('builds Android arm64 profile AOT snapshot', () async {
      fs.file('main.dill').writeAsStringSync('binary magic');

      final String outputPath = fs.path.join('build', 'foo');
      fs.directory(outputPath).createSync(recursive: true);

      genSnapshot.outputs = <String, String>{
        fs.path.join(outputPath, 'vm_snapshot_data'): '',
        fs.path.join(outputPath, 'isolate_snapshot_data'): '',
        fs.path.join(outputPath, 'vm_snapshot_instr'): '',
        fs.path.join(outputPath, 'isolate_snapshot_instr'): '',
      };

      final RunResult successResult = RunResult(ProcessResult(1, 0, '', ''), <String>['command name', 'arguments...']);
      when(xcode.cc(any)).thenAnswer((_) => Future<RunResult>.value(successResult));
      when(xcode.clang(any)).thenAnswer((_) => Future<RunResult>.value(successResult));

      final int genSnapshotExitCode = await snapshotter.build(
        platform: TargetPlatform.android_arm64,
        buildMode: BuildMode.profile,
        mainPath: 'main.dill',
        packagesPath: '.packages',
        outputPath: outputPath,
        buildSharedLibrary: false,
      );

      expect(genSnapshotExitCode, 0);
      expect(genSnapshot.callCount, 1);
      expect(genSnapshot.snapshotType.platform, TargetPlatform.android_arm64);
      expect(genSnapshot.snapshotType.mode, BuildMode.profile);
      expect(genSnapshot.packagesPath, '.packages');
      expect(genSnapshot.additionalArgs, <String>[
        '--deterministic',
        '--snapshot_kind=app-aot-blobs',
        '--vm_snapshot_data=build/foo/vm_snapshot_data',
        '--isolate_snapshot_data=build/foo/isolate_snapshot_data',
        '--vm_snapshot_instructions=build/foo/vm_snapshot_instr',
        '--isolate_snapshot_instructions=build/foo/isolate_snapshot_instr',
        'main.dill',
      ]);
    }, overrides: contextOverrides);

    testUsingContext('builds iOS release armv7 AOT snapshot', () async {
      fs.file('main.dill').writeAsStringSync('binary magic');

      final String outputPath = fs.path.join('build', 'foo');
      fs.directory(outputPath).createSync(recursive: true);

      genSnapshot.outputs = <String, String>{
        fs.path.join(outputPath, 'snapshot_assembly.S'): '',
      };

      final RunResult successResult = RunResult(ProcessResult(1, 0, '', ''), <String>['command name', 'arguments...']);
      when(xcode.cc(any)).thenAnswer((_) => Future<RunResult>.value(successResult));
      when(xcode.clang(any)).thenAnswer((_) => Future<RunResult>.value(successResult));

      final int genSnapshotExitCode = await snapshotter.build(
        platform: TargetPlatform.ios,
        buildMode: BuildMode.release,
        mainPath: 'main.dill',
        packagesPath: '.packages',
        outputPath: outputPath,
        buildSharedLibrary: false,
        iosArch: IOSArch.armv7,
      );

      expect(genSnapshotExitCode, 0);
      expect(genSnapshot.callCount, 1);
      expect(genSnapshot.snapshotType.platform, TargetPlatform.ios);
      expect(genSnapshot.snapshotType.mode, BuildMode.release);
      expect(genSnapshot.packagesPath, '.packages');
      expect(genSnapshot.additionalArgs, <String>[
        '--deterministic',
        '--snapshot_kind=app-aot-assembly',
        '--assembly=${fs.path.join(outputPath, 'snapshot_assembly.S')}',
        '--no-sim-use-hardfp',
        '--no-use-integer-division',
        'main.dill',
      ]);
    }, overrides: contextOverrides);

    testUsingContext('builds iOS release arm64 AOT snapshot', () async {
      fs.file('main.dill').writeAsStringSync('binary magic');

      final String outputPath = fs.path.join('build', 'foo');
      fs.directory(outputPath).createSync(recursive: true);

      genSnapshot.outputs = <String, String>{
        fs.path.join(outputPath, 'snapshot_assembly.S'): '',
      };

      final RunResult successResult = RunResult(ProcessResult(1, 0, '', ''), <String>['command name', 'arguments...']);
      when(xcode.cc(any)).thenAnswer((_) => Future<RunResult>.value(successResult));
      when(xcode.clang(any)).thenAnswer((_) => Future<RunResult>.value(successResult));

      final int genSnapshotExitCode = await snapshotter.build(
        platform: TargetPlatform.ios,
        buildMode: BuildMode.release,
        mainPath: 'main.dill',
        packagesPath: '.packages',
        outputPath: outputPath,
        buildSharedLibrary: false,
        iosArch: IOSArch.arm64,
      );

      expect(genSnapshotExitCode, 0);
      expect(genSnapshot.callCount, 1);
      expect(genSnapshot.snapshotType.platform, TargetPlatform.ios);
      expect(genSnapshot.snapshotType.mode, BuildMode.release);
      expect(genSnapshot.packagesPath, '.packages');
      expect(genSnapshot.additionalArgs, <String>[
        '--deterministic',
        '--snapshot_kind=app-aot-assembly',
        '--assembly=${fs.path.join(outputPath, 'snapshot_assembly.S')}',
        'main.dill',
      ]);
    }, overrides: contextOverrides);

    testUsingContext('returns failure if buildSharedLibrary is true but no NDK is found', () async {
      final String outputPath = fs.path.join('build', 'foo');

      when(mockAndroidSdk.ndk).thenReturn(null);

      final int genSnapshotExitCode = await snapshotter.build(
        platform: TargetPlatform.android_arm,
        buildMode: BuildMode.release,
        mainPath: 'main.dill',
        packagesPath: '.packages',
        outputPath: outputPath,
        buildSharedLibrary: true,
      );

      expect(genSnapshotExitCode, isNot(0));
      expect(genSnapshot.callCount, 0);
    }, overrides: contextOverrides);

    testUsingContext('builds Android arm release AOT snapshot', () async {
      fs.file('main.dill').writeAsStringSync('binary magic');

      final String outputPath = fs.path.join('build', 'foo');
      fs.directory(outputPath).createSync(recursive: true);

      genSnapshot.outputs = <String, String>{
        fs.path.join(outputPath, 'vm_snapshot_data'): '',
        fs.path.join(outputPath, 'isolate_snapshot_data'): '',
        fs.path.join(outputPath, 'vm_snapshot_instr'): '',
        fs.path.join(outputPath, 'isolate_snapshot_instr'): '',
      };

      final RunResult successResult = RunResult(ProcessResult(1, 0, '', ''), <String>['command name', 'arguments...']);
      when(xcode.cc(any)).thenAnswer((_) => Future<RunResult>.value(successResult));
      when(xcode.clang(any)).thenAnswer((_) => Future<RunResult>.value(successResult));

      final int genSnapshotExitCode = await snapshotter.build(
        platform: TargetPlatform.android_arm,
        buildMode: BuildMode.release,
        mainPath: 'main.dill',
        packagesPath: '.packages',
        outputPath: outputPath,
        buildSharedLibrary: false,
      );

      expect(genSnapshotExitCode, 0);
      expect(genSnapshot.callCount, 1);
      expect(genSnapshot.snapshotType.platform, TargetPlatform.android_arm);
      expect(genSnapshot.snapshotType.mode, BuildMode.release);
      expect(genSnapshot.packagesPath, '.packages');
      expect(genSnapshot.additionalArgs, <String>[
        '--deterministic',
        '--snapshot_kind=app-aot-blobs',
        '--vm_snapshot_data=build/foo/vm_snapshot_data',
        '--isolate_snapshot_data=build/foo/isolate_snapshot_data',
        '--vm_snapshot_instructions=build/foo/vm_snapshot_instr',
        '--isolate_snapshot_instructions=build/foo/isolate_snapshot_instr',
        '--no-sim-use-hardfp',
        '--no-use-integer-division',
        'main.dill',
      ]);
    }, overrides: contextOverrides);

    testUsingContext('builds Android arm64 release AOT snapshot', () async {
      fs.file('main.dill').writeAsStringSync('binary magic');

      final String outputPath = fs.path.join('build', 'foo');
      fs.directory(outputPath).createSync(recursive: true);

      genSnapshot.outputs = <String, String>{
        fs.path.join(outputPath, 'vm_snapshot_data'): '',
        fs.path.join(outputPath, 'isolate_snapshot_data'): '',
        fs.path.join(outputPath, 'vm_snapshot_instr'): '',
        fs.path.join(outputPath, 'isolate_snapshot_instr'): '',
      };

      final RunResult successResult = RunResult(ProcessResult(1, 0, '', ''), <String>['command name', 'arguments...']);
      when(xcode.cc(any)).thenAnswer((_) => Future<RunResult>.value(successResult));
      when(xcode.clang(any)).thenAnswer((_) => Future<RunResult>.value(successResult));

      final int genSnapshotExitCode = await snapshotter.build(
        platform: TargetPlatform.android_arm64,
        buildMode: BuildMode.release,
        mainPath: 'main.dill',
        packagesPath: '.packages',
        outputPath: outputPath,
        buildSharedLibrary: false,
      );

      expect(genSnapshotExitCode, 0);
      expect(genSnapshot.callCount, 1);
      expect(genSnapshot.snapshotType.platform, TargetPlatform.android_arm64);
      expect(genSnapshot.snapshotType.mode, BuildMode.release);
      expect(genSnapshot.packagesPath, '.packages');
      expect(genSnapshot.additionalArgs, <String>[
        '--deterministic',
        '--snapshot_kind=app-aot-blobs',
        '--vm_snapshot_data=build/foo/vm_snapshot_data',
        '--isolate_snapshot_data=build/foo/isolate_snapshot_data',
        '--vm_snapshot_instructions=build/foo/vm_snapshot_instr',
        '--isolate_snapshot_instructions=build/foo/isolate_snapshot_instr',
        'main.dill',
      ]);
    }, overrides: contextOverrides);

  });

  group('Snapshotter - JIT', () {
    const String kTrace = 'trace.txt';
    const String kEngineVmSnapshotData = 'engine_vm_snapshot_data';
    const String kEngineIsolateSnapshotData = 'engine_isolate_snapshot_data';

    _FakeGenSnapshot genSnapshot;
    MemoryFileSystem fs;
    JITSnapshotter snapshotter;
    MockAndroidSdk mockAndroidSdk;
    MockArtifacts mockArtifacts;

    setUp(() async {
      fs = MemoryFileSystem();
      fs.file(kTrace).createSync();
      fs.file(kEngineVmSnapshotData).createSync();
      fs.file(kEngineIsolateSnapshotData).createSync();

      genSnapshot = _FakeGenSnapshot();
      snapshotter = JITSnapshotter();
      mockAndroidSdk = MockAndroidSdk();
      mockArtifacts = MockArtifacts();
<<<<<<< HEAD
      when(mockArtifacts.getHostArtifactPath(Artifact.vmSnapshotData, any)).thenReturn(kEngineVmSnapshotData);
      when(mockArtifacts.getHostArtifactPath(Artifact.isolateSnapshotData, any)).thenReturn(kEngineIsolateSnapshotData);
=======

      for (BuildMode mode in BuildMode.values) {
        when(mockArtifacts.getArtifactPath(Artifact.vmSnapshotData, null, mode))
            .thenReturn(kEngineVmSnapshotData);
        when(mockArtifacts.getArtifactPath(Artifact.isolateSnapshotData, null, mode))
            .thenReturn(kEngineIsolateSnapshotData);
      }
>>>>>>> 4b87e334
    });

    final Map<Type, Generator> contextOverrides = <Type, Generator>{
      AndroidSdk: () => mockAndroidSdk,
      Artifacts: () => mockArtifacts,
      FileSystem: () => fs,
      GenSnapshot: () => genSnapshot,
    };

    testUsingContext('iOS debug JIT snapshot is invalid', () async {
      final String outputPath = fs.path.join('build', 'foo');
      expect(await snapshotter.build(
        platform: TargetPlatform.ios,
        buildMode: BuildMode.debug,
        mainPath: 'main.dill',
        packagesPath: '.packages',
        outputPath: outputPath,
        compilationTraceFilePath: kTrace,
        createPatch: false,
      ), isNot(equals(0)));
    }, overrides: contextOverrides);

    testUsingContext('builds Android arm debug JIT snapshot', () async {
      fs.file('main.dill').writeAsStringSync('binary magic');

      final String outputPath = fs.path.join('build', 'foo');
      fs.directory(outputPath).createSync(recursive: true);

      genSnapshot.outputs = <String, String>{
        fs.path.join(outputPath, 'isolate_snapshot_data'): '',
        fs.path.join(outputPath, 'isolate_snapshot_instr'): '',
      };

      final int genSnapshotExitCode = await snapshotter.build(
        platform: TargetPlatform.android_arm,
        buildMode: BuildMode.debug,
        mainPath: 'main.dill',
        packagesPath: '.packages',
        outputPath: outputPath,
        compilationTraceFilePath: kTrace,
        createPatch: false,
      );

      expect(genSnapshotExitCode, 0);
      expect(genSnapshot.callCount, 1);
      expect(genSnapshot.snapshotType.platform, TargetPlatform.android_arm);
      expect(genSnapshot.snapshotType.mode, BuildMode.debug);
      expect(genSnapshot.packagesPath, '.packages');
      expect(genSnapshot.additionalArgs, <String>[
        '--deterministic',
        '--enable_asserts',
        '--snapshot_kind=app-jit',
        '--load_compilation_trace=$kTrace',
        '--load_vm_snapshot_data=$kEngineVmSnapshotData',
        '--load_isolate_snapshot_data=$kEngineIsolateSnapshotData',
        '--isolate_snapshot_data=build/foo/isolate_snapshot_data',
        '--isolate_snapshot_instructions=build/foo/isolate_snapshot_instr',
        '--no-sim-use-hardfp',
        '--no-use-integer-division',
        'main.dill',
      ]);
    }, overrides: contextOverrides);

    testUsingContext('builds Android arm64 debug JIT snapshot', () async {
      fs.file('main.dill').writeAsStringSync('binary magic');

      final String outputPath = fs.path.join('build', 'foo');
      fs.directory(outputPath).createSync(recursive: true);

      genSnapshot.outputs = <String, String>{
        fs.path.join(outputPath, 'isolate_snapshot_data'): '',
        fs.path.join(outputPath, 'isolate_snapshot_instr'): '',
      };

      final int genSnapshotExitCode = await snapshotter.build(
        platform: TargetPlatform.android_arm64,
        buildMode: BuildMode.debug,
        mainPath: 'main.dill',
        packagesPath: '.packages',
        outputPath: outputPath,
        compilationTraceFilePath: kTrace,
        createPatch: false,
      );

      expect(genSnapshotExitCode, 0);
      expect(genSnapshot.callCount, 1);
      expect(genSnapshot.snapshotType.platform, TargetPlatform.android_arm64);
      expect(genSnapshot.snapshotType.mode, BuildMode.debug);
      expect(genSnapshot.packagesPath, '.packages');
      expect(genSnapshot.additionalArgs, <String>[
        '--deterministic',
        '--enable_asserts',
        '--snapshot_kind=app-jit',
        '--load_compilation_trace=$kTrace',
        '--load_vm_snapshot_data=$kEngineVmSnapshotData',
        '--load_isolate_snapshot_data=$kEngineIsolateSnapshotData',
        '--isolate_snapshot_data=build/foo/isolate_snapshot_data',
        '--isolate_snapshot_instructions=build/foo/isolate_snapshot_instr',
        'main.dill',
      ]);
    }, overrides: contextOverrides);

    testUsingContext('iOS release JIT snapshot is invalid', () async {
      final String outputPath = fs.path.join('build', 'foo');
      expect(await snapshotter.build(
        platform: TargetPlatform.ios,
        buildMode: BuildMode.profile,
        mainPath: 'main.dill',
        packagesPath: '.packages',
        outputPath: outputPath,
        compilationTraceFilePath: kTrace,
        createPatch: false,
      ), isNot(equals(0)));
    }, overrides: contextOverrides);

    testUsingContext('builds Android arm profile JIT snapshot', () async {
      fs.file('main.dill').writeAsStringSync('binary magic');

      final String outputPath = fs.path.join('build', 'foo');
      fs.directory(outputPath).createSync(recursive: true);

      genSnapshot.outputs = <String, String>{
        fs.path.join(outputPath, 'isolate_snapshot_data'): '',
        fs.path.join(outputPath, 'isolate_snapshot_instr'): '',
      };

      final int genSnapshotExitCode = await snapshotter.build(
        platform: TargetPlatform.android_arm,
        buildMode: BuildMode.profile,
        mainPath: 'main.dill',
        packagesPath: '.packages',
        outputPath: outputPath,
        compilationTraceFilePath: kTrace,
        createPatch: false,
      );

      expect(genSnapshotExitCode, 0);
      expect(genSnapshot.callCount, 1);
      expect(genSnapshot.snapshotType.platform, TargetPlatform.android_arm);
      expect(genSnapshot.snapshotType.mode, BuildMode.profile);
      expect(genSnapshot.packagesPath, '.packages');
      expect(genSnapshot.additionalArgs, <String>[
        '--deterministic',
        '--snapshot_kind=app-jit',
        '--load_compilation_trace=$kTrace',
        '--load_vm_snapshot_data=$kEngineVmSnapshotData',
        '--load_isolate_snapshot_data=$kEngineIsolateSnapshotData',
        '--isolate_snapshot_data=build/foo/isolate_snapshot_data',
        '--isolate_snapshot_instructions=build/foo/isolate_snapshot_instr',
        '--no-sim-use-hardfp',
        '--no-use-integer-division',
        'main.dill',
      ]);
    }, overrides: contextOverrides);

    testUsingContext('builds Android arm64 profile JIT snapshot', () async {
      fs.file('main.dill').writeAsStringSync('binary magic');

      final String outputPath = fs.path.join('build', 'foo');
      fs.directory(outputPath).createSync(recursive: true);

      genSnapshot.outputs = <String, String>{
        fs.path.join(outputPath, 'isolate_snapshot_data'): '',
        fs.path.join(outputPath, 'isolate_snapshot_instr'): '',
      };

      final int genSnapshotExitCode = await snapshotter.build(
        platform: TargetPlatform.android_arm64,
        buildMode: BuildMode.profile,
        mainPath: 'main.dill',
        packagesPath: '.packages',
        outputPath: outputPath,
        compilationTraceFilePath: kTrace,
        createPatch: false,
      );

      expect(genSnapshotExitCode, 0);
      expect(genSnapshot.callCount, 1);
      expect(genSnapshot.snapshotType.platform, TargetPlatform.android_arm64);
      expect(genSnapshot.snapshotType.mode, BuildMode.profile);
      expect(genSnapshot.packagesPath, '.packages');
      expect(genSnapshot.additionalArgs, <String>[
        '--deterministic',
        '--snapshot_kind=app-jit',
        '--load_compilation_trace=$kTrace',
        '--load_vm_snapshot_data=$kEngineVmSnapshotData',
        '--load_isolate_snapshot_data=$kEngineIsolateSnapshotData',
        '--isolate_snapshot_data=build/foo/isolate_snapshot_data',
        '--isolate_snapshot_instructions=build/foo/isolate_snapshot_instr',
        'main.dill',
      ]);
    }, overrides: contextOverrides);

    testUsingContext('iOS release JIT snapshot is invalid', () async {
      final String outputPath = fs.path.join('build', 'foo');
      expect(await snapshotter.build(
        platform: TargetPlatform.ios,
        buildMode: BuildMode.release,
        mainPath: 'main.dill',
        packagesPath: '.packages',
        outputPath: outputPath,
        compilationTraceFilePath: kTrace,
        createPatch: false,
      ), isNot(equals(0)));
    }, overrides: contextOverrides);

    testUsingContext('builds Android arm release JIT snapshot', () async {
      fs.file('main.dill').writeAsStringSync('binary magic');

      final String outputPath = fs.path.join('build', 'foo');
      fs.directory(outputPath).createSync(recursive: true);

      genSnapshot.outputs = <String, String>{
        fs.path.join(outputPath, 'isolate_snapshot_data'): '',
        fs.path.join(outputPath, 'isolate_snapshot_instr'): '',
      };

      final int genSnapshotExitCode = await snapshotter.build(
        platform: TargetPlatform.android_arm,
        buildMode: BuildMode.release,
        mainPath: 'main.dill',
        packagesPath: '.packages',
        outputPath: outputPath,
        compilationTraceFilePath: kTrace,
        createPatch: false,
      );

      expect(genSnapshotExitCode, 0);
      expect(genSnapshot.callCount, 1);
      expect(genSnapshot.snapshotType.platform, TargetPlatform.android_arm);
      expect(genSnapshot.snapshotType.mode, BuildMode.release);
      expect(genSnapshot.packagesPath, '.packages');
      expect(genSnapshot.additionalArgs, <String>[
        '--deterministic',
        '--snapshot_kind=app-jit',
        '--load_compilation_trace=$kTrace',
        '--load_vm_snapshot_data=$kEngineVmSnapshotData',
        '--load_isolate_snapshot_data=$kEngineIsolateSnapshotData',
        '--isolate_snapshot_data=build/foo/isolate_snapshot_data',
        '--isolate_snapshot_instructions=build/foo/isolate_snapshot_instr',
        '--no-sim-use-hardfp',
        '--no-use-integer-division',
        'main.dill',
      ]);
    }, overrides: contextOverrides);

    testUsingContext('builds Android arm64 release JIT snapshot', () async {
      fs.file('main.dill').writeAsStringSync('binary magic');

      final String outputPath = fs.path.join('build', 'foo');
      fs.directory(outputPath).createSync(recursive: true);

      genSnapshot.outputs = <String, String>{
        fs.path.join(outputPath, 'isolate_snapshot_data'): '',
        fs.path.join(outputPath, 'isolate_snapshot_instr'): '',
      };

      final int genSnapshotExitCode = await snapshotter.build(
        platform: TargetPlatform.android_arm64,
        buildMode: BuildMode.release,
        mainPath: 'main.dill',
        packagesPath: '.packages',
        outputPath: outputPath,
        compilationTraceFilePath: kTrace,
        createPatch: false,
      );

      expect(genSnapshotExitCode, 0);
      expect(genSnapshot.callCount, 1);
      expect(genSnapshot.snapshotType.platform, TargetPlatform.android_arm64);
      expect(genSnapshot.snapshotType.mode, BuildMode.release);
      expect(genSnapshot.packagesPath, '.packages');
      expect(genSnapshot.additionalArgs, <String>[
        '--deterministic',
        '--snapshot_kind=app-jit',
        '--load_compilation_trace=$kTrace',
        '--load_vm_snapshot_data=$kEngineVmSnapshotData',
        '--load_isolate_snapshot_data=$kEngineIsolateSnapshotData',
        '--isolate_snapshot_data=build/foo/isolate_snapshot_data',
        '--isolate_snapshot_instructions=build/foo/isolate_snapshot_instr',
        'main.dill',
      ]);
    }, overrides: contextOverrides);

    testUsingContext('builds Android release JIT dynamic patch - existing snapshot', () async {
      fs.file('main.dill').writeAsStringSync('binary magic');

      final Archive baselineApk = Archive()
          ..addFile(ArchiveFile('assets/flutter_assets/isolate_snapshot_instr',
            'isolateSnapshotInstr'.length, 'isolateSnapshotInstr'.codeUnits))
          ..addFile(ArchiveFile('assets/flutter_assets/vm_snapshot_data',
            'engineVmSnapshotData'.length, 'engineVmSnapshotData'.codeUnits));

      fs.file('.baseline/100.apk')
          ..createSync(recursive: true)
          ..writeAsBytesSync(ZipEncoder().encode(baselineApk), flush: true);

      fs.file('engine_vm_snapshot_data')
          ..createSync(recursive: true)
          ..writeAsStringSync('engineVmSnapshotData', flush: true);

      fs.file('build/foo/isolate_snapshot_instr')
          ..createSync(recursive: true)
          ..writeAsStringSync('isolateSnapshotInstr', flush: true);

      genSnapshot.outputs = <String, String>{
        'build/foo/isolate_snapshot_data': '',
        'build/foo/snapshot.d': 'build/foo/vm_snapshot_data : ',
      };

      final int genSnapshotExitCode = await snapshotter.build(
        platform: TargetPlatform.android_arm,
        buildMode: BuildMode.release,
        mainPath: 'main.dill',
        packagesPath: '.packages',
        outputPath: 'build/foo',
        compilationTraceFilePath: kTrace,
        createPatch: true,
        buildNumber: 100,
        baselineDir: '.baseline',
      );

      expect(genSnapshotExitCode, 0);
      expect(genSnapshot.callCount, 1);
      expect(genSnapshot.snapshotType.platform, TargetPlatform.android_arm);
      expect(genSnapshot.snapshotType.mode, BuildMode.release);
      expect(genSnapshot.packagesPath, '.packages');
      expect(genSnapshot.additionalArgs, <String>[
        '--deterministic',
        '--snapshot_kind=app-jit',
        '--load_compilation_trace=$kTrace',
        '--load_vm_snapshot_data=$kEngineVmSnapshotData',
        '--load_isolate_snapshot_data=$kEngineIsolateSnapshotData',
        '--isolate_snapshot_data=build/foo/isolate_snapshot_data',
        '--reused_instructions=build/foo/isolate_snapshot_instr',
        '--no-sim-use-hardfp',
        '--no-use-integer-division',
        'main.dill',
      ]);
    }, overrides: contextOverrides);

    testUsingContext('builds Android release JIT dynamic patch - extracts snapshot', () async {
      fs.file('main.dill').writeAsStringSync('binary magic');

      final Archive baselineApk = Archive()
        ..addFile(ArchiveFile('assets/flutter_assets/isolate_snapshot_instr',
            'isolateSnapshotInstr'.length, 'isolateSnapshotInstr'.codeUnits))
        ..addFile(ArchiveFile('assets/flutter_assets/vm_snapshot_data',
            'engineVmSnapshotData'.length, 'engineVmSnapshotData'.codeUnits));

      fs.file('.baseline/100.apk')
        ..createSync(recursive: true)
        ..writeAsBytesSync(ZipEncoder().encode(baselineApk), flush: true);

      fs.file('engine_vm_snapshot_data')
        ..createSync(recursive: true)
        ..writeAsStringSync('engineVmSnapshotData', flush: true);

      genSnapshot.outputs = <String, String>{
        'build/foo/isolate_snapshot_data': '',
        'build/foo/snapshot.d': 'build/foo/vm_snapshot_data : ',
      };

      final int genSnapshotExitCode = await snapshotter.build(
        platform: TargetPlatform.android_arm,
        buildMode: BuildMode.release,
        mainPath: 'main.dill',
        packagesPath: '.packages',
        outputPath: 'build/foo',
        compilationTraceFilePath: kTrace,
        createPatch: true,
        buildNumber: 100,
        baselineDir: '.baseline',
      );

      // The file was extracted from baseline APK.
      expect(fs.file('build/foo/isolate_snapshot_instr').existsSync(), true);
      expect(fs.file('build/foo/isolate_snapshot_instr').readAsStringSync(), 'isolateSnapshotInstr');

      expect(genSnapshotExitCode, 0);
      expect(genSnapshot.callCount, 1);
      expect(genSnapshot.snapshotType.platform, TargetPlatform.android_arm);
      expect(genSnapshot.snapshotType.mode, BuildMode.release);
      expect(genSnapshot.packagesPath, '.packages');
      expect(genSnapshot.additionalArgs, <String>[
        '--deterministic',
        '--snapshot_kind=app-jit',
        '--load_compilation_trace=$kTrace',
        '--load_vm_snapshot_data=$kEngineVmSnapshotData',
        '--load_isolate_snapshot_data=$kEngineIsolateSnapshotData',
        '--isolate_snapshot_data=build/foo/isolate_snapshot_data',
        '--reused_instructions=build/foo/isolate_snapshot_instr',
        '--no-sim-use-hardfp',
        '--no-use-integer-division',
        'main.dill',
      ]);
    }, overrides: contextOverrides);

    testUsingContext('builds Android release JIT dynamic patch - mismatched snapshot 1', () async {
      fs.file('main.dill').writeAsStringSync('binary magic');

      final Archive baselineApk = Archive()
        ..addFile(ArchiveFile('assets/flutter_assets/isolate_snapshot_instr',
            'isolateSnapshotInstr'.length, 'isolateSnapshotInstr'.codeUnits))
        ..addFile(ArchiveFile('assets/flutter_assets/vm_snapshot_data',
            'engineVmSnapshotData'.length, 'engineVmSnapshotData'.codeUnits));

      fs.file('.baseline/100.apk')
        ..createSync(recursive: true)
        ..writeAsBytesSync(ZipEncoder().encode(baselineApk), flush: true);

      fs.file('engine_vm_snapshot_data')
        ..createSync(recursive: true)
        ..writeAsStringSync('mismatchedEngineVmSnapshotData', flush: true);

      fs.file('build/foo/isolate_snapshot_instr')
        ..createSync(recursive: true)
        ..writeAsStringSync('isolateSnapshotInstr', flush: true);

      genSnapshot.outputs = <String, String>{
        'build/foo/isolate_snapshot_data': '',
        'build/foo/snapshot.d': 'build/foo/vm_snapshot_data : ',
      };

      final int genSnapshotExitCode = await snapshotter.build(
        platform: TargetPlatform.android_arm,
        buildMode: BuildMode.release,
        mainPath: 'main.dill',
        packagesPath: '.packages',
        outputPath: 'build/foo',
        compilationTraceFilePath: kTrace,
        createPatch: true,
        buildNumber: 100,
        baselineDir: '.baseline',
      );

      expect(genSnapshotExitCode, 1);
      expect(genSnapshot.callCount, 0);

    }, overrides: contextOverrides);

    testUsingContext('builds Android release JIT dynamic patch - mismatched snapshot 2', () async {
      fs.file('main.dill').writeAsStringSync('binary magic');

      final Archive baselineApk = Archive()
        ..addFile(ArchiveFile('assets/flutter_assets/isolate_snapshot_instr',
            'isolateSnapshotInstr'.length, 'isolateSnapshotInstr'.codeUnits))
        ..addFile(ArchiveFile('assets/flutter_assets/vm_snapshot_data',
            'engineVmSnapshotData'.length, 'engineVmSnapshotData'.codeUnits));

      fs.file('.baseline/100.apk')
        ..createSync(recursive: true)
        ..writeAsBytesSync(ZipEncoder().encode(baselineApk), flush: true);

      fs.file('engine_vm_snapshot_data')
        ..createSync(recursive: true)
        ..writeAsStringSync('engineVmSnapshotData', flush: true);

      fs.file('build/foo/isolate_snapshot_instr')
        ..createSync(recursive: true)
        ..writeAsStringSync('mismatchedIsolateSnapshotInstr', flush: true);

      genSnapshot.outputs = <String, String>{
        'build/foo/isolate_snapshot_data': '',
        'build/foo/snapshot.d': 'build/foo/vm_snapshot_data : ',
      };

      final int genSnapshotExitCode = await snapshotter.build(
        platform: TargetPlatform.android_arm,
        buildMode: BuildMode.release,
        mainPath: 'main.dill',
        packagesPath: '.packages',
        outputPath: 'build/foo',
        compilationTraceFilePath: kTrace,
        createPatch: true,
        buildNumber: 100,
        baselineDir: '.baseline',
      );

      expect(genSnapshotExitCode, 1);
      expect(genSnapshot.callCount, 0);

    }, overrides: contextOverrides);

  });
}<|MERGE_RESOLUTION|>--- conflicted
+++ resolved
@@ -527,18 +527,10 @@
       snapshotter = JITSnapshotter();
       mockAndroidSdk = MockAndroidSdk();
       mockArtifacts = MockArtifacts();
-<<<<<<< HEAD
-      when(mockArtifacts.getHostArtifactPath(Artifact.vmSnapshotData, any)).thenReturn(kEngineVmSnapshotData);
-      when(mockArtifacts.getHostArtifactPath(Artifact.isolateSnapshotData, any)).thenReturn(kEngineIsolateSnapshotData);
-=======
-
       for (BuildMode mode in BuildMode.values) {
-        when(mockArtifacts.getArtifactPath(Artifact.vmSnapshotData, null, mode))
-            .thenReturn(kEngineVmSnapshotData);
-        when(mockArtifacts.getArtifactPath(Artifact.isolateSnapshotData, null, mode))
-            .thenReturn(kEngineIsolateSnapshotData);
+        when(mockArtifacts.getHostArtifactPath(Artifact.vmSnapshotData, any, mode)).thenReturn(kEngineVmSnapshotData);
+        when(mockArtifacts.getHostArtifactPath(Artifact.isolateSnapshotData, any, mode)).thenReturn(kEngineIsolateSnapshotData);
       }
->>>>>>> 4b87e334
     });
 
     final Map<Type, Generator> contextOverrides = <Type, Generator>{
