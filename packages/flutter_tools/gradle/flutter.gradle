// Copyright 2019 The Chromium Authors. All rights reserved.
// Use of this source code is governed by a BSD-style license that can be
// found in the LICENSE file.

import static groovy.io.FileType.FILES

import com.android.builder.model.AndroidProject
import com.android.build.OutputFile
import java.nio.file.Path
import java.nio.file.Paths
import org.apache.tools.ant.taskdefs.condition.Os
import org.gradle.api.DefaultTask
import org.gradle.api.GradleException
import org.gradle.api.Project
import org.gradle.api.Plugin
import org.gradle.api.Task
import org.gradle.api.file.CopySpec
import org.gradle.api.file.FileCollection
import org.gradle.api.tasks.Copy
import org.gradle.api.tasks.InputFiles
import org.gradle.api.tasks.OutputDirectory
import org.gradle.api.tasks.TaskAction
import org.gradle.api.tasks.bundling.Jar

buildscript {
    repositories {
        google()
        jcenter()
    }
    dependencies {
        classpath "com.android.tools.build:gradle:3.2.1"
    }
}

android {
    compileOptions {
        sourceCompatibility 1.8
        targetCompatibility 1.8
    }
}

apply plugin: FlutterPlugin

class FlutterPlugin implements Plugin<Project> {
    private static final String MAVEN_REPO      = "http://download.flutter.io";

    // The platforms that can be passed to the `--Ptarget-platform` flag.
    private static final String PLATFORM_ARM32  = "android-arm";
    private static final String PLATFORM_ARM64  = "android-arm64";
    private static final String PLATFORM_X86    = "android-x86";
    private static final String PLATFORM_X86_64 = "android-x64";

    // The ABI architectures.
    private static final String ARCH_ARM32      = "armeabi-v7a";
    private static final String ARCH_ARM64      = "arm64-v8a";
    private static final String ARCH_X86        = "x86";
    private static final String ARCH_X86_64     = "x86_64";

    // Maps platforms to ABI architectures.
    private static final Map PLATFORM_ARCH_MAP = [
        (PLATFORM_ARM32)    : ARCH_ARM32,
        (PLATFORM_ARM64)    : ARCH_ARM64,
        (PLATFORM_X86)      : ARCH_X86,
        (PLATFORM_X86_64)   : ARCH_X86_64,
    ]

    // The version code that gives each ABI a value.
    // For each APK variant, use the following versions to override the version of the Universal APK.
    // Otherwise, the Play Store will complain that the APK variants have the same version.
    private static final Map ABI_VERSION = [
        (ARCH_ARM32)        : 1,
        (ARCH_ARM64)        : 2,
        (ARCH_X86)          : 3,
        (ARCH_X86_64)       : 4,
    ]

    // When split is enabled, multiple APKs are generated per each ABI.
    private static final List DEFAULT_PLATFORMS = [
        PLATFORM_ARM32,
        PLATFORM_ARM64,
    ]

    // The name prefix for flutter builds.  This is used to identify gradle tasks
    // where we expect the flutter tool to provide any error output, and skip the
    // standard Gradle error output in the FlutterEventLogger. If you change this,
    // be sure to change any instances of this string in symbols in the code below
    // to match.
    static final String FLUTTER_BUILD_PREFIX = "flutterBuild"

    private Project project
    private Map baseJar = [:]
    private File flutterRoot
    private File flutterExecutable
    private String localEngine
    private String localEngineSrcPath
    private Properties localProperties
    private File flutterJar
    private String engineVersion

    @Override
    void apply(Project project) {
        this.project = project

        project.extensions.create("flutter", FlutterExtension)
        project.afterEvaluate this.&addFlutterTasks
        // By default, assembling APKs generates fat APKs if multiple platforms are passed.
        // Configuring split per ABI allows to generate separate APKs for each abi.
        // This is a noop when building a bundle.
        if (shouldSplitPerAbi()) {
            project.android {
                splits {
                    abi {
                        // Enables building multiple APKs per ABI.
                        enable true
                        // Resets the list of ABIs that Gradle should create APKs for to none.
                        reset()
                        // Specifies that we do not want to also generate a universal APK that includes all ABIs.
                        universalApk false
                    }
                }
            }
        }
        getTargetPlatforms().each { targetArch ->
            String abiValue = PLATFORM_ARCH_MAP[targetArch]
            project.android {
                if (shouldSplitPerAbi()) {
                    splits {
                        abi {
                            include abiValue
                        }
                    }
                }
            }
        }
<<<<<<< HEAD
        // Add custom build types
        project.android.buildTypes {
            profile {
                initWith debug
                if (it.hasProperty('matchingFallbacks')) {
                    matchingFallbacks = ['debug', 'release']
                }
            }
        }
        String flutterRootPath = resolveProperty("flutter.sdk", System.env.FLUTTER_ROOT)
=======

        String flutterRootPath = resolveProperty(project, "flutter.sdk", System.env.FLUTTER_ROOT)
>>>>>>> 8504f3ae
        if (flutterRootPath == null) {
            throw new GradleException("Flutter SDK not found. Define location with flutter.sdk in the local.properties file or with a FLUTTER_ROOT environment variable.")
        }
        flutterRoot = project.file(flutterRootPath)
        if (!flutterRoot.isDirectory()) {
            throw new GradleException("flutter.sdk must point to the Flutter SDK directory")
        }

        engineVersion = Paths.get(flutterRoot.absolutePath, "bin", "internal", "engine.version")
                .toFile().text.trim()

        String flutterExecutableName = Os.isFamily(Os.FAMILY_WINDOWS) ? "flutter.bat" : "flutter"
        flutterExecutable = Paths.get(flutterRoot.absolutePath, "bin", flutterExecutableName).toFile();

<<<<<<< HEAD
        if (useLocalEngine()) {
            File engineOut = project.file(project.property('localEngineOut'))
=======
        // Add custom build types.
        project.android.buildTypes {
            profile {
                initWith debug
                if (it.hasProperty("matchingFallbacks")) {
                    matchingFallbacks = ["debug", "release"]
                }
            }
        }

        if (useProguard(project)) {
            String flutterProguardRules = Paths.get(flutterRoot.absolutePath, "packages", "flutter_tools",
                    "gradle", "flutter_proguard_rules.pro")
            project.android.buildTypes {
                release {
                    minifyEnabled true
                    useProguard true
                    // Fallback to `android/app/proguard-rules.pro`.
                    // This way, custom Proguard rules can be configured as needed.
                    proguardFiles project.android.getDefaultProguardFile("proguard-android.txt"), flutterProguardRules, "proguard-rules.pro"
                }
            }
        }

        if (useLocalEngine(project)) {
            String engineOutPath = project.property('localEngineOut')
            File engineOut = project.file(engineOutPath)
>>>>>>> 8504f3ae
            if (!engineOut.isDirectory()) {
                throw new GradleException('localEngineOut must point to a local engine build')
            }
            Path baseEnginePath = Paths.get(engineOut.absolutePath)
            flutterJar = baseEnginePath.resolve("flutter.jar").toFile()
            if (!flutterJar.isFile()) {
                throw new GradleException("Local engine jar not found: $flutterJar")
            }
            localEngine = engineOut.name
            localEngineSrcPath = engineOut.parentFile.parent
            // The local engine is built for one of the build type.
            // However, we use the same engine for each of the build types.
            project.android.buildTypes.each {
                addApiDependencies(project, it.name, project.files {
                    flutterJar
                })
            }
        } else {
            project.android.buildTypes.each this.&addFlutterDependencies
            project.android.buildTypes.whenObjectAdded this.&addFlutterDependencies
        }
    }

    /**
     * Adds the dependencies required by the Flutter project.
     * This includes:
     *    1. The embedding
     *    2. libflutter.so
     */
    void addFlutterDependencies(buildType) {
        project.rootProject.allprojects {
            repositories {
                maven {
                    url MAVEN_REPO
                }
            }
        }
        String flutterBuildMode = buildModeFor(buildType)
        // Add the embedding dependency.
        addApiDependencies(project, buildType.name,
                "io.flutter:flutter_embedding_$flutterBuildMode:1.0.0-$engineVersion")

        List<String> platforms = getTargetPlatforms().collect()
        // Debug mode includes x86 and x64, which are commonly used in emulators.
        if (flutterBuildMode == "debug") {
            platforms.add("android-x86")
            platforms.add("android-x64")
        }
        platforms.each { platform ->
            String arch = PLATFORM_ARCH_MAP[platform].replace("-", "_")
            // Add the `libflutter.so` dependency.
            addApiDependencies(project, buildType.name,
                    "io.flutter:${arch}_$flutterBuildMode:1.0.0-$engineVersion")
        }
    }

    /**
     * Returns the directory where the plugins are built.
     */
    private File getPluginBuildDir() {
        // Module projects specify this flag to include plugins in the same repo as the module project.
        if (project.ext.has("pluginBuildDir")) {
            return project.ext.get("pluginBuildDir")
        }
        return project.buildDir
    }

    /**
     * Configures the Flutter plugin dependencies.
     *
     * The plugins are added to pubspec.yaml. Then, upon running `flutter pub get`,
     * the tool generates a `.flutter-plugins` file, which contains a 1:1 map to each plugin location.
     * Finally, the project's `settings.gradle` loads each plugin's android directory as a subproject.
     */
    private void configurePlugins() {
        if (!buildPluginAsAar()) {
            getPluginList().each this.&configurePlugin
            return
        }
        addPluginTasks()
        List<String> tasksToExecute = project.gradle.startParameter.taskNames
        Set buildTypes = getBuildTypesForTasks(tasksToExecute)
        if (tasksToExecute.contains("clean")) {
            // Because the plugins are built during configuration, the task "clean"
            // cannot run in conjunction with an assembly task.
            if (!buildTypes.empty) {
                throw new GradleException("Can't run the clean task along with other assemble tasks")
            }
        }
        // Build plugins when a task "assembly*" will be called later.
        if (!buildTypes.empty) {
            // Build the plugin during configuration.
            // This is required when Jetifier is enabled, otherwise the implementation dependency
            // cannot be added.
            buildAarPlugins(buildTypes)
        }
    }

    private void configurePlugin(String name, String _) {
        Project pluginProject = project.rootProject.findProject(":$name")
        if (pluginProject == null) {
            project.logger.error("Plugin project :$name not found. Please update settings.gradle.")
            return
        }
        // Add plugin dependency to the app project.
        project.dependencies {
            if (project.getConfigurations().findByName("implementation")) {
                implementation pluginProject
            } else {
                compile pluginProject
            }
        }
        Closure addEmbeddingCompileOnlyDependency = { buildType ->
            String flutterBuildMode = buildModeFor(buildType)
            // Add the embedding as a compile only dependency to the plugin.
            def dependency;
            if (flutterJar) {
                dependency = project.files {
                    flutterJar
                }
            } else {
                dependency = "io.flutter:flutter_embedding_$flutterBuildMode:1.0.0-$engineVersion"
            }
            addCompileOnlyDependency(pluginProject, buildType.name, dependency)
        }
        pluginProject.afterEvaluate {
            pluginProject.android.buildTypes {
                profile {
                    initWith debug
                }
            }
            pluginProject.android.buildTypes.each addEmbeddingCompileOnlyDependency
            pluginProject.android.buildTypes.whenObjectAdded addEmbeddingCompileOnlyDependency
        }
    }

    private Properties getPluginList() {
        File pluginsFile = new File(project.projectDir.parentFile.parentFile, '.flutter-plugins')
        return readPropertiesIfExist(pluginsFile)
    }

    private void addPluginTasks() {
        Properties plugins = getPluginList()
        project.android.buildTypes.each { buildType ->
            plugins.each { name, path ->
                String buildModeValue = buildType.debuggable ? "debug" : "release"
                List<String> taskNameParts = ["build", "plugin", buildModeValue]
                taskNameParts.addAll(name.split("_"))
                String taskName = toCammelCase(taskNameParts)
                // Build types can be extended. For example, a build type can extend the `debug` mode.
                // In such cases, prevent creating the same task.
                if (project.tasks.findByName(taskName) == null) {
                    project.tasks.create(name: taskName, type: FlutterPluginTask) {
                        flutterExecutable this.flutterExecutable
                        buildMode buildModeValue
                        verbose isVerbose()
                        pluginDir project.file(path)
                        sourceDir project.file(project.flutter.source)
                        intermediateDir getPluginBuildDir()
                    }
                }
            }
        }
    }

    private void buildAarPlugins(Set buildTypes) {
        List<Project> projects = [project]
        // Module projects set the `hostProjects` extra property in `include_flutter.groovy`.
        // This is required to set the local repository in each host app project.
        if (project.ext.has("hostProjects")) {
            projects.addAll(project.ext.get("hostProjects"))
        }
        projects.each { hostProject ->
            hostProject.repositories {
                maven {
                    url "${getPluginBuildDir()}/outputs/repo"
                }
            }
        }
        buildTypes.each { buildType ->
            project.tasks.withType(FlutterPluginTask).all { pluginTask ->
                String buildMode = buildType.debuggable ? "debug" : "release"
                if (pluginTask.buildMode != buildMode) {
                    return
                }
                pluginTask.execute()
                pluginTask.intermediateDir.eachFileRecurse(FILES) { file ->
                    if (file.name != "maven-metadata.xml") {
                        return
                    }
                    def mavenMetadata = new XmlParser().parse(file)
                    String groupId = mavenMetadata.groupId.text()
                    String artifactId = mavenMetadata.artifactId.text()

                    if (!artifactId.endsWith(buildMode)) {
                        return
                    }
                    // Add the plugin dependency based on the Maven metadata.
                    addApiDependencies(project, buildType.name, "$groupId:$artifactId:+@aar", {
                        transitive = true
                    })
                }
            }
        }
    }

    /**
     * Returns a set with the build type names that apply to the given list of tasks
     * required to configure the plugin dependencies.
     */
    private Set getBuildTypesForTasks(List<String> tasksToExecute) {
        Set buildTypes = []
        tasksToExecute.each { task ->
            project.android.buildTypes.each { buildType ->
                if (task == "androidDependencies" || task.endsWith("dependencies")) {
                    // The tasks to query the dependencies includes all the build types.
                    buildTypes.add(buildType)
                } else if (task.endsWith("assemble")) {
                    // The `assemble` task includes all the build types.
                    buildTypes.add(buildType)
                } else if (task.endsWith(buildType.name.capitalize())) {
                    buildTypes.add(buildType)
                }
            }
        }
        return buildTypes
    }

    private static String toCammelCase(List<String> parts) {
        if (parts.empty) {
            return ""
        }
        return "${parts[0]}${parts[1..-1].collect { it.capitalize() }.join('')}"
    }

    private String resolveProperty(String name, String defaultValue) {
        if (localProperties == null) {
            localProperties = readPropertiesIfExist(new File(project.projectDir.parentFile, "local.properties"))
        }
        String result
        if (project.hasProperty(name)) {
            result = project.property(name)
        }
        if (result == null) {
            result = localProperties.getProperty(name)
        }
        if (result == null) {
            result = defaultValue
        }
        return result
    }

    private static Properties readPropertiesIfExist(File propertiesFile) {
        Properties result = new Properties()
        if (propertiesFile.exists()) {
            propertiesFile.withReader('UTF-8') { reader -> result.load(reader) }
        }
        return result
    }

    private List<String> getTargetPlatforms() {
        if (!project.hasProperty('target-platform')) {
            return DEFAULT_PLATFORMS
        }
        return project.property('target-platform').split(',').collect {
            if (!PLATFORM_ARCH_MAP[it]) {
                throw new GradleException("Invalid platform: $it.")
            }
            return it
        }
    }

    private Boolean shouldSplitPerAbi() {
        if (project.hasProperty('split-per-abi')) {
            return project.property('split-per-abi').toBoolean()
        }
        return false;
    }

    private Boolean useLocalEngine() {
        return project.hasProperty('localEngineOut')
    }

    private Boolean isVerbose() {
        if (project.hasProperty('verbose')) {
            return project.property('verbose').toBoolean()
        }
        return false
    }


    private static Boolean useProguard(Project project) {
        if (project.hasProperty('proguard')) {
            return project.property('proguard').toBoolean()
        }
        return false
    }

    private static Boolean buildPluginAsAar() {
        return System.getProperty('build-plugins-as-aars') == 'true'
    }

    private void addCompileOnlyDependency(Project project, String variantName, Object dependency) {
        if (project.state.failure) {
            return
        }
        String configuration;
        if (project.getConfigurations().findByName("compileOnly")) {
            configuration = "${variantName}CompileOnly";
        } else {
            configuration = "${variantName}Provided";
        }
        project.dependencies.add(configuration, dependency)
    }

    private static void addApiDependencies(Project project, String variantName, Object dependency, Closure config = null) {
        String configuration;
        // `compile` dependencies are now `api` dependencies.
        if (project.getConfigurations().findByName("api")) {
            configuration = "${variantName}Api";
        } else {
            configuration = "${variantName}Compile";
        }
        project.dependencies.add(configuration, dependency, config)
    }

    /**
     * Returns a Flutter build mode suitable for the specified Android buildType.
     *
     * Note: The BuildType DSL type is not public, and is therefore omitted from the signature.
     *
     * @return "debug", "profile", or "release" (fall-back).
     */
    private static String buildModeFor(buildType) {
        if (buildType.name == "profile") {
            return "profile"
        } else if (buildType.debuggable) {
            return "debug"
        }
        return "release"
    }

    private static String getEngineArtifactDirName(buildType, targetArch) {
        if (buildType.name == "profile") {
            return "${targetArch}-profile"
        } else if (buildType.debuggable) {
            return "${targetArch}"
        }
        return "${targetArch}-release"
    }

    private void addFlutterTasks(Project project) {
        if (project.state.failure) {
            return
        }
        if (project.flutter.source == null) {
            throw new GradleException("Must provide Flutter source directory")
        }
        String target = project.flutter.target
        if (target == null) {
            target = 'lib/main.dart'
        }
        if (project.hasProperty('target')) {
            target = project.property('target')
        }
        String[] fileSystemRootsValue = null
        if (project.hasProperty('filesystem-roots')) {
            fileSystemRootsValue = project.property('filesystem-roots').split('\\|')
        }
        String fileSystemSchemeValue = null
        if (project.hasProperty('filesystem-scheme')) {
            fileSystemSchemeValue = project.property('filesystem-scheme')
        }
        Boolean trackWidgetCreationValue = false
        if (project.hasProperty('track-widget-creation')) {
            trackWidgetCreationValue = project.property('track-widget-creation').toBoolean()
        }
        String compilationTraceFilePathValue = null
        if (project.hasProperty('compilation-trace-file')) {
            compilationTraceFilePathValue = project.property('compilation-trace-file')
        }
        Boolean createPatchValue = false
        if (project.hasProperty('patch')) {
            createPatchValue = project.property('patch').toBoolean()
        }
        Integer buildNumberValue = null
        if (project.hasProperty('build-number')) {
            buildNumberValue = project.property('build-number').toInteger()
        }
        String baselineDirValue = null
        if (project.hasProperty('baseline-dir')) {
            baselineDirValue = project.property('baseline-dir')
        }
        String extraFrontEndOptionsValue = null
        if (project.hasProperty('extra-front-end-options')) {
            extraFrontEndOptionsValue = project.property('extra-front-end-options')
        }
        String extraGenSnapshotOptionsValue = null
        if (project.hasProperty('extra-gen-snapshot-options')) {
            extraGenSnapshotOptionsValue = project.property('extra-gen-snapshot-options')
        }
        def targetPlatforms = getTargetPlatforms()
        def addFlutterDeps = { variant ->
            if (shouldSplitPerAbi()) {
                variant.outputs.each { output ->
                    // Assigns the new version code to versionCodeOverride, which changes the version code
                    // for only the output APK, not for the variant itself. Skipping this step simply
                    // causes Gradle to use the value of variant.versionCode for the APK.
                    // For more, see https://developer.android.com/studio/build/configure-apk-splits
                    def abiVersionCode = ABI_VERSION.get(output.getFilter(OutputFile.ABI))
                    if (abiVersionCode != null) {
                        output.versionCodeOverride =
                            abiVersionCode * 1000 + variant.versionCode
                    }
                }
            }
            def compileTasks = targetPlatforms.collect { targetArch ->
                String taskName = toCammelCase(["compile", FLUTTER_BUILD_PREFIX, variant.name, targetArch.replace('android-', '')])
                project.tasks.create(name: taskName, type: FlutterTask) {
                    flutterRoot this.flutterRoot
                    flutterExecutable this.flutterExecutable
                    buildMode buildModeFor(variant.buildType)
                    localEngine this.localEngine
                    localEngineSrcPath this.localEngineSrcPath
                    abi PLATFORM_ARCH_MAP[targetArch]
                    targetPath target
                    verbose isVerbose()
                    fileSystemRoots fileSystemRootsValue
                    fileSystemScheme fileSystemSchemeValue
                    trackWidgetCreation trackWidgetCreationValue
                    compilationTraceFilePath compilationTraceFilePathValue
                    createPatch createPatchValue
                    buildNumber buildNumberValue
                    baselineDir baselineDirValue
                    targetPlatform targetArch
                    sourceDir project.file(project.flutter.source)
                    intermediateDir project.file("${project.buildDir}/${AndroidProject.FD_INTERMEDIATES}/flutter/${variant.name}/${targetArch}")
                    extraFrontEndOptions extraFrontEndOptionsValue
                    extraGenSnapshotOptions extraGenSnapshotOptionsValue
                }
            }
            def libJar = project.file("${project.buildDir}/${AndroidProject.FD_INTERMEDIATES}/flutter/${variant.name}/libs.jar")
            Task packFlutterAppAotTask = project.tasks.create(name: "packLibs${FLUTTER_BUILD_PREFIX}${variant.name.capitalize()}", type: Jar) {
                destinationDir libJar.parentFile
                archiveName libJar.name
                dependsOn compileTasks
                compileTasks.each { compileTask ->
                    from(compileTask.intermediateDir) {
                        include '*.so'
                        // Move `app.so` to `lib/<abi>/libapp.so`
                        rename { String filename ->
                            return "lib/${compileTask.abi}/lib${filename}"
                        }
                    }
                }
            }
            addApiDependencies(project, variant.name, project.files {
                packFlutterAppAotTask
            })
            // We know that the flutter app is a subproject in another Android app when these tasks exist.
            Task packageAssets = project.tasks.findByPath(":flutter:package${variant.name.capitalize()}Assets")
            Task cleanPackageAssets = project.tasks.findByPath(":flutter:cleanPackage${variant.name.capitalize()}Assets")
            Task copyFlutterAssetsTask = project.tasks.create(name: "copyFlutterAssets${variant.name.capitalize()}", type: Copy) {
                dependsOn compileTasks
                if (packageAssets && cleanPackageAssets) {
                    dependsOn packageAssets
                    dependsOn cleanPackageAssets
                    into packageAssets.outputDir
                } else {
                    dependsOn variant.mergeAssets
                    dependsOn "clean${variant.mergeAssets.name.capitalize()}"
                    variant.mergeAssets.mustRunAfter("clean${variant.mergeAssets.name.capitalize()}")
                    into variant.mergeAssets.outputDir
                }
                compileTasks.each { flutterTask ->
                    with flutterTask.assets
                }
            }
            variant.outputs.first().processResources.dependsOn(copyFlutterAssetsTask)
        }
        if (project.android.hasProperty("applicationVariants")) {
            project.android.applicationVariants.all addFlutterDeps
        } else {
            project.android.libraryVariants.all addFlutterDeps
        }
        configurePlugins()
    }
}

class FlutterExtension {
    String source
    String target
}

abstract class BaseFlutterTask extends DefaultTask {
    File flutterRoot
    File flutterExecutable
    String buildMode
    String localEngine
    String localEngineSrcPath
    @Input
    String targetPath
    @Optional @Input
    Boolean verbose
    @Optional @Input
    String[] fileSystemRoots
    @Optional @Input
    String fileSystemScheme
    @Input
    Boolean trackWidgetCreation
    @Optional @Input
    String compilationTraceFilePath
    @Optional @Input
    Boolean createPatch
    @Optional @Input
    Integer buildNumber
    @Optional @Input
    String baselineDir
    @Optional @Input
    String targetPlatform
    @Input
    String abi
    File sourceDir
    File intermediateDir
    @Optional @Input
    String extraFrontEndOptions
    @Optional @Input
    String extraGenSnapshotOptions

    @OutputFiles
    FileCollection getDependenciesFiles() {
        FileCollection depfiles = project.files()

        // Include the kernel compiler depfile, since kernel compile is the
        // first stage of AOT build in this mode, and it includes all the Dart
        // sources.
        depfiles += project.files("${intermediateDir}/kernel_compile.d")

        // Include Core JIT kernel compiler depfile, since kernel compile is
        // the first stage of JIT builds in this mode, and it includes all the
        // Dart sources.
        depfiles += project.files("${intermediateDir}/snapshot_blob.bin.d")
        return depfiles
    }

    void buildBundle() {
        if (!sourceDir.isDirectory()) {
            throw new GradleException("Invalid Flutter source directory: ${sourceDir}")
        }

        intermediateDir.mkdirs()

        if (buildMode == "profile" || buildMode == "release") {
            project.exec {
                executable flutterExecutable.absolutePath
                workingDir sourceDir
                if (localEngine != null) {
                    args "--local-engine", localEngine
                    args "--local-engine-src-path", localEngineSrcPath
                }
                args "build", "aot"
                args "--suppress-analytics"
                args "--quiet"
                args "--target", targetPath
                args "--output-dir", "${intermediateDir}"
                args "--target-platform", "${targetPlatform}"
                if (trackWidgetCreation) {
                    args "--track-widget-creation"
                }
                if (extraFrontEndOptions != null) {
                    args "--extra-front-end-options", "${extraFrontEndOptions}"
                }
                if (extraGenSnapshotOptions != null) {
                    args "--extra-gen-snapshot-options", "${extraGenSnapshotOptions}"
                }
                args "--${buildMode}"
            }
        }

        project.exec {
            executable flutterExecutable.absolutePath
            workingDir sourceDir

            if (localEngine != null) {
                args "--local-engine", localEngine
                args "--local-engine-src-path", localEngineSrcPath
            }
            args "build", "bundle"
            args "--target", targetPath
            args "--target-platform", "${targetPlatform}"
            if (verbose) {
                args "--verbose"
            }
            if (fileSystemRoots != null) {
                for (root in fileSystemRoots) {
                    args "--filesystem-root", root
                }
            }
            if (fileSystemScheme != null) {
                args "--filesystem-scheme", fileSystemScheme
            }
            if (trackWidgetCreation) {
                args "--track-widget-creation"
            }
            if (compilationTraceFilePath != null) {
                args "--compilation-trace-file", compilationTraceFilePath
            }
            if (createPatch) {
                args "--patch"
                args "--build-number", project.android.defaultConfig.versionCode
                if (buildNumber != null) {
                    assert buildNumber == project.android.defaultConfig.versionCode
                }
            }
            if (baselineDir != null) {
                args "--baseline-dir", baselineDir
            }
            if (extraFrontEndOptions != null) {
                args "--extra-front-end-options", "${extraFrontEndOptions}"
            }
            if (extraGenSnapshotOptions != null) {
                args "--extra-gen-snapshot-options", "${extraGenSnapshotOptions}"
            }
            if (buildMode == "release" || buildMode == "profile") {
                args "--precompiled"
            } else {
                args "--depfile", "${intermediateDir}/snapshot_blob.bin.d"
            }
            args "--asset-dir", "${intermediateDir}/flutter_assets"
            if (buildMode == "debug") {
                args "--debug"
            }
            if (buildMode == "profile") {
                args "--profile"
            }
            if (buildMode == "release") {
                args "--release"
            }
        }
    }
}

class FlutterTask extends BaseFlutterTask {
    @OutputDirectory
    File getOutputDirectory() {
        return intermediateDir
    }

    CopySpec getAssets() {
        return project.copySpec {
            from "${intermediateDir}"
            include "flutter_assets/**" // the working dir and its files
        }
    }

    CopySpec getSnapshots() {
        return project.copySpec {
            from "${intermediateDir}"

            if (buildMode == 'release' || buildMode == 'profile') {
                include "app.so"
            }
        }
    }

    FileCollection readDependencies(File dependenciesFile) {
        if (dependenciesFile.exists()) {
            try {
                // Dependencies file has Makefile syntax:
                //   <target> <files>: <source> <files> <separated> <by> <non-escaped space>
                String depText = dependenciesFile.text
                // So we split list of files by non-escaped(by backslash) space,
                def matcher = depText.split(': ')[1] =~ /(\\ |[^\s])+/
                // then we replace all escaped spaces with regular spaces
                def depList = matcher.collect{it[0].replaceAll("\\\\ ", " ")}
                return project.files(depList)
            } catch (Exception e) {
                logger.error("Error reading dependency file ${dependenciesFile}: ${e}")
            }
        }
        return project.files()
    }

    @InputFiles
    FileCollection getSourceFiles() {
        FileCollection sources = project.files()
        for (File depfile in getDependenciesFiles()) {
          sources += readDependencies(depfile)
        }
        if (!sources.isEmpty()) {
            // We have a dependencies file. Add a dependency on gen_snapshot as well, since the
            // snapshots have to be rebuilt if it changes.
            sources += readDependencies(project.file("${intermediateDir}/gen_snapshot.d"))
            sources += readDependencies(project.file("${intermediateDir}/frontend_server.d"))
            if (localEngineSrcPath != null) {
                sources += project.files("$localEngineSrcPath/$localEngine")
            }
            // Finally, add a dependency on pubspec.yaml as well.
            return sources + project.files('pubspec.yaml')
        }
        // No dependencies file (or problems parsing it). Fall back to source files.
        return project.fileTree(
                dir: sourceDir,
                exclude: ['android', 'ios'],
                include: ['**/*.dart', 'pubspec.yaml']
        )
    }

    @TaskAction
    void build() {
        buildBundle()
    }
}

class FlutterPluginTask extends DefaultTask {
    File flutterExecutable
    @Optional @Input
    Boolean verbose
    @Input
    String buildMode
    @Input
    File pluginDir
    @Input
    File intermediateDir
    File sourceDir

    @InputFiles
    FileCollection getSourceFiles() {
        return project.fileTree(
            dir: sourceDir,
            exclude: ["android", "ios"],
            include: ["pubspec.yaml"]
        )
    }

    @OutputDirectory
    File getOutputDirectory() {
        return intermediateDir
    }

    @TaskAction
    void build() {
        intermediateDir.mkdirs()
        project.exec {
            executable flutterExecutable.absolutePath
            workingDir pluginDir
            args "build", "aar"
            args "--quiet"
            args "--suppress-analytics"
            args "--output-dir", "${intermediateDir}"
            switch (buildMode) {
                case 'release':
                    args "--release"
                    break
                case 'debug':
                    args "--debug"
                    break
                default:
                    assert false
            }
            if (verbose) {
                args "--verbose"
            }
        }
    }
}

gradle.useLogger(new FlutterEventLogger())

class FlutterEventLogger extends BuildAdapter implements TaskExecutionListener {
    String mostRecentTask = ""

    void beforeExecute(Task task) {
        mostRecentTask = task.name
    }

    void afterExecute(Task task, TaskState state) {}

    void buildFinished(BuildResult result) {
        if (result.failure != null) {
            if (!(result.failure instanceof GradleException) || !mostRecentTask.startsWith(FlutterPlugin.FLUTTER_BUILD_PREFIX)) {
                result.rethrowFailure()
            }
        }
    }
}<|MERGE_RESOLUTION|>--- conflicted
+++ resolved
@@ -132,21 +132,8 @@
                 }
             }
         }
-<<<<<<< HEAD
-        // Add custom build types
-        project.android.buildTypes {
-            profile {
-                initWith debug
-                if (it.hasProperty('matchingFallbacks')) {
-                    matchingFallbacks = ['debug', 'release']
-                }
-            }
-        }
-        String flutterRootPath = resolveProperty("flutter.sdk", System.env.FLUTTER_ROOT)
-=======
 
         String flutterRootPath = resolveProperty(project, "flutter.sdk", System.env.FLUTTER_ROOT)
->>>>>>> 8504f3ae
         if (flutterRootPath == null) {
             throw new GradleException("Flutter SDK not found. Define location with flutter.sdk in the local.properties file or with a FLUTTER_ROOT environment variable.")
         }
@@ -161,10 +148,6 @@
         String flutterExecutableName = Os.isFamily(Os.FAMILY_WINDOWS) ? "flutter.bat" : "flutter"
         flutterExecutable = Paths.get(flutterRoot.absolutePath, "bin", flutterExecutableName).toFile();
 
-<<<<<<< HEAD
-        if (useLocalEngine()) {
-            File engineOut = project.file(project.property('localEngineOut'))
-=======
         // Add custom build types.
         project.android.buildTypes {
             profile {
@@ -189,10 +172,9 @@
             }
         }
 
-        if (useLocalEngine(project)) {
+        if (useLocalEngine()) {
             String engineOutPath = project.property('localEngineOut')
             File engineOut = project.file(engineOutPath)
->>>>>>> 8504f3ae
             if (!engineOut.isDirectory()) {
                 throw new GradleException('localEngineOut must point to a local engine build')
             }
