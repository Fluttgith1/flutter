// Copyright 2014 The Flutter Authors. All rights reserved.
// Use of this source code is governed by a BSD-style license that can be
// found in the LICENSE file.

import 'dart:async';

import 'package:meta/meta.dart';
import 'package:package_config/package_config.dart';

<<<<<<< HEAD
import 'android/java.dart';
=======
import 'android/android_sdk.dart';
import 'android/android_studio.dart';
>>>>>>> f468f336
import 'base/common.dart';
import 'base/error_handling_io.dart';
import 'base/file_system.dart';
import 'base/logger.dart';
import 'base/os.dart' show OperatingSystemUtils;
import 'base/platform.dart';
import 'base/process.dart';
import 'cache.dart';
import 'dart/package_map.dart';
import 'dart/pub.dart';
import 'globals.dart' as globals;
import 'project.dart';

/// An implementation of the [Cache] which provides all of Flutter's default artifacts.
class FlutterCache extends Cache {
  /// [rootOverride] is configurable for testing.
  /// [artifacts] is configurable for testing.
  FlutterCache({
    required Logger logger,
    required super.fileSystem,
    required Platform platform,
    required super.osUtils,
    required FlutterProjectFactory projectFactory,
  }) : super(logger: logger, platform: platform, artifacts: <ArtifactSet>[]) {
    registerArtifact(MaterialFonts(this));
    registerArtifact(GradleWrapper(this));
    registerArtifact(AndroidGenSnapshotArtifacts(this, platform: platform));
    registerArtifact(AndroidInternalBuildArtifacts(this));
    registerArtifact(IOSEngineArtifacts(this, platform: platform));
    registerArtifact(FlutterWebSdk(this));
    registerArtifact(LegacyCanvasKitRemover(this));
    registerArtifact(FlutterSdk(this, platform: platform));
    registerArtifact(WindowsEngineArtifacts(this, platform: platform));
    registerArtifact(MacOSEngineArtifacts(this, platform: platform));
    registerArtifact(LinuxEngineArtifacts(this, platform: platform));
    registerArtifact(LinuxFuchsiaSDKArtifacts(this, platform: platform));
    registerArtifact(MacOSFuchsiaSDKArtifacts(this, platform: platform));
    registerArtifact(FlutterRunnerSDKArtifacts(this, platform: platform));
    registerArtifact(FlutterRunnerDebugSymbols(this, platform: platform));
    for (final String artifactName in IosUsbArtifacts.artifactNames) {
      registerArtifact(IosUsbArtifacts(artifactName, this, platform: platform));
    }
    registerArtifact(FontSubsetArtifacts(this, platform: platform));
    registerArtifact(PubDependencies(
      logger: logger,
      // flutter root and pub must be lazily initialized to avoid accessing
      // before the version is determined.
      flutterRoot: () => Cache.flutterRoot!,
      pub: () => pub,
      projectFactory: projectFactory,
    ));
  }
}


/// Ensures that the source files for all of the dependencies for the
/// flutter_tool are present.
///
/// This does not handle cases where the source files are modified or the
/// directory contents are incomplete.
class PubDependencies extends ArtifactSet {
  PubDependencies({
    // Needs to be lazy to avoid reading from the cache before the root is initialized.
    required String Function() flutterRoot,
    required Logger logger,
    required Pub Function() pub,
    required FlutterProjectFactory projectFactory,
  }) : _logger = logger,
       _flutterRoot = flutterRoot,
       _pub = pub,
       _projectFactory = projectFactory,
       super(DevelopmentArtifact.universal);

  final String Function() _flutterRoot;
  final Logger _logger;
  final Pub Function() _pub;
  final FlutterProjectFactory _projectFactory;

  @override
  Future<bool> isUpToDate(
    FileSystem fileSystem,
  ) async {
    final File toolPackageConfig = fileSystem.file(
      fileSystem.path.join(_flutterRoot(), 'packages', 'flutter_tools', '.dart_tool', 'package_config.json'),
    );
    if (!toolPackageConfig.existsSync()) {
      return false;
    }
    final PackageConfig packageConfig = await loadPackageConfigWithLogging(
      toolPackageConfig,
      logger: _logger,
      throwOnError: false,
    );
    if (packageConfig == PackageConfig.empty) {
      return false;
    }
    for (final Package package in packageConfig.packages) {
      if (!fileSystem.directory(package.root).childFile('pubspec.yaml').existsSync()) {
        return false;
      }
    }
    return true;
  }

  @override
  String get name => 'pub_dependencies';

  @override
  Future<void> update(
    ArtifactUpdater artifactUpdater,
    Logger logger,
    FileSystem fileSystem,
    OperatingSystemUtils operatingSystemUtils,
    {bool offline = false}
  ) async {
    await _pub().get(
      context: PubContext.pubGet,
      project: _projectFactory.fromDirectory(
        fileSystem.directory(fileSystem.path.join(_flutterRoot(), 'packages', 'flutter_tools'))
      ),
      offline: offline,
      outputMode: PubOutputMode.none,
    );
  }
}

/// A cached artifact containing fonts used for Material Design.
class MaterialFonts extends CachedArtifact {
  MaterialFonts(Cache cache) : super(
    'material_fonts',
    cache,
    DevelopmentArtifact.universal,
  );

  @override
  Future<void> updateInner(
    ArtifactUpdater artifactUpdater,
    FileSystem fileSystem,
    OperatingSystemUtils operatingSystemUtils,
  ) async {
    final Uri archiveUri = _toStorageUri(version!);
    return artifactUpdater.downloadZipArchive('Downloading Material fonts...', archiveUri, location);
  }

  Uri _toStorageUri(String path) => Uri.parse('${cache.storageBaseUrl}/$path');
}

/// A cached artifact containing the web dart:ui sources, platform dill files,
/// and libraries.json.
///
/// This SDK references code within the regular Dart sdk to reduce download size.
class FlutterWebSdk extends CachedArtifact {
  FlutterWebSdk(Cache cache)
   : super(
      'flutter_web_sdk',
      cache,
      DevelopmentArtifact.web,
    );

  @override
  Directory get location => cache.getWebSdkDirectory();

  @override
  String? get version => cache.getVersionFor('engine');

  @override
  Future<void> updateInner(
    ArtifactUpdater artifactUpdater,
    FileSystem fileSystem,
    OperatingSystemUtils operatingSystemUtils,
  ) async {
    final Uri url = Uri.parse('${cache.storageBaseUrl}/flutter_infra_release/flutter/$version/flutter-web-sdk.zip');
    ErrorHandlingFileSystem.deleteIfExists(location, recursive: true);
    await artifactUpdater.downloadZipArchive('Downloading Web SDK...', url, location);
  }
}

// In previous builds, CanvasKit artifacts were stored in a different location
// than they are now. Leaving those old artifacts in the cache confuses the
// in-memory filesystem that the web runner uses, so this artifact will evict
// them from our cache if they are there.
class LegacyCanvasKitRemover extends ArtifactSet {
  LegacyCanvasKitRemover(this.cache) : super(DevelopmentArtifact.web);

  final Cache cache;

  @override
  String get name => 'legacy_canvaskit_remover';

  Directory _getLegacyCanvasKitDirectory(FileSystem fileSystem) =>
    fileSystem.directory(fileSystem.path.join(
      cache.getRoot().path,
      'canvaskit',
    ));

  @override
  Future<bool> isUpToDate(FileSystem fileSystem) async =>
    !(await _getLegacyCanvasKitDirectory(fileSystem).exists());

  @override
  Future<void> update(
    ArtifactUpdater artifactUpdater,
    Logger logger,
    FileSystem fileSystem,
    OperatingSystemUtils operatingSystemUtils,
    {bool offline = false}
  ) => _getLegacyCanvasKitDirectory(fileSystem).delete(recursive: true);
}

/// A cached artifact containing the dart:ui source code.
class FlutterSdk extends EngineCachedArtifact {
  FlutterSdk(Cache cache, {
    required Platform platform,
  }) : _platform = platform,
      super(
        'flutter_sdk',
        cache,
        DevelopmentArtifact.universal,
      );

  final Platform _platform;

  @override
  List<String> getPackageDirs() => const <String>['sky_engine'];

  @override
  List<List<String>> getBinaryDirs() {
    // Currently only Linux supports both arm64 and x64.
    final String arch = cache.getHostPlatformArchName();
    return <List<String>>[
      <String>['common', 'flutter_patched_sdk.zip'],
      <String>['common', 'flutter_patched_sdk_product.zip'],
      if (cache.includeAllPlatforms) ...<List<String>>[
        <String>['windows-x64', 'windows-x64/artifacts.zip'],
        <String>['linux-$arch', 'linux-$arch/artifacts.zip'],
        <String>['darwin-x64', 'darwin-$arch/artifacts.zip'],
      ]
      else if (_platform.isWindows)
        <String>['windows-x64', 'windows-x64/artifacts.zip']
      else if (_platform.isMacOS)
        <String>['darwin-x64', 'darwin-$arch/artifacts.zip']
      else if (_platform.isLinux)
        <String>['linux-$arch', 'linux-$arch/artifacts.zip'],
    ];
  }

  @override
  List<String> getLicenseDirs() => const <String>[];
}

class MacOSEngineArtifacts extends EngineCachedArtifact {
  MacOSEngineArtifacts(Cache cache, {
    required Platform platform,
  }) : _platform = platform,
        super(
        'macos-sdk',
        cache,
        DevelopmentArtifact.macOS,
      );

  final Platform _platform;

  @override
  List<String> getPackageDirs() => const <String>[];

  @override
  List<List<String>> getBinaryDirs() {
    if (_platform.isMacOS || ignorePlatformFiltering) {
      return _macOSDesktopBinaryDirs;
    }
    return const <List<String>>[];
  }

  @override
  List<String> getLicenseDirs() => const <String>[];
}

/// Artifacts required for desktop Windows builds.
class WindowsEngineArtifacts extends EngineCachedArtifact {
  WindowsEngineArtifacts(Cache cache, {
    required Platform platform,
  }) : _platform = platform,
       super(
        'windows-sdk',
         cache,
         DevelopmentArtifact.windows,
       );

  final Platform _platform;

  @override
  List<String> getPackageDirs() => const <String>[];

  @override
  List<List<String>> getBinaryDirs() {
    if (_platform.isWindows || ignorePlatformFiltering) {
      return _windowsDesktopBinaryDirs;
    }
    return const <List<String>>[];
  }

  @override
  List<String> getLicenseDirs() => const <String>[];
}

/// Artifacts required for desktop Linux builds.
class LinuxEngineArtifacts extends EngineCachedArtifact {
  LinuxEngineArtifacts(Cache cache, {
    required Platform platform
  }) : _platform = platform,
       super(
        'linux-sdk',
        cache,
        DevelopmentArtifact.linux,
      );

  final Platform _platform;

  @override
  List<String> getPackageDirs() => const <String>[];

  @override
  List<List<String>> getBinaryDirs() {
    if (_platform.isLinux || ignorePlatformFiltering) {
      final String arch = cache.getHostPlatformArchName();
      return <List<String>>[
        <String>['linux-$arch', 'linux-$arch-debug/linux-$arch-flutter-gtk.zip'],
        <String>['linux-$arch-profile', 'linux-$arch-profile/linux-$arch-flutter-gtk.zip'],
        <String>['linux-$arch-release', 'linux-$arch-release/linux-$arch-flutter-gtk.zip'],
      ];
    }
    return const <List<String>>[];
  }

  @override
  List<String> getLicenseDirs() => const <String>[];
}

/// The artifact used to generate snapshots for Android builds.
class AndroidGenSnapshotArtifacts extends EngineCachedArtifact {
  AndroidGenSnapshotArtifacts(Cache cache, {
    required Platform platform,
  }) : _platform = platform,
        super(
        'android-sdk',
        cache,
        DevelopmentArtifact.androidGenSnapshot,
      );

  final Platform _platform;

  @override
  List<String> getPackageDirs() => const <String>[];

  @override
  List<List<String>> getBinaryDirs() {
    return <List<String>>[
      if (cache.includeAllPlatforms) ...<List<String>>[
        ..._osxBinaryDirs,
        ..._linuxBinaryDirs,
        ..._windowsBinaryDirs,
        ..._dartSdks,
      ] else if (_platform.isWindows)
        ..._windowsBinaryDirs
      else if (_platform.isMacOS)
        ..._osxBinaryDirs
      else if (_platform.isLinux)
        ..._linuxBinaryDirs,
    ];
  }

  @override
  List<String> getLicenseDirs() { return <String>[]; }
}

/// A cached artifact containing the Maven dependencies used to build Android projects.
///
/// This is a no-op if the android SDK is not available.
///
/// Set [Java] to `null` to indicate that no Java/JDK installation could be found.
class AndroidMavenArtifacts extends ArtifactSet {
  AndroidMavenArtifacts(this.cache, {
    required Java? java,
    required Platform platform,
  }) : _java = java,
       _platform = platform,
       super(DevelopmentArtifact.androidMaven);

  final Java? _java;
  final Platform _platform;
  final Cache cache;

  @override
  Future<void> update(
    ArtifactUpdater artifactUpdater,
    Logger logger,
    FileSystem fileSystem,
    OperatingSystemUtils operatingSystemUtils,
    {bool offline = false}
  ) async {
    // TODO(andrewkolos): Should this really be no-op if the Android SDK
    // is unavailable? https://github.com/flutter/flutter/issues/127848
    if (globals.androidSdk == null) {
      return;
    }
    final Directory tempDir = cache.getRoot().createTempSync('flutter_gradle_wrapper.');
    globals.gradleUtils?.injectGradleWrapperIfNeeded(tempDir);

    final Status status = logger.startProgress('Downloading Android Maven dependencies...');
    final File gradle = tempDir.childFile(
      _platform.isWindows ? 'gradlew.bat' : 'gradlew',
    );
    try {
      final String gradleExecutable = gradle.absolute.path;
      final String flutterSdk = globals.fsUtils.escapePath(Cache.flutterRoot!);
      final RunResult processResult = await globals.processUtils.run(
        <String>[
          gradleExecutable,
          '-b', globals.fs.path.join(flutterSdk, 'packages', 'flutter_tools', 'gradle', 'resolve_dependencies.gradle'),
          '--project-cache-dir', tempDir.path,
          'resolveDependencies',
        ],
<<<<<<< HEAD
        environment: _java?.environment,
=======
        environment: <String, String>{
          if (javaPath != null)
            AndroidSdk.javaHomeEnvironmentVariable: javaPath!,
        },
>>>>>>> f468f336
      );
      if (processResult.exitCode != 0) {
        logger.printError('Failed to download the Android dependencies');
      }
    } finally {
      status.stop();
      tempDir.deleteSync(recursive: true);
      globals.androidSdk?.reinitialize();
    }
  }

  @override
  Future<bool> isUpToDate(FileSystem fileSystem) async {
    // The dependencies are downloaded and cached by Gradle.
    // The tool doesn't know if the dependencies are already cached at this point.
    // Therefore, call Gradle to figure this out.
    return false;
  }

  @override
  String get name => 'android-maven-artifacts';
}

/// Artifacts used for internal builds. The flutter tool builds Android projects
/// using the artifacts cached by [AndroidMavenArtifacts].
class AndroidInternalBuildArtifacts extends EngineCachedArtifact {
  AndroidInternalBuildArtifacts(Cache cache) : super(
    'android-internal-build-artifacts',
    cache,
    DevelopmentArtifact.androidInternalBuild,
  );

  @override
  List<String> getPackageDirs() => const <String>[];

  @override
  List<List<String>> getBinaryDirs() {
    return _androidBinaryDirs;
  }

  @override
  List<String> getLicenseDirs() { return <String>[]; }
}

class IOSEngineArtifacts extends EngineCachedArtifact {
  IOSEngineArtifacts(Cache cache, {
    required Platform platform,
  }) : _platform = platform,
        super(
        'ios-sdk',
        cache,
        DevelopmentArtifact.iOS,
      );

  final Platform _platform;

  @override
  List<List<String>> getBinaryDirs() {
    return <List<String>>[
      if (_platform.isMacOS || ignorePlatformFiltering)
        ..._iosBinaryDirs,
    ];
  }

  @override
  List<String> getLicenseDirs() {
    if (_platform.isMacOS || ignorePlatformFiltering) {
      return const <String>['ios', 'ios-profile', 'ios-release'];
    }
    return const <String>[];
  }

  @override
  List<String> getPackageDirs() {
    return <String>[];
  }
}

/// A cached artifact containing Gradle Wrapper scripts and binaries.
///
/// While this is only required for Android, we need to always download it due
/// the ensurePlatformSpecificTooling logic.
class GradleWrapper extends CachedArtifact {
  GradleWrapper(Cache cache) : super(
    'gradle_wrapper',
    cache,
    DevelopmentArtifact.universal,
  );

  List<String> get _gradleScripts => <String>['gradlew', 'gradlew.bat'];

  Uri _toStorageUri(String path) => Uri.parse('${cache.storageBaseUrl}/$path');

  @override
  Future<void> updateInner(
    ArtifactUpdater artifactUpdater,
    FileSystem fileSystem,
    OperatingSystemUtils operatingSystemUtils,
  ) async {
    final Uri archiveUri = _toStorageUri(version!);
    await artifactUpdater.downloadZippedTarball('Downloading Gradle Wrapper...', archiveUri, location);
    // Delete property file, allowing templates to provide it.
    // Remove NOTICE file. Should not be part of the template.
    final File propertiesFile = fileSystem.file(fileSystem.path.join(location.path, 'gradle', 'wrapper', 'gradle-wrapper.properties'));
    final File noticeFile = fileSystem.file(fileSystem.path.join(location.path, 'NOTICE'));
    ErrorHandlingFileSystem.deleteIfExists(propertiesFile);
    ErrorHandlingFileSystem.deleteIfExists(noticeFile);
  }

  @override
  bool isUpToDateInner(
    FileSystem fileSystem,
  ) {
    final String gradleWrapper = fileSystem.path.join('gradle', 'wrapper', 'gradle-wrapper.jar');
    final Directory wrapperDir = cache.getCacheDir(fileSystem.path.join('artifacts', 'gradle_wrapper'));
    if (!fileSystem.directory(wrapperDir).existsSync()) {
      return false;
    }
    for (final String scriptName in _gradleScripts) {
      final File scriptFile = fileSystem.file(fileSystem.path.join(wrapperDir.path, scriptName));
      if (!scriptFile.existsSync()) {
        return false;
      }
    }
    final File gradleWrapperJar = fileSystem.file(fileSystem.path.join(wrapperDir.path, gradleWrapper));
    if (!gradleWrapperJar.existsSync()) {
      return false;
    }
    return true;
  }
}

/// Common functionality for pulling Fuchsia SDKs.
abstract class _FuchsiaSDKArtifacts extends CachedArtifact {
  _FuchsiaSDKArtifacts(Cache cache, String platform) :
    _path = 'fuchsia/sdk/core/$platform-amd64',
    super(
      'fuchsia-$platform',
      cache,
      DevelopmentArtifact.fuchsia,
    );

  final String _path;

  @override
  Directory get location => cache.getArtifactDirectory('fuchsia');

  Future<void> _doUpdate(ArtifactUpdater artifactUpdater) {
    final String url = '${cache.cipdBaseUrl}/$_path/+/$version';
    return artifactUpdater.downloadZipArchive('Downloading package fuchsia SDK...',
                               Uri.parse(url), location);
  }
}

/// The pre-built flutter runner for Fuchsia development.
class FlutterRunnerSDKArtifacts extends CachedArtifact {
  FlutterRunnerSDKArtifacts(Cache cache, {
    required Platform platform,
  }) : _platform = platform,
        super(
        'flutter_runner',
        cache,
        DevelopmentArtifact.flutterRunner,
      );

  final Platform _platform;

  @override
  Directory get location => cache.getArtifactDirectory('flutter_runner');

  @override
  String? get version => cache.getVersionFor('engine');

  @override
  Future<void> updateInner(
    ArtifactUpdater artifactUpdater,
    FileSystem fileSystem,
    OperatingSystemUtils operatingSystemUtils,
  ) async {
    if (!_platform.isLinux && !_platform.isMacOS) {
      return;
    }
    final String url = '${cache.cipdBaseUrl}/flutter/fuchsia/+/git_revision:$version';
    await artifactUpdater.downloadZipArchive('Downloading package flutter runner...', Uri.parse(url), location);
  }
}

/// Implementations of this class can resolve URLs for packages that are versioned.
///
/// See also [CipdArchiveResolver].
abstract class VersionedPackageResolver {
  const VersionedPackageResolver();

  /// Returns the URL for the artifact.
  String resolveUrl(String packageName, String version);
}

/// Resolves the CIPD archive URL for a given package and version.
class CipdArchiveResolver extends VersionedPackageResolver {
  const CipdArchiveResolver(this.cache);

  final Cache cache;

  @override
  String resolveUrl(String packageName, String version) {
    return '${cache.cipdBaseUrl}/flutter/$packageName/+/git_revision:$version';
  }
}

/// The debug symbols for flutter runner for Fuchsia development.
class FlutterRunnerDebugSymbols extends CachedArtifact {
  FlutterRunnerDebugSymbols(Cache cache, {
    required Platform platform,
    VersionedPackageResolver? packageResolver,
  }) : _platform = platform,
       packageResolver = packageResolver ?? CipdArchiveResolver(cache),
       super('flutter_runner_debug_symbols', cache, DevelopmentArtifact.flutterRunner);

  final VersionedPackageResolver packageResolver;
  final Platform _platform;

  @override
  Directory get location => cache.getArtifactDirectory(name);

  @override
  String? get version => cache.getVersionFor('engine');

  Future<void> _downloadDebugSymbols(String targetArch, ArtifactUpdater artifactUpdater) async {
    final String packageName = 'fuchsia-debug-symbols-$targetArch';
    final String url = packageResolver.resolveUrl(packageName, version!);
    await artifactUpdater.downloadZipArchive(
      'Downloading debug symbols for flutter runner - arch:$targetArch...',
      Uri.parse(url),
      location,
    );
  }

  @override
  Future<void> updateInner(
    ArtifactUpdater artifactUpdater,
    FileSystem fileSystem,
    OperatingSystemUtils operatingSystemUtils,
  ) async {
    if (!_platform.isLinux && !_platform.isMacOS) {
      return;
    }
    await _downloadDebugSymbols('x64', artifactUpdater);
    await _downloadDebugSymbols('arm64', artifactUpdater);
  }
}

/// The Fuchsia core SDK for Linux.
class LinuxFuchsiaSDKArtifacts extends _FuchsiaSDKArtifacts {
  LinuxFuchsiaSDKArtifacts(Cache cache, {
    required Platform platform,
  }) : _platform = platform,
       super(cache, 'linux');

  final Platform _platform;

  @override
  Future<void> updateInner(
    ArtifactUpdater artifactUpdater,
    FileSystem fileSystem,
    OperatingSystemUtils operatingSystemUtils,
  ) async {
    if (!_platform.isLinux) {
      return;
    }
    return _doUpdate(artifactUpdater);
  }
}

/// The Fuchsia core SDK for MacOS.
class MacOSFuchsiaSDKArtifacts extends _FuchsiaSDKArtifacts {
  MacOSFuchsiaSDKArtifacts(Cache cache, {
    required Platform platform,
  }) : _platform = platform,
       super(cache, 'mac');

  final Platform _platform;

  @override
  Future<void> updateInner(
    ArtifactUpdater artifactUpdater,
    FileSystem fileSystem,
    OperatingSystemUtils operatingSystemUtils,
  ) async {
    if (!_platform.isMacOS) {
      return;
    }
    return _doUpdate(artifactUpdater);
  }
}

/// Cached artifacts for font subsetting.
class FontSubsetArtifacts extends EngineCachedArtifact {
  FontSubsetArtifacts(Cache cache, {
    required Platform platform,
  }) : _platform = platform,
       super(artifactName, cache, DevelopmentArtifact.universal);

  final Platform _platform;

  static const String artifactName = 'font-subset';

  @override
  List<List<String>> getBinaryDirs() {
    // Currently only Linux supports both arm64 and x64.
    final String arch = cache.getHostPlatformArchName();
    final Map<String, List<String>> artifacts = <String, List<String>> {
      'macos': <String>['darwin-x64', 'darwin-$arch/$artifactName.zip'],
      'linux': <String>['linux-$arch', 'linux-$arch/$artifactName.zip'],
      'windows': <String>['windows-x64', 'windows-x64/$artifactName.zip'],
    };
    if (cache.includeAllPlatforms) {
      return artifacts.values.toList();
    } else {
      final List<String>? binaryDirs = artifacts[_platform.operatingSystem];
      if (binaryDirs == null) {
        throwToolExit('Unsupported operating system: ${_platform.operatingSystem}');
      }
      return <List<String>>[binaryDirs];
    }
  }

  @override
  List<String> getLicenseDirs() => const <String>[];

  @override
  List<String> getPackageDirs() => const <String>[];
}

/// Cached iOS/USB binary artifacts.
class IosUsbArtifacts extends CachedArtifact {
  IosUsbArtifacts(String name, Cache cache, {
    required Platform platform,
  }) : _platform = platform,
       super(
        name,
        cache,
        DevelopmentArtifact.universal,
      );

  final Platform _platform;

  static const List<String> artifactNames = <String>[
    'libimobiledevice',
    'usbmuxd',
    'libplist',
    'openssl',
    'ios-deploy',
  ];

  // For unknown reasons, users are getting into bad states where libimobiledevice is
  // downloaded but some executables are missing from the zip. The names here are
  // used for additional download checks below, so we can re-download if they are
  // missing.
  static const Map<String, List<String>> _kExecutables = <String, List<String>>{
    'libimobiledevice': <String>[
      'idevicescreenshot',
      'idevicesyslog',
    ],
    'usbmuxd': <String>[
      'iproxy',
    ],
  };

  @override
  Map<String, String> get environment {
    return <String, String>{
      'DYLD_LIBRARY_PATH': cache.getArtifactDirectory(name).path,
    };
  }

  @override
  bool isUpToDateInner(FileSystem fileSystem) {
    final List<String>? executables =_kExecutables[name];
    if (executables == null) {
      return true;
    }
    for (final String executable in executables) {
      if (!location.childFile(executable).existsSync()) {
        return false;
      }
    }
    return true;
  }

  @override
  Future<void> updateInner(
    ArtifactUpdater artifactUpdater,
    FileSystem fileSystem,
    OperatingSystemUtils operatingSystemUtils,
  ) async {
    if (!_platform.isMacOS && !ignorePlatformFiltering) {
      return;
    }
    if (location.existsSync()) {
      location.deleteSync(recursive: true);
    }
    await artifactUpdater.downloadZipArchive('Downloading $name...', archiveUri, location);
  }

  @visibleForTesting
  Uri get archiveUri => Uri.parse('${cache.storageBaseUrl}/flutter_infra_release/ios-usb-dependencies${cache.useUnsignedMacBinaries ? '/unsigned' : ''}/$name/$version/$name.zip');
}

// TODO(zanderso): upload debug desktop artifacts to host-debug and
// remove from existing host folder.
// https://github.com/flutter/flutter/issues/38935
const List<List<String>> _windowsDesktopBinaryDirs = <List<String>>[
  <String>['windows-x64', 'windows-x64-debug/windows-x64-flutter.zip'],
  <String>['windows-x64', 'windows-x64/flutter-cpp-client-wrapper.zip'],
  <String>['windows-x64-profile', 'windows-x64-profile/windows-x64-flutter.zip'],
  <String>['windows-x64-release', 'windows-x64-release/windows-x64-flutter.zip'],
];

const List<List<String>> _macOSDesktopBinaryDirs = <List<String>>[
  <String>['darwin-x64', 'darwin-x64/FlutterMacOS.framework.zip'],
  <String>['darwin-x64', 'darwin-x64/gen_snapshot.zip'],
  <String>['darwin-x64-profile', 'darwin-x64-profile/FlutterMacOS.framework.zip'],
  <String>['darwin-x64-profile', 'darwin-x64-profile/artifacts.zip'],
  <String>['darwin-x64-profile', 'darwin-x64-profile/gen_snapshot.zip'],
  <String>['darwin-x64-release', 'darwin-x64-release/FlutterMacOS.framework.zip'],
  <String>['darwin-x64-release', 'darwin-x64-release/artifacts.zip'],
  <String>['darwin-x64-release', 'darwin-x64-release/gen_snapshot.zip'],
];

const List<List<String>> _osxBinaryDirs = <List<String>>[
  <String>['android-arm-profile/darwin-x64', 'android-arm-profile/darwin-x64.zip'],
  <String>['android-arm-release/darwin-x64', 'android-arm-release/darwin-x64.zip'],
  <String>['android-arm64-profile/darwin-x64', 'android-arm64-profile/darwin-x64.zip'],
  <String>['android-arm64-release/darwin-x64', 'android-arm64-release/darwin-x64.zip'],
  <String>['android-x64-profile/darwin-x64', 'android-x64-profile/darwin-x64.zip'],
  <String>['android-x64-release/darwin-x64', 'android-x64-release/darwin-x64.zip'],
];

const List<List<String>> _linuxBinaryDirs = <List<String>>[
  <String>['android-arm-profile/linux-x64', 'android-arm-profile/linux-x64.zip'],
  <String>['android-arm-release/linux-x64', 'android-arm-release/linux-x64.zip'],
  <String>['android-arm64-profile/linux-x64', 'android-arm64-profile/linux-x64.zip'],
  <String>['android-arm64-release/linux-x64', 'android-arm64-release/linux-x64.zip'],
  <String>['android-x64-profile/linux-x64', 'android-x64-profile/linux-x64.zip'],
  <String>['android-x64-release/linux-x64', 'android-x64-release/linux-x64.zip'],
];

const List<List<String>> _windowsBinaryDirs = <List<String>>[
  <String>['android-arm-profile/windows-x64', 'android-arm-profile/windows-x64.zip'],
  <String>['android-arm-release/windows-x64', 'android-arm-release/windows-x64.zip'],
  <String>['android-arm64-profile/windows-x64', 'android-arm64-profile/windows-x64.zip'],
  <String>['android-arm64-release/windows-x64', 'android-arm64-release/windows-x64.zip'],
  <String>['android-x64-profile/windows-x64', 'android-x64-profile/windows-x64.zip'],
  <String>['android-x64-release/windows-x64', 'android-x64-release/windows-x64.zip'],
];

const List<List<String>> _iosBinaryDirs = <List<String>>[
  <String>['ios', 'ios/artifacts.zip'],
  <String>['ios-profile', 'ios-profile/artifacts.zip'],
  <String>['ios-release', 'ios-release/artifacts.zip'],
];

const List<List<String>> _androidBinaryDirs = <List<String>>[
  <String>['android-x86', 'android-x86/artifacts.zip'],
  <String>['android-x64', 'android-x64/artifacts.zip'],
  <String>['android-arm', 'android-arm/artifacts.zip'],
  <String>['android-arm-profile', 'android-arm-profile/artifacts.zip'],
  <String>['android-arm-release', 'android-arm-release/artifacts.zip'],
  <String>['android-arm64', 'android-arm64/artifacts.zip'],
  <String>['android-arm64-profile', 'android-arm64-profile/artifacts.zip'],
  <String>['android-arm64-release', 'android-arm64-release/artifacts.zip'],
  <String>['android-x64-profile', 'android-x64-profile/artifacts.zip'],
  <String>['android-x64-release', 'android-x64-release/artifacts.zip'],
  <String>['android-x86-jit-release', 'android-x86-jit-release/artifacts.zip'],
];

const List<List<String>> _dartSdks = <List<String>> [
  <String>['darwin-x64', 'dart-sdk-darwin-x64.zip'],
  <String>['linux-x64', 'dart-sdk-linux-x64.zip'],
  <String>['windows-x64', 'dart-sdk-windows-x64.zip'],
];<|MERGE_RESOLUTION|>--- conflicted
+++ resolved
@@ -7,12 +7,8 @@
 import 'package:meta/meta.dart';
 import 'package:package_config/package_config.dart';
 
-<<<<<<< HEAD
-import 'android/java.dart';
-=======
 import 'android/android_sdk.dart';
 import 'android/android_studio.dart';
->>>>>>> f468f336
 import 'base/common.dart';
 import 'base/error_handling_io.dart';
 import 'base/file_system.dart';
@@ -435,14 +431,10 @@
           '--project-cache-dir', tempDir.path,
           'resolveDependencies',
         ],
-<<<<<<< HEAD
-        environment: _java?.environment,
-=======
         environment: <String, String>{
           if (javaPath != null)
             AndroidSdk.javaHomeEnvironmentVariable: javaPath!,
         },
->>>>>>> f468f336
       );
       if (processResult.exitCode != 0) {
         logger.printError('Failed to download the Android dependencies');
