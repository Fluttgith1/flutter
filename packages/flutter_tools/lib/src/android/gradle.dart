// Copyright 2014 The Flutter Authors. All rights reserved.
// Use of this source code is governed by a BSD-style license that can be
// found in the LICENSE file.

import 'dart:math';

import 'package:crypto/crypto.dart';
import 'package:meta/meta.dart';
import 'package:process/process.dart';
import 'package:xml/xml.dart';

import '../artifacts.dart';
import '../base/analyze_size.dart';
import '../base/common.dart';
import '../base/deferred_component.dart';
import '../base/file_system.dart';
import '../base/io.dart';
import '../base/logger.dart';
import '../base/net.dart';
import '../base/platform.dart';
import '../base/process.dart';
import '../base/project_migrator.dart';
import '../base/terminal.dart';
import '../base/utils.dart';
import '../build_info.dart';
import '../cache.dart';
import '../convert.dart';
import '../flutter_manifest.dart';
import '../globals.dart' as globals;
import '../project.dart';
import '../reporting/reporting.dart';
import 'android_builder.dart';
import 'android_sdk.dart';
import 'android_studio.dart';
import 'gradle_errors.dart';
import 'gradle_utils.dart';
<<<<<<< HEAD
import 'java.dart';
import 'migrations/android_studio_java_gradle_conflict_migration.dart';
import 'migrations/min_sdk_version_migration.dart';
import 'migrations/top_level_gradle_build_file_migration.dart';
import 'multidex.dart';

/// The regex to grab variant names from printBuildVariants gradle task
///
/// The task is defined in flutter/packages/flutter_tools/gradle/src/main/groovy/flutter.groovy
=======
import 'migrations/android_studio_java_gradle_conflict_migration.dart';
import 'migrations/top_level_gradle_build_file_migration.dart';
import 'multidex.dart';

/// The regex to grab variant names from printVariants gradle task
///
/// The task is defined in flutter/packages/flutter_tools/gradle/flutter.gradle.
>>>>>>> f468f336
///
/// The expected output from the task should be similar to:
///
/// BuildVariant: debug
/// BuildVariant: release
/// BuildVariant: profile
final RegExp _kBuildVariantRegex = RegExp('^BuildVariant: (?<$_kBuildVariantRegexGroupName>.*)\$');
const String _kBuildVariantRegexGroupName = 'variant';
<<<<<<< HEAD
const String _kBuildVariantTaskName = 'printBuildVariants';

/// The regex to grab variant names from print${BuildVariant}ApplicationId gradle task
///
/// The task is defined in flutter/packages/flutter_tools/gradle/src/main/groovy/flutter.groovy
///
/// The expected output from the task should be similar to:
///
/// ApplicationId: com.example.my_id
final RegExp _kApplicationIdRegex = RegExp('^ApplicationId: (?<$_kApplicationIdRegexGroupName>.*)\$');
const String _kApplicationIdRegexGroupName = 'applicationId';
String _getPrintApplicationIdTaskFor(String buildVariant) {
  return _taskForBuildVariant('print', buildVariant, 'ApplicationId');
}

/// The regex to grab app link domains from print${BuildVariant}AppLinkDomains gradle task
///
/// The task is defined in flutter/packages/flutter_tools/gradle/src/main/groovy/flutter.groovy
///
/// The expected output from the task should be similar to:
///
/// Domain: domain.com
/// Domain: another-domain.dev
final RegExp _kAppLinkDomainsRegex = RegExp('^Domain: (?<$_kAppLinkDomainsGroupName>.*)\$');
const String _kAppLinkDomainsGroupName = 'domain';
String _getPrintAppLinkDomainsTaskFor(String buildVariant) {
  return _taskForBuildVariant('print', buildVariant, 'AppLinkDomains');
}
=======
>>>>>>> f468f336

/// The directory where the APK artifact is generated.
Directory getApkDirectory(FlutterProject project) {
  return project.isModule
    ? project.android.buildDirectory
        .childDirectory('host')
        .childDirectory('outputs')
        .childDirectory('apk')
    : project.android.buildDirectory
        .childDirectory('app')
        .childDirectory('outputs')
        .childDirectory('flutter-apk');
}

/// The directory where the app bundle artifact is generated.
@visibleForTesting
Directory getBundleDirectory(FlutterProject project) {
  return project.isModule
    ? project.android.buildDirectory
        .childDirectory('host')
        .childDirectory('outputs')
        .childDirectory('bundle')
    : project.android.buildDirectory
        .childDirectory('app')
        .childDirectory('outputs')
        .childDirectory('bundle');
}

/// The directory where the repo is generated.
/// Only applicable to AARs.
Directory getRepoDirectory(Directory buildDirectory) {
  return buildDirectory
    .childDirectory('outputs')
    .childDirectory('repo');
}

/// Returns the name of Gradle task that starts with [prefix].
String _taskFor(String prefix, BuildInfo buildInfo) {
  final String buildType = camelCase(buildInfo.modeName);
  final String productFlavor = buildInfo.flavor ?? '';
  return _taskForBuildVariant(prefix, '$productFlavor${sentenceCase(buildType)}');
}

String _taskForBuildVariant(String prefix, String buildVariant, [String suffix = '']) {
  return '$prefix${sentenceCase(buildVariant)}$suffix';
}


/// Returns the task to build an APK.
@visibleForTesting
String getAssembleTaskFor(BuildInfo buildInfo) {
  return _taskFor('assemble', buildInfo);
}

/// Returns the task to build an AAB.
@visibleForTesting
String getBundleTaskFor(BuildInfo buildInfo) {
  return _taskFor('bundle', buildInfo);
}

/// Returns the task to build an AAR.
@visibleForTesting
String getAarTaskFor(BuildInfo buildInfo) {
  return _taskFor('assembleAar', buildInfo);
}

/// Returns the output APK file names for a given [AndroidBuildInfo].
///
/// For example, when [splitPerAbi] is true, multiple APKs are created.
Iterable<String> _apkFilesFor(AndroidBuildInfo androidBuildInfo) {
  final String buildType = camelCase(androidBuildInfo.buildInfo.modeName);
  final String productFlavor = androidBuildInfo.buildInfo.lowerCasedFlavor ?? '';
  final String flavorString = productFlavor.isEmpty ? '' : '-$productFlavor';
  if (androidBuildInfo.splitPerAbi) {
    return androidBuildInfo.targetArchs.map<String>((AndroidArch arch) {
      final String abi = arch.archName;
      return 'app$flavorString-$abi-$buildType.apk';
    });
  }
  return <String>['app$flavorString-$buildType.apk'];
}

// The maximum time to wait before the tool retries a Gradle build.
const Duration kMaxRetryTime = Duration(seconds: 10);

/// An implementation of the [AndroidBuilder] that delegates to gradle.
class AndroidGradleBuilder implements AndroidBuilder {
  AndroidGradleBuilder({
    required Java? java,
    required Logger logger,
    required ProcessManager processManager,
    required FileSystem fileSystem,
    required Artifacts artifacts,
    required Usage usage,
    required GradleUtils gradleUtils,
    required Platform platform,
    required AndroidStudio? androidStudio,
<<<<<<< HEAD
  }) : _java = java,
       _logger = logger,
=======
  }) : _logger = logger,
>>>>>>> f468f336
       _fileSystem = fileSystem,
       _artifacts = artifacts,
       _usage = usage,
       _gradleUtils = gradleUtils,
       _androidStudio = androidStudio,
       _fileSystemUtils = FileSystemUtils(fileSystem: fileSystem, platform: platform),
       _processUtils = ProcessUtils(logger: logger, processManager: processManager),
       _platform = platform;

  final Java? _java;
  final Logger _logger;
  final ProcessUtils _processUtils;
  final FileSystem _fileSystem;
  final Artifacts _artifacts;
  final Usage _usage;
  final GradleUtils _gradleUtils;
  final FileSystemUtils _fileSystemUtils;
  final AndroidStudio? _androidStudio;
<<<<<<< HEAD
=======
  final Platform _platform;
>>>>>>> f468f336

  /// Builds the AAR and POM files for the current Flutter module or plugin.
  @override
  Future<void> buildAar({
    required FlutterProject project,
    required Set<AndroidBuildInfo> androidBuildInfo,
    required String target,
    String? outputDirectoryPath,
    required String buildNumber,
  }) async {
    Directory outputDirectory =
      _fileSystem.directory(outputDirectoryPath ?? project.android.buildDirectory);
    if (project.isModule) {
      // Module projects artifacts are located in `build/host`.
      outputDirectory = outputDirectory.childDirectory('host');
    }
    for (final AndroidBuildInfo androidBuildInfo in androidBuildInfo) {
      await buildGradleAar(
        project: project,
        androidBuildInfo: androidBuildInfo,
        target: target,
        outputDirectory: outputDirectory,
        buildNumber: buildNumber,
      );
    }
    printHowToConsumeAar(
      buildModes: androidBuildInfo
        .map<String>((AndroidBuildInfo androidBuildInfo) {
          return androidBuildInfo.buildInfo.modeName;
        }).toSet(),
      androidPackage: project.manifest.androidPackage,
      repoDirectory: getRepoDirectory(outputDirectory),
      buildNumber: buildNumber,
      logger: _logger,
      fileSystem: _fileSystem,
    );
  }

  /// Builds the APK.
  @override
  Future<void> buildApk({
    required FlutterProject project,
    required AndroidBuildInfo androidBuildInfo,
    required String target,
    bool configOnly = false,
  }) async {
    await buildGradleApp(
      project: project,
      androidBuildInfo: androidBuildInfo,
      target: target,
      isBuildingBundle: false,
      localGradleErrors: gradleErrors,
      configOnly: configOnly,
      maxRetries: 1,
    );
  }

  /// Builds the App Bundle.
  @override
  Future<void> buildAab({
    required FlutterProject project,
    required AndroidBuildInfo androidBuildInfo,
    required String target,
    bool validateDeferredComponents = true,
    bool deferredComponentsEnabled = false,
    bool configOnly = false,
  }) async {
    await buildGradleApp(
      project: project,
      androidBuildInfo: androidBuildInfo,
      target: target,
      isBuildingBundle: true,
      localGradleErrors: gradleErrors,
      validateDeferredComponents: validateDeferredComponents,
      deferredComponentsEnabled: deferredComponentsEnabled,
      configOnly: configOnly,
      maxRetries: 1,
    );
  }

  Future<RunResult> _runGradleTask(
    String taskName, {
    List<String> options = const <String>[],
    required FlutterProject project
  }) async {
    final Status status = _logger.startProgress(
      "Running Gradle task '$taskName'...",
    );
    final List<String> command = <String>[
      _gradleUtils.getExecutable(project),
      ...options, // suppresses gradle output.
      taskName,
    ];

    RunResult result;
    try {
      result = await _processUtils.run(
        command,
        workingDirectory: project.android.hostAppGradleRoot.path,
        allowReentrantFlutter: true,
        environment: _java?.environment,
      );
    } finally {
      status.stop();
    }
    return result;
  }

  /// Builds an app.
  ///
  /// * [project] is typically [FlutterProject.current()].
  /// * [androidBuildInfo] is the build configuration.
  /// * [target] is the target dart entry point. Typically, `lib/main.dart`.
  /// * If [isBuildingBundle] is `true`, then the output artifact is an `*.aab`,
  ///   otherwise the output artifact is an `*.apk`.
  /// * [maxRetries] If not `null`, this is the max number of build retries in case a retry is triggered.
  Future<void> buildGradleApp({
    required FlutterProject project,
    required AndroidBuildInfo androidBuildInfo,
    required String target,
    required bool isBuildingBundle,
    required List<GradleHandledError> localGradleErrors,
    required bool configOnly,
    bool validateDeferredComponents = true,
    bool deferredComponentsEnabled = false,
    int retry = 0,
    @visibleForTesting int? maxRetries,
  }) async {
    if (!project.android.isSupportedVersion) {
      _exitWithUnsupportedProjectMessage(_usage, _logger.terminal);
    }

    final List<ProjectMigrator> migrators = <ProjectMigrator>[
      TopLevelGradleBuildFileMigration(project.android, _logger),
      AndroidStudioJavaGradleConflictMigration(_logger,
          project: project.android,
          androidStudio: _androidStudio,
<<<<<<< HEAD
          java: globals.java),
      MinSdkVersionMigration(project.android, _logger),
=======
          fileSystem: _fileSystem,
          processUtils: _processUtils,
          platform: _platform,
          os: globals.os,
          androidSdk: globals.androidSdk)
      ,
>>>>>>> f468f336
    ];

    final ProjectMigration migration = ProjectMigration(migrators);
    migration.run();

    final bool usesAndroidX = isAppUsingAndroidX(project.android.hostAppGradleRoot);
    if (usesAndroidX) {
      BuildEvent('app-using-android-x', type: 'gradle', flutterUsage: _usage).send();
    } else if (!usesAndroidX) {
      BuildEvent('app-not-using-android-x', type: 'gradle', flutterUsage: _usage).send();
      _logger.printStatus("${_logger.terminal.warningMark} Your app isn't using AndroidX.", emphasis: true);
      _logger.printStatus(
        'To avoid potential build failures, you can quickly migrate your app '
            'by following the steps on https://goo.gl/CP92wY .',
        indent: 4,
      );
    }
    // The default Gradle script reads the version name and number
    // from the local.properties file.
    updateLocalProperties(
        project: project, buildInfo: androidBuildInfo.buildInfo);

    final List<String> command = <String>[
      // This does more than get gradlewrapper. It creates the file, ensures it
      // exists and verifies the file is executable.
      _gradleUtils.getExecutable(project),
    ];

    // All automatically created files should exist.
    if (configOnly) {
      _logger.printStatus('Config complete.');
      return;
    }

    // Assembly work starts here.
    final BuildInfo buildInfo = androidBuildInfo.buildInfo;
    final String assembleTask = isBuildingBundle
        ? getBundleTaskFor(buildInfo)
        : getAssembleTaskFor(buildInfo);

    final Status status = _logger.startProgress(
      "Running Gradle task '$assembleTask'...",
    );

    if (_logger.isVerbose) {
      command.add('--full-stacktrace');
      command.add('--info');
      command.add('-Pverbose=true');
    } else {
      command.add('-q');
    }
    if (!buildInfo.androidGradleDaemon) {
      command.add('--no-daemon');
    }
    final LocalEngineInfo? localEngineInfo = _artifacts.localEngineInfo;
    if (localEngineInfo != null) {
      final Directory localEngineRepo = _getLocalEngineRepo(
        engineOutPath: localEngineInfo.engineOutPath,
        androidBuildInfo: androidBuildInfo,
        fileSystem: _fileSystem,
      );
      _logger.printTrace(
          'Using local engine: ${localEngineInfo.engineOutPath}\n'
              'Local Maven repo: ${localEngineRepo.path}'
      );
      command.add('-Plocal-engine-repo=${localEngineRepo.path}');
      command.add('-Plocal-engine-build-mode=${buildInfo.modeName}');
      command.add('-Plocal-engine-out=${localEngineInfo.engineOutPath}');
      command.add('-Ptarget-platform=${_getTargetPlatformByLocalEnginePath(
          localEngineInfo.engineOutPath)}');
    } else if (androidBuildInfo.targetArchs.isNotEmpty) {
      final String targetPlatforms = androidBuildInfo
          .targetArchs
          .map((AndroidArch e) => e.platformName).join(',');
      command.add('-Ptarget-platform=$targetPlatforms');
    }
    command.add('-Ptarget=$target');
    // Only attempt adding multidex support if all the flutter generated files exist.
    // If the files do not exist and it was unintentional, the app will fail to build
    // and prompt the developer if they wish Flutter to add the files again via gradle_error.dart.
    if (androidBuildInfo.multidexEnabled &&
        multiDexApplicationExists(project.directory) &&
        androidManifestHasNameVariable(project.directory)) {
      command.add('-Pmultidex-enabled=true');
      ensureMultiDexApplicationExists(project.directory);
      _logger.printStatus('Building with Flutter multidex support enabled.');
    }
    // If using v1 embedding, we want to use FlutterApplication as the base app.
    final String baseApplicationName =
        project.android.getEmbeddingVersion() == AndroidEmbeddingVersion.v2 ?
          'android.app.Application' :
          'io.flutter.app.FlutterApplication';
    command.add('-Pbase-application-name=$baseApplicationName');
    final List<DeferredComponent>? deferredComponents = project.manifest.deferredComponents;
    if (deferredComponents != null) {
      if (deferredComponentsEnabled) {
        command.add('-Pdeferred-components=true');
        androidBuildInfo.buildInfo.dartDefines.add('validate-deferred-components=$validateDeferredComponents');
      }
      // Pass in deferred components regardless of building split aot to satisfy
      // android dynamic features registry in build.gradle.
      final List<String> componentNames = <String>[];
      for (final DeferredComponent component in deferredComponents) {
        componentNames.add(component.name);
      }
      if (componentNames.isNotEmpty) {
        command.add('-Pdeferred-component-names=${componentNames.join(',')}');
        // Multi-apk applications cannot use shrinking. This is only relevant when using
        // android dynamic feature modules.
        _logger.printStatus(
          'Shrinking has been disabled for this build due to deferred components. Shrinking is '
          'not available for multi-apk applications. This limitation is expected to be removed '
          'when Gradle plugin 4.2+ is available in Flutter.', color: TerminalColor.yellow);
        command.add('-Pshrink=false');
      }
    }
    command.addAll(androidBuildInfo.buildInfo.toGradleConfig());
    if (buildInfo.fileSystemRoots.isNotEmpty) {
      command.add('-Pfilesystem-roots=${buildInfo.fileSystemRoots.join('|')}');
    }
    if (buildInfo.fileSystemScheme != null) {
      command.add('-Pfilesystem-scheme=${buildInfo.fileSystemScheme}');
    }
    if (androidBuildInfo.splitPerAbi) {
      command.add('-Psplit-per-abi=true');
    }
    if (androidBuildInfo.fastStart) {
      command.add('-Pfast-start=true');
    }
    command.add(assembleTask);

    GradleHandledError? detectedGradleError;
    String? detectedGradleErrorLine;
    String? consumeLog(String line) {
      if (detectedGradleError != null) {
        // Pipe stdout/stderr from Gradle.
        return line;
      }
      for (final GradleHandledError gradleError in localGradleErrors) {
        if (gradleError.test(line)) {
          detectedGradleErrorLine = line;
          detectedGradleError = gradleError;
          // The first error match wins.
          break;
        }
      }
      // Pipe stdout/stderr from Gradle.
      return line;
    }

    final Stopwatch sw = Stopwatch()
      ..start();
    int exitCode = 1;
    try {
      final String? javaHome = globals.androidSdk?.javaHome;
      exitCode = await _processUtils.stream(
        command,
        workingDirectory: project.android.hostAppGradleRoot.path,
        allowReentrantFlutter: true,
<<<<<<< HEAD
        environment: _java?.environment,
=======
        environment: <String, String>{
          if (javaHome != null)
            AndroidSdk.javaHomeEnvironmentVariable: javaHome,
        },
>>>>>>> f468f336
        mapFunction: consumeLog,
      );
    } on ProcessException catch (exception) {
      consumeLog(exception.toString());
      // Rethrow the exception if the error isn't handled by any of the
      // `localGradleErrors`.
      if (detectedGradleError == null) {
        rethrow;
      }
    } finally {
      status.stop();
    }

    _usage.sendTiming('build', 'gradle', sw.elapsed);

    if (exitCode != 0) {
      if (detectedGradleError == null) {
        BuildEvent('gradle-unknown-failure', type: 'gradle', flutterUsage: _usage).send();
        throwToolExit(
          'Gradle task $assembleTask failed with exit code $exitCode',
          exitCode: exitCode,
        );
      }
      final GradleBuildStatus status = await detectedGradleError!.handler(
        line: detectedGradleErrorLine!,
        project: project,
        usesAndroidX: usesAndroidX,
        multidexEnabled: androidBuildInfo.multidexEnabled,
      );

      if (maxRetries == null || retry < maxRetries) {
        switch (status) {
          case GradleBuildStatus.retry:
            // Use binary exponential backoff before retriggering the build.
            // The expected wait times are: 100ms, 200ms, 400ms, and so on...
            final int waitTime = min(pow(2, retry).toInt() * 100, kMaxRetryTime.inMicroseconds);
            retry += 1;
            _logger.printStatus('Retrying Gradle Build: #$retry, wait time: ${waitTime}ms');
            await Future<void>.delayed(Duration(milliseconds: waitTime));
            await buildGradleApp(
              project: project,
              androidBuildInfo: androidBuildInfo,
              target: target,
              isBuildingBundle: isBuildingBundle,
              localGradleErrors: localGradleErrors,
              retry: retry,
              maxRetries: maxRetries,
              configOnly: configOnly,
            );
            final String successEventLabel = 'gradle-${detectedGradleError!.eventLabel}-success';
            BuildEvent(successEventLabel, type: 'gradle', flutterUsage: _usage).send();
            return;
          case GradleBuildStatus.exit:
            // Continue and throw tool exit.
        }
      }
      BuildEvent('gradle-${detectedGradleError?.eventLabel}-failure', type: 'gradle', flutterUsage: _usage).send();
      throwToolExit(
        'Gradle task $assembleTask failed with exit code $exitCode',
        exitCode: exitCode,
      );
    }

    if (isBuildingBundle) {
      final File bundleFile = findBundleFile(project, buildInfo, _logger, _usage);
      final String appSize = (buildInfo.mode == BuildMode.debug)
          ? '' // Don't display the size when building a debug variant.
          : ' (${getSizeAsMB(bundleFile.lengthSync())})';

      if (buildInfo.codeSizeDirectory != null) {
        await _performCodeSizeAnalysis('aab', bundleFile, androidBuildInfo);
      }

      _logger.printStatus(
        '${_logger.terminal.successMark} Built ${_fileSystem.path.relative(bundleFile.path)}$appSize.',
        color: TerminalColor.green,
      );
      return;
    }
    // Gradle produced APKs.
    final Iterable<String> apkFilesPaths = project.isModule
        ? findApkFilesModule(project, androidBuildInfo, _logger, _usage)
        : listApkPaths(androidBuildInfo);
    final Directory apkDirectory = getApkDirectory(project);

    // Generate sha1 for every generated APKs.
    for (final File apkFile in apkFilesPaths.map(apkDirectory.childFile)) {
      if (!apkFile.existsSync()) {
        _exitWithExpectedFileNotFound(
          project: project,
          fileExtension: '.apk',
          logger: _logger,
          usage: _usage,
        );
      }

      final String filename = apkFile.basename;
      _logger.printTrace('Calculate SHA1: $apkDirectory/$filename');
      final File apkShaFile = apkDirectory.childFile('$filename.sha1');
      apkShaFile.writeAsStringSync(_calculateSha(apkFile));

      final String appSize = (buildInfo.mode == BuildMode.debug)
          ? '' // Don't display the size when building a debug variant.
          : ' (${getSizeAsMB(apkFile.lengthSync())})';
      _logger.printStatus(
        '${_logger.terminal.successMark}  Built ${_fileSystem.path.relative(apkFile.path)}$appSize.',
        color: TerminalColor.green,
      );

      if (buildInfo.codeSizeDirectory != null) {
        await _performCodeSizeAnalysis('apk', apkFile, androidBuildInfo);
      }
    }
  }

  Future<void> _performCodeSizeAnalysis(String kind,
      File zipFile,
      AndroidBuildInfo androidBuildInfo,) async {
    final SizeAnalyzer sizeAnalyzer = SizeAnalyzer(
      fileSystem: _fileSystem,
      logger: _logger,
      flutterUsage: _usage,
    );
    final String archName = androidBuildInfo.targetArchs.single.archName;
    final BuildInfo buildInfo = androidBuildInfo.buildInfo;
    final File aotSnapshot = _fileSystem.directory(buildInfo.codeSizeDirectory)
        .childFile('snapshot.$archName.json');
    final File precompilerTrace = _fileSystem.directory(buildInfo.codeSizeDirectory)
        .childFile('trace.$archName.json');
    final Map<String, Object?> output = await sizeAnalyzer.analyzeZipSizeAndAotSnapshot(
      zipFile: zipFile,
      aotSnapshot: aotSnapshot,
      precompilerTrace: precompilerTrace,
      kind: kind,
    );
    final File outputFile = _fileSystemUtils.getUniqueFile(
      _fileSystem
        .directory(_fileSystemUtils.homeDirPath)
        .childDirectory('.flutter-devtools'), '$kind-code-size-analysis', 'json',
    )
      ..writeAsStringSync(jsonEncode(output));
    // This message is used as a sentinel in analyze_apk_size_test.dart
    _logger.printStatus(
      'A summary of your ${kind.toUpperCase()} analysis can be found at: ${outputFile.path}',
    );

    // DevTools expects a file path relative to the .flutter-devtools/ dir.
    final String relativeAppSizePath = outputFile.path
        .split('.flutter-devtools/')
        .last
        .trim();
    _logger.printStatus(
        '\nTo analyze your app size in Dart DevTools, run the following command:\n'
            'dart devtools --appSizeBase=$relativeAppSizePath'
    );
  }

  /// Builds AAR and POM files.
  ///
  /// * [project] is typically [FlutterProject.current()].
  /// * [androidBuildInfo] is the build configuration.
  /// * [outputDir] is the destination of the artifacts,
  /// * [buildNumber] is the build number of the output aar,
  Future<void> buildGradleAar({
    required FlutterProject project,
    required AndroidBuildInfo androidBuildInfo,
    required String target,
    required Directory outputDirectory,
    required String buildNumber,
  }) async {

    final FlutterManifest manifest = project.manifest;
    if (!manifest.isModule && !manifest.isPlugin) {
      throwToolExit('AARs can only be built for plugin or module projects.');
    }

    final BuildInfo buildInfo = androidBuildInfo.buildInfo;
    final String aarTask = getAarTaskFor(buildInfo);
    final Status status = _logger.startProgress(
      "Running Gradle task '$aarTask'...",
    );

    final String flutterRoot = _fileSystem.path.absolute(Cache.flutterRoot!);
    final String initScript = _fileSystem.path.join(
      flutterRoot,
      'packages',
      'flutter_tools',
      'gradle',
      'aar_init_script.gradle',
    );
    final List<String> command = <String>[
      _gradleUtils.getExecutable(project),
      '-I=$initScript',
      '-Pflutter-root=$flutterRoot',
      '-Poutput-dir=${outputDirectory.path}',
      '-Pis-plugin=${manifest.isPlugin}',
      '-PbuildNumber=$buildNumber',
    ];
    if (_logger.isVerbose) {
      command.add('--full-stacktrace');
      command.add('--info');
      command.add('-Pverbose=true');
    } else {
      command.add('-q');
    }
    if (!buildInfo.androidGradleDaemon) {
      command.add('--no-daemon');
    }

    if (target.isNotEmpty) {
      command.add('-Ptarget=$target');
    }
    command.addAll(androidBuildInfo.buildInfo.toGradleConfig());
    if (buildInfo.dartObfuscation && buildInfo.mode != BuildMode.release) {
      _logger.printStatus(
        'Dart obfuscation is not supported in ${sentenceCase(buildInfo.friendlyModeName)}'
            ' mode, building as un-obfuscated.',
      );
    }

    final LocalEngineInfo? localEngineInfo = _artifacts.localEngineInfo;
    if (localEngineInfo != null) {
      final Directory localEngineRepo = _getLocalEngineRepo(
        engineOutPath: localEngineInfo.engineOutPath,
        androidBuildInfo: androidBuildInfo,
        fileSystem: _fileSystem,
      );
      _logger.printTrace(
        'Using local engine: ${localEngineInfo.engineOutPath}\n'
        'Local Maven repo: ${localEngineRepo.path}'
      );
      command.add('-Plocal-engine-repo=${localEngineRepo.path}');
      command.add('-Plocal-engine-build-mode=${buildInfo.modeName}');
      command.add('-Plocal-engine-out=${localEngineInfo.engineOutPath}');

      // Copy the local engine repo in the output directory.
      try {
        copyDirectory(
          localEngineRepo,
          getRepoDirectory(outputDirectory),
        );
      } on FileSystemException catch (error, st) {
        throwToolExit(
            'Failed to copy the local engine ${localEngineRepo.path} repo '
                'in ${outputDirectory.path}: $error, $st'
        );
      }
      command.add('-Ptarget-platform=${_getTargetPlatformByLocalEnginePath(
          localEngineInfo.engineOutPath)}');
    } else if (androidBuildInfo.targetArchs.isNotEmpty) {
      final String targetPlatforms = androidBuildInfo.targetArchs
          .map((AndroidArch e) => e.platformName).join(',');
      command.add('-Ptarget-platform=$targetPlatforms');
    }

    command.add(aarTask);

    final Stopwatch sw = Stopwatch()
      ..start();
    RunResult result;
    try {
      final String? javaHome = globals.androidSdk?.javaHome;
      result = await _processUtils.run(
        command,
        workingDirectory: project.android.hostAppGradleRoot.path,
        allowReentrantFlutter: true,
<<<<<<< HEAD
        environment: _java?.environment,
=======
        environment: <String, String>{
          if (javaHome != null)
            AndroidSdk.javaHomeEnvironmentVariable: javaHome,
        },
>>>>>>> f468f336
      );
    } finally {
      status.stop();
    }
    _usage.sendTiming('build', 'gradle-aar', sw.elapsed);

    if (result.exitCode != 0) {
      _logger.printStatus(result.stdout, wrap: false);
      _logger.printError(result.stderr, wrap: false);
      throwToolExit(
        'Gradle task $aarTask failed with exit code ${result.exitCode}.',
        exitCode: result.exitCode,
      );
    }
    final Directory repoDirectory = getRepoDirectory(outputDirectory);
    if (!repoDirectory.existsSync()) {
      _logger.printStatus(result.stdout, wrap: false);
      _logger.printError(result.stderr, wrap: false);
      throwToolExit(
        'Gradle task $aarTask failed to produce $repoDirectory.',
        exitCode: exitCode,
      );
    }
    _logger.printStatus(
      '${_logger.terminal.successMark} Built ${_fileSystem.path.relative(repoDirectory.path)}.',
      color: TerminalColor.green,
    );
  }

  @override
  Future<List<String>> getBuildVariants({required FlutterProject project}) async {
<<<<<<< HEAD
    final Stopwatch sw = Stopwatch()
      ..start();
    final RunResult result = await _runGradleTask(
      _kBuildVariantTaskName,
      options: const <String>['-q'],
      project: project,
    );

=======
    final Status status = _logger.startProgress(
      "Running Gradle task 'printBuildVariants'...",
    );
    final List<String> command = <String>[
      _gradleUtils.getExecutable(project),
      '-q', // suppresses gradle output.
      'printBuildVariants',
    ];

    final Stopwatch sw = Stopwatch()
      ..start();
    RunResult result;
    try {
      final String? javaHome = globals.androidSdk?.javaHome;
      result = await _processUtils.run(
        command,
        workingDirectory: project.android.hostAppGradleRoot.path,
        allowReentrantFlutter: true,
        environment: <String, String>{
          if (javaHome != null)
            AndroidSdk.javaHomeEnvironmentVariable: javaHome,
        },
      );
    } finally {
      status.stop();
    }
>>>>>>> f468f336
    _usage.sendTiming('print', 'android build variants', sw.elapsed);

    if (result.exitCode != 0) {
      _logger.printStatus(result.stdout, wrap: false);
      _logger.printError(result.stderr, wrap: false);
      return const <String>[];
    }
    final List<String> options = <String>[];
    for (final String line in LineSplitter.split(result.stdout)) {
      final RegExpMatch? match = _kBuildVariantRegex.firstMatch(line);
      if (match != null) {
        options.add(match.namedGroup(_kBuildVariantRegexGroupName)!);
      }
    }
    return options;
  }
<<<<<<< HEAD

  @override
  Future<String> getApplicationIdForVariant(
    String buildVariant, {
    required FlutterProject project,
  }) async {
    final String taskName = _getPrintApplicationIdTaskFor(buildVariant);
    final Stopwatch sw = Stopwatch()
      ..start();
    final RunResult result = await _runGradleTask(
      taskName,
      options: const <String>['-q'],
      project: project,
    );
    _usage.sendTiming('print', 'application id', sw.elapsed);

    if (result.exitCode != 0) {
      _logger.printStatus(result.stdout, wrap: false);
      _logger.printError(result.stderr, wrap: false);
      return '';
    }
    for (final String line in LineSplitter.split(result.stdout)) {
      final RegExpMatch? match = _kApplicationIdRegex.firstMatch(line);
      if (match != null) {
        return match.namedGroup(_kApplicationIdRegexGroupName)!;
      }
    }
    return '';
  }

  @override
  Future<List<String>> getAppLinkDomainsForVariant(
    String buildVariant, {
    required FlutterProject project,
  }) async {
    final String taskName = _getPrintAppLinkDomainsTaskFor(buildVariant);
    final Stopwatch sw = Stopwatch()
      ..start();
    final RunResult result = await _runGradleTask(
      taskName,
      options: const <String>['-q'],
      project: project,
    );
    _usage.sendTiming('print', 'application id', sw.elapsed);

    if (result.exitCode != 0) {
      _logger.printStatus(result.stdout, wrap: false);
      _logger.printError(result.stderr, wrap: false);
      return const <String>[];
    }
    final List<String> domains = <String>[];
    for (final String line in LineSplitter.split(result.stdout)) {
      final RegExpMatch? match = _kAppLinkDomainsRegex.firstMatch(line);
      if (match != null) {
        domains.add(match.namedGroup(_kAppLinkDomainsGroupName)!);
      }
    }
    return domains;
  }
=======
>>>>>>> f468f336
}

/// Prints how to consume the AAR from a host app.
void printHowToConsumeAar({
  required Set<String> buildModes,
  String? androidPackage = 'unknown',
  required Directory repoDirectory,
  required Logger logger,
  required FileSystem fileSystem,
  String? buildNumber,
}) {
  assert(buildModes.isNotEmpty);
  buildNumber ??= '1.0';

  logger.printStatus('\nConsuming the Module', emphasis: true);
  logger.printStatus('''
  1. Open ${fileSystem.path.join('<host>', 'app', 'build.gradle')}
  2. Ensure you have the repositories configured, otherwise add them:

      String storageUrl = System.env.$kFlutterStorageBaseUrl ?: "https://storage.googleapis.com"
      repositories {
        maven {
            url '${repoDirectory.path}'
        }
        maven {
            url "\$storageUrl/download.flutter.io"
        }
      }

  3. Make the host app depend on the Flutter module:

    dependencies {''');

  for (final String buildMode in buildModes) {
    logger.printStatus("""
      ${buildMode}Implementation '$androidPackage:flutter_$buildMode:$buildNumber'""");
  }

  logger.printStatus('''
    }
''');

  if (buildModes.contains('profile')) {
    logger.printStatus('''

  4. Add the `profile` build type:

    android {
      buildTypes {
        profile {
          initWith debug
        }
      }
    }
''');
  }

  logger.printStatus('To learn more, visit https://flutter.dev/go/build-aar');
}

String _hex(List<int> bytes) {
  final StringBuffer result = StringBuffer();
  for (final int part in bytes) {
    result.write('${part < 16 ? '0' : ''}${part.toRadixString(16)}');
  }
  return result.toString();
}

String _calculateSha(File file) {
  final List<int> bytes = file.readAsBytesSync();
  return _hex(sha1.convert(bytes).bytes);
}

void _exitWithUnsupportedProjectMessage(Usage usage, Terminal terminal) {
  BuildEvent('unsupported-project', type: 'gradle', eventError: 'gradle-plugin', flutterUsage: usage).send();
  throwToolExit(
    '${terminal.warningMark} Your app is using an unsupported Gradle project. '
    'To fix this problem, create a new project by running `flutter create -t app <app-directory>` '
    'and then move the dart code, assets and pubspec.yaml to the new project.',
  );
}

/// Returns [true] if the current app uses AndroidX.
// TODO(egarciad): https://github.com/flutter/flutter/issues/40800
// Remove `FlutterManifest.usesAndroidX` and provide a unified `AndroidProject.usesAndroidX`.
bool isAppUsingAndroidX(Directory androidDirectory) {
  final File properties = androidDirectory.childFile('gradle.properties');
  if (!properties.existsSync()) {
    return false;
  }
  return properties.readAsStringSync().contains('android.useAndroidX=true');
}

/// Returns the APK files for a given [FlutterProject] and [AndroidBuildInfo].
@visibleForTesting
Iterable<String> findApkFilesModule(
  FlutterProject project,
  AndroidBuildInfo androidBuildInfo,
  Logger logger,
  Usage usage,
) {
  final Iterable<String> apkFileNames = _apkFilesFor(androidBuildInfo);
  final Directory apkDirectory = getApkDirectory(project);
  final Iterable<File> apks = apkFileNames.expand<File>((String apkFileName) {
    File apkFile = apkDirectory.childFile(apkFileName);
    if (apkFile.existsSync()) {
      return <File>[apkFile];
    }
    final BuildInfo buildInfo = androidBuildInfo.buildInfo;
    final String modeName = camelCase(buildInfo.modeName);
    apkFile = apkDirectory
      .childDirectory(modeName)
      .childFile(apkFileName);
    if (apkFile.existsSync()) {
      return <File>[apkFile];
    }
    final String? flavor = buildInfo.flavor;
    if (flavor != null) {
      // Android Studio Gradle plugin v3 adds flavor to path.
      apkFile = apkDirectory
        .childDirectory(flavor)
        .childDirectory(modeName)
        .childFile(apkFileName);
      if (apkFile.existsSync()) {
        return <File>[apkFile];
      }
    }
    return const <File>[];
  });
  if (apks.isEmpty) {
    _exitWithExpectedFileNotFound(
      project: project,
      fileExtension: '.apk',
      logger: logger,
      usage: usage,
    );
  }
  return apks.map((File file) => file.path);
}

/// Returns the APK files for a given [FlutterProject] and [AndroidBuildInfo].
///
/// The flutter.gradle plugin will copy APK outputs into:
/// `$buildDir/app/outputs/flutter-apk/app-<abi>-<flavor-flag>-<build-mode-flag>.apk`
@visibleForTesting
Iterable<String> listApkPaths(
  AndroidBuildInfo androidBuildInfo,
) {
  final String buildType = camelCase(androidBuildInfo.buildInfo.modeName);
  final List<String> apkPartialName = <String>[
    if (androidBuildInfo.buildInfo.flavor?.isNotEmpty ?? false)
      androidBuildInfo.buildInfo.lowerCasedFlavor!,
    '$buildType.apk',
  ];
  if (androidBuildInfo.splitPerAbi) {
    return <String>[
      for (final AndroidArch androidArch in androidBuildInfo.targetArchs)
        <String>[
          'app',
          androidArch.archName,
          ...apkPartialName,
        ].join('-'),
    ];
  }
  return <String>[
    <String>[
      'app',
      ...apkPartialName,
    ].join('-'),
  ];
}

@visibleForTesting
File findBundleFile(FlutterProject project, BuildInfo buildInfo, Logger logger, Usage usage) {
  final List<File> fileCandidates = <File>[
    getBundleDirectory(project)
      .childDirectory(camelCase(buildInfo.modeName))
      .childFile('app.aab'),
    getBundleDirectory(project)
      .childDirectory(camelCase(buildInfo.modeName))
      .childFile('app-${buildInfo.modeName}.aab'),
  ];
  if (buildInfo.flavor != null) {
    // The Android Gradle plugin 3.0.0 adds the flavor name to the path.
    // For example: In release mode, if the flavor name is `foo_bar`, then
    // the directory name is `foo_barRelease`.
    fileCandidates.add(
      getBundleDirectory(project)
        .childDirectory('${buildInfo.lowerCasedFlavor}${camelCase('_${buildInfo.modeName}')}')
        .childFile('app.aab'));

    // The Android Gradle plugin 3.5.0 adds the flavor name to file name.
    // For example: In release mode, if the flavor name is `foo_bar`, then
    // the file name is `app-foo_bar-release.aab`.
    fileCandidates.add(
      getBundleDirectory(project)
        .childDirectory('${buildInfo.lowerCasedFlavor}${camelCase('_${buildInfo.modeName}')}')
        .childFile('app-${buildInfo.lowerCasedFlavor}-${buildInfo.modeName}.aab'));

    // The Android Gradle plugin 4.1.0 does only lowercase the first character of flavor name.
    fileCandidates.add(getBundleDirectory(project)
        .childDirectory('${buildInfo.uncapitalizedFlavor}${camelCase('_${buildInfo.modeName}')}')
        .childFile('app-${buildInfo.uncapitalizedFlavor}-${buildInfo.modeName}.aab'));

    // The Android Gradle plugin uses kebab-case and lowercases the first character of the flavor name
    // when multiple flavor dimensions are used:
    // e.g.
    // flavorDimensions "dimension1","dimension2"
    // productFlavors {
    //   foo {
    //     dimension "dimension1"
    //   }
    //   bar {
    //     dimension "dimension2"
    //   }
    // }
    fileCandidates.add(getBundleDirectory(project)
        .childDirectory('${buildInfo.uncapitalizedFlavor}${camelCase('_${buildInfo.modeName}')}')
        .childFile('app-${kebabCase(buildInfo.uncapitalizedFlavor!)}-${buildInfo.modeName}.aab'));
  }
  for (final File bundleFile in fileCandidates) {
    if (bundleFile.existsSync()) {
      return bundleFile;
    }
  }
  _exitWithExpectedFileNotFound(
    project: project,
    fileExtension: '.aab',
    logger: logger,
    usage: usage,
  );
}

/// Throws a [ToolExit] exception and logs the event.
Never _exitWithExpectedFileNotFound({
  required FlutterProject project,
  required String fileExtension,
  required Logger logger,
  required Usage usage,
}) {

  final String androidGradlePluginVersion =
  getGradleVersionForAndroidPlugin(project.android.hostAppGradleRoot, logger);
  BuildEvent('gradle-expected-file-not-found',
    type: 'gradle',
    settings:
    'androidGradlePluginVersion: $androidGradlePluginVersion, '
      'fileExtension: $fileExtension',
    flutterUsage: usage,
  ).send();
  throwToolExit(
    'Gradle build failed to produce an $fileExtension file. '
    "It's likely that this file was generated under ${project.android.buildDirectory.path}, "
    "but the tool couldn't find it."
  );
}

void _createSymlink(String targetPath, String linkPath, FileSystem fileSystem) {
  final File targetFile = fileSystem.file(targetPath);
  if (!targetFile.existsSync()) {
    throwToolExit("The file $targetPath wasn't found in the local engine out directory.");
  }
  final File linkFile = fileSystem.file(linkPath);
  final Link symlink = linkFile.parent.childLink(linkFile.basename);
  try {
    symlink.createSync(targetPath, recursive: true);
  } on FileSystemException catch (exception) {
    throwToolExit(
      'Failed to create the symlink $linkPath->$targetPath: $exception'
    );
  }
}

String _getLocalArtifactVersion(String pomPath, FileSystem fileSystem) {
  final File pomFile = fileSystem.file(pomPath);
  if (!pomFile.existsSync()) {
    throwToolExit("The file $pomPath wasn't found in the local engine out directory.");
  }
  XmlDocument document;
  try {
    document = XmlDocument.parse(pomFile.readAsStringSync());
  } on XmlException {
    throwToolExit(
      'Error parsing $pomPath. Please ensure that this is a valid XML document.'
    );
  } on FileSystemException {
    throwToolExit(
      'Error reading $pomPath. Please ensure that you have read permission to this '
      'file and try again.');
  }
  final Iterable<XmlElement> project = document.findElements('project');
  assert(project.isNotEmpty);
  for (final XmlElement versionElement in document.findAllElements('version')) {
    if (versionElement.parent == project.first) {
      return versionElement.innerText;
    }
  }
  throwToolExit('Error while parsing the <version> element from $pomPath');
}

/// Returns the local Maven repository for a local engine build.
/// For example, if the engine is built locally at <home>/engine/src/out/android_release_unopt
/// This method generates symlinks in the temp directory to the engine artifacts
/// following the convention specified on https://maven.apache.org/pom.html#Repositories
Directory _getLocalEngineRepo({
  required String engineOutPath,
  required AndroidBuildInfo androidBuildInfo,
  required FileSystem fileSystem,
}) {

  final String abi = _getAbiByLocalEnginePath(engineOutPath);
  final Directory localEngineRepo = fileSystem.systemTempDirectory
    .createTempSync('flutter_tool_local_engine_repo.');
  final String buildMode = androidBuildInfo.buildInfo.modeName;
  final String artifactVersion = _getLocalArtifactVersion(
    fileSystem.path.join(
      engineOutPath,
      'flutter_embedding_$buildMode.pom',
    ),
    fileSystem,
  );
  for (final String artifact in const <String>['pom', 'jar']) {
    // The Android embedding artifacts.
    _createSymlink(
      fileSystem.path.join(
        engineOutPath,
        'flutter_embedding_$buildMode.$artifact',
      ),
      fileSystem.path.join(
        localEngineRepo.path,
        'io',
        'flutter',
        'flutter_embedding_$buildMode',
        artifactVersion,
        'flutter_embedding_$buildMode-$artifactVersion.$artifact',
      ),
      fileSystem,
    );
    // The engine artifacts (libflutter.so).
    _createSymlink(
      fileSystem.path.join(
        engineOutPath,
        '${abi}_$buildMode.$artifact',
      ),
      fileSystem.path.join(
        localEngineRepo.path,
        'io',
        'flutter',
        '${abi}_$buildMode',
        artifactVersion,
        '${abi}_$buildMode-$artifactVersion.$artifact',
      ),
      fileSystem,
    );
  }
  for (final String artifact in <String>['flutter_embedding_$buildMode', '${abi}_$buildMode']) {
    _createSymlink(
      fileSystem.path.join(
        engineOutPath,
        '$artifact.maven-metadata.xml',
      ),
      fileSystem.path.join(
        localEngineRepo.path,
        'io',
        'flutter',
        artifact,
        'maven-metadata.xml',
      ),
      fileSystem,
    );
  }
  return localEngineRepo;
}

String _getAbiByLocalEnginePath(String engineOutPath) {
  String result = 'armeabi_v7a';
  if (engineOutPath.contains('x86')) {
    result = 'x86';
  } else if (engineOutPath.contains('x64')) {
    result = 'x86_64';
  } else if (engineOutPath.contains('arm64')) {
    result = 'arm64_v8a';
  }
  return result;
}

String _getTargetPlatformByLocalEnginePath(String engineOutPath) {
  String result = 'android-arm';
  if (engineOutPath.contains('x86')) {
    result = 'android-x86';
  } else if (engineOutPath.contains('x64')) {
    result = 'android-x64';
  } else if (engineOutPath.contains('arm64')) {
    result = 'android-arm64';
  }
  return result;
}<|MERGE_RESOLUTION|>--- conflicted
+++ resolved
@@ -34,17 +34,6 @@
 import 'android_studio.dart';
 import 'gradle_errors.dart';
 import 'gradle_utils.dart';
-<<<<<<< HEAD
-import 'java.dart';
-import 'migrations/android_studio_java_gradle_conflict_migration.dart';
-import 'migrations/min_sdk_version_migration.dart';
-import 'migrations/top_level_gradle_build_file_migration.dart';
-import 'multidex.dart';
-
-/// The regex to grab variant names from printBuildVariants gradle task
-///
-/// The task is defined in flutter/packages/flutter_tools/gradle/src/main/groovy/flutter.groovy
-=======
 import 'migrations/android_studio_java_gradle_conflict_migration.dart';
 import 'migrations/top_level_gradle_build_file_migration.dart';
 import 'multidex.dart';
@@ -52,7 +41,6 @@
 /// The regex to grab variant names from printVariants gradle task
 ///
 /// The task is defined in flutter/packages/flutter_tools/gradle/flutter.gradle.
->>>>>>> f468f336
 ///
 /// The expected output from the task should be similar to:
 ///
@@ -61,37 +49,6 @@
 /// BuildVariant: profile
 final RegExp _kBuildVariantRegex = RegExp('^BuildVariant: (?<$_kBuildVariantRegexGroupName>.*)\$');
 const String _kBuildVariantRegexGroupName = 'variant';
-<<<<<<< HEAD
-const String _kBuildVariantTaskName = 'printBuildVariants';
-
-/// The regex to grab variant names from print${BuildVariant}ApplicationId gradle task
-///
-/// The task is defined in flutter/packages/flutter_tools/gradle/src/main/groovy/flutter.groovy
-///
-/// The expected output from the task should be similar to:
-///
-/// ApplicationId: com.example.my_id
-final RegExp _kApplicationIdRegex = RegExp('^ApplicationId: (?<$_kApplicationIdRegexGroupName>.*)\$');
-const String _kApplicationIdRegexGroupName = 'applicationId';
-String _getPrintApplicationIdTaskFor(String buildVariant) {
-  return _taskForBuildVariant('print', buildVariant, 'ApplicationId');
-}
-
-/// The regex to grab app link domains from print${BuildVariant}AppLinkDomains gradle task
-///
-/// The task is defined in flutter/packages/flutter_tools/gradle/src/main/groovy/flutter.groovy
-///
-/// The expected output from the task should be similar to:
-///
-/// Domain: domain.com
-/// Domain: another-domain.dev
-final RegExp _kAppLinkDomainsRegex = RegExp('^Domain: (?<$_kAppLinkDomainsGroupName>.*)\$');
-const String _kAppLinkDomainsGroupName = 'domain';
-String _getPrintAppLinkDomainsTaskFor(String buildVariant) {
-  return _taskForBuildVariant('print', buildVariant, 'AppLinkDomains');
-}
-=======
->>>>>>> f468f336
 
 /// The directory where the APK artifact is generated.
 Directory getApkDirectory(FlutterProject project) {
@@ -189,12 +146,7 @@
     required GradleUtils gradleUtils,
     required Platform platform,
     required AndroidStudio? androidStudio,
-<<<<<<< HEAD
-  }) : _java = java,
-       _logger = logger,
-=======
   }) : _logger = logger,
->>>>>>> f468f336
        _fileSystem = fileSystem,
        _artifacts = artifacts,
        _usage = usage,
@@ -213,10 +165,7 @@
   final GradleUtils _gradleUtils;
   final FileSystemUtils _fileSystemUtils;
   final AndroidStudio? _androidStudio;
-<<<<<<< HEAD
-=======
   final Platform _platform;
->>>>>>> f468f336
 
   /// Builds the AAR and POM files for the current Flutter module or plugin.
   @override
@@ -354,17 +303,12 @@
       AndroidStudioJavaGradleConflictMigration(_logger,
           project: project.android,
           androidStudio: _androidStudio,
-<<<<<<< HEAD
-          java: globals.java),
-      MinSdkVersionMigration(project.android, _logger),
-=======
           fileSystem: _fileSystem,
           processUtils: _processUtils,
           platform: _platform,
           os: globals.os,
           androidSdk: globals.androidSdk)
       ,
->>>>>>> f468f336
     ];
 
     final ProjectMigration migration = ProjectMigration(migrators);
@@ -524,14 +468,10 @@
         command,
         workingDirectory: project.android.hostAppGradleRoot.path,
         allowReentrantFlutter: true,
-<<<<<<< HEAD
-        environment: _java?.environment,
-=======
         environment: <String, String>{
           if (javaHome != null)
             AndroidSdk.javaHomeEnvironmentVariable: javaHome,
         },
->>>>>>> f468f336
         mapFunction: consumeLog,
       );
     } on ProcessException catch (exception) {
@@ -798,14 +738,10 @@
         command,
         workingDirectory: project.android.hostAppGradleRoot.path,
         allowReentrantFlutter: true,
-<<<<<<< HEAD
-        environment: _java?.environment,
-=======
         environment: <String, String>{
           if (javaHome != null)
             AndroidSdk.javaHomeEnvironmentVariable: javaHome,
         },
->>>>>>> f468f336
       );
     } finally {
       status.stop();
@@ -837,16 +773,6 @@
 
   @override
   Future<List<String>> getBuildVariants({required FlutterProject project}) async {
-<<<<<<< HEAD
-    final Stopwatch sw = Stopwatch()
-      ..start();
-    final RunResult result = await _runGradleTask(
-      _kBuildVariantTaskName,
-      options: const <String>['-q'],
-      project: project,
-    );
-
-=======
     final Status status = _logger.startProgress(
       "Running Gradle task 'printBuildVariants'...",
     );
@@ -873,7 +799,6 @@
     } finally {
       status.stop();
     }
->>>>>>> f468f336
     _usage.sendTiming('print', 'android build variants', sw.elapsed);
 
     if (result.exitCode != 0) {
@@ -890,68 +815,6 @@
     }
     return options;
   }
-<<<<<<< HEAD
-
-  @override
-  Future<String> getApplicationIdForVariant(
-    String buildVariant, {
-    required FlutterProject project,
-  }) async {
-    final String taskName = _getPrintApplicationIdTaskFor(buildVariant);
-    final Stopwatch sw = Stopwatch()
-      ..start();
-    final RunResult result = await _runGradleTask(
-      taskName,
-      options: const <String>['-q'],
-      project: project,
-    );
-    _usage.sendTiming('print', 'application id', sw.elapsed);
-
-    if (result.exitCode != 0) {
-      _logger.printStatus(result.stdout, wrap: false);
-      _logger.printError(result.stderr, wrap: false);
-      return '';
-    }
-    for (final String line in LineSplitter.split(result.stdout)) {
-      final RegExpMatch? match = _kApplicationIdRegex.firstMatch(line);
-      if (match != null) {
-        return match.namedGroup(_kApplicationIdRegexGroupName)!;
-      }
-    }
-    return '';
-  }
-
-  @override
-  Future<List<String>> getAppLinkDomainsForVariant(
-    String buildVariant, {
-    required FlutterProject project,
-  }) async {
-    final String taskName = _getPrintAppLinkDomainsTaskFor(buildVariant);
-    final Stopwatch sw = Stopwatch()
-      ..start();
-    final RunResult result = await _runGradleTask(
-      taskName,
-      options: const <String>['-q'],
-      project: project,
-    );
-    _usage.sendTiming('print', 'application id', sw.elapsed);
-
-    if (result.exitCode != 0) {
-      _logger.printStatus(result.stdout, wrap: false);
-      _logger.printError(result.stderr, wrap: false);
-      return const <String>[];
-    }
-    final List<String> domains = <String>[];
-    for (final String line in LineSplitter.split(result.stdout)) {
-      final RegExpMatch? match = _kAppLinkDomainsRegex.firstMatch(line);
-      if (match != null) {
-        domains.add(match.namedGroup(_kAppLinkDomainsGroupName)!);
-      }
-    }
-    return domains;
-  }
-=======
->>>>>>> f468f336
 }
 
 /// Prints how to consume the AAR from a host app.
