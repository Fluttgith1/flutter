--- conflicted
+++ resolved
@@ -30,27 +30,17 @@
 import '../project.dart';
 import '../reporting/reporting.dart';
 import 'android_builder.dart';
-import 'android_sdk.dart';
 import 'android_studio.dart';
 import 'gradle_errors.dart';
 import 'gradle_utils.dart';
-<<<<<<< HEAD
-=======
 import 'java.dart';
->>>>>>> 12fccda5
 import 'migrations/android_studio_java_gradle_conflict_migration.dart';
 import 'migrations/top_level_gradle_build_file_migration.dart';
 import 'multidex.dart';
 
-<<<<<<< HEAD
-/// The regex to grab variant names from printVariants gradle task
-///
-/// The task is defined in flutter/packages/flutter_tools/gradle/flutter.gradle.
-=======
 /// The regex to grab variant names from printBuildVariants gradle task
 ///
 /// The task is defined in flutter/packages/flutter_tools/gradle/src/main/groovy/flutter.groovy
->>>>>>> 12fccda5
 ///
 /// The expected output from the task should be similar to:
 ///
@@ -59,8 +49,6 @@
 /// BuildVariant: profile
 final RegExp _kBuildVariantRegex = RegExp('^BuildVariant: (?<$_kBuildVariantRegexGroupName>.*)\$');
 const String _kBuildVariantRegexGroupName = 'variant';
-<<<<<<< HEAD
-=======
 const String _kBuildVariantTaskName = 'printBuildVariants';
 
 /// The regex to grab variant names from print${BuildVariant}ApplicationId gradle task
@@ -89,7 +77,6 @@
 String _getPrintAppLinkDomainsTaskFor(String buildVariant) {
   return _taskForBuildVariant('print', buildVariant, 'AppLinkDomains');
 }
->>>>>>> 12fccda5
 
 /// The directory where the APK artifact is generated.
 Directory getApkDirectory(FlutterProject project) {
@@ -187,20 +174,15 @@
     required GradleUtils gradleUtils,
     required Platform platform,
     required AndroidStudio? androidStudio,
-<<<<<<< HEAD
-  }) : _logger = logger,
-=======
   }) : _java = java,
        _logger = logger,
->>>>>>> 12fccda5
        _fileSystem = fileSystem,
        _artifacts = artifacts,
        _usage = usage,
        _gradleUtils = gradleUtils,
        _androidStudio = androidStudio,
        _fileSystemUtils = FileSystemUtils(fileSystem: fileSystem, platform: platform),
-       _processUtils = ProcessUtils(logger: logger, processManager: processManager),
-       _platform = platform;
+       _processUtils = ProcessUtils(logger: logger, processManager: processManager);
 
   final Java? _java;
   final Logger _logger;
@@ -211,10 +193,6 @@
   final GradleUtils _gradleUtils;
   final FileSystemUtils _fileSystemUtils;
   final AndroidStudio? _androidStudio;
-<<<<<<< HEAD
-  final Platform _platform;
-=======
->>>>>>> 12fccda5
 
   /// Builds the AAR and POM files for the current Flutter module or plugin.
   @override
@@ -352,15 +330,7 @@
       AndroidStudioJavaGradleConflictMigration(_logger,
           project: project.android,
           androidStudio: _androidStudio,
-<<<<<<< HEAD
-          fileSystem: _fileSystem,
-          processUtils: _processUtils,
-          platform: _platform,
-          os: globals.os,
-          androidSdk: globals.androidSdk)
-=======
           java: globals.java)
->>>>>>> 12fccda5
       ,
     ];
 
@@ -516,19 +486,11 @@
       ..start();
     int exitCode = 1;
     try {
-      final String? javaHome = globals.androidSdk?.javaHome;
       exitCode = await _processUtils.stream(
         command,
         workingDirectory: project.android.hostAppGradleRoot.path,
         allowReentrantFlutter: true,
-<<<<<<< HEAD
-        environment: <String, String>{
-          if (javaHome != null)
-            AndroidSdk.javaHomeEnvironmentVariable: javaHome,
-        },
-=======
         environment: _java?.environment,
->>>>>>> 12fccda5
         mapFunction: consumeLog,
       );
     } on ProcessException catch (exception) {
@@ -790,19 +752,11 @@
       ..start();
     RunResult result;
     try {
-      final String? javaHome = globals.androidSdk?.javaHome;
       result = await _processUtils.run(
         command,
         workingDirectory: project.android.hostAppGradleRoot.path,
         allowReentrantFlutter: true,
-<<<<<<< HEAD
-        environment: <String, String>{
-          if (javaHome != null)
-            AndroidSdk.javaHomeEnvironmentVariable: javaHome,
-        },
-=======
         environment: _java?.environment,
->>>>>>> 12fccda5
       );
     } finally {
       status.stop();
@@ -834,34 +788,6 @@
 
   @override
   Future<List<String>> getBuildVariants({required FlutterProject project}) async {
-<<<<<<< HEAD
-    final Status status = _logger.startProgress(
-      "Running Gradle task 'printBuildVariants'...",
-    );
-    final List<String> command = <String>[
-      _gradleUtils.getExecutable(project),
-      '-q', // suppresses gradle output.
-      'printBuildVariants',
-    ];
-
-    final Stopwatch sw = Stopwatch()
-      ..start();
-    RunResult result;
-    try {
-      final String? javaHome = globals.androidSdk?.javaHome;
-      result = await _processUtils.run(
-        command,
-        workingDirectory: project.android.hostAppGradleRoot.path,
-        allowReentrantFlutter: true,
-        environment: <String, String>{
-          if (javaHome != null)
-            AndroidSdk.javaHomeEnvironmentVariable: javaHome,
-        },
-      );
-    } finally {
-      status.stop();
-    }
-=======
     final Stopwatch sw = Stopwatch()
       ..start();
     final RunResult result = await _runGradleTask(
@@ -870,7 +796,6 @@
       project: project,
     );
 
->>>>>>> 12fccda5
     _usage.sendTiming('print', 'android build variants', sw.elapsed);
 
     if (result.exitCode != 0) {
@@ -887,8 +812,6 @@
     }
     return options;
   }
-<<<<<<< HEAD
-=======
 
   @override
   Future<String> getApplicationIdForVariant(
@@ -948,7 +871,6 @@
     }
     return domains;
   }
->>>>>>> 12fccda5
 }
 
 /// Prints how to consume the AAR from a host app.
