--- conflicted
+++ resolved
@@ -57,13 +57,9 @@
 const String reloadExceptionSdkName = 'cd28';
 const String reloadExceptionEmulator = 'cd29';
 const String reloadExceptionFullRestart = 'cd30';
-<<<<<<< HEAD
 
 const String enabledFlutterFeatures = 'cd32';
 // Next ID: cd33
-=======
-// Next ID: cd32
->>>>>>> e17f8d36
 
 Usage get flutterUsage => Usage.instance;
 
@@ -88,6 +84,8 @@
                  Config.instance.getValue(feature.configSetting) == true;
         })
         .map((Feature feature) => feature.configSetting)
+        .toList()
+        ..sort() // Keep flags in approximately the same order
         .join(',');
     _analytics.setSessionValue(kSessionHostOsDetails, enabledFeatures);
 
