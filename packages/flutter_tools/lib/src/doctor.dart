// Copyright 2016 The Chromium Authors. All rights reserved.
// Use of this source code is governed by a BSD-style license that can be
// found in the LICENSE file.

import 'dart:async';

import 'android/android_studio_validator.dart';
import 'android/android_workflow.dart';
import 'artifacts.dart';
import 'base/common.dart';
import 'base/context.dart';
import 'base/file_system.dart';
import 'base/logger.dart';
import 'base/os.dart';
import 'base/platform.dart';
import 'base/process_manager.dart';
import 'base/version.dart';
import 'cache.dart';
import 'device.dart';
import 'globals.dart';
import 'intellij/intellij.dart';
import 'ios/ios_workflow.dart';
import 'ios/plist_utils.dart';
import 'tester/flutter_tester.dart';
import 'version.dart';
import 'vscode/vscode_validator.dart';

Doctor get doctor => context[Doctor];

abstract class DoctorValidatorsProvider {
  /// The singleton instance, pulled from the [AppContext].
  static DoctorValidatorsProvider get instance => context[DoctorValidatorsProvider];

  static final DoctorValidatorsProvider defaultInstance = new _DefaultDoctorValidatorsProvider();

  List<DoctorValidator> get validators;
  List<Workflow> get workflows;
}

class _DefaultDoctorValidatorsProvider implements DoctorValidatorsProvider {
  List<DoctorValidator> _validators;
  List<Workflow> _workflows;

  @override
  List<DoctorValidator> get validators {
    if (_validators == null) {
      _validators = <DoctorValidator>[];
      _validators.add(new _FlutterValidator());

      if (androidWorkflow.appliesToHostPlatform) {
        _validators.add(androidValidator);
      }

      if (iosWorkflow.appliesToHostPlatform) {
        _validators.add(iosValidator);
      }

      final List<DoctorValidator> ideValidators = <DoctorValidator>[];
      ideValidators.addAll(AndroidStudioValidator.allValidators);
      ideValidators.addAll(IntelliJValidator.installedValidators);
      ideValidators.addAll(VsCodeValidator.installedValidators);
      if (ideValidators.isNotEmpty)
        _validators.addAll(ideValidators);
      else
        _validators.add(new NoIdeValidator());

      if (deviceManager.canListAnything)
        _validators.add(new DeviceValidator());
    }
    return _validators;
  }

  @override
  List<Workflow> get workflows {
    if (_workflows == null) {
      _workflows = <Workflow>[];
      _workflows.add(iosWorkflow);
      _workflows.add(androidWorkflow);
    }
    return _workflows;
  }

}

class ValidatorTask {
  ValidatorTask(this.validator, this.result);
  final DoctorValidator validator;
  final Future<ValidationResult> result;
}

class Doctor {
  const Doctor();

  List<DoctorValidator> get validators {
    return DoctorValidatorsProvider.instance.validators;
  }

  /// Return a list of [ValidatorTask] objects and starts validation on all
  /// objects in [validators].
  List<ValidatorTask> startValidatorTasks() {
    final List<ValidatorTask> tasks = <ValidatorTask>[];
    for (DoctorValidator validator in validators) {
      tasks.add(new ValidatorTask(validator, validator.validate()));
    }
    return tasks;
  }

  List<Workflow> get workflows {
<<<<<<< HEAD
    return DoctorValidatorsProvider.instance.workflows;
=======
    return validators.whereType<Workflow>().toList();
>>>>>>> 3a3bab9e
  }

  /// Print a summary of the state of the tooling, as well as how to get more info.
  Future<Null> summary() async {
    printStatus(await summaryText);
  }

  Future<String> get summaryText async {
    final StringBuffer buffer = new StringBuffer();

    bool allGood = true;

    final Set<ValidatorCategory> finishedGroups = new Set<ValidatorCategory>();
    for (DoctorValidator validator in validators) {
      final ValidatorCategory currentCategory = validator.category;
      ValidationResult result;

      if (currentCategory.isGrouped) {
        if (finishedGroups.contains(currentCategory)) {
          continue;
        }
        final List<ValidationResult> results = <ValidationResult>[];
        for (DoctorValidator subValidator in validators.where(
                (DoctorValidator v) => v.category == currentCategory)) {
          results.add(await subValidator.validate());
        }
        result = _mergeValidationResults(results);
      } else {
        result = await validator.validate();
      }

      buffer.write('${result.leadingBox} ${validator.title} is ');
      if (result.type == ValidationType.missing)
        buffer.write('not installed.');
      else if (result.type == ValidationType.partial)
        buffer.write('partially installed; more components are available.');
      else
        buffer.write('fully installed.');

      if (result.statusInfo != null)
        buffer.write(' (${result.statusInfo})');

      buffer.writeln();

      if (result.type != ValidationType.installed)
        allGood = false;

    }

    if (!allGood) {
      buffer.writeln();
      buffer.writeln('Run "flutter doctor" for information about installing additional components.');
    }

    return buffer.toString();
  }

  /// Print information about the state of installed tooling.
  Future<bool> diagnose({ bool androidLicenses = false, bool verbose = true }) async {
    if (androidLicenses)
      return AndroidValidator.runLicenseManager();

    if (!verbose) {
      printStatus('Doctor summary (to see all details, run flutter doctor -v):');
    }
    bool doctorResult = true;
    int issues = 0;

    final List<ValidatorTask> taskList = startValidatorTasks();

    final Set<ValidatorCategory> finishedGroups = new Set<ValidatorCategory>();
    for (ValidatorTask validatorTask in taskList) {
      final DoctorValidator validator = validatorTask.validator;
      final ValidatorCategory currentCategory = validator.category;
      final Status status = new Status.withSpinner();
      ValidationResult result;

      if (currentCategory.isGrouped) {
        if(finishedGroups.contains(currentCategory)) {
          continue;
        }

        final List<ValidationResult> results = <ValidationResult>[];
        for (ValidatorTask subValidator in taskList.where(
                (ValidatorTask t) => t.validator.category == currentCategory)) {
          try {
            results.add(await subValidator.result);
          } catch (exception) {
            status.cancel();
            rethrow;
          }
        }
        result = _mergeValidationResults(results);
      } else {
        try {
          result = await validatorTask.result;
        } catch (exception) {
          status.cancel();
          rethrow;
        }
      }
      status.stop();

      if (result.type == ValidationType.missing) {
        doctorResult = false;
      }
      if (result.type != ValidationType.installed) {
        issues += 1;
      }

      if (result.statusInfo != null)
        printStatus('${result.leadingBox} ${validator.title} (${result.statusInfo})');
      else
        printStatus('${result.leadingBox} ${validator.title}');

      for (ValidationMessage message in result.messages) {
        if (message.isError || message.isHint || verbose == true) {
          final String text = message.message.replaceAll('\n', '\n      ');
          if (message.isError) {
            printStatus('    ✗ $text', emphasis: true);
          } else if (message.isHint) {
            printStatus('    ! $text');
          } else {
            printStatus('    • $text');
          }
        }
      }
      if (verbose)
        printStatus('');
    }

    // Make sure there's always one line before the summary even when not verbose.
    if (!verbose)
      printStatus('');
    if (issues > 0) {
      printStatus('! Doctor found issues in $issues categor${issues > 1 ? "ies" : "y"}.');
    } else {
      printStatus('• No issues found!');
    }

    return doctorResult;
  }

  ValidationResult _mergeValidationResults(List<ValidationResult> results) {
    ValidationType mergedType = results[0].type;
    final List<ValidationMessage> mergedMessages = <ValidationMessage>[];

    for (ValidationResult result in results) {
      if (mergedType == ValidationType.installed &&
          result.type != ValidationType.installed) {
        mergedType = ValidationType.partial;
      }
      mergedMessages.addAll(result.messages);
    }

    return new ValidationResult(mergedType, mergedMessages,
        statusInfo: results[0].statusInfo);
  }

  bool get canListAnything => workflows.any((Workflow workflow) => workflow.canListDevices);

  bool get canLaunchAnything {
    if (FlutterTesterDevices.showFlutterTesterDevice)
      return true;
    return workflows.any((Workflow workflow) => workflow.canLaunchDevices);
  }


}


/// A series of tools and required install steps for a target platform (iOS or Android).
abstract class Workflow {
  /// Whether the workflow applies to this platform (as in, should we ever try and use it).
  bool get appliesToHostPlatform;

  /// Are we functional enough to list devices?
  bool get canListDevices;

  /// Could this thing launch *something*? It may still have minor issues.
  bool get canLaunchDevices;

  /// Are we functional enough to list emulators?
  bool get canListEmulators;
}

enum ValidationType {
  missing,
  partial,
  installed
}

/// Validator output is grouped by category.
class ValidatorCategory {
  final String name;
  // Whether we should bundle results for validators sharing this cateogry,
  // or let each stand alone.
  final bool isGrouped;
  const ValidatorCategory(this.name, this.isGrouped);

  static const ValidatorCategory androidToolchain = ValidatorCategory('androidToolchain', false);
  static const ValidatorCategory androidStudio = ValidatorCategory('androidStudio', false);
  static const ValidatorCategory ios = ValidatorCategory('ios', false);
  static const ValidatorCategory flutter = ValidatorCategory('flutter', false);
  static const ValidatorCategory ide = ValidatorCategory('ide', false);
  static const ValidatorCategory device = ValidatorCategory('device', false);
  static const ValidatorCategory other = ValidatorCategory('other', false);
}

abstract class DoctorValidator {
  const DoctorValidator(this.title, [this.category = ValidatorCategory.other]);

  final String title;
  final ValidatorCategory category;

  Future<ValidationResult> validate();
}


class ValidationResult {
  /// [ValidationResult.type] should only equal [ValidationResult.installed]
  /// if no [messages] are hints or errors.
  ValidationResult(this.type, this.messages, { this.statusInfo });

  final ValidationType type;
  // A short message about the status.
  final String statusInfo;
  final List<ValidationMessage> messages;

  String get leadingBox {
    assert(type != null);
    switch (type) {
      case ValidationType.missing:
        return '[✗]';
      case ValidationType.installed:
        return '[✓]';
      case ValidationType.partial:
        return '[!]';
    }
    return null;
  }
}

class ValidationMessage {
  ValidationMessage(this.message) : isError = false, isHint = false;
  ValidationMessage.error(this.message) : isError = true, isHint = false;
  ValidationMessage.hint(this.message) : isError = false, isHint = true;

  final bool isError;
  final bool isHint;
  final String message;

  @override
  String toString() => message;
}

class _FlutterValidator extends DoctorValidator {
  _FlutterValidator() : super('Flutter', ValidatorCategory.flutter);

  @override
  Future<ValidationResult> validate() async {
    final List<ValidationMessage> messages = <ValidationMessage>[];
    ValidationType valid = ValidationType.installed;

    final FlutterVersion version = FlutterVersion.instance;

    messages.add(new ValidationMessage('Flutter version ${version.frameworkVersion} at ${Cache.flutterRoot}'));
    messages.add(new ValidationMessage(
        'Framework revision ${version.frameworkRevisionShort} '
            '(${version.frameworkAge}), ${version.frameworkDate}'
    ));
    messages.add(new ValidationMessage('Engine revision ${version.engineRevisionShort}'));
    messages.add(new ValidationMessage('Dart version ${version.dartSdkVersion}'));
    final String genSnapshotPath =
    artifacts.getArtifactPath(Artifact.genSnapshot);

    // Check that the binaries we downloaded for this platform actually run on it.
    if (!_genSnapshotRuns(genSnapshotPath)) {
      final StringBuffer buf = new StringBuffer();
      buf.writeln('Downloaded executables cannot execute on host.');
      buf.writeln('See https://github.com/flutter/flutter/issues/6207 for more information');
      if (platform.isLinux) {
        buf.writeln('On Debian/Ubuntu/Mint: sudo apt-get install lib32stdc++6');
        buf.writeln('On Fedora: dnf install libstdc++.i686');
        buf.writeln('On Arch: pacman -S lib32-libstdc++5');
      }
      messages.add(new ValidationMessage.error(buf.toString()));
      valid = ValidationType.partial;
    }

    return new ValidationResult(valid, messages,
        statusInfo: 'Channel ${version.channel}, v${version.frameworkVersion}, on ${os.name}, locale ${platform.localeName}'
    );
  }
}

bool _genSnapshotRuns(String genSnapshotPath) {
  const int kExpectedExitCode = 255;
  try {
    return processManager.runSync(<String>[genSnapshotPath]).exitCode == kExpectedExitCode;
  } catch (error) {
    return false;
  }
}

class NoIdeValidator extends DoctorValidator {
  NoIdeValidator() : super('Flutter IDE Support',ValidatorCategory.ide);

  @override
  Future<ValidationResult> validate() async {
    return new ValidationResult(ValidationType.missing, <ValidationMessage>[
      new ValidationMessage('IntelliJ - https://www.jetbrains.com/idea/'),
    ], statusInfo: 'No supported IDEs installed');
  }
}

abstract class IntelliJValidator extends DoctorValidator {
  final String installPath;

  IntelliJValidator(String title, this.installPath) : super(title, ValidatorCategory.ide);

  String get version;
  String get pluginsPath;

  static final Map<String, String> _idToTitle = <String, String>{
    'IntelliJIdea' : 'IntelliJ IDEA Ultimate Edition',
    'IdeaIC' : 'IntelliJ IDEA Community Edition',
  };

  static final Version kMinIdeaVersion = new Version(2017, 1, 0);

  static Iterable<DoctorValidator> get installedValidators {
    if (platform.isLinux || platform.isWindows)
      return IntelliJValidatorOnLinuxAndWindows.installed;
    if (platform.isMacOS)
      return IntelliJValidatorOnMac.installed;
    return <DoctorValidator>[];
  }

  @override
  Future<ValidationResult> validate() async {
    final List<ValidationMessage> messages = <ValidationMessage>[];

    messages.add(new ValidationMessage('IntelliJ at $installPath'));

    final IntelliJPlugins plugins = new IntelliJPlugins(pluginsPath);
    plugins.validatePackage(messages, <String>['flutter-intellij', 'flutter-intellij.jar'],
        'Flutter', minVersion: IntelliJPlugins.kMinFlutterPluginVersion);
    plugins.validatePackage(messages, <String>['Dart'], 'Dart');

    if (_hasIssues(messages)) {
      messages.add(new ValidationMessage(
          'For information about installing plugins, see\n'
              'https://flutter.io/intellij-setup/#installing-the-plugins'
      ));
    }

    _validateIntelliJVersion(messages, kMinIdeaVersion);

    return new ValidationResult(
        _hasIssues(messages) ? ValidationType.partial : ValidationType.installed,
        messages,
        statusInfo: 'version $version'
    );
  }

  bool _hasIssues(List<ValidationMessage> messages) {
    return messages.any((ValidationMessage message) => message.isError);
  }

  void _validateIntelliJVersion(List<ValidationMessage> messages, Version minVersion) {
    // Ignore unknown versions.
    if (minVersion == Version.unknown)
      return;

    final Version installedVersion = new Version.parse(version);
    if (installedVersion == null)
      return;

    if (installedVersion < minVersion) {
      messages.add(new ValidationMessage.error(
          'This install is older than the minimum recommended version of $minVersion.'
      ));
    }
  }
}

class IntelliJValidatorOnLinuxAndWindows extends IntelliJValidator {
  IntelliJValidatorOnLinuxAndWindows(String title, this.version, String installPath, this.pluginsPath) : super(title, installPath);

  @override
  final String version;

  @override
  final String pluginsPath;

  static Iterable<DoctorValidator> get installed {
    final List<DoctorValidator> validators = <DoctorValidator>[];
    if (homeDirPath == null)
      return validators;

    void addValidator(String title, String version, String installPath, String pluginsPath) {
      final IntelliJValidatorOnLinuxAndWindows validator =
      new IntelliJValidatorOnLinuxAndWindows(title, version, installPath, pluginsPath);
      for (int index = 0; index < validators.length; ++index) {
        final DoctorValidator other = validators[index];
        if (other is IntelliJValidatorOnLinuxAndWindows && validator.installPath == other.installPath) {
          if (validator.version.compareTo(other.version) > 0)
            validators[index] = validator;
          return;
        }
      }
      validators.add(validator);
    }

    for (FileSystemEntity dir in fs.directory(homeDirPath).listSync()) {
      if (dir is Directory) {
        final String name = fs.path.basename(dir.path);
        IntelliJValidator._idToTitle.forEach((String id, String title) {
          if (name.startsWith('.$id')) {
            final String version = name.substring(id.length + 1);
            String installPath;
            try {
              installPath = fs.file(fs.path.join(dir.path, 'system', '.home')).readAsStringSync();
            } catch (e) {
              // ignored
            }
            if (installPath != null && fs.isDirectorySync(installPath)) {
              final String pluginsPath = fs.path.join(dir.path, 'config', 'plugins');
              addValidator(title, version, installPath, pluginsPath);
            }
          }
        });
      }
    }
    return validators;
  }
}

class IntelliJValidatorOnMac extends IntelliJValidator {
  IntelliJValidatorOnMac(String title, this.id, String installPath) : super(title, installPath);

  final String id;

  static final Map<String, String> _dirNameToId = <String, String>{
    'IntelliJ IDEA.app' : 'IntelliJIdea',
    'IntelliJ IDEA Ultimate.app' : 'IntelliJIdea',
    'IntelliJ IDEA CE.app' : 'IdeaIC',
  };

  static Iterable<DoctorValidator> get installed {
    final List<DoctorValidator> validators = <DoctorValidator>[];
    final List<String> installPaths = <String>['/Applications', fs.path.join(homeDirPath, 'Applications')];

    void checkForIntelliJ(Directory dir) {
      final String name = fs.path.basename(dir.path);
      _dirNameToId.forEach((String dirName, String id) {
        if (name == dirName) {
          final String title = IntelliJValidator._idToTitle[id];
          validators.add(new IntelliJValidatorOnMac(title, id, dir.path));
        }
      });
    }

    try {
<<<<<<< HEAD
      final Iterable<FileSystemEntity> installDirs = installPaths
          .map((String installPath) => fs.directory(installPath))
          .map((Directory dir) => dir.existsSync() ? dir.listSync() : <FileSystemEntity>[])
          .expand((List<FileSystemEntity> mappedDirs) => mappedDirs)
          .where((FileSystemEntity mappedDir) => mappedDir is Directory);
      for (FileSystemEntity dir in installDirs) {
        if (dir is Directory) {
          checkForIntelliJ(dir);
          if (!dir.path.endsWith('.app')) {
            for (FileSystemEntity subdir in dir.listSync()) {
              if (subdir is Directory) {
                checkForIntelliJ(subdir);
              }
=======
      final Iterable<Directory> installDirs = installPaths
              .map((String installPath) => fs.directory(installPath))
              .map((Directory dir) => dir.existsSync() ? dir.listSync() : <FileSystemEntity>[])
              .expand((List<FileSystemEntity> mappedDirs) => mappedDirs)
              .whereType<Directory>();
      for (Directory dir in installDirs) {
        checkForIntelliJ(dir);
        if (!dir.path.endsWith('.app')) {
          for (FileSystemEntity subdir in dir.listSync()) {
            if (subdir is Directory) {
              checkForIntelliJ(subdir);
>>>>>>> 3a3bab9e
            }
          }
        }
      }
    } on FileSystemException catch (e) {
      validators.add(new ValidatorWithResult(
        'Cannot determine if IntelliJ is installed',
        new ValidationResult(ValidationType.missing, <ValidationMessage>[
          new ValidationMessage.error(e.message),
        ]),
      ));
    }
    return validators;
  }

  @override
  String get version {
    if (_version == null) {
      final String plistFile = fs.path.join(installPath, 'Contents', 'Info.plist');
      _version = iosWorkflow.getPlistValueFromFile(
        plistFile,
        kCFBundleShortVersionStringKey,
      ) ?? 'unknown';
    }
    return _version;
  }
  String _version;

  @override
  String get pluginsPath {
    final List<String> split = version.split('.');
    final String major = split[0];
    final String minor = split[1];
    return fs.path.join(homeDirPath, 'Library', 'Application Support', '$id$major.$minor');
  }
}

class DeviceValidator extends DoctorValidator {
  DeviceValidator() : super('Connected devices', ValidatorCategory.device);

  @override
  Future<ValidationResult> validate() async {
    final List<Device> devices = await deviceManager.getAllConnectedDevices().toList();
    List<ValidationMessage> messages;
    if (devices.isEmpty) {
      final List<String> diagnostics = await deviceManager.getDeviceDiagnostics();
      if (diagnostics.isNotEmpty) {
        messages = diagnostics.map((String message) => new ValidationMessage(message)).toList();
      } else {
        messages = <ValidationMessage>[new ValidationMessage.hint('No devices available')];
      }
    } else {
      messages = await Device.descriptions(devices)
          .map((String msg) => new ValidationMessage(msg)).toList();
    }

    if (devices.isEmpty) {
      return new ValidationResult(ValidationType.partial, messages);
    } else {
      return new ValidationResult(ValidationType.installed, messages, statusInfo: '${devices.length} available');
    }
  }
}

class ValidatorWithResult extends DoctorValidator {
  final ValidationResult result;

  ValidatorWithResult(String title, this.result) : super(title);

  @override
  Future<ValidationResult> validate() async => result;
}<|MERGE_RESOLUTION|>--- conflicted
+++ resolved
@@ -106,11 +106,7 @@
   }
 
   List<Workflow> get workflows {
-<<<<<<< HEAD
     return DoctorValidatorsProvider.instance.workflows;
-=======
-    return validators.whereType<Workflow>().toList();
->>>>>>> 3a3bab9e
   }
 
   /// Print a summary of the state of the tooling, as well as how to get more info.
@@ -576,21 +572,6 @@
     }
 
     try {
-<<<<<<< HEAD
-      final Iterable<FileSystemEntity> installDirs = installPaths
-          .map((String installPath) => fs.directory(installPath))
-          .map((Directory dir) => dir.existsSync() ? dir.listSync() : <FileSystemEntity>[])
-          .expand((List<FileSystemEntity> mappedDirs) => mappedDirs)
-          .where((FileSystemEntity mappedDir) => mappedDir is Directory);
-      for (FileSystemEntity dir in installDirs) {
-        if (dir is Directory) {
-          checkForIntelliJ(dir);
-          if (!dir.path.endsWith('.app')) {
-            for (FileSystemEntity subdir in dir.listSync()) {
-              if (subdir is Directory) {
-                checkForIntelliJ(subdir);
-              }
-=======
       final Iterable<Directory> installDirs = installPaths
               .map((String installPath) => fs.directory(installPath))
               .map((Directory dir) => dir.existsSync() ? dir.listSync() : <FileSystemEntity>[])
@@ -602,17 +583,16 @@
           for (FileSystemEntity subdir in dir.listSync()) {
             if (subdir is Directory) {
               checkForIntelliJ(subdir);
->>>>>>> 3a3bab9e
             }
           }
         }
       }
     } on FileSystemException catch (e) {
       validators.add(new ValidatorWithResult(
-        'Cannot determine if IntelliJ is installed',
-        new ValidationResult(ValidationType.missing, <ValidationMessage>[
-          new ValidationMessage.error(e.message),
-        ]),
+          'Cannot determine if IntelliJ is installed',
+          new ValidationResult(ValidationType.missing, <ValidationMessage>[
+              new ValidationMessage.error(e.message),
+          ]),
       ));
     }
     return validators;
