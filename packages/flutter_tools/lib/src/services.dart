// Copyright 2015 The Chromium Authors. All rights reserved.
// Use of this source code is governed by a BSD-style license that can be
// found in the LICENSE file.

import 'dart:async';
import 'dart:convert';

import 'package:yaml/yaml.dart';

import 'android/android_sdk.dart';
import 'base/file_system.dart';
import 'dart/package_map.dart';
import 'globals.dart';

const String _kFlutterManifestPath = 'pubspec.yaml';
const String _kFlutterServicesManifestPath = 'flutter_services.yaml';

dynamic _loadYamlFile(String path) {
  printTrace("Looking for YAML at '$path'");
  if (!fs.isFileSync(path))
    return null;
  final String manifestString = fs.file(path).readAsStringSync();
  return loadYaml(manifestString);
}

/// Loads all services specified in `pubspec.yaml`. Parses each service config file,
/// storing meta data in [services] and the list of jar files in [jars].
Future<Null> parseServiceConfigs(
  List<Map<String, String>> services, { List<File> jars }
) async {
  Map<String, Uri> packageMap;
  try {
    packageMap = new PackageMap(PackageMap.globalPackagesPath).map;
  } on FormatException catch (error) {
    printTrace('Invalid ".packages" file while parsing service configs:\n$error');
    return;
  }

  dynamic manifest;
  try {
    manifest = _loadYamlFile(_kFlutterManifestPath);
    manifest = manifest['flutter'];
  } catch (error) {
    printStatus('Error detected in pubspec.yaml:', emphasis: true);
    printError('$error');
    return;
  }
  if (manifest == null || manifest['services'] == null) {
    printTrace('No services specified in the manifest');
    return;
  }

  for (String service in manifest['services']) {
    final String serviceRoot = packageMap[service].path;
    final dynamic serviceConfig = _loadYamlFile('$serviceRoot/$_kFlutterServicesManifestPath');
    if (serviceConfig == null) {
      printStatus('No $_kFlutterServicesManifestPath found for service "$serviceRoot"; skipping.');
      continue;
    }

    for (Map<String, String> service in serviceConfig['services']) {
      services.add(<String, String>{
        'root': serviceRoot,
        'name': service['name'],
        'android-class': service['android-class'],
        'ios-framework': service['ios-framework']
      });
    }

    if (jars != null && serviceConfig['jars'] is Iterable) {
      for (String jar in serviceConfig['jars'])
        jars.add(fs.file(await getServiceFromUrl(jar, serviceRoot, service)));
    }
  }
}

Future<String> getServiceFromUrl(String url, String rootDir, String serviceName) async {
  if (url.startsWith('android-sdk:') && androidSdk != null) {
    // It's something shipped in the standard android SDK.
    return url.replaceAll('android-sdk:', '${androidSdk.directory}/');
  } else if (url.startsWith('http:') || url.startsWith('https:')) {
    // It's a regular file to download.
    return await cache.getThirdPartyFile(url, serviceName);
  } else {
    // Assume url is a path relative to the service's root dir.
    return fs.path.join(rootDir, url);
  }
}

/// Outputs a services.json file for the flutter engine to read. Format:
/// {
///   services: [
///     { name: string, framework: string },
///     ...
///   ]
/// }
File generateServiceDefinitions(
  String dir, List<Map<String, String>> servicesIn
) {
  final List<Map<String, String>> services =
      servicesIn.map((Map<String, String> service) => <String, String>{
        'name': service['name'],
        'class': service['android-class']
      }).toList();

<<<<<<< HEAD
  final Map<String, dynamic> jsonMap = <String, dynamic>{ 'services': services };
  final File servicesFile = fs.file(fs.path.join(dir, 'services.json'));
  servicesFile.writeAsStringSync(json.encode(jsonMap), mode: FileMode.WRITE, flush: true);
=======
  final Map<String, dynamic> jsonObject = <String, dynamic>{ 'services': services };
  final File servicesFile = fs.file(fs.path.join(dir, 'services.json'));
  servicesFile.writeAsStringSync(json.encode(jsonObject), mode: FileMode.WRITE, flush: true);
>>>>>>> 07eb5ea0
  return servicesFile;
}<|MERGE_RESOLUTION|>--- conflicted
+++ resolved
@@ -103,14 +103,8 @@
         'class': service['android-class']
       }).toList();
 
-<<<<<<< HEAD
-  final Map<String, dynamic> jsonMap = <String, dynamic>{ 'services': services };
-  final File servicesFile = fs.file(fs.path.join(dir, 'services.json'));
-  servicesFile.writeAsStringSync(json.encode(jsonMap), mode: FileMode.WRITE, flush: true);
-=======
   final Map<String, dynamic> jsonObject = <String, dynamic>{ 'services': services };
   final File servicesFile = fs.file(fs.path.join(dir, 'services.json'));
   servicesFile.writeAsStringSync(json.encode(jsonObject), mode: FileMode.WRITE, flush: true);
->>>>>>> 07eb5ea0
   return servicesFile;
 }