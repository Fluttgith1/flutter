// Copyright 2015 The Chromium Authors. All rights reserved.
// Use of this source code is governed by a BSD-style license that can be
// found in the LICENSE file.

import 'dart:async';
import 'dart:convert';

import 'package:meta/meta.dart';
import 'package:stream_channel/stream_channel.dart';

import 'package:test/src/backend/runtime.dart'; // ignore: implementation_imports
import 'package:test/src/backend/suite_platform.dart'; // ignore: implementation_imports
import 'package:test/src/runner/plugin/platform.dart'; // ignore: implementation_imports
import 'package:test/src/runner/plugin/hack_register_platform.dart' as hack; // ignore: implementation_imports

import '../artifacts.dart';
import '../base/common.dart';
import '../base/file_system.dart';
import '../base/io.dart';
import '../base/process_manager.dart';
import '../compile.dart';
import '../dart/package_map.dart';
import '../globals.dart';
import 'watcher.dart';

/// The timeout we give the test process to connect to the test harness
/// once the process has entered its main method.
const Duration _kTestStartupTimeout = Duration(minutes: 1);

/// The timeout we give the test process to start executing Dart code. When the
/// CPU is under severe load, this can take a while, but it's not indicative of
/// any problem with Flutter, so we give it a large timeout.
const Duration _kTestProcessTimeout = Duration(minutes: 5);

/// Message logged by the test process to signal that its main method has begun
/// execution.
///
/// The test harness responds by starting the [_kTestStartupTimeout] countdown.
/// The CPU may be throttled, which can cause a long delay in between when the
/// process is spawned and when dart code execution begins; we don't want to
/// hold that against the test.
const String _kStartTimeoutTimerMessage = 'sky_shell test process has entered main method';

/// The name of the test configuration file that will be discovered by the
/// test harness if it exists in the project directory hierarchy.
const String _kTestConfigFileName = 'flutter_test_config.dart';

/// The name of the file that signals the root of the project and that will
/// cause the test harness to stop scanning for configuration files.
const String _kProjectRootSentinel = 'pubspec.yaml';

/// The address at which our WebSocket server resides and at which the sky_shell
/// processes will host the Observatory server.
final Map<InternetAddressType, InternetAddress> _kHosts = <InternetAddressType, InternetAddress>{
  InternetAddressType.IPv4: InternetAddress.loopbackIPv4,
  InternetAddressType.IPv6: InternetAddress.loopbackIPv6,
};

/// Configure the `test` package to work with Flutter.
///
/// On systems where each [_FlutterPlatform] is only used to run one test suite
/// (that is, one Dart file with a `*_test.dart` file name and a single `void
/// main()`), you can set an observatory port explicitly.
void installHook({
  @required String shellPath,
  TestWatcher watcher,
  bool enableObservatory = false,
  bool machine = false,
  bool startPaused = false,
  bool previewDart2 = false,
  int port = 0,
  String precompiledDillPath,
  bool trackWidgetCreation = false,
  bool updateGoldens = false,
  int observatoryPort,
  InternetAddressType serverType = InternetAddressType.IPv4,
}) {
  assert(!enableObservatory || (!startPaused && observatoryPort == null));
  hack.registerPlatformPlugin(
    <Runtime>[Runtime.vm],
    () => new _FlutterPlatform(
      shellPath: shellPath,
      watcher: watcher,
      machine: machine,
      enableObservatory: enableObservatory,
      startPaused: startPaused,
      explicitObservatoryPort: observatoryPort,
      host: _kHosts[serverType],
      previewDart2: previewDart2,
      port: port,
      precompiledDillPath: precompiledDillPath,
      trackWidgetCreation: trackWidgetCreation,
      updateGoldens: updateGoldens,
    ),
  );
}

/// Generates the bootstrap entry point script that will be used to launch an
/// individual test file.
///
/// The [testUrl] argument specifies the path to the test file that is being
/// launched.
///
/// The [host] argument specifies the address at which the test harness is
/// running.
///
/// If [testConfigFile] is specified, it must follow the conventions of test
/// configuration files as outlined in the [flutter_test] library. By default,
/// the test file will be launched directly.
///
/// The [updateGoldens] argument will set the [autoUpdateGoldens] global
/// variable in the [flutter_test] package before invoking the test.
String generateTestBootstrap({
  @required Uri testUrl,
  @required InternetAddress host,
  File testConfigFile,
  bool updateGoldens = false,
}) {
  assert(testUrl != null);
  assert(host != null);
  assert(updateGoldens != null);

  final String websocketUrl = host.type == InternetAddressType.IPv4
      ? 'ws://${host.address}'
      : 'ws://[${host.address}]';
  final String encodedWebsocketUrl = Uri.encodeComponent(websocketUrl);

  final StringBuffer buffer = new StringBuffer();
  buffer.write('''
import 'dart:convert';
import 'dart:io';  // ignore: dart_io_import

// We import this library first in order to trigger an import error for
// package:test (rather than package:stream_channel) when the developer forgets
// to add a dependency on package:test.
import 'package:test/src/runner/plugin/remote_platform_helpers.dart';

import 'package:flutter_test/flutter_test.dart';
import 'package:stream_channel/stream_channel.dart';
import 'package:test/src/runner/vm/catch_isolate_errors.dart';

import '$testUrl' as test;
'''
  );
  if (testConfigFile != null) {
    buffer.write('''
import '${new Uri.file(testConfigFile.path)}' as test_config;
'''
    );
  }
  buffer.write('''

void main() {
  print('$_kStartTimeoutTimerMessage');
  String serverPort = Platform.environment['SERVER_PORT'];
  String server = Uri.decodeComponent('$encodedWebsocketUrl:\$serverPort');
  StreamChannel channel = serializeSuite(() {
    catchIsolateErrors();
    goldenFileComparator = new LocalFileComparator(Uri.parse('$testUrl'));
    autoUpdateGoldenFiles = $updateGoldens;
'''
  );
  if (testConfigFile != null) {
    buffer.write('''
    return () => test_config.main(test.main);
''');
  } else {
    buffer.write('''
    return test.main;
''');
  }
  buffer.write('''
  });
  WebSocket.connect(server).then((WebSocket socket) {
    socket.map((dynamic x) {
      assert(x is String);
      return json.decode(x);
    }).pipe(channel.sink);
    socket.addStream(channel.stream.map(json.encode));
  });
}
'''
  );
  return buffer.toString();
}

enum _InitialResult { crashed, timedOut, connected }
enum _TestResult { crashed, harnessBailed, testBailed }
typedef Future<Null> _Finalizer();

class _CompilationRequest {
  String path;
  Completer<String> result;

  _CompilationRequest(this.path, this.result);
}

// This class is a wrapper around compiler that allows multiple isolates to
// enqueue compilation requests, but ensures only one compilation at a time.
class _Compiler {
  _Compiler(bool trackWidgetCreation) {
    // Compiler maintains and updates single incremental dill file.
    // Incremental compilation requests done for each test copy that file away
    // for independent execution.
    final Directory outputDillDirectory = fs.systemTempDirectory
        .createTempSync('flutter_test_compiler.');
    final File outputDill = outputDillDirectory.childFile('output.dill');

    printTrace('Compiler will use the following file as its incremental dill file: ${outputDill.path}');

    bool suppressOutput = false;
    void reportCompilerMessage(String message) {
      if (suppressOutput)
        return;

      if (message.startsWith('compiler message: Error: Could not resolve the package \'test\'')) {
        printTrace(message);
        printError('\n\nFailed to load test harness. Are you missing a dependency on flutter_test?\n');
        suppressOutput = true;
        return;
      }

      printError('$message');
    }

    ResidentCompiler createCompiler() {
      return new ResidentCompiler(
        artifacts.getArtifactPath(Artifact.flutterPatchedSdkPath),
        packagesPath: PackageMap.globalPackagesPath,
        trackWidgetCreation: trackWidgetCreation,
        compilerMessageConsumer: reportCompilerMessage,
      );
    }

    printTrace('Listening to compiler controller...');
    compilerController.stream.listen((_CompilationRequest request) async {
      final bool isEmpty = compilationQueue.isEmpty;
      compilationQueue.add(request);
      // Only trigger processing if queue was empty - i.e. no other requests
      // are currently being processed. This effectively enforces "one
      // compilation request at a time".
      if (isEmpty) {
        while (compilationQueue.isNotEmpty) {
          final _CompilationRequest request = compilationQueue.first;
          printTrace('Compiling ${request.path}');
          final Stopwatch compilerTime = new Stopwatch()..start();
          compiler ??= createCompiler();
          suppressOutput = false;
          final CompilerOutput compilerOutput = await handleTimeout<CompilerOutput>(
              compiler.recompile(
                  request.path,
                  <String>[request.path],
                  outputPath: outputDill.path),
              request.path);
          final String outputPath = compilerOutput?.outputFilename;

          // In case compiler didn't produce output or reported compilation
          // errors, pass [null] upwards to the consumer and shutdown the
          // compiler to avoid reusing compiler that might have gotten into
          // a weird state.
          if (outputPath == null || compilerOutput.errorCount > 0) {
            request.result.complete(null);
            await _shutdown();
          } else {
            final File kernelReadyToRun =
                await fs.file(outputPath).copy('${request.path}.dill');
            request.result.complete(kernelReadyToRun.path);
            compiler.accept();
            compiler.reset();
          }
          printTrace('Compiling ${request.path} took ${compilerTime.elapsedMilliseconds}ms');
          // Only remove now when we finished processing the element
          compilationQueue.removeAt(0);
        }
      }
    }, onDone: () {
      printTrace('Deleting ${outputDillDirectory.path}...');
      outputDillDirectory.deleteSync(recursive: true);
    });
  }

  final StreamController<_CompilationRequest> compilerController =
      new StreamController<_CompilationRequest>();
  final List<_CompilationRequest> compilationQueue = <_CompilationRequest>[];
  ResidentCompiler compiler;

  Future<String> compile(String mainDart) {
    final Completer<String> completer = new Completer<String>();
    compilerController.add(new _CompilationRequest(mainDart, completer));
    return handleTimeout<String>(completer.future, mainDart);
  }

  Future<void> _shutdown() async {
    // Check for null in case this instance is shut down before the
    // lazily-created compiler has been created.
    if (compiler != null) {
      await compiler.shutdown();
      compiler = null;
    }
  }

  Future<void> dispose() async {
    await _shutdown();
    await compilerController.close();
  }

  static Future<T> handleTimeout<T>(Future<T> value, String path) {
    return value.timeout(const Duration(minutes: 5), onTimeout: () {
      printError('Compilation of $path timed out after 5 minutes.');
      return null;
    });
  }
}

class _FlutterPlatform extends PlatformPlugin {
  _FlutterPlatform({
    @required this.shellPath,
    this.watcher,
    this.enableObservatory,
    this.machine,
    this.startPaused,
    this.explicitObservatoryPort,
    this.host,
    this.previewDart2,
    this.port,
    this.precompiledDillPath,
    this.trackWidgetCreation,
    this.updateGoldens,
  }) : assert(shellPath != null);

  final String shellPath;
  final TestWatcher watcher;
  final bool enableObservatory;
  final bool machine;
  final bool startPaused;
  final int explicitObservatoryPort;
  final InternetAddress host;
  final bool previewDart2;
  final int port;
  final String precompiledDillPath;
  final bool trackWidgetCreation;
  final bool updateGoldens;

  Directory fontsDirectory;
  _Compiler compiler;

  // Each time loadChannel() is called, we spin up a local WebSocket server,
  // then spin up the engine in a subprocess. We pass the engine a Dart file
  // that connects to our WebSocket server, then we proxy JSON messages from
  // the test harness to the engine and back again. If at any time the engine
  // crashes, we inject an error into that stream. When the process closes,
  // we clean everything up.

  int _testCount = 0;

  @override
  StreamChannel<dynamic> loadChannel(String testPath, SuitePlatform platform) {
    if (_testCount > 0) {
      // Fail if there will be a port conflict.
      if (explicitObservatoryPort != null)
        throwToolExit('installHook() was called with an observatory port or debugger mode enabled, but then more than one test suite was run.');
      // Fail if we're passing in a precompiled entry-point.
      if (precompiledDillPath != null)
        throwToolExit('installHook() was called with a precompiled test entry-point, but then more than one test suite was run.');
    }
    final int ourTestCount = _testCount;
    _testCount += 1;
    final StreamController<dynamic> localController = new StreamController<dynamic>();
    final StreamController<dynamic> remoteController = new StreamController<dynamic>();
    final Completer<Null> testCompleteCompleter = new Completer<Null>();
    final _FlutterPlatformStreamSinkWrapper<dynamic> remoteSink = new _FlutterPlatformStreamSinkWrapper<dynamic>(
      remoteController.sink,
      testCompleteCompleter.future,
    );
    final StreamChannel<dynamic> localChannel = new StreamChannel<dynamic>.withGuarantees(
      remoteController.stream,
      localController.sink,
    );
    final StreamChannel<dynamic> remoteChannel = new StreamChannel<dynamic>.withGuarantees(
      localController.stream,
      remoteSink,
    );
    testCompleteCompleter.complete(_startTest(testPath, localChannel, ourTestCount));
    return remoteChannel;
  }

  Future<Null> _startTest(
    String testPath,
    StreamChannel<dynamic> controller,
    int ourTestCount) async {
    printTrace('test $ourTestCount: starting test $testPath');

    dynamic outOfBandError; // error that we couldn't send to the harness that we need to send via our future

    final List<_Finalizer> finalizers = <_Finalizer>[]; // Will be run in reverse order.
    bool subprocessActive = false;
    bool controllerSinkClosed = false;
    try {
      // Callback can't throw since it's just setting a variable.
      controller.sink.done.whenComplete(() { controllerSinkClosed = true; }); // ignore: unawaited_futures

      // Prepare our WebSocket server to talk to the engine subproces.
      final HttpServer server = await HttpServer.bind(host, port);
      finalizers.add(() async {
        printTrace('test $ourTestCount: shutting down test harness socket server');
        await server.close(force: true);
      });
      final Completer<WebSocket> webSocket = new Completer<WebSocket>();
      server.listen(
        (HttpRequest request) {
          if (!webSocket.isCompleted)
            webSocket.complete(WebSocketTransformer.upgrade(request));
        },
        onError: (dynamic error, dynamic stack) {
          // If you reach here, it's unlikely we're going to be able to really handle this well.
          printTrace('test $ourTestCount: test harness socket server experienced an unexpected error: $error');
          if (!controllerSinkClosed) {
            controller.sink.addError(error, stack);
            controller.sink.close();
          } else {
            printError('unexpected error from test harness socket server: $error');
          }
        },
        cancelOnError: true,
      );

      printTrace('test $ourTestCount: starting shell process${previewDart2? " in preview-dart-2 mode":""}');

      // [precompiledDillPath] can be set only if [previewDart2] is [true].
      assert(precompiledDillPath == null || previewDart2);
      // If a kernel file is given, then use that to launch the test.
      // Otherwise create a "listener" dart that invokes actual test.
      String mainDart = precompiledDillPath != null
          ? precompiledDillPath
          : _createListenerDart(finalizers, ourTestCount, testPath, server);

      if (previewDart2 && precompiledDillPath == null) {
        // Lazily instantiate compiler so it is built only if it is actually used.
        compiler ??= new _Compiler(trackWidgetCreation);
        mainDart = await compiler.compile(mainDart);

        if (mainDart == null) {
          controller.sink.addError(
              _getErrorMessage('Compilation failed', testPath, shellPath));
          return null;
        }
      }

      final Process process = await _startProcess(
        shellPath,
        mainDart,
        packages: PackageMap.globalPackagesPath,
        enableObservatory: enableObservatory,
        startPaused: startPaused,
        bundlePath: _getBundlePath(finalizers, ourTestCount),
        observatoryPort: explicitObservatoryPort,
        serverPort: server.port,
      );
      subprocessActive = true;
      finalizers.add(() async {
        if (subprocessActive) {
          printTrace('test $ourTestCount: ensuring end-of-process for shell');
          process.kill();
          final int exitCode = await process.exitCode;
          subprocessActive = false;
          if (!controllerSinkClosed && exitCode != -15) { // ProcessSignal.SIGTERM
            // We expect SIGTERM (15) because we tried to terminate it.
            // It's negative because signals are returned as negative exit codes.
            final String message = _getErrorMessage(_getExitCodeMessage(exitCode, 'after tests finished'), testPath, shellPath);
            controller.sink.addError(message);
          }
        }
      });

      final Completer<void> timeout = new Completer<void>();
      final Completer<void> gotProcessObservatoryUri = new Completer<void>();
      if (!enableObservatory)
        gotProcessObservatoryUri.complete();

      // Pipe stdout and stderr from the subprocess to our printStatus console.
      // We also keep track of what observatory port the engine used, if any.
      Uri processObservatoryUri;
      _pipeStandardStreamsToConsole(
        process,
        reportObservatoryUri: (Uri detectedUri) {
          assert(processObservatoryUri == null);
          assert(explicitObservatoryPort == null ||
                 explicitObservatoryPort == detectedUri.port);
          if (startPaused && !machine) {
            printStatus('The test process has been started.');
            printStatus('You can now connect to it using observatory. To connect, load the following Web site in your browser:');
            printStatus('  $detectedUri');
            printStatus('You should first set appropriate breakpoints, then resume the test in the debugger.');
          } else {
            printTrace('test $ourTestCount: using observatory uri $detectedUri from pid ${process.pid}');
          }
          processObservatoryUri = detectedUri;
          gotProcessObservatoryUri.complete();
          watcher?.handleStartedProcess(new ProcessEvent(ourTestCount, process, processObservatoryUri));
        },
        startTimeoutTimer: () {
          new Future<_InitialResult>.delayed(_kTestStartupTimeout).then((_) => timeout.complete());
        },
      );

      // At this point, three things can happen next:
      // The engine could crash, in which case process.exitCode will complete.
      // The engine could connect to us, in which case webSocket.future will complete.
      // The local test harness could get bored of us.

      printTrace('test $ourTestCount: awaiting initial result for pid ${process.pid}');
      final _InitialResult initialResult = await Future.any(<Future<_InitialResult>>[
        process.exitCode.then<_InitialResult>((int exitCode) => _InitialResult.crashed),
        timeout.future.then<_InitialResult>((void value) => _InitialResult.timedOut),
        new Future<_InitialResult>.delayed(_kTestProcessTimeout, () => _InitialResult.timedOut),
        gotProcessObservatoryUri.future.then<_InitialResult>((void value) {
          return webSocket.future.then<_InitialResult>(
            (WebSocket webSocket) => _InitialResult.connected,
          );
        }),
      ]);

      switch (initialResult) {
        case _InitialResult.crashed:
          printTrace('test $ourTestCount: process with pid ${process.pid} crashed before connecting to test harness');
          final int exitCode = await process.exitCode;
          subprocessActive = false;
          final String message = _getErrorMessage(_getExitCodeMessage(exitCode, 'before connecting to test harness'), testPath, shellPath);
          controller.sink.addError(message);
          // Awaited for with 'sink.done' below.
          controller.sink.close(); // ignore: unawaited_futures
          printTrace('test $ourTestCount: waiting for controller sink to close');
          await controller.sink.done;
          await watcher?.handleTestCrashed(new ProcessEvent(ourTestCount, process));
          break;
        case _InitialResult.timedOut:
          // Could happen either if the process takes a long time starting
          // (_kTestProcessTimeout), or if once Dart code starts running, it takes a
          // long time to open the WebSocket connection (_kTestStartupTimeout).
          printTrace('test $ourTestCount: timed out waiting for process with pid ${process.pid} to connect to test harness');
          final String message = _getErrorMessage('Test never connected to test harness.', testPath, shellPath);
          controller.sink.addError(message);
          // Awaited for with 'sink.done' below.
          controller.sink.close(); // ignore: unawaited_futures
          printTrace('test $ourTestCount: waiting for controller sink to close');
          await controller.sink.done;
          await watcher?.handleTestTimedOut(new ProcessEvent(ourTestCount, process));
          break;
        case _InitialResult.connected:
          printTrace('test $ourTestCount: process with pid ${process.pid} connected to test harness');
          final WebSocket testSocket = await webSocket.future;

          final Completer<void> harnessDone = new Completer<void>();
          final StreamSubscription<dynamic> harnessToTest = controller.stream.listen(
            (dynamic event) { testSocket.add(json.encode(event)); },
            onDone: harnessDone.complete,
            onError: (dynamic error, dynamic stack) {
              // If you reach here, it's unlikely we're going to be able to really handle this well.
              printError('test harness controller stream experienced an unexpected error\ntest: $testPath\nerror: $error');
              if (!controllerSinkClosed) {
                controller.sink.addError(error, stack);
                controller.sink.close();
              } else {
                printError('unexpected error from test harness controller stream: $error');
              }
            },
            cancelOnError: true,
          );

          final Completer<void> testDone = new Completer<void>();
          final StreamSubscription<dynamic> testToHarness = testSocket.listen(
            (dynamic encodedEvent) {
              assert(encodedEvent is String); // we shouldn't ever get binary messages
              controller.sink.add(json.decode(encodedEvent));
            },
            onDone: testDone.complete,
            onError: (dynamic error, dynamic stack) {
              // If you reach here, it's unlikely we're going to be able to really handle this well.
              printError('test socket stream experienced an unexpected error\ntest: $testPath\nerror: $error');
              if (!controllerSinkClosed) {
                controller.sink.addError(error, stack);
                controller.sink.close();
              } else {
                printError('unexpected error from test socket stream: $error');
              }
            },
            cancelOnError: true,
          );

          printTrace('test $ourTestCount: awaiting test result for pid ${process.pid}');
          final _TestResult testResult = await Future.any(<Future<_TestResult>>[
            process.exitCode.then<_TestResult>((int exitCode) { return _TestResult.crashed; }),
            harnessDone.future.then<_TestResult>((void value) { return _TestResult.harnessBailed; }),
            testDone.future.then<_TestResult>((void value) { return _TestResult.testBailed; }),
          ]);

          await Future.wait(<Future<void>>[
            harnessToTest.cancel(),
            testToHarness.cancel(),
          ]);

          switch (testResult) {
            case _TestResult.crashed:
              printTrace('test $ourTestCount: process with pid ${process.pid} crashed');
              final int exitCode = await process.exitCode;
              subprocessActive = false;
              final String message = _getErrorMessage(_getExitCodeMessage(exitCode, 'before test harness closed its WebSocket'), testPath, shellPath);
              controller.sink.addError(message);
              // Awaited for with 'sink.done' below.
              controller.sink.close(); // ignore: unawaited_futures
              printTrace('test $ourTestCount: waiting for controller sink to close');
              await controller.sink.done;
              break;
            case _TestResult.harnessBailed:
            case _TestResult.testBailed:
              if (testResult == _TestResult.harnessBailed) {
                printTrace('test $ourTestCount: process with pid ${process.pid} no longer needed by test harness');
              } else {
                assert(testResult == _TestResult.testBailed);
                printTrace('test $ourTestCount: process with pid ${process.pid} no longer needs test harness');
              }
              await watcher?.handleFinishedTest(new ProcessEvent(ourTestCount, process, processObservatoryUri));
              break;
          }
          break;
      }
    } catch (error, stack) {
      printTrace('test $ourTestCount: error caught during test; ${controllerSinkClosed ? "reporting to console" : "sending to test framework"}');
      if (!controllerSinkClosed) {
        controller.sink.addError(error, stack);
      } else {
        printError('unhandled error during test:\n$testPath\n$error\n$stack');
        outOfBandError ??= error;
      }
    } finally {
      printTrace('test $ourTestCount: cleaning up...');
      // Finalizers are treated like a stack; run them in reverse order.
      for (_Finalizer finalizer in finalizers.reversed) {
        try {
          await finalizer();
        } catch (error, stack) {
          printTrace('test $ourTestCount: error while cleaning up; ${controllerSinkClosed ? "reporting to console" : "sending to test framework"}');
          if (!controllerSinkClosed) {
            controller.sink.addError(error, stack);
          } else {
            printError('unhandled error during finalization of test:\n$testPath\n$error\n$stack');
            outOfBandError ??= error;
          }
        }
      }
      if (!controllerSinkClosed) {
        // Waiting below with await.
        controller.sink.close(); // ignore: unawaited_futures
        printTrace('test $ourTestCount: waiting for controller sink to close');
        await controller.sink.done;
      }
    }
    assert(!subprocessActive);
    assert(controllerSinkClosed);
    if (outOfBandError != null) {
      printTrace('test $ourTestCount: finished with out-of-band failure');
      throw outOfBandError;
    }
    printTrace('test $ourTestCount: finished');
    return null;
  }

  String _createListenerDart(List<_Finalizer> finalizers, int ourTestCount,
      String testPath, HttpServer server) {
    // Prepare a temporary directory to store the Dart file that will talk to us.
    final Directory tempDir = fs.systemTempDirectory
        .createTempSync('flutter_test_listener.');
    finalizers.add(() async {
      printTrace('test $ourTestCount: deleting temporary directory');
      tempDir.deleteSync(recursive: true);
    });

    // Prepare the Dart file that will talk to us and start the test.
    final File listenerFile = fs.file('${tempDir.path}/listener.dart');
    listenerFile.createSync();
    listenerFile.writeAsStringSync(_generateTestMain(
      testUrl: fs.path.toUri(fs.path.absolute(testPath)),
    ));
    return listenerFile.path;
  }

  String _getBundlePath(List<_Finalizer> finalizers, int ourTestCount) {
    if (!previewDart2) {
      return null;
    }

    if (precompiledDillPath != null) {
      return artifacts.getArtifactPath(Artifact.flutterPatchedSdkPath);
    }

    // bundlePath needs to point to a folder with `platform.dill` file.
    final Directory tempBundleDirectory = fs.systemTempDirectory
        .createTempSync('flutter_test_bundle.');
    finalizers.add(() async {
      printTrace(
          'test $ourTestCount: deleting temporary bundle directory');
      tempBundleDirectory.deleteSync(recursive: true);
    });

    // copy 'vm_platform_strong.dill' into 'platform_strong.dill'
    final File vmPlatformStrongDill = fs.file(
      artifacts.getArtifactPath(Artifact.platformKernelDill),
    );
    printTrace('Copying platform_strong.dill file from ${vmPlatformStrongDill.path}');
    final File platformDill = vmPlatformStrongDill.copySync(
      tempBundleDirectory
          .childFile('platform_strong.dill')
          .path,
    );
    if (!platformDill.existsSync()) {
      printError('unexpected error copying platform kernel file');
    }

    return tempBundleDirectory.path;
  }

  String _generateTestMain({
    Uri testUrl,
  }) {
    assert(testUrl.scheme == 'file');
    File testConfigFile;
    Directory directory = fs.file(testUrl).parent;
    while (directory.path != directory.parent.path) {
      final File configFile = directory.childFile(_kTestConfigFileName);
      if (configFile.existsSync()) {
        printTrace('Discovered $_kTestConfigFileName in ${directory.path}');
        testConfigFile = configFile;
        break;
      }
      if (directory.childFile(_kProjectRootSentinel).existsSync()) {
        printTrace('Stopping scan for $_kTestConfigFileName; '
                   'found project root at ${directory.path}');
        break;
      }
      directory = directory.parent;
    }
    return generateTestBootstrap(
      testUrl: testUrl,
      testConfigFile: testConfigFile,
      host: host,
      updateGoldens: updateGoldens,
    );
  }

  File _cachedFontConfig;

  @override
  Future<dynamic> close() async {
    if (compiler != null) {
      await compiler.dispose();
      compiler = null;
    }
    if (fontsDirectory != null) {
      printTrace('Deleting ${fontsDirectory.path}...');
      fontsDirectory.deleteSync(recursive: true);
      fontsDirectory = null;
    }
  }

  /// Returns a Fontconfig config file that limits font fallback to the
  /// artifact cache directory.
  File get _fontConfigFile {
    if (_cachedFontConfig != null)
      return _cachedFontConfig;

    final StringBuffer sb = new StringBuffer();
    sb.writeln('<fontconfig>');
    sb.writeln('  <dir>${cache.getCacheArtifacts().path}</dir>');
    sb.writeln('  <cachedir>/var/cache/fontconfig</cachedir>');
    sb.writeln('</fontconfig>');

<<<<<<< HEAD
    if (fontsDirectory == null) {
      fontsDirectory = fs.systemTempDirectory.createTempSync('flutter_fonts');
      printTrace('Using this directory for fonts configuration: ${fontsDirectory.path}');
    }

    _cachedFontConfig = fs.file('${fontsDirectory.path}/fonts.conf');
=======
    final Directory fontsDir = fs.systemTempDirectory.createTempSync('flutter_test_fonts.');
    _cachedFontConfig = fs.file('${fontsDir.path}/fonts.conf');
>>>>>>> 3dec6a69
    _cachedFontConfig.createSync();
    _cachedFontConfig.writeAsStringSync(sb.toString());
    return _cachedFontConfig;
  }

  Future<Process> _startProcess(
    String executable,
    String testPath, {
    String packages,
    String bundlePath,
    bool enableObservatory = false,
    bool startPaused = false,
    int observatoryPort,
    int serverPort,
  }) {
    assert(executable != null); // Please provide the path to the shell in the SKY_SHELL environment variable.
    assert(!startPaused || enableObservatory);
    final List<String> command = <String>[executable];
    if (enableObservatory) {
      // Some systems drive the _FlutterPlatform class in an unusual way, where
      // only one test file is processed at a time, and the operating
      // environment hands out specific ports ahead of time in a cooperative
      // manner, where we're only allowed to open ports that were given to us in
      // advance like this. For those esoteric systems, we have this feature
      // whereby you can create _FlutterPlatform with a pair of ports.
      //
      // I mention this only so that you won't be tempted, as I was, to apply
      // the obvious simplification to this code and remove this entire feature.
      if (observatoryPort != null)
        command.add('--observatory-port=$observatoryPort');
      if (startPaused)
        command.add('--start-paused');
    } else {
      command.add('--disable-observatory');
    }
    if (host.type == InternetAddressType.IPv6)
      command.add('--ipv6');
    if (bundlePath != null) {
      command.add('--flutter-assets-dir=$bundlePath');
    }
    command.add('--enable-checked-mode');
    command.addAll(<String>[
      '--enable-software-rendering',
      '--skia-deterministic-rendering',
      '--enable-dart-profiling',
      '--non-interactive',
      '--use-test-fonts',
      '--packages=$packages',
      testPath,
    ]);
    printTrace(command.join(' '));
    final Map<String, String> environment = <String, String>{
      'FLUTTER_TEST': 'true',
      'FONTCONFIG_FILE': _fontConfigFile.path,
      'SERVER_PORT': serverPort.toString(),
    };
    return processManager.start(command, environment: environment);
  }

  void _pipeStandardStreamsToConsole(
    Process process, {
    void startTimeoutTimer(),
    void reportObservatoryUri(Uri uri),
  }) {
    const String observatoryString = 'Observatory listening on ';
    for (Stream<List<int>> stream in
        <Stream<List<int>>>[process.stderr, process.stdout]) {
      stream.transform(utf8.decoder)
        .transform(const LineSplitter())
        .listen(
          (String line) {
            if (line == _kStartTimeoutTimerMessage) {
              if (startTimeoutTimer != null)
                startTimeoutTimer();
            } else if (line.startsWith('error: Unable to read Dart source \'package:test/')) {
              printTrace('Shell: $line');
              printError('\n\nFailed to load test harness. Are you missing a dependency on flutter_test?\n');
            } else if (line.startsWith(observatoryString)) {
              printTrace('Shell: $line');
              try {
                final Uri uri = Uri.parse(line.substring(observatoryString.length));
                if (reportObservatoryUri != null)
                  reportObservatoryUri(uri);
              } catch (error) {
                printError('Could not parse shell observatory port message: $error');
              }
            } else if (line != null) {
              printStatus('Shell: $line');
            }
          },
          onError: (dynamic error) {
            printError('shell console stream for process pid ${process.pid} experienced an unexpected error: $error');
          },
          cancelOnError: true,
        );
    }
  }

  String _getErrorMessage(String what, String testPath, String shellPath) {
    return '$what\nTest: $testPath\nShell: $shellPath\n\n';
  }

  String _getExitCodeMessage(int exitCode, String when) {
    switch (exitCode) {
      case 1:
        return 'Shell subprocess cleanly reported an error $when. Check the logs above for an error message.';
      case 0:
        return 'Shell subprocess ended cleanly $when. Did main() call exit()?';
      case -0x0f: // ProcessSignal.SIGTERM
        return 'Shell subprocess crashed with SIGTERM ($exitCode) $when.';
      case -0x0b: // ProcessSignal.SIGSEGV
        return 'Shell subprocess crashed with segmentation fault $when.';
      case -0x06: // ProcessSignal.SIGABRT
        return 'Shell subprocess crashed with SIGABRT ($exitCode) $when.';
      case -0x02: // ProcessSignal.SIGINT
        return 'Shell subprocess terminated by ^C (SIGINT, $exitCode) $when.';
      default:
        return 'Shell subprocess crashed with unexpected exit code $exitCode $when.';
    }
  }
}

class _FlutterPlatformStreamSinkWrapper<S> implements StreamSink<S> {
  _FlutterPlatformStreamSinkWrapper(this._parent, this._shellProcessClosed);
  final StreamSink<S> _parent;
  final Future<void> _shellProcessClosed;

  @override
  Future<void> get done => _done.future;
  final Completer<void> _done = new Completer<void>();

  @override
  Future<dynamic> close() {
   Future.wait<dynamic>(<Future<dynamic>>[
      _parent.close(),
      _shellProcessClosed,
    ]).then<void>(
      (List<dynamic> value) {
        _done.complete();
      },
      onError: _done.completeError,
    );
    return done;
  }

  @override
  void add(S event) => _parent.add(event);
  @override
  void addError(dynamic errorEvent, [ StackTrace stackTrace ]) => _parent.addError(errorEvent, stackTrace);
  @override
  Future<dynamic> addStream(Stream<S> stream) => _parent.addStream(stream);
}<|MERGE_RESOLUTION|>--- conflicted
+++ resolved
@@ -774,17 +774,12 @@
     sb.writeln('  <cachedir>/var/cache/fontconfig</cachedir>');
     sb.writeln('</fontconfig>');
 
-<<<<<<< HEAD
     if (fontsDirectory == null) {
-      fontsDirectory = fs.systemTempDirectory.createTempSync('flutter_fonts');
+      fontsDirectory = fs.systemTempDirectory.createTempSync('flutter_test_fonts.');
       printTrace('Using this directory for fonts configuration: ${fontsDirectory.path}');
     }
 
     _cachedFontConfig = fs.file('${fontsDirectory.path}/fonts.conf');
-=======
-    final Directory fontsDir = fs.systemTempDirectory.createTempSync('flutter_test_fonts.');
-    _cachedFontConfig = fs.file('${fontsDir.path}/fonts.conf');
->>>>>>> 3dec6a69
     _cachedFontConfig.createSync();
     _cachedFontConfig.writeAsStringSync(sb.toString());
     return _cachedFontConfig;
