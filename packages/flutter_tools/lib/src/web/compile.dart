// Copyright 2014 The Flutter Authors. All rights reserved.
// Use of this source code is governed by a BSD-style license that can be
// found in the LICENSE file.

import 'package:process/process.dart';

import '../artifacts.dart';
import '../base/common.dart';
import '../base/file_system.dart';
import '../base/logger.dart';
import '../base/project_migrator.dart';
import '../build_info.dart';
import '../build_system/build_system.dart';
import '../build_system/targets/web.dart';
import '../cache.dart';
import '../flutter_plugins.dart';
import '../globals.dart' as globals;
import '../platform_plugins.dart';
import '../plugins.dart';
import '../project.dart';
import '../reporting/reporting.dart';
import '../version.dart';
import 'compiler_config.dart';
import 'migrations/scrub_generated_plugin_registrant.dart';

export 'compiler_config.dart';

class WebBuilder {
  WebBuilder({
    required Logger logger,
    required ProcessManager processManager,
    required BuildSystem buildSystem,
    required Usage usage,
    required FlutterVersion flutterVersion,
    required FileSystem fileSystem,
  })  : _logger = logger,
        _processManager = processManager,
        _buildSystem = buildSystem,
        _flutterUsage = usage,
        _flutterVersion = flutterVersion,
        _fileSystem = fileSystem;

  final Logger _logger;
  final ProcessManager _processManager;
  final BuildSystem _buildSystem;
  final Usage _flutterUsage;
  final FlutterVersion _flutterVersion;
  final FileSystem _fileSystem;

  Future<void> buildWeb(
<<<<<<< HEAD
    FlutterProject flutterProject, {
    required String target,
    required BuildInfo buildInfo,
    required bool csp,
    required String serviceWorkerStrategy,
    required bool sourceMaps,
    required bool nativeNullAssertions,
    required bool isWasm,
    String dart2jsOptimization = kDart2jsDefaultOptimizationLevel,
=======
    FlutterProject flutterProject,
    String target,
    BuildInfo buildInfo,
    String serviceWorkerStrategy, {
    required WebCompilerConfig compilerConfig,
>>>>>>> 93308e82
    String? baseHref,
    String? outputDirectoryPath,
  }) async {
    if (compilerConfig.isWasm) {
      globals.logger.printBox(
        title: 'Experimental feature',
        '''
  WebAssembly compilation is experimental.
  See $kWasmPreviewUri for more information.''',
      );
    }

    final bool hasWebPlugins =
        (await findPlugins(flutterProject)).any((Plugin p) => p.platforms.containsKey(WebPlugin.kConfigKey));
    final Directory outputDirectory = outputDirectoryPath == null
        ? _fileSystem.directory(getWebBuildDirectory(compilerConfig.isWasm))
        : _fileSystem.directory(outputDirectoryPath);
    outputDirectory.createSync(recursive: true);

    // The migrators to apply to a Web project.
    final List<ProjectMigrator> migrators = <ProjectMigrator>[
      ScrubGeneratedPluginRegistrant(flutterProject.web, _logger),
    ];

    final ProjectMigration migration = ProjectMigration(migrators);
    migration.run();

    final Status status = _logger.startProgress('Compiling $target for the Web...');
    final Stopwatch sw = Stopwatch()..start();
    try {
      final BuildResult result = await _buildSystem.build(
          WebServiceWorker(_fileSystem, buildInfo.webRenderer, isWasm: compilerConfig.isWasm),
          Environment(
            projectDir: _fileSystem.currentDirectory,
            outputDir: outputDirectory,
            buildDir: flutterProject.directory.childDirectory('.dart_tool').childDirectory('flutter_build'),
            defines: <String, String>{
              kTargetFile: target,
              kHasWebPlugins: hasWebPlugins.toString(),
              if (baseHref != null) kBaseHref: baseHref,
              kServiceWorkerStrategy: serviceWorkerStrategy,
              ...compilerConfig.toBuildSystemEnvironment(),
              ...buildInfo.toBuildSystemEnvironment(),
            },
            artifacts: globals.artifacts!,
            fileSystem: _fileSystem,
            logger: _logger,
            processManager: _processManager,
            platform: globals.platform,
            usage: _flutterUsage,
            cacheDir: globals.cache.getRoot(),
            engineVersion: globals.artifacts!.isLocalEngine ? null : _flutterVersion.engineRevision,
            flutterRootDir: _fileSystem.directory(Cache.flutterRoot),
            // Web uses a different Dart plugin registry.
            // https://github.com/flutter/flutter/issues/80406
            generateDartPluginRegistry: false,
          ));
      if (!result.success) {
        for (final ExceptionMeasurement measurement in result.exceptions.values) {
          _logger.printError(
            'Target ${measurement.target} failed: ${measurement.exception}',
            stackTrace: measurement.fatal ? measurement.stackTrace : null,
          );
        }
        throwToolExit('Failed to compile application for the Web.');
      }
    } on Exception catch (err) {
      throwToolExit(err.toString());
    } finally {
      status.stop();
    }
    _flutterUsage.sendTiming('build', 'dart2js', Duration(milliseconds: sw.elapsedMilliseconds));
  }
}

/// Web rendering backend mode.
enum WebRendererMode {
  /// Auto detects which rendering backend to use.
  autoDetect,
  /// Always uses canvaskit.
  canvaskit,
  /// Always uses html.
  html,
  /// Always use skwasm.
  skwasm,
}

/// The correct precompiled artifact to use for each build and render mode.
const Map<WebRendererMode, Map<NullSafetyMode, HostArtifact>> kDartSdkJsArtifactMap = <WebRendererMode, Map<NullSafetyMode, HostArtifact>>{
  WebRendererMode.autoDetect: <NullSafetyMode, HostArtifact> {
    NullSafetyMode.sound: HostArtifact.webPrecompiledCanvaskitAndHtmlSoundSdk,
    NullSafetyMode.unsound: HostArtifact.webPrecompiledCanvaskitAndHtmlSdk,
  },
  WebRendererMode.canvaskit: <NullSafetyMode, HostArtifact> {
    NullSafetyMode.sound: HostArtifact.webPrecompiledCanvaskitSoundSdk,
    NullSafetyMode.unsound: HostArtifact.webPrecompiledCanvaskitSdk,
  },
  WebRendererMode.html: <NullSafetyMode, HostArtifact> {
    NullSafetyMode.sound: HostArtifact.webPrecompiledSoundSdk,
    NullSafetyMode.unsound: HostArtifact.webPrecompiledSdk,
  },
};

/// The correct source map artifact to use for each build and render mode.
const Map<WebRendererMode, Map<NullSafetyMode, HostArtifact>> kDartSdkJsMapArtifactMap = <WebRendererMode, Map<NullSafetyMode, HostArtifact>>{
  WebRendererMode.autoDetect: <NullSafetyMode, HostArtifact> {
    NullSafetyMode.sound: HostArtifact.webPrecompiledCanvaskitAndHtmlSoundSdkSourcemaps,
    NullSafetyMode.unsound: HostArtifact.webPrecompiledCanvaskitAndHtmlSdkSourcemaps,
  },
  WebRendererMode.canvaskit: <NullSafetyMode, HostArtifact> {
    NullSafetyMode.sound: HostArtifact.webPrecompiledCanvaskitSoundSdkSourcemaps,
    NullSafetyMode.unsound: HostArtifact.webPrecompiledCanvaskitSdkSourcemaps,
  },
  WebRendererMode.html: <NullSafetyMode, HostArtifact> {
    NullSafetyMode.sound: HostArtifact.webPrecompiledSoundSdkSourcemaps,
    NullSafetyMode.unsound: HostArtifact.webPrecompiledSdkSourcemaps,
  },
};

const String kWasmPreviewUri = 'https://flutter.dev/wasm';<|MERGE_RESOLUTION|>--- conflicted
+++ resolved
@@ -48,23 +48,11 @@
   final FileSystem _fileSystem;
 
   Future<void> buildWeb(
-<<<<<<< HEAD
-    FlutterProject flutterProject, {
-    required String target,
-    required BuildInfo buildInfo,
-    required bool csp,
-    required String serviceWorkerStrategy,
-    required bool sourceMaps,
-    required bool nativeNullAssertions,
-    required bool isWasm,
-    String dart2jsOptimization = kDart2jsDefaultOptimizationLevel,
-=======
     FlutterProject flutterProject,
     String target,
     BuildInfo buildInfo,
     String serviceWorkerStrategy, {
     required WebCompilerConfig compilerConfig,
->>>>>>> 93308e82
     String? baseHref,
     String? outputDirectoryPath,
   }) async {
