// Copyright 2016 The Chromium Authors. All rights reserved.
// Use of this source code is governed by a BSD-style license that can be
// found in the LICENSE file.

import 'dart:async';
import 'dart:convert';

import 'package:json_schema/json_schema.dart';
import 'package:yaml/yaml.dart';

import 'base/file_system.dart';
import 'build_info.dart';
import 'cache.dart';
import 'dart/package_map.dart';
import 'devfs.dart';
import 'globals.dart';

/// A bundle of assets.
class AssetBundle {
  final Map<String, DevFSContent> entries = <String, DevFSContent>{};

  static const String defaultManifestPath = 'pubspec.yaml';
  static const String _kAssetManifestJson = 'AssetManifest.json';
  static const String _kFontManifestJson = 'FontManifest.json';
  static const String _kFontSetMaterial = 'material';
  static const String _kLICENSE = 'LICENSE';

  bool _fixed = false;
  DateTime _lastBuildTimestamp;

  /// Constructs an [AssetBundle] that gathers the set of assets from the
  /// pubspec.yaml manifest.
  AssetBundle();

  /// Constructs an [AssetBundle] with a fixed set of assets.
  /// [projectRoot] The absolute path to the project root.
  /// [projectAssets] comma separated list of assets.
  AssetBundle.fixed(String projectRoot, String projectAssets) {
    _fixed = true;
    if ((projectRoot == null) || (projectAssets == null))
      return;

    final List<String> assets = projectAssets.split(',');
    for (String asset in assets) {
      if (asset == '')
        continue;
      final String assetPath = fs.path.join(projectRoot, asset);
      final String archivePath = asset;
      entries[archivePath] = new DevFSFileContent(fs.file(assetPath));
    }
  }

  bool needsBuild({String manifestPath: defaultManifestPath}) {
    if (_fixed)
      return false;
    if (_lastBuildTimestamp == null)
      return true;

    final FileStat stat = fs.file(manifestPath).statSync();
    if (stat.type == FileSystemEntityType.NOT_FOUND)
      return true;

    return stat.modified.isAfter(_lastBuildTimestamp);
  }

  Future<int> build({
    String manifestPath: defaultManifestPath,
    String workingDirPath,
    String packagesPath,
    bool includeDefaultFonts: true,
    bool reportLicensedPackages: false
  }) async {
    workingDirPath ??= getAssetBuildDirectory();
    packagesPath ??= fs.path.absolute(PackageMap.globalPackagesPath);
    Object manifest;
    try {
      manifest = _loadFlutterManifest(manifestPath);
    } catch (e) {
      printStatus('Error detected in pubspec.yaml:', emphasis: true);
      printError(e);
      return 1;
    }
    if (manifest == null) {
      // No manifest file found for this application.
      entries[_kAssetManifestJson] = new DevFSStringContent('{}');
      return 0;
    }
    if (manifest != null) {
     final int result = await _validateFlutterManifest(manifest);
     if (result != 0)
       return result;
    }
    Map<String, dynamic> manifestDescriptor = manifest;
    manifestDescriptor = manifestDescriptor['flutter'] ?? <String, dynamic>{};
    final String assetBasePath = fs.path.dirname(fs.path.absolute(manifestPath));

    _lastBuildTimestamp = new DateTime.now();

    final PackageMap packageMap = new PackageMap(packagesPath);

    final Map<_Asset, List<_Asset>> assetVariants = _parseAssets(
      packageMap,
      manifestDescriptor,
      assetBasePath,
      excludeDirs: <String>[workingDirPath, getBuildDirectory()]
    );

    if (assetVariants == null)
      return 1;

    final bool usesMaterialDesign = (manifestDescriptor != null) &&
        manifestDescriptor.containsKey('uses-material-design') &&
        manifestDescriptor['uses-material-design'];

    for (_Asset asset in assetVariants.keys) {
      assert(asset.assetFileExists);
      entries[asset.assetEntry] = new DevFSFileContent(asset.assetFile);
      for (_Asset variant in assetVariants[asset]) {
        assert(variant.assetFileExists);
        entries[variant.assetEntry] = new DevFSFileContent(variant.assetFile);
      }
    }

    final List<_Asset> materialAssets = <_Asset>[];
    if (usesMaterialDesign && includeDefaultFonts) {
      materialAssets.addAll(_getMaterialAssets(_kFontSetMaterial));
    }
    for (_Asset asset in materialAssets) {
      assert(asset.assetFileExists);
      entries[asset.assetEntry] = new DevFSFileContent(asset.assetFile);
    }

    entries[_kAssetManifestJson] = _createAssetManifest(assetVariants);

<<<<<<< HEAD
    DevFSContent fontManifest =
        _createFontManifest(manifestDescriptor, usesMaterialDesign, includeDefaultFonts);
=======
    final DevFSContent fontManifest =
        _createFontManifest(manifestDescriptor, usesMaterialDesign, includeDefaultFonts, includeRobotoFonts);
>>>>>>> 41edc1ac
    if (fontManifest != null)
      entries[_kFontManifestJson] = fontManifest;

    // TODO(ianh): Only do the following line if we've changed packages or if our LICENSE file changed
    entries[_kLICENSE] = await _obtainLicenses(packageMap, assetBasePath, reportPackages: reportLicensedPackages);

    return 0;
  }

  void dump() {
    printTrace('Dumping AssetBundle:');
    for (String archivePath in entries.keys.toList()..sort()) {
      printTrace(archivePath);
    }
  }
}

class _Asset {
  _Asset({ this.base, String assetEntry, this.relativePath, this.source })
    : _assetEntry = assetEntry;

  final String _assetEntry;

  final String base;

  /// The entry to list in the generated asset manifest.
  String get assetEntry => _assetEntry ?? relativePath;

  /// Where the resource is on disk relative to [base].
  final String relativePath;

  final String source;

  File get assetFile {
    return fs.file(source != null ? '$base/$source' : '$base/$relativePath');
  }

  bool get assetFileExists => assetFile.existsSync();

  /// The delta between what the assetEntry is and the relativePath (e.g.,
  /// packages/flutter_gallery).
  String get symbolicPrefix {
    if (_assetEntry == null || _assetEntry == relativePath)
      return null;
    final int index = _assetEntry.indexOf(relativePath);
    return index == -1 ? null : _assetEntry.substring(0, index);
  }

  @override
  String toString() => 'asset: $assetEntry';
}

Map<String, dynamic> _readMaterialFontsManifest() {
  final String fontsPath = fs.path.join(fs.path.absolute(Cache.flutterRoot),
      'packages', 'flutter_tools', 'schema', 'material_fonts.yaml');

  return loadYaml(fs.file(fontsPath).readAsStringSync());
}

final Map<String, dynamic> _materialFontsManifest = _readMaterialFontsManifest();

List<Map<String, dynamic>> _getMaterialFonts(String fontSet) {
  return _materialFontsManifest[fontSet];
}

List<_Asset> _getMaterialAssets(String fontSet) {
  final List<_Asset> result = <_Asset>[];

  for (Map<String, dynamic> family in _getMaterialFonts(fontSet)) {
    for (Map<String, dynamic> font in family['fonts']) {
      final String assetKey = font['asset'];
      result.add(new _Asset(
        base: fs.path.join(Cache.flutterRoot, 'bin', 'cache', 'artifacts', 'material_fonts'),
        source: fs.path.basename(assetKey),
        relativePath: assetKey
      ));
    }
  }

  return result;
}

final String _licenseSeparator = '\n' + ('-' * 80) + '\n';

/// Returns a DevFSContent representing the license file.
Future<DevFSContent> _obtainLicenses(
  PackageMap packageMap,
  String assetBase,
  { bool reportPackages }
) async {
  // Read the LICENSE file from each package in the .packages file, splitting
  // each one into each component license (so that we can de-dupe if possible).
  //
  // Individual licenses inside each LICENSE file should be separated by 80
  // hyphens on their own on a line.
  //
  // If a LICENSE file contains more than one component license, then each
  // component license must start with the names of the packages to which the
  // component license applies, with each package name on its own line, and the
  // list of package names separated from the actual license text by a blank
  // line. (The packages need not match the names of the pub package. For
  // example, a package might itself contain code from multiple third-party
  // sources, and might need to include a license for each one.)
  final Map<String, Set<String>> packageLicenses = <String, Set<String>>{};
  final Set<String> allPackages = new Set<String>();
  for (String packageName in packageMap.map.keys) {
    final Uri package = packageMap.map[packageName];
    if (package != null && package.scheme == 'file') {
      final File file = fs.file(package.resolve('../LICENSE'));
      if (file.existsSync()) {
        final List<String> rawLicenses =
            (await file.readAsString()).split(_licenseSeparator);
        for (String rawLicense in rawLicenses) {
          List<String> packageNames;
          String licenseText;
          if (rawLicenses.length > 1) {
            final int split = rawLicense.indexOf('\n\n');
            if (split >= 0) {
              packageNames = rawLicense.substring(0, split).split('\n');
              licenseText = rawLicense.substring(split + 2);
            }
          }
          if (licenseText == null) {
            packageNames = <String>[packageName];
            licenseText = rawLicense;
          }
          packageLicenses.putIfAbsent(licenseText, () => new Set<String>())
            ..addAll(packageNames);
          allPackages.addAll(packageNames);
        }
      }
    }
  }

  if (reportPackages) {
    final List<String> allPackagesList = allPackages.toList()..sort();
    printStatus('Licenses were found for the following packages:');
    printStatus(allPackagesList.join(', '));
  }

  final List<String> combinedLicensesList = packageLicenses.keys.map(
    (String license) {
      final List<String> packageNames = packageLicenses[license].toList()
       ..sort();
      return packageNames.join('\n') + '\n\n' + license;
    }
  ).toList();
  combinedLicensesList.sort();

  final String combinedLicenses = combinedLicensesList.join(_licenseSeparator);

  return new DevFSStringContent(combinedLicenses);
}

DevFSContent _createAssetManifest(Map<_Asset, List<_Asset>> assetVariants) {
  final Map<String, List<String>> json = <String, List<String>>{};
  for (_Asset main in assetVariants.keys) {
    final List<String> variants = <String>[];
    for (_Asset variant in assetVariants[main])
      variants.add(variant.relativePath);
    json[main.relativePath] = variants;
  }
  return new DevFSStringContent(JSON.encode(json));
}

DevFSContent _createFontManifest(Map<String, dynamic> manifestDescriptor,
                             bool usesMaterialDesign,
<<<<<<< HEAD
                             bool includeDefaultFonts) {
  List<Map<String, dynamic>> fonts = <Map<String, dynamic>>[];
=======
                             bool includeDefaultFonts,
                             bool includeRobotoFonts) {
  final List<Map<String, dynamic>> fonts = <Map<String, dynamic>>[];
>>>>>>> 41edc1ac
  if (usesMaterialDesign && includeDefaultFonts) {
    fonts.addAll(_getMaterialFonts(AssetBundle._kFontSetMaterial));
  }
  if (manifestDescriptor != null && manifestDescriptor.containsKey('fonts'))
    fonts.addAll(manifestDescriptor['fonts']);
  if (fonts.isEmpty)
    return null;
  return new DevFSStringContent(JSON.encode(fonts));
}

/// Given an assetBase location and a pubspec.yaml Flutter manifest, return a
/// map of assets to asset variants.
///
/// Returns `null` on missing assets.
Map<_Asset, List<_Asset>> _parseAssets(
  PackageMap packageMap,
  Map<String, dynamic> manifestDescriptor,
  String assetBase, {
  List<String> excludeDirs: const <String>[]
}) {
  final Map<_Asset, List<_Asset>> result = <_Asset, List<_Asset>>{};

  if (manifestDescriptor == null)
    return result;

  excludeDirs = excludeDirs.map<String>(
    (String exclude) => fs.path.absolute(exclude) + fs.path.separator
  ).toList();

  if (manifestDescriptor.containsKey('assets')) {
    for (String asset in manifestDescriptor['assets']) {
      final _Asset baseAsset = _resolveAsset(packageMap, assetBase, asset);

      if (!baseAsset.assetFileExists) {
        printError('Error: unable to locate asset entry in pubspec.yaml: "$asset".');
        return null;
      }

      final List<_Asset> variants = <_Asset>[];
      result[baseAsset] = variants;

      // Find asset variants
      final String assetPath = baseAsset.assetFile.path;
      final String assetFilename = fs.path.basename(assetPath);
      final Directory assetDir = fs.directory(fs.path.dirname(assetPath));

      final List<FileSystemEntity> files = assetDir.listSync(recursive: true);

      for (FileSystemEntity entity in files) {
        if (!fs.isFileSync(entity.path))
          continue;

        // Exclude any files in the given directories.
        if (excludeDirs.any((String exclude) => entity.path.startsWith(exclude)))
          continue;

        if (fs.path.basename(entity.path) == assetFilename && entity.path != assetPath) {
          final String key = fs.path.relative(entity.path, from: baseAsset.base);
          String assetEntry;
          if (baseAsset.symbolicPrefix != null)
            assetEntry = fs.path.join(baseAsset.symbolicPrefix, key);
          variants.add(new _Asset(base: baseAsset.base, assetEntry: assetEntry, relativePath: key));
        }
      }
    }
  }

  // Add assets referenced in the fonts section of the manifest.
  if (manifestDescriptor.containsKey('fonts')) {
    for (Map<String, dynamic> family in manifestDescriptor['fonts']) {
      final List<Map<String, dynamic>> fonts = family['fonts'];
      if (fonts == null) continue;

      for (Map<String, dynamic> font in fonts) {
        final String asset = font['asset'];
        if (asset == null) continue;

        final _Asset baseAsset = _resolveAsset(packageMap, assetBase, asset);
        if (!baseAsset.assetFileExists) {
          printError('Error: unable to locate asset entry in pubspec.yaml: "$asset".');
          return null;
        }

        result[baseAsset] = <_Asset>[];
      }
    }
  }

  return result;
}

_Asset _resolveAsset(
  PackageMap packageMap,
  String assetBase,
  String asset
) {
  if (asset.startsWith('packages/') && !fs.isFileSync(fs.path.join(assetBase, asset))) {
    // Convert packages/flutter_gallery_assets/clouds-0.png to clouds-0.png.
    String packageKey = asset.substring(9);
    String relativeAsset = asset;

    final int index = packageKey.indexOf('/');
    if (index != -1) {
      relativeAsset = packageKey.substring(index + 1);
      packageKey = packageKey.substring(0, index);
    }

    final Uri uri = packageMap.map[packageKey];
    if (uri != null && uri.scheme == 'file') {
      final File file = fs.file(uri);
      return new _Asset(base: file.path, assetEntry: asset, relativePath: relativeAsset);
    }
  }

  return new _Asset(base: assetBase, relativePath: asset);
}

dynamic _loadFlutterManifest(String manifestPath) {
  if (manifestPath == null || !fs.isFileSync(manifestPath))
    return null;
  final String manifestDescriptor = fs.file(manifestPath).readAsStringSync();
  return loadYaml(manifestDescriptor);
}

Future<int> _validateFlutterManifest(Object manifest) async {
  final String schemaPath = fs.path.join(fs.path.absolute(Cache.flutterRoot),
      'packages', 'flutter_tools', 'schema', 'pubspec_yaml.json');
  final Schema schema = await Schema.createSchemaFromUrl(fs.path.toUri(schemaPath).toString());

  final Validator validator = new Validator(schema);
  if (validator.validate(manifest)) {
    return 0;
  } else {
    printStatus('Error detected in pubspec.yaml:', emphasis: true);
    printError(validator.errors.join('\n'));
    return 1;
  }
}<|MERGE_RESOLUTION|>--- conflicted
+++ resolved
@@ -132,13 +132,8 @@
 
     entries[_kAssetManifestJson] = _createAssetManifest(assetVariants);
 
-<<<<<<< HEAD
-    DevFSContent fontManifest =
+    final DevFSContent fontManifest =
         _createFontManifest(manifestDescriptor, usesMaterialDesign, includeDefaultFonts);
-=======
-    final DevFSContent fontManifest =
-        _createFontManifest(manifestDescriptor, usesMaterialDesign, includeDefaultFonts, includeRobotoFonts);
->>>>>>> 41edc1ac
     if (fontManifest != null)
       entries[_kFontManifestJson] = fontManifest;
 
@@ -306,14 +301,8 @@
 
 DevFSContent _createFontManifest(Map<String, dynamic> manifestDescriptor,
                              bool usesMaterialDesign,
-<<<<<<< HEAD
                              bool includeDefaultFonts) {
-  List<Map<String, dynamic>> fonts = <Map<String, dynamic>>[];
-=======
-                             bool includeDefaultFonts,
-                             bool includeRobotoFonts) {
   final List<Map<String, dynamic>> fonts = <Map<String, dynamic>>[];
->>>>>>> 41edc1ac
   if (usesMaterialDesign && includeDefaultFonts) {
     fonts.addAll(_getMaterialFonts(AssetBundle._kFontSetMaterial));
   }
