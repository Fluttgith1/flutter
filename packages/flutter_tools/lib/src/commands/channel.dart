--- conflicted
+++ resolved
@@ -52,12 +52,8 @@
     // Beware: currentBranch could contain PII. See getBranchName().
     final String currentChannel = FlutterVersion.instance.channel;
     final String currentBranch = FlutterVersion.instance.getBranchName();
-<<<<<<< HEAD
-    final Set<String> seenChannels = <String>{};
-=======
     final Set<String> seenChannels = Set<String>();
     final List<String> rawOutput = <String>[];
->>>>>>> 01a29b85
 
     showAll = showAll || currentChannel != currentBranch;
 
