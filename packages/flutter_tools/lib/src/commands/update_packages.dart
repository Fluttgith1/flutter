// Copyright 2014 The Flutter Authors. All rights reserved.
// Use of this source code is governed by a BSD-style license that can be
// found in the LICENSE file.

import 'dart:async';
import 'dart:collection';

import 'package:meta/meta.dart';

import '../base/common.dart';
import '../base/context.dart';
import '../base/file_system.dart';
import '../base/logger.dart';
import '../base/net.dart';
import '../base/task_queue.dart';
import '../cache.dart';
import '../dart/pub.dart';
import '../globals.dart' as globals;
import '../project.dart';
import '../runner/flutter_command.dart';

/// Map from package name to package version, used to artificially pin a pub
/// package version in cases when upgrading to the latest breaks Flutter.
///
/// These version pins must be pins, not ranges! Allowing these to be ranges
/// defeats the whole purpose of pinning all our dependencies, which is to
/// prevent upstream changes from causing our CI to fail randomly in ways
/// unrelated to the commits. It also, more importantly, risks breaking users
/// in ways that prevent them from ever upgrading Flutter again!
const Map<String, String> kManuallyPinnedDependencies = <String, String>{
  // Add pinned packages here. Please leave a comment explaining why.
  'flutter_gallery_assets': '1.0.2', // Tests depend on the exact version.
  'flutter_template_images': '4.2.0', // Must always exactly match flutter_tools template.
  'video_player': '2.2.11',
  // Keep pinned to latest until 1.0.0.
  'material_color_utilities': '0.8.0',
  // https://github.com/flutter/flutter/issues/115660
  'archive': '3.3.2',
  // https://github.com/flutter/devtools/issues/3951
<<<<<<< HEAD
  'leak_tracker': '9.0.10',
    // https://github.com/flutter/devtools/issues/3951
  'leak_tracker_testing': '1.0.5',
  // https://github.com/flutter/devtools/issues/3951
  'leak_tracker_flutter_testing': '1.0.8',
=======
  'leak_tracker': '9.0.11',
    // https://github.com/flutter/devtools/issues/3951
  'leak_tracker_testing': '1.0.5',
  // https://github.com/flutter/devtools/issues/3951
  'leak_tracker_flutter_testing': '1.0.9',
>>>>>>> 6df6c897
};

class UpdatePackagesCommand extends FlutterCommand {
  UpdatePackagesCommand() {
    argParser
      ..addFlag(
        'force-upgrade',
        help: 'Attempt to update all the dependencies to their latest versions.\n'
              'This will actually modify the pubspec.yaml files in your checkout.',
        negatable: false,
      )
      ..addOption(
        'cherry-pick-package',
        help: 'Attempt to update only the specified package. The "-cherry-pick-version" version must be specified also.',
      )
      ..addOption(
        'cherry-pick-version',
        help: 'Attempt to update the package to the specified version. The "--cherry-pick-package" option must be specified also.',
      )
      ..addFlag(
        'paths',
        help: 'Finds paths in the dependency chain leading from package specified '
              'in "--from" to package specified in "--to".',
        negatable: false,
      )
      ..addOption(
        'from',
        help: 'Used with "--dependency-path". Specifies the package to begin '
              'searching dependency path from.',
      )
      ..addOption(
        'to',
        help: 'Used with "--dependency-path". Specifies the package that the '
              'sought-after dependency path leads to.',
      )
      ..addFlag(
        'transitive-closure',
        help: 'Prints the dependency graph that is the transitive closure of '
              'packages the Flutter SDK depends on.',
        negatable: false,
      )
      ..addFlag(
        'consumer-only',
        help: 'Only prints the dependency graph that is the transitive closure '
              'that a consumer of the Flutter SDK will observe (when combined '
              'with transitive-closure).',
        negatable: false,
      )
      ..addFlag(
        'verify-only',
        help: 'Verifies the package checksum without changing or updating deps.',
        negatable: false,
      )
      ..addFlag(
        'offline',
        help: 'Use cached packages instead of accessing the network.',
        negatable: false,
      )
      ..addFlag(
        'crash',
        help: 'For Flutter CLI testing only, forces this command to throw an unhandled exception.',
        negatable: false,
      )
      ..addOption(
        'jobs',
        abbr: 'j',
        help: 'Causes the "pub get" runs to happen concurrently on this many '
              'CPUs. Defaults to the number of CPUs that this machine has.',
      )
      ..addOption(
        'synthetic-package-path',
        help: 'Write the synthetic monolithic pub package generated to do '
              'version solving to a persistent path. By default, a temporary '
              'directory that is deleted before the command exits. By '
              'providing this path, a Flutter maintainer can inspect further '
              'exactly how version solving was achieved.',
      );
  }

  @override
  final String name = 'update-packages';

  @override
  final String description = 'Update the packages inside the Flutter repo. '
                             'This is intended for CI and repo maintainers. '
                             'Normal Flutter developers should not have to '
                             'use this command.';

  @override
  final List<String> aliases = <String>['upgrade-packages'];

  @override
  final bool hidden = true;


  // Lazy-initialize the net utilities with values from the context.
  late final Net _net = Net(
    httpClientFactory: context.get<HttpClientFactory>(),
    logger: globals.logger,
    platform: globals.platform,
  );

  Future<void> _downloadCoverageData() async {
    final String urlBase = globals.platform.environment[kFlutterStorageBaseUrl] ?? 'https://storage.googleapis.com';
    final Uri coverageUri = Uri.parse('$urlBase/flutter_infra_release/flutter/coverage/lcov.info');
    final List<int>? data = await _net.fetchUrl(
      coverageUri,
      maxAttempts: 3,
    );
    if (data == null) {
      throwToolExit('Failed to fetch coverage data from $coverageUri');
    }
    final String coverageDir = globals.fs.path.join(
      Cache.flutterRoot!,
      'packages/flutter/coverage',
    );
    globals.fs.file(globals.fs.path.join(coverageDir, 'lcov.base.info'))
      ..createSync(recursive: true)
      ..writeAsBytesSync(data, flush: true);
    globals.fs.file(globals.fs.path.join(coverageDir, 'lcov.info'))
      ..createSync(recursive: true)
      ..writeAsBytesSync(data, flush: true);
  }

  late final Directory _syntheticPackageDir = (() {
    final String? optionPath = stringArg('synthetic-package-path');
    if (optionPath == null) {
      return globals.fs.systemTempDirectory.createTempSync('flutter_update_packages.');
    }
    final Directory syntheticPackageDir = globals.fs.directory(optionPath);
    if (!syntheticPackageDir.existsSync()) {
      syntheticPackageDir.createSync(recursive: true);
    }
    globals.printStatus(
      'The synthetic package with all pub dependencies across the repo will '
      'be written to ${syntheticPackageDir.absolute.path}.',
    );
    return syntheticPackageDir;
  })();

  @override
  Future<FlutterCommandResult> runCommand() async {
    final List<Directory> packages = runner!.getRepoPackages();

    final bool forceUpgrade = boolArg('force-upgrade');
    final bool isPrintPaths = boolArg('paths');
    final bool isPrintTransitiveClosure = boolArg('transitive-closure');
    final bool isVerifyOnly = boolArg('verify-only');
    final bool isConsumerOnly = boolArg('consumer-only');
    final bool offline = boolArg('offline');
    final String? cherryPickPackage = stringArg('cherry-pick-package');
    final String? cherryPickVersion = stringArg('cherry-pick-version');

    if (boolArg('crash')) {
      throw StateError('test crash please ignore.');
    }

    if (forceUpgrade && offline) {
      throwToolExit(
          '--force-upgrade cannot be used with the --offline flag'
      );
    }

    if (forceUpgrade && cherryPickPackage != null) {
      throwToolExit(
          '--force-upgrade cannot be used with the --cherry-pick-package flag'
      );
    }

    if (forceUpgrade && isPrintPaths) {
      throwToolExit(
          '--force-upgrade cannot be used with the --paths flag'
      );
    }

    if (forceUpgrade && isPrintTransitiveClosure) {
      throwToolExit(
          '--force-upgrade cannot be used with the --transitive-closure flag'
      );
    }

    if (cherryPickPackage != null && offline) {
      throwToolExit(
          '--cherry-pick-package cannot be used with the --offline flag'
      );
    }

    if (cherryPickPackage != null && cherryPickVersion == null) {
      throwToolExit(
          '--cherry-pick-version is required when using --cherry-pick-package flag'
      );
    }

    if (isPrintPaths && (stringArg('from') == null || stringArg('to') == null)) {
      throwToolExit(
          'The --from and --to flags are required when using the --paths flag'
      );
    }

    if (!isPrintPaths && (stringArg('from') != null || stringArg('to') != null)) {
      throwToolExit(
          'The --from and --to flags are only allowed when using the --paths flag'
      );
    }

    if (isPrintTransitiveClosure && isPrintPaths) {
      throwToolExit(
          'The --transitive-closure flag cannot be used with the --paths flag'
      );
    }

    // "consumer" packages are those that constitute our public API (e.g. flutter, flutter_test, flutter_driver, flutter_localizations, integration_test).
    if (isConsumerOnly) {
      if (!isPrintTransitiveClosure) {
        throwToolExit(
          '--consumer-only can only be used with the --transitive-closure flag'
        );
      }
      // Only retain flutter, flutter_test, flutter_driver, and flutter_localizations.
      const List<String> consumerPackages = <String>['flutter', 'flutter_test', 'flutter_driver', 'flutter_localizations', 'integration_test'];
      // ensure we only get flutter/packages
      packages.retainWhere((Directory directory) {
        return consumerPackages.any((String package) {
          return directory.path.endsWith('packages${globals.fs.path.separator}$package');
        });
      });
    }

    if (isVerifyOnly) {
      _verifyPubspecs(packages);
      return FlutterCommandResult.success();
    }

    if (forceUpgrade) {
      // This feature attempts to collect all the packages used across all the
      // pubspec.yamls in the repo (including via transitive dependencies), and
      // find the latest version of each that can be used while keeping each
      // such package fixed at a single version across all the pubspec.yamls.
      globals.printStatus('Upgrading packages...');
    }

    // First, collect the dependencies:
    final List<PubspecYaml> pubspecs = <PubspecYaml>[];
    final Map<String, PubspecDependency> explicitDependencies = <String, PubspecDependency>{};
    final Map<String, PubspecDependency> allDependencies = <String, PubspecDependency>{};
    final Set<String> specialDependencies = <String>{};
    _collectDependencies(
      packages: packages,
      pubspecs: pubspecs,
      explicitDependencies: explicitDependencies,
      allDependencies: allDependencies,
      specialDependencies: specialDependencies,
      printPaths: forceUpgrade || isPrintPaths || isPrintTransitiveClosure || cherryPickPackage != null,
    );

    final Iterable<PubspecDependency> baseDependencies;
    if (cherryPickPackage != null) {
      if (!allDependencies.containsKey(cherryPickPackage)) {
        throwToolExit(
            'Package "$cherryPickPackage" is not currently a dependency, and therefore cannot be upgraded.'
        );
      }
      if (cherryPickVersion != null) {
        globals.printStatus('Pinning package "$cherryPickPackage" to version "$cherryPickVersion"...');
      } else {
        globals.printStatus('Upgrading package "$cherryPickPackage"...');
      }
      final List<PubspecDependency> adjustedDependencies = <PubspecDependency>[];
      for (final String package in allDependencies.keys) {
        if (package == cherryPickPackage) {
          assert(cherryPickVersion != null);
          final PubspecDependency pubspec = allDependencies[cherryPickPackage]!;
          adjustedDependencies.add(pubspec.copyWith(version: cherryPickVersion));
        } else {
          adjustedDependencies.add(allDependencies[package]!);
        }
      }
      baseDependencies = adjustedDependencies;
    } else if (forceUpgrade) {
      baseDependencies = explicitDependencies.values;
    } else {
      baseDependencies = allDependencies.values;
    }

    // Now that we have all the dependencies we care about, we are going to
    // create a fake package and then run either "pub upgrade", if requested,
    // followed by "pub get" on it. If upgrading, the pub tool will attempt to
    // bring these dependencies up to the most recent possible versions while
    // honoring all their constraints. If not upgrading the pub tool will only
    // attempt to download any necessary package versions to the pub cache to
    // warm the cache.
    final PubDependencyTree tree = PubDependencyTree(); // object to collect results
    await _pubGetAllDependencies(
      tempDir: _syntheticPackageDir,
      dependencies: baseDependencies,
      pubspecs: pubspecs,
      tree: tree,
      doUpgrade: forceUpgrade,
      isolateEnvironment: forceUpgrade || isPrintPaths || isPrintTransitiveClosure || cherryPickPackage != null,
      reportDependenciesToTree: forceUpgrade || isPrintPaths || isPrintTransitiveClosure || cherryPickPackage != null,
    );

    // Only delete the synthetic package if it was done in a temp directory
    if (stringArg('synthetic-package-path') == null) {
      _syntheticPackageDir.deleteSync(recursive: true);
    }

    if (forceUpgrade || isPrintTransitiveClosure || isPrintPaths || cherryPickPackage != null) {
      _processPubspecs(
        tree: tree,
        pubspecs: pubspecs,
        specialDependencies: specialDependencies,
      );

      if (isPrintTransitiveClosure) {
        tree._dependencyTree.forEach((String from, Set<String> to) {
          globals.printStatus('$from -> $to');
        });
        return FlutterCommandResult.success();
      }

      if (isPrintPaths) {
        showDependencyPaths(from: stringArg('from')!, to: stringArg('to')!, tree: tree);
        return FlutterCommandResult.success();
      }

      globals.printStatus('Updating workspace...');
      _updatePubspecs(
        tree: tree,
        pubspecs: pubspecs,
        specialDependencies: specialDependencies,
      );
    }

    await _runPubGetOnPackages(packages);

    return FlutterCommandResult.success();
  }

  void _verifyPubspecs(List<Directory> packages) {
    bool needsUpdate = false;
    globals.printStatus('Verifying pubspecs...');
    for (final Directory directory in packages) {
      final PubspecYaml pubspec = PubspecYaml(directory);
      globals.printTrace('Reading pubspec.yaml from ${directory.path}');
      if (pubspec.checksum.value == null) {
        // If the checksum is invalid or missing, we can just ask them run to run
        // upgrade again to compute it.
        globals.printWarning(
            'Warning: pubspec in ${directory.path} has out of date dependencies. '
            'Please run "flutter update-packages --force-upgrade" to update them correctly.'
        );
        needsUpdate = true;
      }
      // all dependencies in the pubspec sorted lexically.
      final Map<String, String> checksumDependencies = <String, String>{};
      for (final PubspecLine data in pubspec.inputData) {
        if (data is PubspecDependency && data.kind == DependencyKind.normal) {
          checksumDependencies[data.name] = data.version;
        }
      }
      final String checksum = _computeChecksum(checksumDependencies.keys, (String name) => checksumDependencies[name]!);
      if (checksum != pubspec.checksum.value) {
        // If the checksum doesn't match, they may have added or removed some dependencies.
        // we need to run update-packages to recapture the transitive deps.
        globals.printWarning(
            'Warning: pubspec in ${directory.path} has updated or new dependencies. '
            'Please run "flutter update-packages --force-upgrade" to update them correctly.'
            // DO NOT PRINT THE CHECKSUM HERE.
            // It causes people to ignore the requirement to actually run the script.
        );
        needsUpdate = true;
      } else {
        // everything is correct in the pubspec.
        globals.printTrace('pubspec in ${directory.path} is up to date!');
      }
    }
    if (needsUpdate) {
      throwToolExit(
        'Warning: one or more pubspecs have invalid dependencies. '
        'Please run "flutter update-packages --force-upgrade" to update them correctly.',
        exitCode: 1,
      );
    }
    globals.printStatus('All pubspecs were up to date.');
  }

  void _collectDependencies({
    required List<Directory> packages,
    required List<PubspecYaml> pubspecs,
    required Set<String> specialDependencies,
    required Map<String, PubspecDependency> explicitDependencies,
    required Map<String, PubspecDependency> allDependencies,
    required bool printPaths,
  }) {
    // Visit all the directories with pubspec.yamls we care about.
    for (final Directory directory in packages) {
      if (printPaths) {
        globals.printTrace('Reading pubspec.yaml from: ${directory.path}');
      }
      final PubspecYaml pubspec = PubspecYaml(directory); // this parses the pubspec.yaml
      pubspecs.add(pubspec); // remember it for later
      for (final PubspecDependency dependency in pubspec.allDependencies) {
        if (allDependencies.containsKey(dependency.name)) {
          // If we've seen the dependency before, make sure that we are
          // importing it the same way. There's several ways to import a
          // dependency. Hosted (from pub via version number), by path (e.g.
          // pointing at the version of a package we get from the Dart SDK
          // that we download with Flutter), by SDK (e.g. the "flutter"
          // package is explicitly from "sdk: flutter").
          //
          // This makes sure that we don't import a package in two different
          // ways, e.g. by saying "sdk: flutter" in one pubspec.yaml and
          // saying "path: ../../..." in another.
          final PubspecDependency previous = allDependencies[dependency.name]!;
          if (dependency.kind != previous.kind || dependency._lockTarget != previous._lockTarget) {
            throwToolExit(
                'Inconsistent requirements around ${dependency.name}; '
                    'saw ${dependency.kind} (${dependency._lockTarget}) in "${dependency.sourcePath}" '
                    'and ${previous.kind} (${previous._lockTarget}) in "${previous.sourcePath}".'
            );
          }
          if (dependency.version != previous.version) {
            globals.printError(
                'Requiring multiple versions: multiple versions required by ${dependency.name}; '
                    'saw ${dependency.version} in "${dependency.sourcePath}" '
                    'and ${previous.version} in "${previous.sourcePath}".'
            );
          }
        }
        allDependencies[dependency.name] = dependency;
      }
      for (final PubspecDependency dependency in pubspec.allExplicitDependencies) {
        if (explicitDependencies.containsKey(dependency.name)) {
          // If we've seen the dependency before, make sure that we are
          // importing it the same way. There's several ways to import a
          // dependency. Hosted (from pub via version number), by path (e.g.
          // pointing at the version of a package we get from the Dart SDK
          // that we download with Flutter), by SDK (e.g. the "flutter"
          // package is explicitly from "sdk: flutter").
          //
          // This makes sure that we don't import a package in two different
          // ways, e.g. by saying "sdk: flutter" in one pubspec.yaml and
          // saying "path: ../../..." in another.
          final PubspecDependency previous = explicitDependencies[dependency.name]!;
          if (dependency.kind != previous.kind || dependency._lockTarget != previous._lockTarget) {
            throwToolExit(
                'Inconsistent requirements around ${dependency.name}; '
                'saw ${dependency.kind} (${dependency._lockTarget}) in "${dependency.sourcePath}" '
                'and ${previous.kind} (${previous._lockTarget}) in "${previous.sourcePath}".'
            );
          }
        }
        // Remember this dependency by name so we can look it up again.
        explicitDependencies[dependency.name] = dependency;
        // Normal dependencies are those we get from pub. The others we
        // already implicitly pin since we pull down one version of the
        // Flutter and Dart SDKs, so we track which those are here so that we
        // can omit them from our list of pinned dependencies later.
        if (dependency.kind != DependencyKind.normal) {
          specialDependencies.add(dependency.name);
        }
      }
    }
  }

  Future<void> _pubGetAllDependencies({
    required Directory tempDir,
    required Iterable<PubspecDependency> dependencies,
    required List<PubspecYaml> pubspecs,
    required PubDependencyTree tree,
    required bool doUpgrade,
    required bool isolateEnvironment,
    required bool reportDependenciesToTree,
  }) async {
    Directory? temporaryFlutterSdk;
    final Directory syntheticPackageDir = tempDir.childDirectory('synthetic_package');
    final File fakePackage = _pubspecFor(syntheticPackageDir);
    fakePackage.createSync(recursive: true);
    fakePackage.writeAsStringSync(
      generateFakePubspec(
        dependencies,
        doUpgrade: doUpgrade,
      ),
    );

    if (isolateEnvironment) {
      // Create a synthetic flutter SDK so that transitive flutter SDK
      // constraints are not affected by this upgrade.
      temporaryFlutterSdk = createTemporaryFlutterSdk(
        globals.logger,
        globals.fs,
        globals.fs.directory(Cache.flutterRoot),
        pubspecs,
        tempDir,
      );
    }

    // Run "pub get" on it in order to force the download of any
    // needed packages to the pub cache, upgrading if requested.
    // TODO(ianh): If this fails, the tool exits silently.
    // It can fail, e.g., if --cherry-pick-version is invalid.
    await pub.get(
      context: PubContext.updatePackages,
      project: FlutterProject.fromDirectory(syntheticPackageDir),
      upgrade: doUpgrade,
      offline: boolArg('offline'),
      flutterRootOverride: temporaryFlutterSdk?.path,
      outputMode: PubOutputMode.none,
    );

    if (reportDependenciesToTree) {
      // Run "pub deps --style=compact" on the result.
      // We pipe all the output to tree.fill(), which parses it so that it can
      // create a graph of all the dependencies so that we can figure out the
      // transitive dependencies later. It also remembers which version was
      // selected for each package.
      await pub.batch(
        <String>['deps', '--style=compact'],
        context: PubContext.updatePackages,
        directory: syntheticPackageDir.path,
        filter: tree.fill,
      );
    }
  }

  void _processPubspecs({
    required PubDependencyTree tree,
    required List<PubspecYaml> pubspecs,
    required Set<String> specialDependencies,
  }) {
    for (final PubspecYaml pubspec in pubspecs) {
      final String package = pubspec.name;
      specialDependencies.add(package);
      tree._versions[package] = pubspec.version;
      for (final PubspecDependency dependency in pubspec.dependencies) {
        if (dependency.kind == DependencyKind.normal) {
          tree._dependencyTree[package] ??= <String>{};
          tree._dependencyTree[package]!.add(dependency.name);
        }
      }
    }
  }

  bool _updatePubspecs({
    required PubDependencyTree tree,
    required List<PubspecYaml> pubspecs,
    required Set<String> specialDependencies,
  }) {
    // Now that we have collected all the data, we can apply our dependency
    // versions to each pubspec.yaml that we collected. This mutates the
    // pubspec.yaml files.
    //
    // The specialDependencies argument is the set of package names to not pin
    // to specific versions because they are explicitly pinned by their
    // constraints. Here we list the names we earlier established we didn't
    // need to pin because they come from the Dart or Flutter SDKs.
    for (final PubspecYaml pubspec in pubspecs) {
      pubspec.apply(tree, specialDependencies);
    }
    return false;
  }

  Future<void> _runPubGetOnPackages(List<Directory> packages) async {
    final Stopwatch timer = Stopwatch()..start();
    int count = 0;

    // Now we run pub get on each of the affected packages to update their
    // pubspec.lock files with the right transitive dependencies.
    //
    // This can be expensive, so we run them in parallel. If we hadn't already
    // warmed the cache above, running them in parallel could be dangerous due
    // to contention when unpacking downloaded dependencies, but since we have
    // downloaded all that we need, it is safe to run them in parallel.
    final Status status = globals.logger.startProgress(
      'Running "flutter pub get" in affected packages...',
    );
    try {
      // int.tryParse will not accept null, but will convert empty string to null
      final int? maxJobs = int.tryParse(stringArg('jobs') ?? '');
      final TaskQueue<void> queue = TaskQueue<void>(maxJobs: maxJobs);
      for (final Directory dir in packages) {
        unawaited(queue.add(() async {
          final Stopwatch stopwatch = Stopwatch();
          stopwatch.start();
          await pub.get(
            context: PubContext.updatePackages,
            project: FlutterProject.fromDirectory(dir),
            // All dependencies should already have been downloaded by the fake
            // package, so the concurrent checks can all happen offline.
            offline: true,
            outputMode: PubOutputMode.none,
          );
          stopwatch.stop();
          final double seconds = stopwatch.elapsedMilliseconds / 1000.0;
          final String relativeDir = globals.fs.path.relative(dir.path, from: Cache.flutterRoot);
          globals.printStatus('Ran pub get in $relativeDir in ${seconds.toStringAsFixed(1)}s...');
        }));
        count += 1;
      }
      unawaited(queue.add(() async {
        final Stopwatch stopwatch = Stopwatch();
        await _downloadCoverageData();
        stopwatch.stop();
        final double seconds = stopwatch.elapsedMilliseconds / 1000.0;
        globals.printStatus('Downloaded lcov data for package:flutter in ${seconds.toStringAsFixed(1)}s...');
      }));
      await queue.tasksComplete;
      status.stop();
      // The exception is rethrown, so don't catch only Exceptions.
    } catch (exception) { // ignore: avoid_catches_without_on_clauses
      status.cancel();
      rethrow;
    }

    final double seconds = timer.elapsedMilliseconds / 1000.0;
    globals.printStatus("\nRan 'pub get' $count time${count == 1 ? "" : "s"} and fetched coverage data in ${seconds.toStringAsFixed(1)}s.");
  }

  void showDependencyPaths({
    required String from,
    required String to,
    required PubDependencyTree tree,
  }) {
    if (!tree.contains(from)) {
      throwToolExit('Package $from not found in the dependency tree.');
    }
    if (!tree.contains(to)) {
      throwToolExit('Package $to not found in the dependency tree.');
    }

    final Queue<_DependencyLink> traversalQueue = Queue<_DependencyLink>();
    final Set<String> visited = <String>{};
    final List<_DependencyLink> paths = <_DependencyLink>[];

    traversalQueue.addFirst(_DependencyLink(from: null, to: from));
    while (traversalQueue.isNotEmpty) {
      final _DependencyLink link = traversalQueue.removeLast();
      if (link.to == to) {
        paths.add(link);
      }
      if (link.from != null) {
        visited.add(link.from!.to);
      }
      for (final String dependency in tree._dependencyTree[link.to]!) {
        if (!visited.contains(dependency)) {
          traversalQueue.addFirst(_DependencyLink(from: link, to: dependency));
        }
      }
    }

    for (_DependencyLink? path in paths) {
      final StringBuffer buf = StringBuffer();
      while (path != null) {
        buf.write(path.to);
        path = path.from;
        if (path != null) {
          buf.write(' <- ');
        }
      }
      globals.printStatus(buf.toString(), wrap: false);
    }

    if (paths.isEmpty) {
      globals.printStatus('No paths found from $from to $to');
    }
  }
}

class _DependencyLink {
  _DependencyLink({
    required this.from,
    required this.to,
  });

  final _DependencyLink? from;
  final String to;

  @override
  String toString() => '${from?.to} -> $to';
}

/// The various sections of a pubspec.yaml file.
///
/// We care about the "dependencies", "dev_dependencies", and
/// "dependency_overrides" sections, as well as the "name" and "version" fields
/// in the pubspec header bucketed into [header]. The others are all bucketed
/// into [other].
enum Section { header, dependencies, devDependencies, dependencyOverrides, builders, other }

/// The various kinds of dependencies we know and care about.
enum DependencyKind {
  // Dependencies that will be path or sdk dependencies but
  // for which we haven't yet parsed the data.
  unknown,

  // Regular dependencies with a specified version range.
  normal,

  // Dependency that uses an explicit path, e.g. into the Dart SDK.
  path,

  // Dependency defined as coming from an SDK (typically "sdk: flutter").
  sdk,

  // A dependency that was "normal", but for which we later found a "path" or
  // "sdk" dependency in the dependency_overrides section.
  overridden,

  // A dependency that uses git.
  git,
}

/// This is the string we output next to each of our autogenerated transitive
/// dependencies so that we can ignore them the next time we parse the
/// pubspec.yaml file.
const String kTransitiveMagicString= '# THIS LINE IS AUTOGENERATED - TO UPDATE USE "flutter update-packages --force-upgrade"';

/// This is the string output before a checksum of the packages used.
const String kDependencyChecksum = '# PUBSPEC CHECKSUM: ';

/// This class represents a pubspec.yaml file for the purposes of upgrading the
/// dependencies as done by this file.
class PubspecYaml {
  /// You create one of these by providing a directory, from which we obtain the
  /// pubspec.yaml and parse it into a line-by-line form.
  factory PubspecYaml(Directory directory) {
    final File file = _pubspecFor(directory);
    return _parse(file, file.readAsLinesSync());
  }

  PubspecYaml._(this.file, this.name, this.version, this.inputData, this.checksum);

  final File file; // The actual pubspec.yaml file.

  /// The package name.
  final String name;

  /// The package version.
  final String? version;

  final List<PubspecLine> inputData; // Each line of the pubspec.yaml file, parsed(ish).

  /// The package checksum.
  ///
  /// If this was not found in the pubspec, a synthetic checksum is created
  /// with a value of `-1`.
  final PubspecChecksum checksum;

  /// This parses each line of a pubspec.yaml file (a list of lines) into
  /// slightly more structured data (in the form of a list of PubspecLine
  /// objects). We don't just use a YAML parser because we care about comments
  /// and also because we can just define the style of pubspec.yaml files we care
  /// about (since they're all under our control).
  static PubspecYaml _parse(File file, List<String> lines) {
    final String filename = file.path;
    String? packageName;
    String? packageVersion;
    PubspecChecksum? checksum; // the checksum value used to verify that dependencies haven't changed.
    final List<PubspecLine> result = <PubspecLine>[]; // The output buffer.
    Section section = Section.other; // Which section we're currently reading from.
    bool seenMain = false; // Whether we've seen the "dependencies:" section.
    bool seenDev = false; // Whether we've seen the "dev_dependencies:" section.
    // The masterDependencies map is used to keep track of the objects
    // representing actual dependencies we've seen so far in this file so that
    // if we see dependency overrides we can update the actual dependency so it
    // knows that it's not really a dependency.
    final Map<String, PubspecDependency> masterDependencies = <String, PubspecDependency>{};
    // The "special" dependencies (the ones that use git: or path: or sdk: or
    // whatnot) have the style of having extra data after the line that declares
    // the dependency. So we track what is the "current" (or "last") dependency
    // that we are dealing with using this variable.
    PubspecDependency? lastDependency;
    for (int index = 0; index < lines.length; index += 1) {
      String line = lines[index];
      if (lastDependency == null) {
        // First we look to see if we're transitioning to a new top-level section.
        // The PubspecHeader.parse static method can recognize those headers.
        final PubspecHeader? header = PubspecHeader.parse(line); // See if it's a header.
        if (header != null) { // It is!
          section = header.section; // The parser determined what kind of section it is.
          if (section == Section.header) {
            if (header.name == 'name') {
              packageName = header.value;
            } else if (header.name == 'version') {
              packageVersion = header.value;
            }
          } else if (section == Section.dependencies) {
            // If we're entering the "dependencies" section, we want to make sure that
            // it's the first section (of those we care about) that we've seen so far.
            if (seenMain) {
              throwToolExit('Two dependencies sections found in $filename. There should only be one.');
            }
            if (seenDev) {
              throwToolExit('The dependencies section was after the dev_dependencies section in $filename. '
                    'To enable one-pass processing, the dependencies section must come before the '
                    'dev_dependencies section.');
            }
            seenMain = true;
          } else if (section == Section.devDependencies) {
            // Similarly, if we're entering the dev_dependencies section, we should verify
            // that we've not seen one already.
            if (seenDev) {
              throwToolExit('Two dev_dependencies sections found in $filename. There should only be one.');
            }
            seenDev = true;
          }
          result.add(header);
        } else if (section == Section.builders) {
          // Do nothing.
          // This line isn't a section header, and we're not in a section we care about.
          // We just stick the line into the output unmodified.
          result.add(PubspecLine(line));
        } else if (section == Section.other) {
          if (line.contains(kDependencyChecksum)) {
            // This is the pubspec checksum. After computing it, we remove it from the output data
            // since it will be recomputed later.
            checksum = PubspecChecksum.parse(line);
          } else {
            // This line isn't a section header, and we're not in a section we care about.
            // We just stick the line into the output unmodified.
            result.add(PubspecLine(line));
          }
        } else {
          // We're in a section we care about. Try to parse out the dependency:
          final PubspecDependency? dependency = PubspecDependency.parse(line, filename: filename, isDevDependency: seenDev);
          if (dependency != null) { // We got one!
            result.add(dependency);
            if (dependency.kind == DependencyKind.unknown) {
              // If we didn't get a version number, then we need to be ready to
              // read the next line as part of this dependency, so keep track of
              // this dependency object.
              lastDependency = dependency;
            }
            if (section != Section.dependencyOverrides) {
              // If we're not in the overrides section, then just remember the
              // dependency, in case it comes up again later in the overrides
              // section.
              //
              // First, make sure it's a unique dependency. Listing dependencies
              // twice doesn't make sense.
              if (masterDependencies.containsKey(dependency.name)) {
                throwToolExit('$filename contains two dependencies on ${dependency.name}.');
              }
              masterDependencies[dependency.name] = dependency;
            } else {
              // If we _are_ in the overrides section, then go tell the version
              // we saw earlier (if any -- there might not be, we might be
              // overriding a transitive dependency) that we have overridden it,
              // so that later when we output the dependencies we can leave
              // the line unmodified.
              masterDependencies[dependency.name]?.markOverridden(dependency);
            }
          } else if (line.contains(kDependencyChecksum)) {
            // This is the pubspec checksum. After computing it, we remove it from the output data
            // since it will be recomputed later.
            checksum = PubspecChecksum.parse(line);
          } else {
            // We're in a section we care about but got a line we didn't
            // recognize. Maybe it's a comment or a blank line or something.
            // Just pass it through.
            result.add(PubspecLine(line));
          }
        }
      } else {
        // If we're here it means the last line was a dependency that needed
        // extra information to be parsed from the next line.
        //
        // Try to parse the line by giving it to the last PubspecDependency
        // object we created. If parseLock fails to recognize the line, it will
        // throw. If it does recognize the line and needs the following lines in
        // its lockLine, it'll return false.
        // Otherwise it returns true.
        //
        // If it returns true, then it will have updated itself internally to
        // store the information from this line.
        if (!lastDependency.parseLock(line, filename, lockIsOverride: section == Section.dependencyOverrides)) {
          // Ok we're dealing with some "git:" dependency. Consume lines until
          // we are out of the git dependency, and stuff them into the lock
          // line.
          lastDependency._lockLine = line;
          lastDependency._lockIsOverride = section == Section.dependencyOverrides;
          do {
            index += 1;
            if (index == lines.length) {
              throw StateError('Invalid pubspec.yaml: a "git" dependency section terminated early.');
            }
            line = lines[index];
            lastDependency._lockLine = '${lastDependency._lockLine}\n$line';
          } while (line.startsWith('   '));
        }
        // We're done with this special dependency, so reset back to null so
        // we'll go in the top section next time instead.
        lastDependency = null;
      }
    }
    return PubspecYaml._(file, packageName!, packageVersion, result, checksum ?? PubspecChecksum(null, ''));
  }

  /// This returns all the explicit dependencies that this pubspec.yaml lists under dependencies.
  Iterable<PubspecDependency> get dependencies {
    // It works by iterating over the parsed data from _parse above, collecting
    // all the dependencies that were found, ignoring any that are flagged as as
    // overridden by subsequent entries in the same file and any that have the
    // magic comment flagging them as auto-generated transitive dependencies
    // that we added in a previous run.
    return inputData
        .whereType<PubspecDependency>()
        .where((PubspecDependency data) => data.kind != DependencyKind.overridden && !data.isTransitive && !data.isDevDependency);
  }

  /// This returns all regular dependencies and all dev dependencies.
  Iterable<PubspecDependency> get allExplicitDependencies {
    return inputData
        .whereType<PubspecDependency>()
        .where((PubspecDependency data) => data.kind != DependencyKind.overridden && !data.isTransitive);
  }

  /// This returns all dependencies.
  Iterable<PubspecDependency> get allDependencies {
    return inputData.whereType<PubspecDependency>();
  }

  /// Take a dependency graph with explicit version numbers, and apply them to
  /// the pubspec.yaml, ignoring any that we know are special dependencies (those
  /// that depend on the Flutter or Dart SDK directly and are thus automatically
  /// pinned).
  void apply(PubDependencyTree versions, Set<String> specialDependencies) {
    final List<String> output = <String>[]; // the string data to output to the file, line by line
    final Set<String> directDependencies = <String>{}; // packages this pubspec directly depends on (i.e. not transitive)
    final Set<String> devDependencies = <String>{};
    Section section = Section.other; // the section we're currently handling

    // the line number where we're going to insert the transitive dependencies.
    int? endOfDirectDependencies;
    // The line number where we're going to insert the transitive dev dependencies.
    int? endOfDevDependencies;
    // Walk the pre-parsed input file, outputting it unmodified except for
    // updating version numbers, removing the old transitive dependencies lines,
    // and adding our new transitive dependencies lines. We also do a little
    // cleanup, removing trailing spaces, removing double-blank lines, leading
    // blank lines, and trailing blank lines, and ensuring the file ends with a
    // newline. This cleanup lets us be a little more aggressive while building
    // the output.
    for (final PubspecLine data in inputData) {
      if (data is PubspecHeader) {
        // This line was a header of some sort.
        //
        // If we're leaving one of the sections in which we can list transitive
        // dependencies, then remember this as the current last known valid
        // place to insert our transitive dependencies.
        if (section == Section.dependencies) {
          endOfDirectDependencies = output.length;
        }
        if (section == Section.devDependencies) {
          endOfDevDependencies = output.length;
        }
        section = data.section; // track which section we're now in.
        output.add(data.line); // insert the header into the output
      } else if (data is PubspecDependency) {
        // This was a dependency of some sort.
        // How we handle this depends on the section.
        switch (section) {
          case Section.devDependencies:
          case Section.dependencies:
            // For the dependencies and dev_dependencies sections, we reinsert
            // the dependency if it wasn't one of our autogenerated transitive
            // dependency lines.
            if (!data.isTransitive) {
              // Assert that we haven't seen it in this file already.
              assert(!directDependencies.contains(data.name) && !devDependencies.contains(data.name));
              if (data.kind == DependencyKind.normal) {
                // This is a regular dependency, so we need to update the
                // version number.
                //
                // We output data that matches the format that
                // PubspecDependency.parse can handle. The data.suffix is any
                // previously-specified trailing comment.
                assert(versions.contains(data.name),
                       "versions doesn't contain ${data.name}");
                output.add('  ${data.name}: ${versions.versionFor(data.name)}${data.suffix}');
              } else {
                // If it wasn't a regular dependency, then we output the line
                // unmodified. If there was an additional line (e.g. an "sdk:
                // flutter" line) then we output that too.
                output.add(data.line);
                if (data.lockLine != null) {
                  output.add(data.lockLine!);
                }
              }
              // Remember that we've dealt with this dependency so we don't
              // mention it again when doing the transitive dependencies.
              if (section == Section.dependencies) {
                directDependencies.add(data.name);
              } else {
                devDependencies.add(data.name);
              }
            }
            // Since we're in one of the places where we can list dependencies,
            // remember this as the current last known valid place to insert our
            // transitive dev dependencies. If the section is for regular dependencies,
            // then also remember the line for the end of direct dependencies.
            if (section == Section.dependencies) {
              endOfDirectDependencies = output.length;
            }
            endOfDevDependencies = output.length;
          case Section.builders:
          case Section.dependencyOverrides:
          case Section.header:
          case Section.other:
            // In other sections, pass everything through in its original form.
            output.add(data.line);
            if (data.lockLine != null) {
              output.add(data.lockLine!);
            }
        }
      } else {
        // Not a header, not a dependency, just pass that through unmodified.
        output.add(data.line);
      }
    }

    // If there are no dependencies or dev_dependencies sections, these will be
    // null. We have such files in our tests, so account for them here.
    endOfDirectDependencies ??= output.length;
    endOfDevDependencies ??= output.length;

    // Now include all the transitive dependencies and transitive dev dependencies.
    // The blocks of text to insert for each dependency section.
    final List<String> transitiveDependencyOutput = <String>[];
    final List<String> transitiveDevDependencyOutput = <String>[];

    // Which dependencies we need to handle for the transitive and dev dependency sections.
    final Set<String> transitiveDependencies = <String>{};
    final Set<String> transitiveDevDependencies = <String>{};

    // Merge the lists of dependencies we've seen in this file from dependencies, dev dependencies,
    // and the dependencies we know this file mentions that are already pinned
    // (and which didn't get special processing above).
    final Set<String> implied = <String>{
      ...directDependencies,
      ...specialDependencies,
      ...devDependencies,
    };

    // Create a new set to hold the list of packages we've already processed, so
    // that we don't redundantly process them multiple times.
    final Set<String> done = <String>{};
    for (final String package in directDependencies) {
      transitiveDependencies.addAll(versions.getTransitiveDependenciesFor(package, seen: done, exclude: implied));
    }
    for (final String package in devDependencies) {
      transitiveDevDependencies.addAll(versions.getTransitiveDependenciesFor(package, seen: done, exclude: implied));
    }

    // Sort each dependency block lexically so that we don't get noisy diffs when upgrading.
    final List<String> transitiveDependenciesAsList = transitiveDependencies.toList()..sort();
    final List<String> transitiveDevDependenciesAsList = transitiveDevDependencies.toList()..sort();

    String computeTransitiveDependencyLineFor(String package) {
      return '  $package: ${versions.versionFor(package)} $kTransitiveMagicString';
    }

    // Add a line for each transitive dependency and transitive dev dependency using our magic string to recognize them later.
    for (final String package in transitiveDependenciesAsList) {
      transitiveDependencyOutput.add(computeTransitiveDependencyLineFor(package));
    }
    for (final String package in transitiveDevDependenciesAsList) {
      transitiveDevDependencyOutput.add(computeTransitiveDependencyLineFor(package));
    }

    // Build a sorted list of all dependencies for the checksum.
    final Set<String> checksumDependencies = <String>{
      ...directDependencies,
      ...devDependencies,
      ...transitiveDependenciesAsList,
      ...transitiveDevDependenciesAsList,
    }..removeAll(specialDependencies);

    // Add a blank line before and after each section to keep the resulting output clean.
    transitiveDependencyOutput
      ..insert(0, '')
      ..add('');
    transitiveDevDependencyOutput
      ..insert(0, '')
      ..add('');

    // Compute a new checksum from all sorted dependencies and their version and convert to a hex string.
    final String checksumString = _computeChecksum(checksumDependencies, versions.versionFor);

    // Insert the block of transitive dependency declarations into the output after [endOfDirectDependencies],
    // and the blocks of transitive dev dependency declarations into the output after [lastPossiblePlace]. Finally,
    // insert the [checksumString] at the very end.
    output
      ..insertAll(endOfDevDependencies, transitiveDevDependencyOutput)
      ..insertAll(endOfDirectDependencies, transitiveDependencyOutput)
      ..add('')
      ..add('$kDependencyChecksum$checksumString');

    // Remove trailing lines.
    while (output.last.isEmpty) {
      output.removeLast();
    }

    // Output the result to the pubspec.yaml file, skipping leading and
    // duplicate blank lines and removing trailing spaces.
    final StringBuffer contents = StringBuffer();
    bool hadBlankLine = true;
    for (String line in output) {
      line = line.trimRight();
      if (line == '') {
        if (!hadBlankLine) {
          contents.writeln();
        }
        hadBlankLine = true;
      } else {
        contents.writeln(line);
        hadBlankLine = false;
      }
    }
    file.writeAsStringSync(contents.toString());
  }
}

/// This is the base class for the objects that represent lines in the
/// pubspec.yaml files.
class PubspecLine {
  PubspecLine(this.line);

  /// The raw line as we saw it in the original file. This is used so that we can
  /// output the same line unmodified for the majority of lines.
  final String line;
}

/// A checksum of the non autogenerated dependencies.
class PubspecChecksum extends PubspecLine {
  PubspecChecksum(this.value, String line) : super(line);

  /// The checksum value, computed using [Object.hash] over the direct, dev,
  /// and special dependencies sorted lexically.
  ///
  /// If the line cannot be parsed, [value] will be null.
  final String? value;

  /// Parses a [PubspecChecksum] from a line.
  ///
  /// The returned PubspecChecksum will have a null [value] if no checksum could
  /// be found on this line. This is a value that [_computeChecksum] cannot return.
  static PubspecChecksum parse(String line) {
    final List<String> tokens = line.split(kDependencyChecksum);
    if (tokens.length != 2) {
      return PubspecChecksum(null, line);
    }
    return PubspecChecksum(tokens.last.trim(), line);
  }
}

/// A header, e.g. "dependencies:".
class PubspecHeader extends PubspecLine {
  PubspecHeader(
    super.line,
    this.section, {
    this.name,
    this.value,
  });

  /// The section of the pubspec where the parse [line] appears.
  final Section section;

  /// The name in the pubspec line providing a name/value pair, such as "name"
  /// and "version".
  ///
  /// Example:
  ///
  /// The value of this field extracted from the following line is "version".
  ///
  /// ```
  /// version: 0.16.5
  /// ```
  final String? name;

  /// The value in the pubspec line providing a name/value pair, such as "name"
  /// and "version".
  ///
  /// Example:
  ///
  /// The value of this field extracted from the following line is "0.16.5".
  ///
  /// ```
  /// version: 0.16.5
  /// ```
  final String? value;

  static PubspecHeader? parse(String line) {
    // We recognize any line that:
    //  * doesn't start with a space (i.e. is aligned on the left edge)
    //  * ignoring trailing spaces and comments, ends with a colon
    //  * has contents before the colon
    // We also try to recognize which of the kinds of Sections it is
    // by comparing those contents against known strings.
    if (line.startsWith(' ')) {
      return null;
    }
    final String strippedLine = _stripComments(line);
    if (!strippedLine.contains(':') || strippedLine.length <= 1) {
      return null;
    }
    final List<String> parts = strippedLine.split(':');
    final String sectionName = parts.first;
    final String value = parts.last.trim();
    switch (sectionName) {
      case 'dependencies':
        return PubspecHeader(line, Section.dependencies);
      case 'dev_dependencies':
        return PubspecHeader(line, Section.devDependencies);
      case 'dependency_overrides':
        return PubspecHeader(line, Section.dependencyOverrides);
      case 'builders':
        return PubspecHeader(line, Section.builders);
      case 'name':
      case 'version':
        return PubspecHeader(line, Section.header, name: sectionName, value: value);
      default:
        return PubspecHeader(line, Section.other);
    }
  }

  /// Returns the input after removing trailing spaces and anything after the
  /// first "#".
  static String _stripComments(String line) {
    final int hashIndex = line.indexOf('#');
    if (hashIndex < 0) {
      return line.trimRight();
    }
    return line.substring(0, hashIndex).trimRight();
  }
}

/// A dependency, as represented by a line (or two) from a pubspec.yaml file.
class PubspecDependency extends PubspecLine {
  PubspecDependency(
    super.line,
    this.name,
    this.suffix, {
    required this.isTransitive,
    required DependencyKind kind,
    required this.version,
    required this.sourcePath,
    required this.isDevDependency,
  }) : _kind = kind;

  static PubspecDependency? parse(
    String line, {
    required String filename,
    required bool isDevDependency,
  }) {
    // We recognize any line that:
    //  * starts with exactly two spaces, no more or less
    //  * has some content, then a colon
    //
    // If we recognize the line, then we look to see if there's anything after
    // the colon, ignoring comments. If there is, then this is a normal
    // dependency, otherwise it's an unknown one.
    //
    // We also try and save the version string, if any. This is used to verify
    // the checksum of package deps.
    //
    // We also look at the trailing comment, if any, to see if it is the magic
    // string that identifies the line as a transitive dependency that we
    // previously pinned, so we can ignore it.
    //
    // We remember the trailing comment, if any, so that we can reconstruct the
    // line later. We forget the specified version range, if any.
    if (line.length < 4 || line.startsWith('   ') || !line.startsWith('  ')) {
      return null;
    }
    final int colonIndex = line.indexOf(':');
    final int hashIndex = line.indexOf('#');
    if (colonIndex < 3) { // two spaces at 0 and 1, a character at 2
      return null;
    }
    if (hashIndex >= 0 && hashIndex < colonIndex) {
      return null;
    }
    final String package = line.substring(2, colonIndex).trimRight();
    assert(package.isNotEmpty);
    assert(line.startsWith('  $package'));
    String suffix = '';
    bool isTransitive = false;
    String stripped;
    String version = '';
    if (hashIndex >= 0) {
      assert(hashIndex > colonIndex);
      final String trailingComment = line.substring(hashIndex, line.length);
      assert(line.endsWith(trailingComment));
      isTransitive = trailingComment == kTransitiveMagicString;
      suffix = ' $trailingComment';
      stripped = line.substring(colonIndex + 1, hashIndex).trimRight();
    } else {
      stripped = line.substring(colonIndex + 1, line.length).trimRight();
    }
    if (colonIndex != -1) {
      version = line.substring(colonIndex + 1, hashIndex != -1 ? hashIndex : line.length).trim();
    }
    return PubspecDependency(
      line,
      package,
      suffix,
      isTransitive: isTransitive,
      version: version,
      kind: stripped.isEmpty ? DependencyKind.unknown : DependencyKind.normal, sourcePath: filename,
      isDevDependency: isDevDependency,
    );
  }

  final String name; // the package name
  final String suffix; // any trailing comment we found
  final String version; // the version string if found, or blank.
  final bool isTransitive; // whether the suffix matched kTransitiveMagicString
  final String sourcePath; // the filename of the pubspec.yaml file, for error messages
  final bool isDevDependency; // Whether this dependency is under the `dev dependencies` section.

  DependencyKind get kind => _kind;
  DependencyKind _kind = DependencyKind.normal;

  /// If we're a path or sdk dependency, the path or sdk in question.
  String? _lockTarget;

  /// If we were a two-line dependency, the second line (see the inherited [line]
  /// for the first).
  String? get lockLine => _lockLine;
  String? _lockLine;

  /// If we're a path or sdk dependency, whether we were found in a
  /// dependencies/dev_dependencies section, or a dependency_overrides section.
  /// We track this so that we can put ourselves in the right section when
  /// generating the fake pubspec.yaml.
  bool _lockIsOverride = false;

  static const String _pathPrefix = '    path: ';
  static const String _sdkPrefix = '    sdk: ';
  static const String _gitPrefix = '    git:';

  PubspecDependency copyWith({
    String? line,
    String? name,
    String? suffix,
    bool? isTransitive,
    DependencyKind? kind,
    String? version,
    String? sourcePath,
    bool? isDevDependency,
  }) {
    return PubspecDependency(
      line ?? this.line,
      name ?? this.name,
      suffix ?? this.suffix,
      isTransitive: isTransitive ?? this.isTransitive,
      kind: kind ?? this.kind,
      version: version ?? this.version,
      sourcePath: sourcePath ?? this.sourcePath,
      isDevDependency: isDevDependency ?? this.isDevDependency,
    );
  }

  /// Whether the dependency points to a package in the Flutter SDK.
  ///
  /// There are two ways one can point to a Flutter package:
  ///
  /// - Using a "sdk: flutter" dependency.
  /// - Using a "path" dependency that points somewhere in the Flutter
  ///   repository other than the "bin" directory.
  bool get pointsToSdk {
    if (_kind == DependencyKind.sdk) {
      return true;
    }

    final String? lockTarget = _lockTarget;
    if (_kind == DependencyKind.path && lockTarget != null &&
        !globals.fs.path.isWithin(globals.fs.path.join(Cache.flutterRoot!, 'bin'), lockTarget) &&
        globals.fs.path.isWithin(Cache.flutterRoot!, lockTarget)) {
      return true;
    }

    return false;
  }

  /// If parse decided we were a two-line dependency, this is called to parse the second line.
  /// We throw if we couldn't parse this line.
  /// We return true if we parsed it and stored the line in lockLine.
  /// We return false if we parsed it and it's a git dependency that needs the next few lines.
  bool parseLock(String line, String pubspecPath, { required bool lockIsOverride }) {
    assert(kind == DependencyKind.unknown);
    if (line.startsWith(_pathPrefix)) {
      // We're a path dependency; remember the (absolute) path.
      _lockTarget = globals.fs.path.canonicalize(
          globals.fs.path.absolute(globals.fs.path.dirname(pubspecPath), line.substring(_pathPrefix.length, line.length))
      );
      _kind = DependencyKind.path;
    } else if (line.startsWith(_sdkPrefix)) {
      // We're an SDK dependency.
      _lockTarget = line.substring(_sdkPrefix.length, line.length);
      _kind = DependencyKind.sdk;
    } else if (line.startsWith(_gitPrefix)) {
      // We're a git: dependency. We'll have to get the next few lines.
      _kind = DependencyKind.git;
      return false;
    } else {
      throwToolExit('Could not parse additional details for dependency $name; line was: "$line"');
    }
    _lockIsOverride = lockIsOverride;
    _lockLine = line;
    return true;
  }

  void markOverridden(PubspecDependency sibling) {
    // This is called when we find a dependency is mentioned a second time,
    // first in dependencies/dev_dependencies, and then in dependency_overrides.
    // It is called on the one found in dependencies/dev_dependencies, so that
    // we'll later know to report our version as "any" in the fake pubspec.yaml
    // and unmodified in the official pubspec.yamls.
    assert(sibling.name == name);
    assert(sibling.sourcePath == sourcePath);
    assert(sibling.kind != DependencyKind.normal);
    _kind = DependencyKind.overridden;
  }

  /// This generates the entry for this dependency for the pubspec.yaml for the
  /// fake package that we'll use to get the version numbers figured out.
  ///
  /// When called with [allowUpgrade] as [true], the version constrains will be set
  /// to >= whatever the previous version was. If [allowUpgrade] is [false], then
  /// the previous version is used again as an exact pin.
  void describeForFakePubspec(StringBuffer dependencies, StringBuffer overrides, { bool allowUpgrade = true }) {
    final String versionToUse;
    // This should only happen when manually adding new dependencies; otherwise
    // versions should always be pinned exactly
    if (version.isEmpty || version == 'any') {
      versionToUse = 'any';
    } else if (allowUpgrade) {
      // Must wrap in quotes for Yaml parsing
      versionToUse = "'>= $version'";
    } else {
      versionToUse = version;
    }
    switch (kind) {
      case DependencyKind.unknown:
      case DependencyKind.overridden:
        assert(kind != DependencyKind.unknown);
      case DependencyKind.normal:
        if (!kManuallyPinnedDependencies.containsKey(name)) {
          dependencies.writeln('  $name: $versionToUse');
        }
      case DependencyKind.path:
        if (_lockIsOverride) {
          dependencies.writeln('  $name: $versionToUse');
          overrides.writeln('  $name:');
          overrides.writeln('    path: $_lockTarget');
        } else {
          dependencies.writeln('  $name:');
          dependencies.writeln('    path: $_lockTarget');
        }
      case DependencyKind.sdk:
        if (_lockIsOverride) {
          dependencies.writeln('  $name: $versionToUse');
          overrides.writeln('  $name:');
          overrides.writeln('    sdk: $_lockTarget');
        } else {
          dependencies.writeln('  $name:');
          dependencies.writeln('    sdk: $_lockTarget');
        }
      case DependencyKind.git:
        if (_lockIsOverride) {
          dependencies.writeln('  $name: $versionToUse');
          overrides.writeln('  $name:');
          overrides.writeln(lockLine);
        } else {
          dependencies.writeln('  $name:');
          dependencies.writeln(lockLine);
        }
    }
  }

  @override
  String toString() {
    return '$name: $version';
  }
}

/// Generates the File object for the pubspec.yaml file of a given Directory.
File _pubspecFor(Directory directory) {
  return directory.fileSystem.file(
    directory.fileSystem.path.join(directory.path, 'pubspec.yaml'));
}

/// Generates the source of a fake pubspec.yaml file given a list of
/// dependencies.
@visibleForTesting
String generateFakePubspec(
  Iterable<PubspecDependency> dependencies, {
  bool doUpgrade = false
}) {
  final StringBuffer result = StringBuffer();
  final StringBuffer overrides = StringBuffer();
  final bool verbose = doUpgrade;
  result.writeln('name: flutter_update_packages');
  result.writeln('environment:');
  result.writeln("  sdk: '>=2.12.0 <4.0.0'");
  result.writeln('dependencies:');
  overrides.writeln('dependency_overrides:');
  if (kManuallyPinnedDependencies.isNotEmpty) {
    if (verbose) {
      globals.printStatus('WARNING: the following packages use hard-coded version constraints:');
    }
    final Set<String> allTransitive = <String>{
      for (final PubspecDependency dependency in dependencies)
        dependency.name,
    };
    kManuallyPinnedDependencies.forEach((String package, String version) {
      // Don't add pinned dependency if it is not in the set of all transitive dependencies.
      if (!allTransitive.contains(package)) {
        if (verbose) {
          globals.printStatus('  - $package: $version (skipped because it was not a transitive dependency)');
        }
        return;
      }
      result.writeln('  $package: $version');
      if (verbose) {
        globals.printStatus('  - $package: $version');
      }
    });
  }
  for (final PubspecDependency dependency in dependencies) {
    if (!dependency.pointsToSdk) {
      dependency.describeForFakePubspec(result, overrides, allowUpgrade: doUpgrade);
    }
  }
  result.write(overrides.toString());
  return result.toString();
}

/// This object tracks the output of a call to "pub deps --style=compact".
///
/// It ends up holding the full graph of dependencies, and the version number for
/// each one.
class PubDependencyTree {
  final Map<String, String?> _versions = <String, String?>{};
  final Map<String, Set<String>> _dependencyTree = <String, Set<String>>{};

  /// Handles the output from "pub deps --style=compact".
  ///
  /// That output is of this form:
  ///
  /// ```
  /// package_name 0.0.0
  ///
  /// dependencies:
  /// - analyzer 0.31.0-alpha.0 [watcher args package_config collection]
  /// - archive 1.0.31 [crypto args path]
  /// - args 0.13.7
  /// - cli_util 0.1.2+1 [path]
  ///
  /// dev dependencies:
  /// - async 1.13.3 [collection]
  /// - barback 0.15.2+11 [stack_trace source_span pool async collection path]
  ///
  /// dependency overrides:
  /// - analyzer 0.31.0-alpha.0 [watcher args package_config collection]
  /// ```
  ///
  /// We ignore all the lines that don't start with a hyphen. For each other
  /// line, we ignore any line that mentions a package we've already seen (this
  /// happens when the overrides section mentions something that was in the
  /// dependencies section). We ignore if something is a dependency or
  /// dev_dependency (pub won't use different versions for those two).
  ///
  /// We then parse out the package name, version number, and sub-dependencies for
  /// each entry, and store than in our _versions and _dependencyTree fields
  /// above.
  String? fill(String message) {
    if (message.startsWith('- ')) {
      final int space2 = message.indexOf(' ', 2);
      int space3 = message.indexOf(' ', space2 + 1);
      if (space3 < 0) {
        space3 = message.length;
      }
      final String package = message.substring(2, space2);
      if (!contains(package)) {
        // Some packages get listed in the dependency overrides section too.
        // We just ignore those. The data is the same either way.
        final String version = message.substring(space2 + 1, space3);
        List<String> dependencies;
        if (space3 < message.length) {
          assert(message[space3 + 1] == '[');
          assert(message[message.length - 1] == ']');
          final String allDependencies = message.substring(space3 + 2, message.length - 1);
          dependencies = allDependencies.split(' ');
        } else {
          dependencies = const <String>[];
        }
        _versions[package] = version;
        _dependencyTree[package] = Set<String>.of(dependencies);
      }
    }
    return null;
  }

  /// Whether we know about this package.
  bool contains(String package) {
    return _versions.containsKey(package);
  }

  /// The transitive closure of all the dependencies for the given package,
  /// excluding any listed in `seen`.
  Iterable<String> getTransitiveDependenciesFor(
    String package, {
    required Set<String> seen,
    required Set<String> exclude,
    List<String>? result,
  }) {
    result ??= <String>[];
    final Set<String>? dependencies = _dependencyTree[package];
    if (dependencies == null) {
      // We have no transitive dependencies extracted for flutter_sdk packages
      // because they were omitted from pubspec.yaml used for 'pub upgrade' run.
      return result;
    }
    for (final String dependency in dependencies) {
      if (!seen.contains(dependency)) {
        if (!exclude.contains(dependency)) {
          result.add(dependency);
        }
        seen.add(dependency);
        getTransitiveDependenciesFor(dependency, seen: seen, exclude: exclude, result: result);
      }
    }
    return result;
  }

  /// The version that a particular package ended up with.
  String versionFor(String package) {
    return _versions[package]!;
  }
}

// Produces a 16-bit checksum from the codePoints of the package name and
// version strings using Fletcher's algorithm.
String _computeChecksum(Iterable<String> names, String Function(String name) getVersion) {
  int lowerCheck = 0;
  int upperCheck = 0;
  final List<String> sortedNames = names.toList()..sort();
  for (final String name in sortedNames) {
    final String version = getVersion(name);
    final String value = '$name: $version';
    // Each code unit is 16 bits.
    for (final int codeUnit in value.codeUnits) {
      final int upper = codeUnit >> 8;
      final int lower = codeUnit & 0xFF;
      lowerCheck = (lowerCheck + upper) % 255;
      upperCheck = (upperCheck + lowerCheck) % 255;
      lowerCheck = (lowerCheck + lower) % 255;
      upperCheck = (upperCheck + lowerCheck) % 255;
    }
  }
  return ((upperCheck << 8) | lowerCheck).toRadixString(16).padLeft(4, '0');
}

/// Create a synthetic Flutter SDK so that pub version solving does not get
/// stuck on the old versions.
@visibleForTesting
Directory createTemporaryFlutterSdk(
  Logger logger,
  FileSystem fileSystem,
  Directory realFlutter,
  List<PubspecYaml> pubspecs,
  Directory tempDir,
) {
  final Set<String> currentPackages = <String>{};
  for (final FileSystemEntity entity in realFlutter.childDirectory('packages').listSync()) {
    // Verify that a pubspec.yaml exists to ensure this isn't a left over directory.
    if (entity is Directory && entity.childFile('pubspec.yaml').existsSync()) {
      currentPackages.add(fileSystem.path.basename(entity.path));
    }
  }

  final Map<String, PubspecYaml> pubspecsByName = <String, PubspecYaml>{};
  for (final PubspecYaml pubspec in pubspecs) {
    pubspecsByName[pubspec.name] = pubspec;
  }

  final Directory directory = tempDir.childDirectory('flutter_upgrade_sdk')
    ..createSync();
  // Fill in version info.
  realFlutter.childFile('version')
    .copySync(directory.childFile('version').path);

  // Directory structure should mirror the current Flutter SDK
  final Directory packages = directory.childDirectory('packages');
  for (final String flutterPackage in currentPackages) {
    final File pubspecFile = packages
      .childDirectory(flutterPackage)
      .childFile('pubspec.yaml')
      ..createSync(recursive: true);
    final PubspecYaml? pubspecYaml = pubspecsByName[flutterPackage];
    if (pubspecYaml == null) {
      logger.printWarning(
        "Unexpected package '$flutterPackage' found in packages directory",
      );
      continue;
    }
    final StringBuffer output = StringBuffer('name: $flutterPackage\n');

    // Fill in SDK dependency constraint.
    output.write('''
environment:
  sdk: '>=3.2.0-0 <4.0.0'
''');

    output.writeln('dependencies:');
    for (final PubspecDependency dependency in pubspecYaml.dependencies) {
      if (dependency.isTransitive || dependency.isDevDependency) {
        continue;
      }
      if (dependency.kind == DependencyKind.sdk) {
        output.writeln('  ${dependency.name}:\n    sdk: flutter');
        continue;
      }
      output.writeln('  ${dependency.name}: any');
    }
    pubspecFile.writeAsStringSync(output.toString());
  }

  // Create the sky engine pubspec.yaml
  directory
    .childDirectory('bin')
    .childDirectory('cache')
    .childDirectory('pkg')
    .childDirectory('sky_engine')
    .childFile('pubspec.yaml')
    ..createSync(recursive: true)
    ..writeAsStringSync('''
name: sky_engine
version: 0.0.99
description: Dart SDK extensions for dart:ui
homepage: http://flutter.io
# sky_engine requires sdk_ext support in the analyzer which was added in 1.11.x
environment:
  sdk: '>=3.2.0-0 <4.0.0'
''');

  return directory;
}<|MERGE_RESOLUTION|>--- conflicted
+++ resolved
@@ -37,19 +37,11 @@
   // https://github.com/flutter/flutter/issues/115660
   'archive': '3.3.2',
   // https://github.com/flutter/devtools/issues/3951
-<<<<<<< HEAD
-  'leak_tracker': '9.0.10',
-    // https://github.com/flutter/devtools/issues/3951
-  'leak_tracker_testing': '1.0.5',
-  // https://github.com/flutter/devtools/issues/3951
-  'leak_tracker_flutter_testing': '1.0.8',
-=======
   'leak_tracker': '9.0.11',
     // https://github.com/flutter/devtools/issues/3951
   'leak_tracker_testing': '1.0.5',
   // https://github.com/flutter/devtools/issues/3951
   'leak_tracker_flutter_testing': '1.0.9',
->>>>>>> 6df6c897
 };
 
 class UpdatePackagesCommand extends FlutterCommand {
