// Copyright 2014 The Flutter Authors. All rights reserved.
// Use of this source code is governed by a BSD-style license that can be
// found in the LICENSE file.

import 'dart:async';

import 'package:args/command_runner.dart';

import '../base/common.dart';
import '../base/file_system.dart';
import '../base/terminal.dart';
import '../base/time.dart';
import '../base/utils.dart';
import '../build_info.dart';
import '../cache.dart';
import '../device.dart';
import '../features.dart';
import '../globals.dart';
import '../project.dart';
import '../reporting/reporting.dart';
import '../resident_runner.dart';
import '../run_cold.dart';
import '../run_hot.dart';
import '../runner/flutter_command.dart';
import '../tracing.dart';
import '../version.dart';
import '../web/web_runner.dart';
import 'daemon.dart';

abstract class RunCommandBase extends FlutterCommand with DeviceBasedDevelopmentArtifacts {
  // Used by run and drive commands.
  RunCommandBase({ bool verboseHelp = false }) {
    addBuildModeFlags(defaultToRelease: false, verboseHelp: verboseHelp);
    usesDartDefines();
    usesFlavorOption();
    argParser
      ..addFlag('trace-startup',
        negatable: false,
        help: 'Trace application startup, then exit, saving the trace to a file.',
      )
      ..addFlag('verbose-system-logs',
        negatable: false,
        help: 'Include verbose logging from the flutter engine.',
      )
      ..addFlag('cache-sksl',
        negatable: false,
        help: 'Only cache the shader in SkSL instead of binary or GLSL.',
      )
      ..addFlag('dump-skp-on-shader-compilation',
        negatable: false,
        help: 'Automatically dump the skp that triggers new shader compilations. '
            'This is useful for wrting custom ShaderWarmUp to reduce jank. '
            'By default, this is not enabled to reduce the overhead. '
            'This is only available in profile or debug build. ',
      )
      ..addOption('route',
        help: 'Which route to load when running the app.',
      )
      ..addOption('vmservice-out-file',
        help: 'A file to write the attached vmservice uri to after an'
          ' application is started.',
        valueHelp: 'project/example/out.txt'
      );
    usesWebOptions(hide: !verboseHelp);
    usesTargetOption();
    usesPortOptions();
    usesIpv6Flag();
    usesPubOption();
    usesTrackWidgetCreation(verboseHelp: verboseHelp);
    usesIsolateFilterOption(hide: !verboseHelp);
  }

  bool get traceStartup => boolArg('trace-startup');
  bool get cacheSkSL => boolArg('cache-sksl');
  bool get dumpSkpOnShaderCompilation => boolArg('dump-skp-on-shader-compilation');

  String get route => stringArg('route');
}

class RunCommand extends RunCommandBase {
  RunCommand({ bool verboseHelp = false }) : super(verboseHelp: verboseHelp) {
    requiresPubspecYaml();
    usesFilesystemOptions(hide: !verboseHelp);
    argParser
      ..addFlag('start-paused',
        negatable: false,
        help: 'Start in a paused mode and wait for a debugger to connect.',
      )
      ..addFlag('enable-software-rendering',
        negatable: false,
        help: 'Enable rendering using the Skia software backend. '
              'This is useful when testing Flutter on emulators. By default, '
              'Flutter will attempt to either use OpenGL or Vulkan and fall back '
              'to software when neither is available.',
      )
      ..addFlag('skia-deterministic-rendering',
        negatable: false,
        help: 'When combined with --enable-software-rendering, provides 100% '
              'deterministic Skia rendering.',
      )
      ..addFlag('trace-skia',
        negatable: false,
        help: 'Enable tracing of Skia code. This is useful when debugging '
              'the GPU thread. By default, Flutter will not log skia code.',
      )
      ..addFlag('trace-systrace',
        negatable: false,
        help: 'Enable tracing to the system tracer. This is only useful on '
              'platforms where such a tracer is available (Android and Fuchsia).',
      )
      ..addFlag('await-first-frame-when-tracing',
        defaultsTo: true,
        help: 'Whether to wait for the first frame when tracing startup ("--trace-startup"), '
              'or just dump the trace as soon as the application is running. The first frame '
              'is detected by looking for a Timeline event with the name '
              '"${Tracing.firstUsefulFrameEventName}". '
              'By default, the widgets library\'s binding takes care of sending this event. ',
      )
      ..addFlag('use-test-fonts',
        negatable: true,
        help: 'Enable (and default to) the "Ahem" font. This is a special font '
              'used in tests to remove any dependencies on the font metrics. It '
              'is enabled when you use "flutter test". Set this flag when running '
              'a test using "flutter run" for debugging purposes. This flag is '
              'only available when running in debug mode.',
      )
      ..addFlag('build',
        defaultsTo: true,
        help: 'If necessary, build the app before running.',
      )
      ..addOption('dart-flags',
        hide: !verboseHelp,
        help: 'Pass a list of comma separated flags to the Dart instance at '
              'application startup. Flags passed through this option must be '
              'present on the whitelist defined within the Flutter engine. If '
              'a non-whitelisted flag is encountered, the process will be '
              'terminated immediately.\n\n'
              'This flag is not available on the stable channel and is only '
              'applied in debug and profile modes. This option should only '
              'be used for experiments and should not be used by typical users.')
      ..addOption('use-application-binary',
        hide: !verboseHelp,
        help: 'Specify a pre-built application binary to use when running.',
      )
      ..addOption('project-root',
        hide: !verboseHelp,
        help: 'Specify the project root directory.',
      )
      ..addFlag('machine',
        hide: !verboseHelp,
        negatable: false,
        help: 'Handle machine structured JSON command input and provide output '
              'and progress in machine friendly format.',
      )
      ..addFlag('hot',
        negatable: true,
        defaultsTo: kHotReloadDefault,
        help: 'Run with support for hot reloading. Only available for debug mode. Not available with "--trace-startup".',
      )
      ..addFlag('resident',
        negatable: true,
        defaultsTo: true,
        hide: !verboseHelp,
        help: 'Stay resident after launching the application. Not available with "--trace-startup".',
      )
      ..addOption('pid-file',
        help: 'Specify a file to write the process id to. '
              'You can send SIGUSR1 to trigger a hot reload '
              'and SIGUSR2 to trigger a hot restart.',
      )
      ..addFlag('benchmark',
        negatable: false,
        hide: !verboseHelp,
        help: 'Enable a benchmarking mode. This will run the given application, '
              'measure the startup time and the app restart time, write the '
              'results out to "refresh_benchmark.json", and exit. This flag is '
              'intended for use in generating automated flutter benchmarks.',
      )
      ..addFlag('disable-service-auth-codes',
        negatable: false,
        hide: !verboseHelp,
        help: 'No longer require an authentication code to connect to the VM '
              'service (not recommended).')
      ..addFlag('web-initialize-platform',
        negatable: true,
        defaultsTo: true,
        hide: true,
        help: 'Whether to automatically invoke webOnlyInitializePlatform.',
      )
      ..addFlag('fast-start',
        negatable: true,
        defaultsTo: false,
        hide: true,
        help: 'Whether to quickly bootstrap applications with a minimal app. '
<<<<<<< HEAD
              'Currently this is only support on Android devices. This option '
=======
              'Currently this is only supported on Android devices. This option '
>>>>>>> 35f2c1c4
              'cannot be paired with --use-application-binary.'
      )
      ..addOption(FlutterOptions.kExtraFrontEndOptions, hide: true)
      ..addOption(FlutterOptions.kExtraGenSnapshotOptions, hide: true)
      ..addMultiOption(FlutterOptions.kEnableExperiment,
        splitCommas: true,
        hide: true,
      );
  }

  @override
  final String name = 'run';

  @override
  final String description = 'Run your Flutter app on an attached device.';

  List<Device> devices;

  @override
  Future<String> get usagePath async {
    final String command = await super.usagePath;

    if (devices == null) {
      return command;
    }
    if (devices.length > 1) {
      return '$command/all';
    }
    return '$command/${getNameForTargetPlatform(await devices[0].targetPlatform)}';
  }

  @override
  Future<Map<CustomDimensions, String>> get usageValues async {
    String deviceType, deviceOsVersion;
    bool isEmulator;

    if (devices == null || devices.isEmpty) {
      deviceType = 'none';
      deviceOsVersion = 'none';
      isEmulator = false;
    } else if (devices.length == 1) {
      deviceType = getNameForTargetPlatform(await devices[0].targetPlatform);
      deviceOsVersion = await devices[0].sdkNameAndVersion;
      isEmulator = await devices[0].isLocalEmulator;
    } else {
      deviceType = 'multiple';
      deviceOsVersion = 'multiple';
      isEmulator = false;
    }
    final String modeName = getBuildInfo().modeName;
    final AndroidProject androidProject = FlutterProject.current().android;
    final IosProject iosProject = FlutterProject.current().ios;
    final List<String> hostLanguage = <String>[
      if (androidProject != null && androidProject.existsSync())
        if (androidProject.isKotlin) 'kotlin' else 'java',
      if (iosProject != null && iosProject.exists)
        if (await iosProject.isSwift) 'swift' else 'objc',
    ];

    return <CustomDimensions, String>{
      CustomDimensions.commandRunIsEmulator: '$isEmulator',
      CustomDimensions.commandRunTargetName: deviceType,
      CustomDimensions.commandRunTargetOsVersion: deviceOsVersion,
      CustomDimensions.commandRunModeName: modeName,
      CustomDimensions.commandRunProjectModule: '${FlutterProject.current().isModule}',
      CustomDimensions.commandRunProjectHostLanguage: hostLanguage.join(','),
      CustomDimensions.commandRunAndroidEmbeddingVersion: androidProject.getEmbeddingVersion().toString().split('.').last,
    };
  }

  @override
  bool get shouldRunPub {
    // If we are running with a prebuilt application, do not run pub.
    if (runningWithPrebuiltApplication) {
      return false;
    }

    return super.shouldRunPub;
  }

  bool shouldUseHotMode() {
    final bool hotArg = boolArg('hot') ?? false;
    final bool shouldUseHotMode = hotArg && !traceStartup;
    return getBuildInfo().isDebug && shouldUseHotMode;
  }

  bool get runningWithPrebuiltApplication =>
      argResults['use-application-binary'] != null;

  bool get stayResident => boolArg('resident');
  bool get awaitFirstFrameWhenTracing => boolArg('await-first-frame-when-tracing');

  @override
  Future<void> validateCommand() async {
    // When running with a prebuilt application, no command validation is
    // necessary.
    if (!runningWithPrebuiltApplication) {
      await super.validateCommand();
    }
    if (boolArg('fast-start') && runningWithPrebuiltApplication) {
      throwToolExit('--fast-start is not supported with --use-application-binary');
    }
    if (deviceManager.hasSpecifiedAllDevices && runningWithPrebuiltApplication) {
      throwToolExit('Using -d all with --use-application-binary is not supported');
    }
  }

  DebuggingOptions _createDebuggingOptions() {
    final BuildInfo buildInfo = getBuildInfo();
    if (buildInfo.mode.isRelease) {
      return DebuggingOptions.disabled(
        buildInfo,
        initializePlatform: boolArg('web-initialize-platform'),
        hostname: featureFlags.isWebEnabled ? stringArg('web-hostname') : '',
        port: featureFlags.isWebEnabled ? stringArg('web-port') : '',
      );
    } else {
      return DebuggingOptions.enabled(
        buildInfo,
        startPaused: boolArg('start-paused'),
        disableServiceAuthCodes: boolArg('disable-service-auth-codes'),
        dartFlags: stringArg('dart-flags') ?? '',
        useTestFonts: boolArg('use-test-fonts'),
        enableSoftwareRendering: boolArg('enable-software-rendering'),
        skiaDeterministicRendering: boolArg('skia-deterministic-rendering'),
        traceSkia: boolArg('trace-skia'),
        traceSystrace: boolArg('trace-systrace'),
        dumpSkpOnShaderCompilation: dumpSkpOnShaderCompilation,
        cacheSkSL: cacheSkSL,
        deviceVmServicePort: deviceVmservicePort,
        hostVmServicePort: hostVmservicePort,
        verboseSystemLogs: boolArg('verbose-system-logs'),
        initializePlatform: boolArg('web-initialize-platform'),
        hostname: featureFlags.isWebEnabled ? stringArg('web-hostname') : '',
        port: featureFlags.isWebEnabled ? stringArg('web-port') : '',
        vmserviceOutFile: stringArg('vmservice-out-file'),
<<<<<<< HEAD
        fastStart: boolArg('fast-start')
=======
        // Allow forcing fast-start to off to prevent doing more work on devices that
        // don't support it.
        fastStart: boolArg('fast-start') && devices.every((Device device) => device.supportsFastStart),
>>>>>>> 35f2c1c4
      );
    }
  }

  @override
  Future<FlutterCommandResult> runCommand() async {
    Cache.releaseLockEarly();

    // Enable hot mode by default if `--no-hot` was not passed and we are in
    // debug mode.
    final bool hotMode = shouldUseHotMode();

    writePidFile(stringArg('pid-file'));

    devices = await findAllTargetDevices();
    if (devices == null) {
      throwToolExit(null);
    }

    if (boolArg('machine')) {
      if (devices.length > 1) {
        throwToolExit('--machine does not support -d all.');
      }
      final Daemon daemon = Daemon(
        stdinCommandStream,
        stdoutCommandResponse,
        notifyingLogger: NotifyingLogger(),
        logToStdout: true,
        dartDefines: dartDefines,
      );
      AppInstance app;
      try {
        final String applicationBinaryPath = stringArg('use-application-binary');
        app = await daemon.appDomain.startApp(
          devices.first, fs.currentDirectory.path, targetFile, route,
          _createDebuggingOptions(), hotMode,
          applicationBinary: applicationBinaryPath == null
              ? null
              : fs.file(applicationBinaryPath),
          trackWidgetCreation: boolArg('track-widget-creation'),
          projectRootPath: stringArg('project-root'),
          packagesFilePath: globalResults['packages'] as String,
          dillOutputPath: stringArg('output-dill'),
          ipv6: ipv6,
        );
      } catch (error) {
        throwToolExit(error.toString());
      }
      final DateTime appStartedTime = systemClock.now();
      final int result = await app.runner.waitForAppToFinish();
      if (result != 0) {
        throwToolExit(null, exitCode: result);
      }
      return FlutterCommandResult(
        ExitStatus.success,
        timingLabelParts: <String>['daemon'],
        endTimeOverride: appStartedTime,
      );
    }
    terminal.usesTerminalUi = true;

    if (argResults['dart-flags'] != null && !FlutterVersion.instance.isMaster) {
      throw UsageException('--dart-flags is not available on the stable '
                           'channel.', null);
    }

    for (Device device in devices) {
      if (!device.supportsFastStart && boolArg('fast-start')) {
        printStatus(
          'Using --fast-start option with device ${device.name}, but this device '
          'does not support it. Overriding the setting to false.'
        );
      }
      if (await device.isLocalEmulator) {
        if (await device.supportsHardwareRendering) {
          final bool enableSoftwareRendering = boolArg('enable-software-rendering') == true;
          if (enableSoftwareRendering) {
            printStatus(
              'Using software rendering with device ${device.name}. You may get better performance '
              'with hardware mode by configuring hardware rendering for your device.'
            );
          } else {
            printStatus(
              'Using hardware rendering with device ${device.name}. If you get graphics artifacts, '
              'consider enabling software rendering with "--enable-software-rendering".'
            );
          }
        }

        if (!isEmulatorBuildMode(getBuildMode())) {
          throwToolExit('${toTitleCase(getFriendlyModeName(getBuildMode()))} mode is not supported for emulators.');
        }
      }
    }

    if (hotMode) {
      for (Device device in devices) {
        if (!device.supportsHotReload) {
          throwToolExit('Hot reload is not supported by ${device.name}. Run with --no-hot.');
        }
      }
    }

    List<String> expFlags;
    if (argParser.options.containsKey(FlutterOptions.kEnableExperiment) &&
        stringsArg(FlutterOptions.kEnableExperiment).isNotEmpty) {
      expFlags = stringsArg(FlutterOptions.kEnableExperiment);
    }
    final FlutterProject flutterProject = FlutterProject.current();
    final List<FlutterDevice> flutterDevices = <FlutterDevice>[
      for (Device device in devices)
        await FlutterDevice.create(
          device,
          flutterProject: flutterProject,
          trackWidgetCreation: boolArg('track-widget-creation'),
          fileSystemRoots: stringsArg('filesystem-root'),
          fileSystemScheme: stringArg('filesystem-scheme'),
          viewFilter: stringArg('isolate-filter'),
          experimentalFlags: expFlags,
          target: stringArg('target'),
          buildMode: getBuildMode(),
          dartDefines: dartDefines,
        ),
    ];
    // Only support "web mode" with a single web device due to resident runner
    // refactoring required otherwise.
    final bool webMode = featureFlags.isWebEnabled &&
                         devices.length == 1  &&
                         await devices.single.targetPlatform == TargetPlatform.web_javascript;

    ResidentRunner runner;
    final String applicationBinaryPath = stringArg('use-application-binary');
    if (hotMode && !webMode) {
      runner = HotRunner(
        flutterDevices,
        target: targetFile,
        debuggingOptions: _createDebuggingOptions(),
        benchmarkMode: boolArg('benchmark'),
        applicationBinary: applicationBinaryPath == null
            ? null
            : fs.file(applicationBinaryPath),
        projectRootPath: stringArg('project-root'),
        packagesFilePath: globalResults['packages'] as String,
        dillOutputPath: stringArg('output-dill'),
        stayResident: stayResident,
        ipv6: ipv6,
      );
    } else if (webMode) {
      runner = webRunnerFactory.createWebRunner(
        flutterDevices.single,
        target: targetFile,
        flutterProject: flutterProject,
        ipv6: ipv6,
        debuggingOptions: _createDebuggingOptions(),
        stayResident: stayResident,
        dartDefines: dartDefines,
      );
    } else {
      runner = ColdRunner(
        flutterDevices,
        target: targetFile,
        debuggingOptions: _createDebuggingOptions(),
        traceStartup: traceStartup,
        awaitFirstFrameWhenTracing: awaitFirstFrameWhenTracing,
        applicationBinary: applicationBinaryPath == null
            ? null
            : fs.file(applicationBinaryPath),
        ipv6: ipv6,
        stayResident: stayResident,
      );
    }

    DateTime appStartedTime;
    // Sync completer so the completing agent attaching to the resident doesn't
    // need to know about analytics.
    //
    // Do not add more operations to the future.
    final Completer<void> appStartedTimeRecorder = Completer<void>.sync();
    // This callback can't throw.
    unawaited(appStartedTimeRecorder.future.then<void>(
      (_) {
        appStartedTime = systemClock.now();
        if (stayResident) {
          TerminalHandler(runner)
            ..setupTerminal()
            ..registerSignalHandlers();
        }
      }
    ));

    final int result = await runner.run(
      appStartedCompleter: appStartedTimeRecorder,
      route: route,
    );
    if (result != 0) {
      throwToolExit(null, exitCode: result);
    }
    return FlutterCommandResult(
      ExitStatus.success,
      timingLabelParts: <String>[
        if (hotMode) 'hot' else 'cold',
        getModeName(getBuildMode()),
        if (devices.length == 1)
          getNameForTargetPlatform(await devices[0].targetPlatform)
        else
          'multiple',
        if (devices.length == 1 && await devices[0].isLocalEmulator)
          'emulator'
        else
          null,
      ],
      endTimeOverride: appStartedTime,
    );
  }
}<|MERGE_RESOLUTION|>--- conflicted
+++ resolved
@@ -192,11 +192,7 @@
         defaultsTo: false,
         hide: true,
         help: 'Whether to quickly bootstrap applications with a minimal app. '
-<<<<<<< HEAD
-              'Currently this is only support on Android devices. This option '
-=======
               'Currently this is only supported on Android devices. This option '
->>>>>>> 35f2c1c4
               'cannot be paired with --use-application-binary.'
       )
       ..addOption(FlutterOptions.kExtraFrontEndOptions, hide: true)
@@ -333,13 +329,9 @@
         hostname: featureFlags.isWebEnabled ? stringArg('web-hostname') : '',
         port: featureFlags.isWebEnabled ? stringArg('web-port') : '',
         vmserviceOutFile: stringArg('vmservice-out-file'),
-<<<<<<< HEAD
-        fastStart: boolArg('fast-start')
-=======
         // Allow forcing fast-start to off to prevent doing more work on devices that
         // don't support it.
         fastStart: boolArg('fast-start') && devices.every((Device device) => device.supportsFastStart),
->>>>>>> 35f2c1c4
       );
     }
   }
