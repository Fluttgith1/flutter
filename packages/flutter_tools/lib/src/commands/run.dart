// Copyright 2014 The Flutter Authors. All rights reserved.
// Use of this source code is governed by a BSD-style license that can be
// found in the LICENSE file.



import 'dart:async';

import 'package:meta/meta.dart';
import 'package:vm_service/vm_service.dart';

import '../android/android_device.dart';
import '../base/common.dart';
import '../base/file_system.dart';
import '../base/io.dart';
import '../base/utils.dart';
import '../build_info.dart';
import '../daemon.dart';
import '../device.dart';
import '../features.dart';
import '../globals.dart' as globals;
import '../ios/devices.dart';
import '../ios/iproxy.dart';
import '../project.dart';
import '../reporting/reporting.dart';
import '../resident_runner.dart';
import '../run_cold.dart';
import '../run_hot.dart';
import '../runner/flutter_command.dart';
import '../tracing.dart';
import '../vmservice.dart';
import '../web/web_runner.dart';
import 'daemon.dart';

/// Shared logic between `flutter run` and `flutter drive` commands.
abstract class RunCommandBase extends FlutterCommand with DeviceBasedDevelopmentArtifacts {
  RunCommandBase({ required bool verboseHelp }) {
    addBuildModeFlags(verboseHelp: verboseHelp, defaultToRelease: false);
    usesDartDefineOption();
    usesFlavorOption();
    usesWebRendererOption();
    addNativeNullAssertions(hide: !verboseHelp);
    addBundleSkSLPathOption(hide: !verboseHelp);
    usesApplicationBinaryOption();
    argParser
      ..addFlag('trace-startup',
        negatable: false,
        help: 'Trace application startup, then exit, saving the trace to a file. '
              'By default, this will be saved in the "build" directory. If the '
              'FLUTTER_TEST_OUTPUTS_DIR environment variable is set, the file '
              'will be written there instead.',
      )
      ..addFlag('cache-startup-profile',
        help: 'Caches the CPU profile collected before the first frame for startup '
              'analysis.',
      )
      ..addFlag('verbose-system-logs',
        negatable: false,
        help: 'Include verbose logging from the Flutter engine.',
      )
      ..addFlag('cache-sksl',
        negatable: false,
        help: 'Cache the shader in the SkSL format instead of in binary or GLSL formats.',
      )
      ..addFlag('dump-skp-on-shader-compilation',
        negatable: false,
        help: 'Automatically dump the skp that triggers new shader compilations. '
              'This is useful for writing custom ShaderWarmUp to reduce jank. '
              'By default, this is not enabled as it introduces significant overhead. '
              'This is only available in profile or debug builds.',
      )
      ..addFlag('purge-persistent-cache',
        negatable: false,
        help: 'Removes all existing persistent caches. This allows reproducing '
              'shader compilation jank that normally only happens the first time '
              'an app is run, or for reliable testing of compilation jank fixes '
              '(e.g. shader warm-up).',
      )
      ..addOption('route',
        help: 'Which route to load when running the app.',
      )
      ..addOption('vmservice-out-file',
        help: 'A file to write the attached vmservice URL to after an '
              'application is started.',
        valueHelp: 'project/example/out.txt',
        hide: !verboseHelp,
      )
      ..addFlag('disable-service-auth-codes',
        negatable: false,
        hide: !verboseHelp,
        help: '(deprecated) Allow connections to the VM service without using authentication codes. '
              '(Not recommended! This can open your device to remote code execution attacks!)'
      )
      ..addFlag('start-paused',
        defaultsTo: startPausedDefault,
        help: 'Start in a paused mode and wait for a debugger to connect.',
      )
      ..addOption('dart-flags',
        hide: !verboseHelp,
        help: 'Pass a list of comma separated flags to the Dart instance at '
              'application startup. Flags passed through this option must be '
              'present on the allowlist defined within the Flutter engine. If '
              'a disallowed flag is encountered, the process will be '
              'terminated immediately.\n\n'
              'This flag is not available on the stable channel and is only '
              'applied in debug and profile modes. This option should only '
              'be used for experiments and should not be used by typical users.'
      )
      ..addFlag('endless-trace-buffer',
        negatable: false,
        help: 'Enable tracing to an infinite buffer, instead of a ring buffer. '
              'This is useful when recording large traces. To use an endless buffer to '
              'record startup traces, combine this with "--trace-startup".',
      )
      ..addFlag('trace-systrace',
        negatable: false,
        help: 'Enable tracing to the system tracer. This is only useful on '
              'platforms where such a tracer is available (Android, iOS, '
              'macOS and Fuchsia).',
      )
      ..addFlag('trace-skia',
        negatable: false,
        help: 'Enable tracing of Skia code. This is useful when debugging '
              'the raster thread (formerly known as the GPU thread). '
              'By default, Flutter will not log Skia code, as it introduces significant '
              'overhead that may affect recorded performance metrics in a misleading way.',
      )
      ..addOption('trace-allowlist',
        hide: !verboseHelp,
        help: 'Filters out all trace events except those that are specified in '
              'this comma separated list of allowed prefixes.',
        valueHelp: 'foo,bar',
      )
      ..addOption('trace-skia-allowlist',
        hide: !verboseHelp,
        help: 'Filters out all Skia trace events except those that are specified in '
              'this comma separated list of allowed prefixes.',
        valueHelp: 'skia.gpu,skia.shaders',
      )
      ..addFlag('enable-dart-profiling',
        defaultsTo: true,
        help: 'Whether the Dart VM sampling CPU profiler is enabled. This flag '
              'is only meaningful in debug and profile builds.',
      )
      ..addFlag('enable-software-rendering',
        negatable: false,
        help: 'Enable rendering using the Skia software backend. '
            'This is useful when testing Flutter on emulators. By default, '
            'Flutter will attempt to either use OpenGL or Vulkan and fall back '
            'to software when neither is available.',
      )
      ..addFlag('skia-deterministic-rendering',
        negatable: false,
        help: 'When combined with "--enable-software-rendering", this should provide completely '
            'deterministic (i.e. reproducible) Skia rendering. This is useful for testing purposes '
            '(e.g. when comparing screenshots).',
      )
      ..addMultiOption('dart-entrypoint-args',
        abbr: 'a',
        help: 'Pass a list of arguments to the Dart entrypoint at application '
              'startup. By default this is main(List<String> args). Specify '
              'this option multiple times each with one argument to pass '
              'multiple arguments to the Dart entrypoint. Currently this is '
              'only supported on desktop platforms.',
      )
      ..addFlag('uninstall-first',
        hide: !verboseHelp,
        help: 'Uninstall previous versions of the app on the device '
              'before reinstalling. Currently only supported on iOS.',
    );
    usesWebOptions(verboseHelp: verboseHelp);
    usesTargetOption();
    usesPortOptions(verboseHelp: verboseHelp);
    usesIpv6Flag(verboseHelp: verboseHelp);
    usesPubOption();
    usesTrackWidgetCreation(verboseHelp: verboseHelp);
    usesDeviceUserOption();
    usesDeviceTimeoutOption();
    addDdsOptions(verboseHelp: verboseHelp);
    addDevToolsOptions(verboseHelp: verboseHelp);
    addServeObservatoryOptions(verboseHelp: verboseHelp);
    addAndroidSpecificBuildOptions(hide: !verboseHelp);
    usesFatalWarningsOption(verboseHelp: verboseHelp);
    addEnableImpellerFlag(verboseHelp: verboseHelp);
    addEnableEmbedderApiFlag(verboseHelp: verboseHelp);
  }

  bool get traceStartup => boolArg('trace-startup');
  bool get enableDartProfiling => boolArg('enable-dart-profiling');
  bool get cacheSkSL => boolArg('cache-sksl');
  bool get dumpSkpOnShaderCompilation => boolArg('dump-skp-on-shader-compilation');
  bool get purgePersistentCache => boolArg('purge-persistent-cache');
  bool get disableServiceAuthCodes => boolArg('disable-service-auth-codes');
  bool get cacheStartupProfile => boolArg('cache-startup-profile');
  bool get runningWithPrebuiltApplication => argResults![FlutterOptions.kUseApplicationBinary] != null;
  bool get trackWidgetCreation => boolArg('track-widget-creation');
  bool get enableImpeller => boolArg('enable-impeller');
  bool get uninstallFirst => boolArg('uninstall-first');
  bool get enableEmbedderApi => boolArg('enable-embedder-api');

  /// Whether to start the application paused by default.
  bool get startPausedDefault;

  String? get route => stringArg('route');

  String? get traceAllowlist => stringArg('trace-allowlist');

  /// Create a debugging options instance for the current `run` or `drive` invocation.
  @visibleForTesting
  @protected
  Future<DebuggingOptions> createDebuggingOptions(bool webMode) async {
    final BuildInfo buildInfo = await getBuildInfo();
    final int? webBrowserDebugPort = featureFlags.isWebEnabled && argResults!.wasParsed('web-browser-debug-port')
      ? int.parse(stringArg('web-browser-debug-port')!)
      : null;
    final List<String> webBrowserFlags = featureFlags.isWebEnabled
        ? stringsArg(FlutterOptions.kWebBrowserFlag)
        : const <String>[];
    if (buildInfo.mode.isRelease) {
      return DebuggingOptions.disabled(
        buildInfo,
        dartEntrypointArgs: stringsArg('dart-entrypoint-args'),
        hostname: featureFlags.isWebEnabled ? stringArg('web-hostname') : '',
        port: featureFlags.isWebEnabled ? stringArg('web-port') : '',
        webUseSseForDebugProxy: featureFlags.isWebEnabled && stringArg('web-server-debug-protocol') == 'sse',
        webUseSseForDebugBackend: featureFlags.isWebEnabled && stringArg('web-server-debug-backend-protocol') == 'sse',
        webUseSseForInjectedClient: featureFlags.isWebEnabled && stringArg('web-server-debug-injected-client-protocol') == 'sse',
        webEnableExposeUrl: featureFlags.isWebEnabled && boolArg('web-allow-expose-url'),
        webRunHeadless: featureFlags.isWebEnabled && boolArg('web-run-headless'),
        webBrowserDebugPort: webBrowserDebugPort,
        webBrowserFlags: webBrowserFlags,
        enableImpeller: enableImpeller,
        uninstallFirst: uninstallFirst,
        enableDartProfiling: enableDartProfiling,
        enableEmbedderApi: enableEmbedderApi,
      );
    } else {
      return DebuggingOptions.enabled(
        buildInfo,
        startPaused: boolArg('start-paused'),
        disableServiceAuthCodes: boolArg('disable-service-auth-codes'),
        cacheStartupProfile: cacheStartupProfile,
        enableDds: enableDds,
        dartEntrypointArgs: stringsArg('dart-entrypoint-args'),
        dartFlags: stringArg('dart-flags') ?? '',
        useTestFonts: argParser.options.containsKey('use-test-fonts') && boolArg('use-test-fonts'),
        enableSoftwareRendering: argParser.options.containsKey('enable-software-rendering') && boolArg('enable-software-rendering'),
        skiaDeterministicRendering: argParser.options.containsKey('skia-deterministic-rendering') && boolArg('skia-deterministic-rendering'),
        traceSkia: boolArg('trace-skia'),
        traceAllowlist: traceAllowlist,
        traceSkiaAllowlist: stringArg('trace-skia-allowlist'),
        traceSystrace: boolArg('trace-systrace'),
        endlessTraceBuffer: boolArg('endless-trace-buffer'),
        dumpSkpOnShaderCompilation: dumpSkpOnShaderCompilation,
        cacheSkSL: cacheSkSL,
        purgePersistentCache: purgePersistentCache,
        deviceVmServicePort: deviceVmservicePort,
        hostVmServicePort: hostVmservicePort,
        disablePortPublication: await disablePortPublication,
        ddsPort: ddsPort,
        devToolsServerAddress: devToolsServerAddress,
        verboseSystemLogs: boolArg('verbose-system-logs'),
        hostname: featureFlags.isWebEnabled ? stringArg('web-hostname') : '',
        port: featureFlags.isWebEnabled ? stringArg('web-port') : '',
        webUseSseForDebugProxy: featureFlags.isWebEnabled && stringArg('web-server-debug-protocol') == 'sse',
        webUseSseForDebugBackend: featureFlags.isWebEnabled && stringArg('web-server-debug-backend-protocol') == 'sse',
        webUseSseForInjectedClient: featureFlags.isWebEnabled && stringArg('web-server-debug-injected-client-protocol') == 'sse',
        webEnableExposeUrl: featureFlags.isWebEnabled && boolArg('web-allow-expose-url'),
        webRunHeadless: featureFlags.isWebEnabled && boolArg('web-run-headless'),
        webBrowserDebugPort: webBrowserDebugPort,
        webBrowserFlags: webBrowserFlags,
        webEnableExpressionEvaluation: featureFlags.isWebEnabled && boolArg('web-enable-expression-evaluation'),
        webLaunchUrl: featureFlags.isWebEnabled ? stringArg('web-launch-url') : null,
        vmserviceOutFile: stringArg('vmservice-out-file'),
        fastStart: argParser.options.containsKey('fast-start')
          && boolArg('fast-start')
          && !runningWithPrebuiltApplication,
<<<<<<< HEAD
        nativeNullAssertions: boolArgDeprecated('native-null-assertions'),
=======
        nullAssertions: boolArg('null-assertions'),
        nativeNullAssertions: boolArg('native-null-assertions'),
>>>>>>> 1306d7f1
        enableImpeller: enableImpeller,
        uninstallFirst: uninstallFirst,
        serveObservatory: boolArg('serve-observatory'),
        enableDartProfiling: enableDartProfiling,
        enableEmbedderApi: enableEmbedderApi,
      );
    }
  }
}

class RunCommand extends RunCommandBase {
  RunCommand({ bool verboseHelp = false }) : super(verboseHelp: verboseHelp) {
    requiresPubspecYaml();
    usesFilesystemOptions(hide: !verboseHelp);
    usesExtraDartFlagOptions(verboseHelp: verboseHelp);
    addEnableExperimentation(hide: !verboseHelp);
    usesInitializeFromDillOption(hide: !verboseHelp);

    // By default, the app should to publish the VM service port over mDNS.
    // This will allow subsequent "flutter attach" commands to connect to the VM
    // without needing to know the port.
    addPublishPort(verboseHelp: verboseHelp);
    addMultidexOption();
    addIgnoreDeprecationOption();
    argParser
      ..addFlag('await-first-frame-when-tracing',
        defaultsTo: true,
        help: 'Whether to wait for the first frame when tracing startup ("--trace-startup"), '
              'or just dump the trace as soon as the application is running. The first frame '
              'is detected by looking for a Timeline event with the name '
              '"${Tracing.firstUsefulFrameEventName}". '
              "By default, the widgets library's binding takes care of sending this event.",
      )
      ..addFlag('use-test-fonts',
        help: 'Enable (and default to) the "Ahem" font. This is a special font '
              'used in tests to remove any dependencies on the font metrics. It '
              'is enabled when you use "flutter test". Set this flag when running '
              'a test using "flutter run" for debugging purposes. This flag is '
              'only available when running in debug mode.',
      )
      ..addFlag('build',
        defaultsTo: true,
        help: 'If necessary, build the app before running.',
      )
      ..addOption('project-root',
        hide: !verboseHelp,
        help: 'Specify the project root directory.',
      )
      ..addFlag('machine',
        hide: !verboseHelp,
        negatable: false,
        help: 'Handle machine structured JSON command input and provide output '
              'and progress in machine friendly format.',
      )
      ..addFlag('hot',
        defaultsTo: kHotReloadDefault,
        help: 'Run with support for hot reloading. Only available for debug mode. Not available with "--trace-startup".',
      )
      ..addFlag('resident',
        defaultsTo: true,
        hide: !verboseHelp,
        help: 'Stay resident after launching the application. Not available with "--trace-startup".',
      )
      ..addOption('pid-file',
        help: 'Specify a file to write the process ID to. '
              'You can send SIGUSR1 to trigger a hot reload '
              'and SIGUSR2 to trigger a hot restart. '
              'The file is created when the signal handlers '
              'are hooked and deleted when they are removed.',
      )..addFlag(
        'report-ready',
        help: 'Print "ready" to the console after handling a keyboard command.\n'
              'This is primarily useful for tests and other automation, but consider '
              'using "--machine" instead.',
        hide: !verboseHelp,
      )..addFlag('benchmark',
        negatable: false,
        hide: !verboseHelp,
        help: 'Enable a benchmarking mode. This will run the given application, '
              'measure the startup time and the app restart time, write the '
              'results out to "refresh_benchmark.json", and exit. This flag is '
              'intended for use in generating automated flutter benchmarks.',
      )
      // TODO(zanderso): Off by default with investigating whether this
      // is slower for certain use cases.
      // See: https://github.com/flutter/flutter/issues/49499
      ..addFlag('fast-start',
        help: 'Whether to quickly bootstrap applications with a minimal app. '
              'Currently this is only supported on Android devices. This option '
              'cannot be paired with "--${FlutterOptions.kUseApplicationBinary}".',
        hide: !verboseHelp,
      );
  }

  @override
  final String name = 'run';

  @override
  DeprecationBehavior get deprecationBehavior => boolArg('ignore-deprecation') ? DeprecationBehavior.ignore : _deviceDeprecationBehavior;
  DeprecationBehavior _deviceDeprecationBehavior = DeprecationBehavior.none;

  @override
  final String description = 'Run your Flutter app on an attached device.';

  @override
  String get category => FlutterCommandCategory.project;

  List<Device>? devices;
  bool webMode = false;

  String? get userIdentifier => stringArg(FlutterOptions.kDeviceUser);

  @override
  bool get startPausedDefault => false;

  @override
  Future<String?> get usagePath async {
    final String? command = await super.usagePath;

    if (devices == null) {
      return command;
    }
    if (devices!.length > 1) {
      return '$command/all';
    }
    return '$command/${getNameForTargetPlatform(await devices![0].targetPlatform)}';
  }

  @override
  Future<CustomDimensions> get usageValues async {
    String deviceType, deviceOsVersion;
    bool isEmulator;
    bool anyAndroidDevices = false;
    bool anyIOSDevices = false;
    bool anyIOSNetworkDevices = false;

    if (devices == null || devices!.isEmpty) {
      deviceType = 'none';
      deviceOsVersion = 'none';
      isEmulator = false;
    } else if (devices!.length == 1) {
      final Device device = devices![0];
      final TargetPlatform platform = await device.targetPlatform;
      anyAndroidDevices = platform == TargetPlatform.android;
      anyIOSDevices = platform == TargetPlatform.ios;
      if (device is IOSDevice && device.interfaceType == IOSDeviceConnectionInterface.network) {
        anyIOSNetworkDevices = true;
      }
      deviceType = getNameForTargetPlatform(platform);
      deviceOsVersion = await device.sdkNameAndVersion;
      isEmulator = await device.isLocalEmulator;
    } else {
      deviceType = 'multiple';
      deviceOsVersion = 'multiple';
      isEmulator = false;
      for (final Device device in devices!) {
        final TargetPlatform platform = await device.targetPlatform;
        anyAndroidDevices = anyAndroidDevices || (platform == TargetPlatform.android);
        anyIOSDevices = anyIOSDevices || (platform == TargetPlatform.ios);
        if (device is IOSDevice && device.interfaceType == IOSDeviceConnectionInterface.network) {
          anyIOSNetworkDevices = true;
        }
        if (anyAndroidDevices && anyIOSDevices) {
          break;
        }
      }
    }

    String? iOSInterfaceType;
    if (anyIOSDevices) {
      iOSInterfaceType = anyIOSNetworkDevices ? 'wireless' : 'usb';
    }

    String? androidEmbeddingVersion;
    final List<String> hostLanguage = <String>[];
    if (anyAndroidDevices) {
      final AndroidProject androidProject = FlutterProject.current().android;
      if (androidProject.existsSync()) {
        hostLanguage.add(androidProject.isKotlin ? 'kotlin' : 'java');
        androidEmbeddingVersion = androidProject.getEmbeddingVersion().toString().split('.').last;
      }
    }
    if (anyIOSDevices) {
      final IosProject iosProject = FlutterProject.current().ios;
      if (iosProject.exists) {
        final Iterable<File> swiftFiles = iosProject.hostAppRoot
            .listSync(recursive: true, followLinks: false)
            .whereType<File>()
            .where((File file) => globals.fs.path.extension(file.path) == '.swift');
        hostLanguage.add(swiftFiles.isNotEmpty ? 'swift' : 'objc');
      }
    }

    final BuildInfo buildInfo = await getBuildInfo();
    final String modeName = buildInfo.modeName;
    return CustomDimensions(
      commandRunIsEmulator: isEmulator,
      commandRunTargetName: deviceType,
      commandRunTargetOsVersion: deviceOsVersion,
      commandRunModeName: modeName,
      commandRunProjectModule: FlutterProject.current().isModule,
      commandRunProjectHostLanguage: hostLanguage.join(','),
      commandRunAndroidEmbeddingVersion: androidEmbeddingVersion,
      commandRunEnableImpeller: enableImpeller,
      commandRunIOSInterfaceType: iOSInterfaceType,
    );
  }

  @override
  bool get shouldRunPub {
    // If we are running with a prebuilt application, do not run pub.
    if (runningWithPrebuiltApplication) {
      return false;
    }

    return super.shouldRunPub;
  }

  bool shouldUseHotMode(BuildInfo buildInfo) {
    final bool hotArg = boolArg('hot');
    final bool shouldUseHotMode = hotArg && !traceStartup;
    return buildInfo.isDebug && shouldUseHotMode;
  }

  bool get stayResident => boolArg('resident');
  bool get awaitFirstFrameWhenTracing => boolArg('await-first-frame-when-tracing');

  @override
  Future<void> validateCommand() async {
    // When running with a prebuilt application, no command validation is
    // necessary.
    if (!runningWithPrebuiltApplication) {
      await super.validateCommand();
    }

    devices = await findAllTargetDevices();
    if (devices == null) {
      throwToolExit(null);
    }
    if (globals.deviceManager!.hasSpecifiedAllDevices && runningWithPrebuiltApplication) {
      throwToolExit('Using "-d all" with "--${FlutterOptions.kUseApplicationBinary}" is not supported');
    }

    if (userIdentifier != null
      && devices!.every((Device device) => device.platformType != PlatformType.android)) {
      throwToolExit(
        '--${FlutterOptions.kDeviceUser} is only supported for Android. At least one Android device is required.'
      );
    }

    if (devices!.any((Device device) => device is AndroidDevice)) {
      _deviceDeprecationBehavior = DeprecationBehavior.exit;
    }
    // Only support "web mode" with a single web device due to resident runner
    // refactoring required otherwise.
    webMode = featureFlags.isWebEnabled &&
      devices!.length == 1  &&
      await devices!.single.targetPlatform == TargetPlatform.web_javascript;
  }

  @visibleForTesting
  Future<ResidentRunner> createRunner({
    required bool hotMode,
    required List<FlutterDevice> flutterDevices,
    required String? applicationBinaryPath,
    required FlutterProject flutterProject,
  }) async {
    if (hotMode && !webMode) {
      return HotRunner(
        flutterDevices,
        target: targetFile,
        debuggingOptions: await createDebuggingOptions(webMode),
        benchmarkMode: boolArg('benchmark'),
        applicationBinary: applicationBinaryPath == null
            ? null
            : globals.fs.file(applicationBinaryPath),
        projectRootPath: stringArg('project-root'),
        dillOutputPath: stringArg('output-dill'),
        stayResident: stayResident,
        ipv6: ipv6 ?? false,
        multidexEnabled: boolArg('multidex'),
      );
    } else if (webMode) {
      return webRunnerFactory!.createWebRunner(
        flutterDevices.single,
        target: targetFile,
        flutterProject: flutterProject,
        ipv6: ipv6,
        debuggingOptions: await createDebuggingOptions(webMode),
        stayResident: stayResident,
        fileSystem: globals.fs,
        usage: globals.flutterUsage,
        logger: globals.logger,
        systemClock: globals.systemClock,
      );
    }
    return ColdRunner(
      flutterDevices,
      target: targetFile,
      debuggingOptions: await createDebuggingOptions(webMode),
      traceStartup: traceStartup,
      awaitFirstFrameWhenTracing: awaitFirstFrameWhenTracing,
      applicationBinary: applicationBinaryPath == null
          ? null
          : globals.fs.file(applicationBinaryPath),
      ipv6: ipv6 ?? false,
      stayResident: stayResident,
      multidexEnabled: boolArg('multidex'),
    );
  }

  @visibleForTesting
  Daemon createMachineDaemon() {
    final Daemon daemon = Daemon(
      DaemonConnection(
        daemonStreams: DaemonStreams.fromStdio(globals.stdio, logger: globals.logger),
        logger: globals.logger,
      ),
      notifyingLogger: (globals.logger is NotifyingLogger)
        ? globals.logger as NotifyingLogger
        : NotifyingLogger(verbose: globals.logger.isVerbose, parent: globals.logger),
      logToStdout: true,
    );
    return daemon;
  }

  @override
  Future<FlutterCommandResult> runCommand() async {
    // Enable hot mode by default if `--no-hot` was not passed and we are in
    // debug mode.
    final BuildInfo buildInfo = await getBuildInfo();
    final bool hotMode = shouldUseHotMode(buildInfo);
    final String? applicationBinaryPath = stringArg(FlutterOptions.kUseApplicationBinary);

    if (boolArg('machine')) {
      if (devices!.length > 1) {
        throwToolExit('"--machine" does not support "-d all".');
      }
      final Daemon daemon = createMachineDaemon();
      late AppInstance app;
      try {
        app = await daemon.appDomain.startApp(
          devices!.first, globals.fs.currentDirectory.path, targetFile, route,
          await createDebuggingOptions(webMode), hotMode,
          applicationBinary: applicationBinaryPath == null
              ? null
              : globals.fs.file(applicationBinaryPath),
          trackWidgetCreation: trackWidgetCreation,
          projectRootPath: stringArg('project-root'),
          packagesFilePath: globalResults!['packages'] as String?,
          dillOutputPath: stringArg('output-dill'),
          ipv6: ipv6 ?? false,
          multidexEnabled: boolArg('multidex'),
          userIdentifier: userIdentifier,
          enableDevTools: boolArg(FlutterCommand.kEnableDevTools),
        );
      } on Exception catch (error) {
        throwToolExit(error.toString());
      }
      final DateTime appStartedTime = globals.systemClock.now();
      final int result = await app.runner!.waitForAppToFinish();
      if (result != 0) {
        throwToolExit(null, exitCode: result);
      }
      return FlutterCommandResult(
        ExitStatus.success,
        timingLabelParts: <String>['daemon'],
        endTimeOverride: appStartedTime,
      );
    }
    globals.terminal.usesTerminalUi = true;

    final BuildMode buildMode = getBuildMode();
    for (final Device device in devices!) {
      if (!await device.supportsRuntimeMode(buildMode)) {
        throwToolExit(
          '${sentenceCase(getFriendlyModeName(buildMode))} '
          'mode is not supported by ${device.name}.',
        );
      }
      if (hotMode) {
        if (!device.supportsHotReload) {
          throwToolExit('Hot reload is not supported by ${device.name}. Run with "--no-hot".');
        }
      }
      if (await device.isLocalEmulator && await device.supportsHardwareRendering) {
        if (boolArg('enable-software-rendering')) {
          globals.printStatus(
            'Using software rendering with device ${device.name}. You may get better performance '
            'with hardware mode by configuring hardware rendering for your device.'
           );
        } else {
          globals.printStatus(
            'Using hardware rendering with device ${device.name}. If you notice graphics artifacts, '
            'consider enabling software rendering with "--enable-software-rendering".'
          );
        }
      }
    }

    List<String>? expFlags;
    if (argParser.options.containsKey(FlutterOptions.kEnableExperiment) &&
        stringsArg(FlutterOptions.kEnableExperiment).isNotEmpty) {
      expFlags = stringsArg(FlutterOptions.kEnableExperiment);
    }
    final FlutterProject flutterProject = FlutterProject.current();
    final List<FlutterDevice> flutterDevices = <FlutterDevice>[
      for (final Device device in devices!)
        await FlutterDevice.create(
          device,
          experimentalFlags: expFlags,
          target: targetFile,
          buildInfo: buildInfo,
          userIdentifier: userIdentifier,
          platform: globals.platform,
        ),
    ];

    final ResidentRunner runner = await createRunner(
      applicationBinaryPath: applicationBinaryPath,
      flutterDevices: flutterDevices,
      flutterProject: flutterProject,
      hotMode: hotMode,
    );

    DateTime? appStartedTime;
    // Sync completer so the completing agent attaching to the resident doesn't
    // need to know about analytics.
    //
    // Do not add more operations to the future.
    final Completer<void> appStartedTimeRecorder = Completer<void>.sync();

    TerminalHandler? handler;
    // This callback can't throw.
    unawaited(appStartedTimeRecorder.future.then<void>(
      (_) {
        appStartedTime = globals.systemClock.now();
        if (stayResident) {
          handler = TerminalHandler(
            runner,
            logger: globals.logger,
            terminal: globals.terminal,
            signals: globals.signals,
            processInfo: globals.processInfo,
            reportReady: boolArg('report-ready'),
            pidFile: stringArg('pid-file'),
          )
            ..registerSignalHandlers()
            ..setupTerminal();
        }
      }
    ));
    try {
      final int? result = await runner.run(
        appStartedCompleter: appStartedTimeRecorder,
        enableDevTools: stayResident && boolArg(FlutterCommand.kEnableDevTools),
        route: route,
      );
      handler?.stop();
      if (result != 0) {
        throwToolExit(null, exitCode: result);
      }
    } on RPCError catch (error) {
      if (error.code == RPCErrorCodes.kServiceDisappeared) {
        throwToolExit('Lost connection to device.');
      }
      rethrow;
    } finally {
      // However we exited from the runner, ensure the terminal has line mode
      // and echo mode enabled before we return the user to the shell.
      try {
        globals.terminal.singleCharMode = false;
      } on StdinException {
        // Do nothing, if the STDIN handle is no longer available, there is nothing actionable for us to do at this point
      }
    }
    return FlutterCommandResult(
      ExitStatus.success,
      timingLabelParts: <String?>[
        if (hotMode) 'hot' else 'cold',
        getModeName(getBuildMode()),
        if (devices!.length == 1)
          getNameForTargetPlatform(await devices![0].targetPlatform)
        else
          'multiple',
        if (devices!.length == 1 && await devices![0].isLocalEmulator)
          'emulator'
        else
          null,
      ],
      endTimeOverride: appStartedTime,
    );
  }
}<|MERGE_RESOLUTION|>--- conflicted
+++ resolved
@@ -275,12 +275,7 @@
         fastStart: argParser.options.containsKey('fast-start')
           && boolArg('fast-start')
           && !runningWithPrebuiltApplication,
-<<<<<<< HEAD
-        nativeNullAssertions: boolArgDeprecated('native-null-assertions'),
-=======
-        nullAssertions: boolArg('null-assertions'),
         nativeNullAssertions: boolArg('native-null-assertions'),
->>>>>>> 1306d7f1
         enableImpeller: enableImpeller,
         uninstallFirst: uninstallFirst,
         serveObservatory: boolArg('serve-observatory'),
