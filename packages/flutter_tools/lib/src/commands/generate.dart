// Copyright 2019 The Chromium Authors. All rights reserved.
// Use of this source code is governed by a BSD-style license that can be
// found in the LICENSE file.

import '../base/common.dart';
import '../cache.dart';
import '../codegen.dart';
import '../project.dart';
import '../runner/flutter_command.dart';

class GenerateCommand extends FlutterCommand {
  GenerateCommand() {
    usesTargetOption();
  }
  @override
  String get description => 'run code generators.';

  @override
  String get name => 'generate';

  @override
  bool get hidden => true;

  @override
  Future<FlutterCommandResult> runCommand() async {
    Cache.releaseLockEarly();
    if (!experimentalBuildEnabled) {
      throwToolExit('FLUTTER_EXPERIMENTAL_BUILD is not enabled, codegen is unsupported.');
    }
<<<<<<< HEAD
    final CodegenDaemon codegenDaemon = await codeGenerator.daemon();
    codegenDaemon.startBuild();
    await for (CodegenStatus codegenStatus in codegenDaemon.buildResults) {
      if (codegenStatus == CodegenStatus.Failed) {
        throwToolExit('Code generation failed');
      }
      if (codegenStatus ==CodegenStatus.Succeeded) {
        break;
      }
    }
=======
    final FlutterProject flutterProject = await FlutterProject.current();
    await codeGenerator.generate(flutterProject, mainPath: argResults['target']);
>>>>>>> f67a529e
    return null;
  }
}<|MERGE_RESOLUTION|>--- conflicted
+++ resolved
@@ -27,8 +27,8 @@
     if (!experimentalBuildEnabled) {
       throwToolExit('FLUTTER_EXPERIMENTAL_BUILD is not enabled, codegen is unsupported.');
     }
-<<<<<<< HEAD
-    final CodegenDaemon codegenDaemon = await codeGenerator.daemon();
+    final FlutterProject flutterProject = await FlutterProject.current();
+    final CodegenDaemon codegenDaemon = await codeGenerator.daemon(flutterProject);
     codegenDaemon.startBuild();
     await for (CodegenStatus codegenStatus in codegenDaemon.buildResults) {
       if (codegenStatus == CodegenStatus.Failed) {
@@ -38,10 +38,6 @@
         break;
       }
     }
-=======
-    final FlutterProject flutterProject = await FlutterProject.current();
-    await codeGenerator.generate(flutterProject, mainPath: argResults['target']);
->>>>>>> f67a529e
     return null;
   }
 }