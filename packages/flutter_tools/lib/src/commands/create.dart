--- conflicted
+++ resolved
@@ -988,12 +988,8 @@
   final String incompatibleDependency = javaGradleVersionsCompatible ? 'Android Gradle Plugin (AGP)' :'Gradle' ;
   final String incompatibleDependencyVersion = javaGradleVersionsCompatible ? 'AGP version $templateAgpVersion' : 'Gradle version $templateGradleVersion';
   final VersionRange validJavaRange = gradle.getJavaVersionFor(gradleV: templateGradleVersion, agpV: templateAgpVersion);
-<<<<<<< HEAD
   // validJavaRange should have non-null verisonMin and versionMax since it based on our template AGP and Gradle versions.
-=======
-  // validJavaRange should have non-null versionMin and versionMax since it based on our template AGP and Gradle versions.
->>>>>>> 2663184a
-  final String validJavaRangeMessage = '(Java ${validJavaRange.versionMin!} <= compatible Java version < Java ${validJavaRange.versionMax!})';
+  final String validJavaRangeMessage = '(minimum compatible version: ${validJavaRange.versionMin!}, maximum compatible version: ${validJavaRange.versionMax!})';
 
   return '''
 The configured version of Java detected may conflict with the $incompatibleDependency version in your new Flutter $projectType.
