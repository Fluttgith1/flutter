--- conflicted
+++ resolved
@@ -26,17 +26,16 @@
 import 'platform_plugins.dart';
 import 'project.dart';
 
-<<<<<<< HEAD
-void _renderTemplateToFile(String template, dynamic context, String filePath, {FileSystem fileSystem}){
-  final String renderedTemplate = globals.templateRenderer
-    .renderString(template, context, htmlEscapeValues: false);
+void _renderTemplateToFile(
+  String template,
+  dynamic context,
+  File file,
+  TemplateRenderer templateRenderer, {
+  FileSystem fileSystem,
+}) {
   final FileSystem fs = fileSystem ?? globals.fs;
-  final File file = fs.file(filePath);
-=======
-void _renderTemplateToFile(String template, dynamic context, File file, TemplateRenderer templateRenderer) {
   final String renderedTemplate = templateRenderer
     .renderString(template, context, htmlEscapeValues: false);
->>>>>>> f79ad055
   file.createSync(recursive: true);
   file.writeAsStringSync(renderedTemplate);
 }
@@ -1009,6 +1008,7 @@
       _dartPluginRegistryForDesktopTemplate,
       templateContext,
       newMainDart.path,
+      globals.templateRenderer,
       fileSystem: rootProject.directory.fileSystem,
     );
   } on FileSystemException catch (error) {
