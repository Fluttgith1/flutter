// Copyright 2014 The Flutter Authors. All rights reserved.
// Use of this source code is governed by a BSD-style license that can be
// found in the LICENSE file.

import 'dart:async';

import 'package:archive/archive.dart';
import 'package:crypto/crypto.dart';
import 'package:file/memory.dart';
import 'package:meta/meta.dart';
import 'package:package_config/package_config.dart';
import 'package:process/process.dart';

import 'android/gradle_utils.dart';
import 'base/common.dart';
import 'base/error_handling_io.dart';
import 'base/file_system.dart';
import 'base/io.dart' show HttpClient, HttpClientRequest, HttpClientResponse, HttpHeaders, HttpStatus, ProcessException, SocketException;
import 'base/logger.dart';
import 'base/net.dart';
import 'base/os.dart' show OperatingSystemUtils;
import 'base/platform.dart';
import 'base/process.dart';
import 'base/user_messages.dart';
import 'convert.dart';
import 'dart/package_map.dart';
import 'dart/pub.dart';
import 'features.dart';
import 'globals.dart' as globals;
import 'runner/flutter_command.dart';
import 'runner/flutter_command_runner.dart';

/// A tag for a set of development artifacts that need to be cached.
class DevelopmentArtifact {

  const DevelopmentArtifact._(this.name, {this.feature});

  /// The name of the artifact.
  ///
  /// This should match the flag name in precache.dart.
  final String name;

  /// A feature to control the visibility of this artifact.
  final Feature feature;

  /// Artifacts required for Android development.
  static const DevelopmentArtifact androidGenSnapshot = DevelopmentArtifact._('android_gen_snapshot', feature: flutterAndroidFeature);
  static const DevelopmentArtifact androidMaven = DevelopmentArtifact._('android_maven', feature: flutterAndroidFeature);

  // Artifacts used for internal builds.
  static const DevelopmentArtifact androidInternalBuild = DevelopmentArtifact._('android_internal_build', feature: flutterAndroidFeature);

  /// Artifacts required for iOS development.
  static const DevelopmentArtifact iOS = DevelopmentArtifact._('ios', feature: flutterIOSFeature);

  /// Artifacts required for web development.
  static const DevelopmentArtifact web = DevelopmentArtifact._('web', feature: flutterWebFeature);

  /// Artifacts required for desktop macOS.
  static const DevelopmentArtifact macOS = DevelopmentArtifact._('macos', feature: flutterMacOSDesktopFeature);

  /// Artifacts required for desktop Windows.
  static const DevelopmentArtifact windows = DevelopmentArtifact._('windows', feature: flutterWindowsDesktopFeature);

  /// Artifacts required for desktop Linux.
  static const DevelopmentArtifact linux = DevelopmentArtifact._('linux', feature: flutterLinuxDesktopFeature);

  /// Artifacts required for Fuchsia.
  static const DevelopmentArtifact fuchsia = DevelopmentArtifact._('fuchsia', feature: flutterFuchsiaFeature);

  /// Artifacts required for the Flutter Runner.
  static const DevelopmentArtifact flutterRunner = DevelopmentArtifact._('flutter_runner', feature: flutterFuchsiaFeature);

  /// Artifacts required for any development platform.
  ///
  /// This does not need to be explicitly returned from requiredArtifacts as
  /// it will always be downloaded.
  static const DevelopmentArtifact universal = DevelopmentArtifact._('universal');

  /// The values of DevelopmentArtifacts.
  static final List<DevelopmentArtifact> values = <DevelopmentArtifact>[
    androidGenSnapshot,
    androidMaven,
    androidInternalBuild,
    iOS,
    web,
    macOS,
    windows,
    linux,
    fuchsia,
    universal,
    flutterRunner,
  ];

  @override
  String toString() => 'Artifact($name)';
}

/// A wrapper around the `bin/cache/` directory.
class Cache {
  /// [rootOverride] is configurable for testing.
  /// [artifacts] is configurable for testing.
  Cache({
    @protected Directory rootOverride,
    @protected List<ArtifactSet> artifacts,
    @required Logger logger,
    @required FileSystem fileSystem,
    @required Platform platform,
    @required OperatingSystemUtils osUtils,
  }) : _rootOverride = rootOverride,
       _logger = logger,
       _fileSystem = fileSystem,
       _platform = platform,
       _osUtils = osUtils,
      _net = Net(logger: logger, platform: platform),
      _fsUtils = FileSystemUtils(fileSystem: fileSystem, platform: platform) {
    if (artifacts == null) {
      _artifacts.add(MaterialFonts(this));
      _artifacts.add(GradleWrapper(this));
      _artifacts.add(AndroidGenSnapshotArtifacts(this, platform: _platform));
      _artifacts.add(AndroidInternalBuildArtifacts(this));
      _artifacts.add(IOSEngineArtifacts(this, platform: _platform));
      _artifacts.add(FlutterWebSdk(this, platform: _platform));
      _artifacts.add(FlutterSdk(this, platform: _platform));
      _artifacts.add(WindowsEngineArtifacts(this, platform: _platform));
      _artifacts.add(MacOSEngineArtifacts(this, platform: _platform));
      _artifacts.add(LinuxEngineArtifacts(this, platform: _platform));
      _artifacts.add(LinuxFuchsiaSDKArtifacts(this, platform: _platform));
      _artifacts.add(MacOSFuchsiaSDKArtifacts(this, platform: _platform));
      _artifacts.add(FlutterRunnerSDKArtifacts(this, platform: _platform));
      _artifacts.add(FlutterRunnerDebugSymbols(this, platform: _platform));
      for (final String artifactName in IosUsbArtifacts.artifactNames) {
        _artifacts.add(IosUsbArtifacts(artifactName, this, platform: _platform));
      }
      _artifacts.add(FontSubsetArtifacts(this, platform: _platform));
      _artifacts.add(PubDependencies(
        logger: _logger,
        // flutter root and pub must be lazily initialized to avoid accessing
        // before the version is determined.
        flutterRoot: () => flutterRoot,
        pub: () => pub,
      ));
    } else {
      _artifacts.addAll(artifacts);
    }
  }

  /// Create a [Cache] for testing.
  ///
  /// Defaults to a memory file system, fake platform,
  /// buffer logger, and no accessible artifacts.
  /// By default, the root cache directory path is "cache".
  @visibleForTesting
  factory Cache.test({
    Directory rootOverride,
    List<ArtifactSet> artifacts,
    Logger logger,
    FileSystem fileSystem,
    Platform platform,
    ProcessManager processManager,
  }) {
    fileSystem ??= rootOverride?.fileSystem ?? MemoryFileSystem.test();
    platform ??= FakePlatform(environment: <String, String>{});
    logger ??= BufferLogger.test();
    return Cache(
      rootOverride: rootOverride ??= fileSystem.directory('cache'),
      artifacts: artifacts ?? <ArtifactSet>[],
      logger: logger,
      fileSystem: fileSystem,
      platform: platform,
      osUtils: OperatingSystemUtils(
        fileSystem: fileSystem,
        logger: logger,
        platform: platform,
        processManager: processManager,
      ),
    );
  }

  final Logger _logger;
  final Platform _platform;
  final FileSystem _fileSystem;
  final OperatingSystemUtils _osUtils;

  ArtifactUpdater get _artifactUpdater => __artifactUpdater ??= _createUpdater();
  ArtifactUpdater __artifactUpdater;

  /// This has to be lazy because it requires FLUTTER_ROOT to be initialized.
  ArtifactUpdater _createUpdater() {
    return ArtifactUpdater(
      operatingSystemUtils: _osUtils,
      logger: _logger,
      fileSystem: _fileSystem,
      tempStorage: getDownloadDir(),
      platform: _platform,
      httpClient: HttpClient(),
    );
  }

  Net _net;
  FileSystemUtils _fsUtils;

  static const List<String> _hostsBlockedInChina = <String> [
    'storage.googleapis.com',
  ];

  final Directory _rootOverride;
  final List<ArtifactSet> _artifacts = <ArtifactSet>[];

  // Initialized by FlutterCommandRunner on startup.
  static String flutterRoot;

  /// Determine the absolute and normalized path for the root of the current
  /// Flutter checkout.
  ///
  /// This method has a series of fallbacks for determining the repo location. The
  /// first success will immediately return the root without further checks.
  ///
  /// The order of these tests is:
  ///   1. FLUTTER_ROOT environment variable contains the path.
  ///   2. Platform script is a data URI scheme, returning `../..` to support
  ///      tests run from `packages/flutter_tools`.
  ///   3. Platform script is package URI scheme, returning the grandparent directory
  ///      of the package config file location from `packages/flutter_tools/.packages`.
  ///   4. Platform script file path is the snapshot path generated by `bin/flutter`,
  ///      returning the grandparent directory from `bin/cache`.
  ///   5. Platform script file name is the entrypoint in `packages/flutter_tools/bin/flutter_tools.dart`,
  ///      returning the 4th parent directory.
  ///   6. The current directory
  ///
  /// If an exception is thrown during any of these checks, an error message is
  /// printed and `.` is returned by default (6).
  static String defaultFlutterRoot({
    @required Platform platform,
    @required FileSystem fileSystem,
    @required UserMessages userMessages,
  }) {
    String normalize(String path) {
      return fileSystem.path.normalize(fileSystem.path.absolute(path));
    }
    if (platform.environment.containsKey(kFlutterRootEnvironmentVariableName)) {
      return normalize(platform.environment[kFlutterRootEnvironmentVariableName]);
    }
    try {
      if (platform.script.scheme == 'data') {
        return normalize('../..'); // The tool is running as a test.
      }
      final String Function(String) dirname = fileSystem.path.dirname;

      if (platform.script.scheme == 'package') {
        final String packageConfigPath = Uri.parse(platform.packageConfig).toFilePath(
          windows: platform.isWindows,
        );
        return normalize(dirname(dirname(dirname(packageConfigPath))));
      }

      if (platform.script.scheme == 'file') {
        final String script = platform.script.toFilePath(
          windows: platform.isWindows,
        );
        if (fileSystem.path.basename(script) == kSnapshotFileName) {
          return normalize(dirname(dirname(fileSystem.path.dirname(script))));
        }
        if (fileSystem.path.basename(script) == kFlutterToolsScriptFileName) {
          return normalize(dirname(dirname(dirname(dirname(script)))));
        }
      }
    } on Exception catch (error) {
      // There is currently no logger attached since this is computed at startup.
      print(userMessages.runnerNoRoot('$error'));
    }
    return normalize('.');
  }

  // Whether to cache artifacts for all platforms. Defaults to only caching
  // artifacts for the current platform.
  bool includeAllPlatforms = false;

  // Names of artifacts which should be cached even if they would normally
  // be filtered out for the current platform.
  Set<String> platformOverrideArtifacts;

  // Whether to cache the unsigned mac binaries. Defaults to caching the signed binaries.
  bool useUnsignedMacBinaries = false;

  static RandomAccessFile _lock;
  static bool _lockEnabled = true;

  /// Turn off the [lock]/[releaseLock] mechanism.
  ///
  /// This is used by the tests since they run simultaneously and all in one
  /// process and so it would be a mess if they had to use the lock.
  @visibleForTesting
  static void disableLocking() {
    _lockEnabled = false;
  }

  /// Turn on the [lock]/[releaseLock] mechanism.
  ///
  /// This is used by the tests.
  @visibleForTesting
  static void enableLocking() {
    _lockEnabled = true;
  }

  /// Check if lock acquired, skipping FLUTTER_ALREADY_LOCKED reentrant checks.
  ///
  /// This is used by the tests.
  @visibleForTesting
  static bool isLocked() {
    return _lock != null;
  }

  /// Lock the cache directory.
  ///
  /// This happens while required artifacts are updated
  /// (see [FlutterCommandRunner.runCommand]).
  ///
  /// This uses normal POSIX flock semantics.
  Future<void> lock() async {
    if (!_lockEnabled) {
      return;
    }
    assert(_lock == null);
    final File lockFile =
      _fileSystem.file(_fileSystem.path.join(flutterRoot, 'bin', 'cache', 'lockfile'));
    try {
      _lock = lockFile.openSync(mode: FileMode.write);
    } on FileSystemException catch (e) {
      _logger.printError('Failed to open or create the artifact cache lockfile: "$e"');
      _logger.printError('Please ensure you have permissions to create or open ${lockFile.path}');
      throwToolExit('Failed to open or create the lockfile');
    }
    bool locked = false;
    bool printed = false;
    while (!locked) {
      try {
        _lock.lockSync();
        locked = true;
      } on FileSystemException {
        if (!printed) {
          _logger.printTrace('Waiting to be able to obtain lock of Flutter binary artifacts directory: ${_lock.path}');
          _logger.printStatus('Waiting for another flutter command to release the startup lock...');
          printed = true;
        }
        await Future<void>.delayed(const Duration(milliseconds: 50));
      }
    }
  }

  /// Releases the lock.
  ///
  /// This happens automatically on startup (see [FlutterCommand.verifyThenRunCommand])
  /// after the command's required artifacts are updated.
  void releaseLock() {
    if (!_lockEnabled || _lock == null) {
      return;
    }
    _lock.closeSync();
    _lock = null;
  }

  /// Checks if the current process owns the lock for the cache directory at
  /// this very moment; throws a [StateError] if it doesn't.
  void checkLockAcquired() {
    if (_lockEnabled && _lock == null && _platform.environment['FLUTTER_ALREADY_LOCKED'] != 'true') {
      throw StateError(
        'The current process does not own the lock for the cache directory. This is a bug in Flutter CLI tools.',
      );
    }
  }

  /// The current version of Dart used to build Flutter and run the tool.
  String get dartSdkVersion {
    if (_dartSdkVersion == null) {
      // Make the version string more customer-friendly.
      // Changes '2.1.0-dev.8.0.flutter-4312ae32' to '2.1.0 (build 2.1.0-dev.8.0 4312ae32)'
      final String justVersion = _platform.version.split(' ')[0];
      _dartSdkVersion = justVersion.replaceFirstMapped(RegExp(r'(\d+\.\d+\.\d+)(.+)'), (Match match) {
        final String noFlutter = match[2].replaceAll('.flutter-', ' ');
        return '${match[1]} (build ${match[1]}$noFlutter)';
      });
    }
    return _dartSdkVersion;
  }
  String _dartSdkVersion;

  /// The current version of the Flutter engine the flutter tool will download.
  String get engineRevision {
    _engineRevision ??= getVersionFor('engine');
    return _engineRevision;
  }
  String _engineRevision;

  String get storageBaseUrl {
    final String overrideUrl = _platform.environment['FLUTTER_STORAGE_BASE_URL'];
    if (overrideUrl == null) {
      return 'https://storage.googleapis.com';
    }
    // verify that this is a valid URI.
    try {
      Uri.parse(overrideUrl);
    } on FormatException catch (err) {
      throwToolExit('"FLUTTER_STORAGE_BASE_URL" contains an invalid URI:\n$err');
    }
    _maybeWarnAboutStorageOverride(overrideUrl);
    return overrideUrl;
  }

  bool _hasWarnedAboutStorageOverride = false;

  void _maybeWarnAboutStorageOverride(String overrideUrl) {
    if (_hasWarnedAboutStorageOverride) {
      return;
    }
    _logger.printStatus(
      'Flutter assets will be downloaded from $overrideUrl. Make sure you trust this source!',
      emphasis: true,
    );
    _hasWarnedAboutStorageOverride = true;
  }

  /// Return the top-level directory in the cache; this is `bin/cache`.
  Directory getRoot() {
    if (_rootOverride != null) {
      return _fileSystem.directory(_fileSystem.path.join(_rootOverride.path, 'bin', 'cache'));
    } else {
      return _fileSystem.directory(_fileSystem.path.join(flutterRoot, 'bin', 'cache'));
    }
  }

  /// Return a directory in the cache dir. For `pkg`, this will return `bin/cache/pkg`.
  Directory getCacheDir(String name) {
    final Directory dir = _fileSystem.directory(_fileSystem.path.join(getRoot().path, name));
    if (!dir.existsSync()) {
      dir.createSync(recursive: true);
      _osUtils.chmod(dir, '755');
    }
    return dir;
  }

  /// Return the top-level directory for artifact downloads.
  Directory getDownloadDir() => getCacheDir('downloads');

  /// Return the top-level mutable directory in the cache; this is `bin/cache/artifacts`.
  Directory getCacheArtifacts() => getCacheDir('artifacts');

  /// Location of LICENSE file.
  File getLicenseFile() => _fileSystem.file(_fileSystem.path.join(flutterRoot, 'LICENSE'));

  /// Get a named directory from with the cache's artifact directory; for example,
  /// `material_fonts` would return `bin/cache/artifacts/material_fonts`.
  Directory getArtifactDirectory(String name) {
    return getCacheArtifacts().childDirectory(name);
  }

  MapEntry<String, String> get dyLdLibEntry {
    if (_dyLdLibEntry != null) {
      return _dyLdLibEntry;
    }
    final List<String> paths = <String>[];
    for (final ArtifactSet artifact in _artifacts) {
      final Map<String, String> env = artifact.environment;
      if (env == null || !env.containsKey('DYLD_LIBRARY_PATH')) {
        continue;
      }
      final String path = env['DYLD_LIBRARY_PATH'];
      if (path.isEmpty) {
        continue;
      }
      paths.add(path);
    }
    _dyLdLibEntry = MapEntry<String, String>('DYLD_LIBRARY_PATH', paths.join(':'));
    return _dyLdLibEntry;
  }
  MapEntry<String, String> _dyLdLibEntry;

  /// The web sdk has to be co-located with the dart-sdk so that they can share source
  /// code.
  Directory getWebSdkDirectory() {
    return getRoot().childDirectory('flutter_web_sdk');
  }

  String getVersionFor(String artifactName) {
    final File versionFile = _fileSystem.file(_fileSystem.path.join(
      _rootOverride?.path ?? flutterRoot,
      'bin',
      'internal',
      '$artifactName.version',
    ));
    return versionFile.existsSync() ? versionFile.readAsStringSync().trim() : null;
  }

    /// Delete all stamp files maintained by the cache.
  void clearStampFiles() {
    try {
      getStampFileFor('flutter_tools').deleteSync();
      for (final ArtifactSet artifact in _artifacts) {
        final File file = getStampFileFor(artifact.stampName);
        ErrorHandlingFileSystem.deleteIfExists(file);
      }
    } on FileSystemException catch (err) {
      _logger.printError('Failed to delete some stamp files: $err');
    }
  }

  /// Read the stamp for [artifactName].
  ///
  /// If the file is missing or cannot be parsed, returns `null`.
  String getStampFor(String artifactName) {
    final File stampFile = getStampFileFor(artifactName);
    if (!stampFile.existsSync()) {
      return null;
    }
    try {
      return stampFile.readAsStringSync().trim();
    } on FileSystemException {
      return null;
    }
  }

  void setStampFor(String artifactName, String version) {
    getStampFileFor(artifactName).writeAsStringSync(version);
  }

  File getStampFileFor(String artifactName) {
    return _fileSystem.file(_fileSystem.path.join(getRoot().path, '$artifactName.stamp'));
  }

  /// Returns `true` if either [entity] is older than the tools stamp or if
  /// [entity] doesn't exist.
  bool isOlderThanToolsStamp(FileSystemEntity entity) {
    final File flutterToolsStamp = getStampFileFor('flutter_tools');
    return _fsUtils.isOlderThanReference(
      entity: entity,
      referenceFile: flutterToolsStamp,
    );
  }

  Future<bool> isUpToDate() async {
    for (final ArtifactSet artifact in _artifacts) {
      if (!await artifact.isUpToDate(_fileSystem)) {
        return false;
      }
    }
    return true;
  }

  /// Update the cache to contain all `requiredArtifacts`.
  Future<void> updateAll(Set<DevelopmentArtifact> requiredArtifacts) async {
    if (!_lockEnabled) {
      return;
    }
    for (final ArtifactSet artifact in _artifacts) {
      if (!requiredArtifacts.contains(artifact.developmentArtifact)) {
        _logger.printTrace('Artifact $artifact is not required, skipping update.');
        continue;
      }
      if (await artifact.isUpToDate(_fileSystem)) {
        continue;
      }
      try {
        await artifact.update(_artifactUpdater, _logger, _fileSystem, _osUtils);
      } on SocketException catch (e) {
        if (_hostsBlockedInChina.contains(e.address?.host)) {
          _logger.printError(
            'Failed to retrieve Flutter tool dependencies: ${e.message}.\n'
            "If you're in China, please see this page: "
            'https://flutter.dev/community/china',
            emphasis: true,
          );
        }
        rethrow;
      }
    }
  }

  Future<bool> areRemoteArtifactsAvailable({
    String engineVersion,
    bool includeAllPlatforms = true,
  }) async {
    final bool includeAllPlatformsState = this.includeAllPlatforms;
    bool allAvailable = true;
    this.includeAllPlatforms = includeAllPlatforms;
    for (final ArtifactSet cachedArtifact in _artifacts) {
      if (cachedArtifact is EngineCachedArtifact) {
        allAvailable &= await cachedArtifact.checkForArtifacts(engineVersion);
      }
    }
    this.includeAllPlatforms = includeAllPlatformsState;
    return allAvailable;
  }

  Future<bool> doesRemoteExist(String message, Uri url) async {
    final Status status = _logger.startProgress(
      message,
    );
    bool exists;
    try {
      exists = await _net.doesRemoteFileExist(url);
    } finally {
      status.stop();
    }
    return exists;
  }
}

/// Representation of a set of artifacts used by the tool.
abstract class ArtifactSet {
  ArtifactSet(this.developmentArtifact) : assert(developmentArtifact != null);

  /// The development artifact.
  final DevelopmentArtifact developmentArtifact;

  /// [true] if the artifact is up to date.
  Future<bool> isUpToDate(FileSystem fileSystem);

  /// The environment variables (if any) required to consume the artifacts.
  Map<String, String> get environment {
    return const <String, String>{};
  }

  /// Updates the artifact.
  Future<void> update(
    ArtifactUpdater artifactUpdater,
    Logger logger,
    FileSystem fileSystem,
    OperatingSystemUtils operatingSystemUtils,
  );

  /// The canonical name of the artifact.
  String get name;

  // The name of the stamp file. Defaults to the same as the
  // artifact name.
  String get stampName => name;
}

/// An artifact set managed by the cache.
abstract class CachedArtifact extends ArtifactSet {
  CachedArtifact(
    this.name,
    this.cache,
    DevelopmentArtifact developmentArtifact,
  ) : super(developmentArtifact);

  final Cache cache;

  @override
  final String name;

  @override
  String get stampName => name;

  Directory get location => cache.getArtifactDirectory(name);
  String get version => cache.getVersionFor(name);

  // Whether or not to bypass normal platform filtering for this artifact.
  bool get ignorePlatformFiltering {
    return cache.includeAllPlatforms ||
      (cache.platformOverrideArtifacts != null && cache.platformOverrideArtifacts.contains(developmentArtifact.name));
  }

  @override
  Future<bool> isUpToDate(FileSystem fileSystem) async {
    if (!location.existsSync()) {
      return false;
    }
    if (version != cache.getStampFor(stampName)) {
      return false;
    }
    return isUpToDateInner(fileSystem);
  }

  @override
  Future<void> update(
    ArtifactUpdater artifactUpdater,
    Logger logger,
    FileSystem fileSystem,
    OperatingSystemUtils operatingSystemUtils,
  ) async {
    if (!location.existsSync()) {
      try {
        location.createSync(recursive: true);
      } on FileSystemException catch (err) {
        logger.printError(err.toString());
        throwToolExit(
          'Failed to create directory for flutter cache at ${location.path}. '
          'Flutter may be missing permissions in its cache directory.'
        );
      }
    }
    await updateInner(artifactUpdater, fileSystem, operatingSystemUtils);
    try {
      cache.setStampFor(stampName, version);
    } on FileSystemException catch (err) {
      logger.printError(
        'The new artifact "$name" was downloaded, but Flutter failed to update '
        'its stamp file, receiving the error "$err". '
        'Flutter can continue, but the artifact may be re-downloaded on '
        'subsequent invocations until the problem is resolved.',
      );
    }
    artifactUpdater.removeDownloadedFiles();
  }

  /// Hook method for extra checks for being up-to-date.
  bool isUpToDateInner(FileSystem fileSystem) => true;

  Future<void> updateInner(
    ArtifactUpdater artifactUpdater,
    FileSystem fileSystem,
    OperatingSystemUtils operatingSystemUtils,
  );

  Uri _toStorageUri(String path) => Uri.parse('${cache.storageBaseUrl}/$path');
}

/// Ensures that the source files for all of the dependencies for the
/// flutter_tool are present.
///
/// This does not handle cases where the source files are modified or the
/// directory contents are incomplete.
class PubDependencies extends ArtifactSet {
  PubDependencies({
    // Needs to be lazy to avoid reading from the cache before the root is initialized.
    @required String Function() flutterRoot,
    @required Logger logger,
    @required Pub Function() pub,
  }) : _logger = logger,
       _flutterRoot = flutterRoot,
       _pub = pub,
       super(DevelopmentArtifact.universal);

  final String Function() _flutterRoot;
  final Logger _logger;
  final Pub Function() _pub;

  @override
<<<<<<< HEAD
  Future<bool> isUpToDate() async {
    final File toolPackageConfig = _fileSystem.file(
      _fileSystem.path.join(_flutterRoot(), 'packages', 'flutter_tools', '.dart_tool', 'package_config.json'),
=======
  Future<bool> isUpToDate(
    FileSystem fileSystem,
  ) async {
    final File toolPackageConfig = fileSystem.file(
      fileSystem.path.join(_flutterRoot(), 'packages', 'flutter_tools', kPackagesFileName),
>>>>>>> e148bf87
    );
    if (!toolPackageConfig.existsSync()) {
      return false;
    }
    final PackageConfig packageConfig = await loadPackageConfigWithLogging(
      toolPackageConfig,
      logger: _logger,
      throwOnError: false,
    );
    if (packageConfig == null || packageConfig == PackageConfig.empty) {
      return false;
    }
    for (final Package package in packageConfig.packages) {
      if (!fileSystem.directory(package.packageUriRoot).existsSync()) {
        return false;
      }
    }
    return true;
  }

  @override
  String get name => 'pub_dependencies';

  @override
  Future<void> update(
    ArtifactUpdater artifactUpdater,
    Logger logger,
    FileSystem fileSystem,
    OperatingSystemUtils operatingSystemUtils,
  ) async {
    await _pub().get(
      context: PubContext.pubGet,
      directory: fileSystem.path.join(_flutterRoot(), 'packages', 'flutter_tools'),
      generateSyntheticPackage: false,
    );
  }
}

/// A cached artifact containing fonts used for Material Design.
class MaterialFonts extends CachedArtifact {
  MaterialFonts(Cache cache) : super(
    'material_fonts',
    cache,
    DevelopmentArtifact.universal,
  );

  @override
  Future<void> updateInner(
    ArtifactUpdater artifactUpdater,
    FileSystem fileSystem,
    OperatingSystemUtils operatingSystemUtils,
  ) {
    final Uri archiveUri = _toStorageUri(version);
    return artifactUpdater.downloadZipArchive('Downloading Material fonts...', archiveUri, location);
  }
}

/// A cached artifact containing the web dart:ui sources, platform dill files,
/// and libraries.json.
///
/// This SDK references code within the regular Dart sdk to reduce download size.
class FlutterWebSdk extends CachedArtifact {
  FlutterWebSdk(Cache cache, {@required Platform platform})
   : _platform = platform,
     super(
      'flutter_web_sdk',
      cache,
      DevelopmentArtifact.web,
    );

  final Platform _platform;

  @override
  Directory get location => cache.getWebSdkDirectory();

  @override
  String get version => cache.getVersionFor('engine');

  @override
  Future<void> updateInner(
    ArtifactUpdater artifactUpdater,
    FileSystem fileSystem,
    OperatingSystemUtils operatingSystemUtils,
  ) async {
    String platformName = 'flutter-web-sdk-';
    if (_platform.isMacOS) {
      platformName += 'darwin-x64';
    } else if (_platform.isLinux) {
      platformName += 'linux-x64';
    } else if (_platform.isWindows) {
      platformName += 'windows-x64';
    }
    final Uri url = Uri.parse('${cache.storageBaseUrl}/flutter_infra/flutter/$version/$platformName.zip');
    if (location.existsSync()) {
      location.deleteSync(recursive: true);
    }
    await artifactUpdater.downloadZipArchive('Downloading Web SDK...', url, location);
    // This is a temporary work-around for not being able to safely download into a shared directory.
    final FileSystem fileSystem = location.fileSystem;
    for (final FileSystemEntity entity in location.listSync(recursive: true)) {
      if (entity is File) {
        final List<String> segments = fileSystem.path.split(entity.path);
        segments.remove('flutter_web_sdk');
        final String newPath = fileSystem.path.joinAll(segments);
        final File newFile = fileSystem.file(newPath);
        if (!newFile.existsSync()) {
          newFile.createSync(recursive: true);
        }
        entity.copySync(newPath);
      }
    }
  }
}

abstract class EngineCachedArtifact extends CachedArtifact {
  EngineCachedArtifact(
    this.stampName,
    Cache cache,
    DevelopmentArtifact developmentArtifact,
  ) : super('engine', cache, developmentArtifact);

  @override
  final String stampName;

  /// Return a list of (directory path, download URL path) tuples.
  List<List<String>> getBinaryDirs();

  /// A list of cache directory paths to which the LICENSE file should be copied.
  List<String> getLicenseDirs();

  /// A list of the dart package directories to download.
  List<String> getPackageDirs();

  @override
  bool isUpToDateInner(FileSystem fileSystem) {
    final Directory pkgDir = cache.getCacheDir('pkg');
    for (final String pkgName in getPackageDirs()) {
      final String pkgPath = fileSystem.path.join(pkgDir.path, pkgName);
      if (!fileSystem.directory(pkgPath).existsSync()) {
        return false;
      }
    }

    for (final List<String> toolsDir in getBinaryDirs()) {
      final Directory dir = fileSystem.directory(fileSystem.path.join(location.path, toolsDir[0]));
      if (!dir.existsSync()) {
        return false;
      }
    }

    for (final String licenseDir in getLicenseDirs()) {
      final File file = fileSystem.file(fileSystem.path.join(location.path, licenseDir, 'LICENSE'));
      if (!file.existsSync()) {
        return false;
      }
    }
    return true;
  }

  @override
  Future<void> updateInner(
    ArtifactUpdater artifactUpdater,
    FileSystem fileSystem,
    OperatingSystemUtils operatingSystemUtils,
  ) async {
    final String url = '${cache.storageBaseUrl}/flutter_infra/flutter/$version/';

    final Directory pkgDir = cache.getCacheDir('pkg');
    for (final String pkgName in getPackageDirs()) {
      await artifactUpdater.downloadZipArchive('Downloading package $pkgName...', Uri.parse(url + pkgName + '.zip'), pkgDir);
    }

    for (final List<String> toolsDir in getBinaryDirs()) {
      final String cacheDir = toolsDir[0];
      final String urlPath = toolsDir[1];
      final Directory dir = fileSystem.directory(fileSystem.path.join(location.path, cacheDir));

      // Avoid printing things like 'Downloading linux-x64 tools...' multiple times.
      final String friendlyName = urlPath.replaceAll('/artifacts.zip', '').replaceAll('.zip', '');
      await artifactUpdater.downloadZipArchive('Downloading $friendlyName tools...', Uri.parse(url + urlPath), dir);

      _makeFilesExecutable(dir, operatingSystemUtils);

      const List<String> frameworkNames = <String>['Flutter', 'FlutterMacOS'];
      for (final String frameworkName in frameworkNames) {
        final File frameworkZip = fileSystem.file(fileSystem.path.join(dir.path, '$frameworkName.framework.zip'));
        if (frameworkZip.existsSync()) {
          final Directory framework = fileSystem.directory(fileSystem.path.join(dir.path, '$frameworkName.framework'));
          framework.createSync();
          operatingSystemUtils.unzip(frameworkZip, framework);
        }
      }
    }

    final File licenseSource = cache.getLicenseFile();
    for (final String licenseDir in getLicenseDirs()) {
      final String licenseDestinationPath = fileSystem.path.join(location.path, licenseDir, 'LICENSE');
      await licenseSource.copy(licenseDestinationPath);
    }
  }

  Future<bool> checkForArtifacts(String engineVersion) async {
    engineVersion ??= version;
    final String url = '${cache.storageBaseUrl}/flutter_infra/flutter/$engineVersion/';

    bool exists = false;
    for (final String pkgName in getPackageDirs()) {
      exists = await cache.doesRemoteExist('Checking package $pkgName is available...', Uri.parse(url + pkgName + '.zip'));
      if (!exists) {
        return false;
      }
    }

    for (final List<String> toolsDir in getBinaryDirs()) {
      final String cacheDir = toolsDir[0];
      final String urlPath = toolsDir[1];
      exists = await cache.doesRemoteExist('Checking $cacheDir tools are available...',
          Uri.parse(url + urlPath));
      if (!exists) {
        return false;
      }
    }
    return true;
  }

  void _makeFilesExecutable(Directory dir, OperatingSystemUtils operatingSystemUtils) {
    operatingSystemUtils.chmod(dir, 'a+r,a+x');
    for (final File file in dir.listSync(recursive: true).whereType<File>()) {
      final FileStat stat = file.statSync();
      final bool isUserExecutable = ((stat.mode >> 6) & 0x1) == 1;
      if (file.basename == 'flutter_tester' || isUserExecutable) {
        // Make the file readable and executable by all users.
        operatingSystemUtils.chmod(file, 'a+r,a+x');
      }
    }
  }
}

/// A cached artifact containing the dart:ui source code.
class FlutterSdk extends EngineCachedArtifact {
  FlutterSdk(Cache cache, {
    @required Platform platform,
  }) : _platform = platform,
      super(
        'flutter_sdk',
        cache,
        DevelopmentArtifact.universal,
      );

  final Platform _platform;

  @override
  List<String> getPackageDirs() => const <String>['sky_engine'];

  @override
  List<List<String>> getBinaryDirs() {
    return <List<String>>[
      <String>['common', 'flutter_patched_sdk.zip'],
      <String>['common', 'flutter_patched_sdk_product.zip'],
      if (cache.includeAllPlatforms) ...<List<String>>[
        <String>['windows-x64', 'windows-x64/artifacts.zip'],
        <String>['linux-x64', 'linux-x64/artifacts.zip'],
        <String>['darwin-x64', 'darwin-x64/artifacts.zip'],
      ]
      else if (_platform.isWindows)
        <String>['windows-x64', 'windows-x64/artifacts.zip']
      else if (_platform.isMacOS)
        <String>['darwin-x64', 'darwin-x64/artifacts.zip']
      else if (_platform.isLinux)
        <String>['linux-x64', 'linux-x64/artifacts.zip'],
    ];
  }

  @override
  List<String> getLicenseDirs() => const <String>[];
}

class MacOSEngineArtifacts extends EngineCachedArtifact {
  MacOSEngineArtifacts(Cache cache, {
    @required Platform platform,
  }) : _platform = platform,
        super(
        'macos-sdk',
        cache,
        DevelopmentArtifact.macOS,
      );

  final Platform _platform;

  @override
  List<String> getPackageDirs() => const <String>[];

  @override
  List<List<String>> getBinaryDirs() {
    if (_platform.isMacOS || ignorePlatformFiltering) {
      return _macOSDesktopBinaryDirs;
    }
    return const <List<String>>[];
  }

  @override
  List<String> getLicenseDirs() => const <String>[];
}

/// Artifacts required for desktop Windows builds.
class WindowsEngineArtifacts extends EngineCachedArtifact {
  WindowsEngineArtifacts(Cache cache, {
    @required Platform platform,
  }) : _platform = platform,
       super(
        'windows-sdk',
         cache,
         DevelopmentArtifact.windows,
       );

  final Platform _platform;

  @override
  List<String> getPackageDirs() => const <String>[];

  @override
  List<List<String>> getBinaryDirs() {
    if (_platform.isWindows || ignorePlatformFiltering) {
      return _windowsDesktopBinaryDirs;
    }
    return const <List<String>>[];
  }

  @override
  List<String> getLicenseDirs() => const <String>[];
}

/// Artifacts required for desktop Linux builds.
class LinuxEngineArtifacts extends EngineCachedArtifact {
  LinuxEngineArtifacts(Cache cache, {
    @required Platform platform
  }) : _platform = platform,
       super(
        'linux-sdk',
        cache,
        DevelopmentArtifact.linux,
      );

  final Platform _platform;

  @override
  List<String> getPackageDirs() => const <String>[];

  @override
  List<List<String>> getBinaryDirs() {
    if (_platform.isLinux || ignorePlatformFiltering) {
      return _linuxDesktopBinaryDirs;
    }
    return const <List<String>>[];
  }

  @override
  List<String> getLicenseDirs() => const <String>[];
}

/// The artifact used to generate snapshots for Android builds.
class AndroidGenSnapshotArtifacts extends EngineCachedArtifact {
  AndroidGenSnapshotArtifacts(Cache cache, {
    @required Platform platform,
  }) : _platform = platform,
        super(
        'android-sdk',
        cache,
        DevelopmentArtifact.androidGenSnapshot,
      );

  final Platform _platform;

  @override
  List<String> getPackageDirs() => const <String>[];

  @override
  List<List<String>> getBinaryDirs() {
    return <List<String>>[
      if (cache.includeAllPlatforms) ...<List<String>>[
        ..._osxBinaryDirs,
        ..._linuxBinaryDirs,
        ..._windowsBinaryDirs,
        ..._dartSdks,
      ] else if (_platform.isWindows)
        ..._windowsBinaryDirs
      else if (_platform.isMacOS)
        ..._osxBinaryDirs
      else if (_platform.isLinux)
        ..._linuxBinaryDirs,
    ];
  }

  @override
  List<String> getLicenseDirs() { return <String>[]; }
}

/// A cached artifact containing the Maven dependencies used to build Android projects.
class AndroidMavenArtifacts extends ArtifactSet {
  AndroidMavenArtifacts(this.cache, {
    @required Platform platform,
  }) : _platform = platform,
       super(DevelopmentArtifact.androidMaven);

  final Platform _platform;
  final Cache cache;

  @override
  Future<void> update(
    ArtifactUpdater artifactUpdater,
    Logger logger,
    FileSystem fileSystem,
    OperatingSystemUtils operatingSystemUtils,
  ) async {
    final Directory tempDir = cache.getRoot().createTempSync(
      'flutter_gradle_wrapper.',
    );
    gradleUtils.injectGradleWrapperIfNeeded(tempDir);

    final Status status = logger.startProgress('Downloading Android Maven dependencies...');
    final File gradle = tempDir.childFile(
      _platform.isWindows ? 'gradlew.bat' : 'gradlew',
    );
    try {
      final String gradleExecutable = gradle.absolute.path;
      final String flutterSdk = globals.fsUtils.escapePath(Cache.flutterRoot);
      final RunResult processResult = await globals.processUtils.run(
        <String>[
          gradleExecutable,
          '-b', globals.fs.path.join(flutterSdk, 'packages', 'flutter_tools', 'gradle', 'resolve_dependencies.gradle'),
          '--project-cache-dir', tempDir.path,
          'resolveDependencies',
        ],
        environment: gradleEnvironment);
      if (processResult.exitCode != 0) {
        logger.printError('Failed to download the Android dependencies');
      }
    } finally {
      status.stop();
      tempDir.deleteSync(recursive: true);
    }
  }

  @override
  Future<bool> isUpToDate(FileSystem fileSystem) async {
    // The dependencies are downloaded and cached by Gradle.
    // The tool doesn't know if the dependencies are already cached at this point.
    // Therefore, call Gradle to figure this out.
    return false;
  }

  @override
  String get name => 'android-maven-artifacts';
}

/// Artifacts used for internal builds. The flutter tool builds Android projects
/// using the artifacts cached by [AndroidMavenArtifacts].
class AndroidInternalBuildArtifacts extends EngineCachedArtifact {
  AndroidInternalBuildArtifacts(Cache cache) : super(
    'android-internal-build-artifacts',
    cache,
    DevelopmentArtifact.androidInternalBuild,
  );

  @override
  List<String> getPackageDirs() => const <String>[];

  @override
  List<List<String>> getBinaryDirs() {
    return _androidBinaryDirs;
  }

  @override
  List<String> getLicenseDirs() { return <String>[]; }
}

class IOSEngineArtifacts extends EngineCachedArtifact {
  IOSEngineArtifacts(Cache cache, {
    @required Platform platform,
  }) : _platform = platform,
        super(
        'ios-sdk',
        cache,
        DevelopmentArtifact.iOS,
      );

  final Platform _platform;

  @override
  List<List<String>> getBinaryDirs() {
    return <List<String>>[
      if (_platform.isMacOS || ignorePlatformFiltering)
        ..._iosBinaryDirs,
    ];
  }

  @override
  List<String> getLicenseDirs() {
    if (_platform.isMacOS || ignorePlatformFiltering) {
      return const <String>['ios', 'ios-profile', 'ios-release'];
    }
    return const <String>[];
  }

  @override
  List<String> getPackageDirs() {
    return <String>[];
  }
}

/// A cached artifact containing Gradle Wrapper scripts and binaries.
///
/// While this is only required for Android, we need to always download it due
/// the ensurePlatformSpecificTooling logic.
class GradleWrapper extends CachedArtifact {
  GradleWrapper(Cache cache) : super(
    'gradle_wrapper',
    cache,
    DevelopmentArtifact.universal,
  );

  List<String> get _gradleScripts => <String>['gradlew', 'gradlew.bat'];

  @override
  Future<void> updateInner(
    ArtifactUpdater artifactUpdater,
    FileSystem fileSystem,
    OperatingSystemUtils operatingSystemUtils,
  ) async {
    final Uri archiveUri = _toStorageUri(version);
    await  artifactUpdater.downloadZippedTarball('Downloading Gradle Wrapper...', archiveUri, location);
    // Delete property file, allowing templates to provide it.
    fileSystem.file(fileSystem.path.join(location.path, 'gradle', 'wrapper', 'gradle-wrapper.properties')).deleteSync();
    // Remove NOTICE file. Should not be part of the template.
    fileSystem.file(fileSystem.path.join(location.path, 'NOTICE')).deleteSync();
  }

  @override
  bool isUpToDateInner(
    FileSystem fileSystem,
  ) {
    final String gradleWrapper = fileSystem.path.join('gradle', 'wrapper', 'gradle-wrapper.jar');
    final Directory wrapperDir = cache.getCacheDir(fileSystem.path.join('artifacts', 'gradle_wrapper'));
    if (!fileSystem.directory(wrapperDir).existsSync()) {
      return false;
    }
    for (final String scriptName in _gradleScripts) {
      final File scriptFile = fileSystem.file(fileSystem.path.join(wrapperDir.path, scriptName));
      if (!scriptFile.existsSync()) {
        return false;
      }
    }
    final File gradleWrapperJar = fileSystem.file(fileSystem.path.join(wrapperDir.path, gradleWrapper));
    if (!gradleWrapperJar.existsSync()) {
      return false;
    }
    return true;
  }
}

const String _cipdBaseUrl = 'https://chrome-infra-packages.appspot.com/dl';

/// Common functionality for pulling Fuchsia SDKs.
abstract class _FuchsiaSDKArtifacts extends CachedArtifact {
  _FuchsiaSDKArtifacts(Cache cache, String platform) :
    _path = 'fuchsia/sdk/core/$platform-amd64',
    super(
      'fuchsia-$platform',
      cache,
      DevelopmentArtifact.fuchsia,
    );

  final String _path;

  @override
  Directory get location => cache.getArtifactDirectory('fuchsia');

  Future<void> _doUpdate(ArtifactUpdater artifactUpdater) {
    final String url = '$_cipdBaseUrl/$_path/+/$version';
    return artifactUpdater.downloadZipArchive('Downloading package fuchsia SDK...',
                               Uri.parse(url), location);
  }
}

/// The pre-built flutter runner for Fuchsia development.
class FlutterRunnerSDKArtifacts extends CachedArtifact {
  FlutterRunnerSDKArtifacts(Cache cache, {
    @required Platform platform,
  }) : _platform = platform,
        super(
        'flutter_runner',
        cache,
        DevelopmentArtifact.flutterRunner,
      );

  final Platform _platform;

  @override
  Directory get location => cache.getArtifactDirectory('flutter_runner');

  @override
  String get version => cache.getVersionFor('engine');

  @override
  Future<void> updateInner(
    ArtifactUpdater artifactUpdater,
    FileSystem fileSystem,
    OperatingSystemUtils operatingSystemUtils,
  ) async {
    if (!_platform.isLinux && !_platform.isMacOS) {
      return;
    }
    final String url = '$_cipdBaseUrl/flutter/fuchsia/+/git_revision:$version';
    await artifactUpdater.downloadZipArchive('Downloading package flutter runner...', Uri.parse(url), location);
  }
}

/// Implementations of this class can resolve URLs for packages that are versioned.
///
/// See also [CipdArchiveResolver].
abstract class VersionedPackageResolver {
  const VersionedPackageResolver();

  /// Returns the URL for the artifact.
  String resolveUrl(String packageName, String version);
}

/// Resolves the CIPD archive URL for a given package and version.
class CipdArchiveResolver extends VersionedPackageResolver {
  const CipdArchiveResolver();

  @override
  String resolveUrl(String packageName, String version) {
    return '$_cipdBaseUrl/flutter/$packageName/+/git_revision:$version';
  }
}

/// The debug symbols for flutter runner for Fuchsia development.
class FlutterRunnerDebugSymbols extends CachedArtifact {
  FlutterRunnerDebugSymbols(Cache cache, {
    @required Platform platform,
    this.packageResolver = const CipdArchiveResolver(),
  }) : _platform = platform,
      super('flutter_runner_debug_symbols', cache, DevelopmentArtifact.flutterRunner);

  final VersionedPackageResolver packageResolver;
  final Platform _platform;

  @override
  Directory get location => cache.getArtifactDirectory(name);

  @override
  String get version => cache.getVersionFor('engine');

  Future<void> _downloadDebugSymbols(String targetArch, ArtifactUpdater artifactUpdater) async {
    final String packageName = 'fuchsia-debug-symbols-$targetArch';
    final String url = packageResolver.resolveUrl(packageName, version);
    await artifactUpdater.downloadZipArchive(
      'Downloading debug symbols for flutter runner - arch:$targetArch...',
      Uri.parse(url),
      location,
    );
  }

  @override
  Future<void> updateInner(
    ArtifactUpdater artifactUpdater,
    FileSystem fileSystem,
    OperatingSystemUtils operatingSystemUtils,
  ) async {
    if (!_platform.isLinux && !_platform.isMacOS) {
      return;
    }
    await _downloadDebugSymbols('x64', artifactUpdater);
    await _downloadDebugSymbols('arm64', artifactUpdater);
  }
}

/// The Fuchsia core SDK for Linux.
class LinuxFuchsiaSDKArtifacts extends _FuchsiaSDKArtifacts {
  LinuxFuchsiaSDKArtifacts(Cache cache, {
    @required Platform platform,
  }) : _platform = platform,
       super(cache, 'linux');

  final Platform _platform;

  @override
  Future<void> updateInner(
    ArtifactUpdater artifactUpdater,
    FileSystem fileSystem,
    OperatingSystemUtils operatingSystemUtils,
  ) async {
    if (!_platform.isLinux) {
      return;
    }
    return _doUpdate(artifactUpdater);
  }
}

/// The Fuchsia core SDK for MacOS.
class MacOSFuchsiaSDKArtifacts extends _FuchsiaSDKArtifacts {
  MacOSFuchsiaSDKArtifacts(Cache cache, {
    @required Platform platform,
  }) : _platform = platform,
       super(cache, 'mac');

  final Platform _platform;

  @override
  Future<void> updateInner(
    ArtifactUpdater artifactUpdater,
    FileSystem fileSystem,
    OperatingSystemUtils operatingSystemUtils,
  ) async {
    if (!_platform.isMacOS) {
      return;
    }
    return _doUpdate(artifactUpdater);
  }
}

/// Cached artifacts for font subsetting.
class FontSubsetArtifacts extends EngineCachedArtifact {
  FontSubsetArtifacts(Cache cache, {
    @required Platform platform,
  }) : _platform = platform,
       super(artifactName, cache, DevelopmentArtifact.universal);

  final Platform _platform;

  static const String artifactName = 'font-subset';

  @override
  List<List<String>> getBinaryDirs() {
    const Map<String, List<String>> artifacts = <String, List<String>> {
      'macos': <String>['darwin-x64', 'darwin-x64/$artifactName.zip'],
      'linux': <String>['linux-x64', 'linux-x64/$artifactName.zip'],
      'windows': <String>['windows-x64', 'windows-x64/$artifactName.zip'],
    };
    if (cache.includeAllPlatforms) {
      return artifacts.values.toList();
    } else {
      final List<String> binaryDirs = artifacts[_platform.operatingSystem];
      if (binaryDirs == null) {
        throwToolExit('Unsupported operating system: ${_platform.operatingSystem}');
      }
      return <List<String>>[binaryDirs];
    }
  }

  @override
  List<String> getLicenseDirs() => const <String>[];

  @override
  List<String> getPackageDirs() => const <String>[];
}

/// Cached iOS/USB binary artifacts.
class IosUsbArtifacts extends CachedArtifact {
  IosUsbArtifacts(String name, Cache cache, {
    @required Platform platform,
  }) : _platform = platform,
       super(
        name,
        cache,
        DevelopmentArtifact.universal,
      );

  final Platform _platform;

  static const List<String> artifactNames = <String>[
    'libimobiledevice',
    'usbmuxd',
    'libplist',
    'openssl',
    'ios-deploy',
  ];

  // For unknown reasons, users are getting into bad states where libimobiledevice is
  // downloaded but some executables are missing from the zip. The names here are
  // used for additional download checks below, so we can re-download if they are
  // missing.
  static const Map<String, List<String>> _kExecutables = <String, List<String>>{
    'libimobiledevice': <String>[
      'idevicescreenshot',
      'idevicesyslog',
    ],
    'usbmuxd': <String>[
      'iproxy',
    ],
  };

  @override
  Map<String, String> get environment {
    return <String, String>{
      'DYLD_LIBRARY_PATH': cache.getArtifactDirectory(name).path,
    };
  }

  @override
  bool isUpToDateInner(FileSystem fileSystem) {
    final List<String> executables =_kExecutables[name];
    if (executables == null) {
      return true;
    }
    for (final String executable in executables) {
      if (!location.childFile(executable).existsSync()) {
        return false;
      }
    }
    return true;
  }

  @override
  Future<void> updateInner(
    ArtifactUpdater artifactUpdater,
    FileSystem fileSystem,
    OperatingSystemUtils operatingSystemUtils,
  ) async {
    if (!_platform.isMacOS && !ignorePlatformFiltering) {
      return;
    }
    if (location.existsSync()) {
      location.deleteSync(recursive: true);
    }
    await artifactUpdater.downloadZipArchive('Downloading $name...', archiveUri, location);
  }

  @visibleForTesting
  Uri get archiveUri => Uri.parse('${cache.storageBaseUrl}/flutter_infra/ios-usb-dependencies${cache.useUnsignedMacBinaries ? '/unsigned' : ''}/$name/$version/$name.zip');
}

// Many characters are problematic in filenames, especially on Windows.
final Map<int, List<int>> _flattenNameSubstitutions = <int, List<int>>{
  r'@'.codeUnitAt(0): '@@'.codeUnits,
  r'/'.codeUnitAt(0): '@s@'.codeUnits,
  r'\'.codeUnitAt(0): '@bs@'.codeUnits,
  r':'.codeUnitAt(0): '@c@'.codeUnits,
  r'%'.codeUnitAt(0): '@per@'.codeUnits,
  r'*'.codeUnitAt(0): '@ast@'.codeUnits,
  r'<'.codeUnitAt(0): '@lt@'.codeUnits,
  r'>'.codeUnitAt(0): '@gt@'.codeUnits,
  r'"'.codeUnitAt(0): '@q@'.codeUnits,
  r'|'.codeUnitAt(0): '@pip@'.codeUnits,
  r'?'.codeUnitAt(0): '@ques@'.codeUnits,
};

/// Given a name containing slashes, colons, and backslashes, expand it into
/// something that doesn't.
String _flattenNameNoSubdirs(String fileName) {
  final List<int> replacedCodeUnits = <int>[
    for (int codeUnit in fileName.codeUnits)
      ..._flattenNameSubstitutions[codeUnit] ?? <int>[codeUnit],
  ];
  return String.fromCharCodes(replacedCodeUnits);
}

// TODO(jonahwilliams): upload debug desktop artifacts to host-debug and
// remove from existing host folder.
// https://github.com/flutter/flutter/issues/38935
const List<List<String>> _windowsDesktopBinaryDirs = <List<String>>[
  <String>['windows-x64', 'windows-x64/windows-x64-flutter.zip'],
  <String>['windows-x64', 'windows-x64/flutter-cpp-client-wrapper.zip'],
  <String>['windows-x64-profile', 'windows-x64-profile/windows-x64-flutter.zip'],
  <String>['windows-x64-release', 'windows-x64-release/windows-x64-flutter.zip'],
];

const List<List<String>> _linuxDesktopBinaryDirs = <List<String>>[
  <String>['linux-x64', 'linux-x64/linux-x64-flutter-gtk.zip'],
  <String>['linux-x64-profile', 'linux-x64-profile/linux-x64-flutter-gtk.zip'],
  <String>['linux-x64-release', 'linux-x64-release/linux-x64-flutter-gtk.zip'],
];

const List<List<String>> _macOSDesktopBinaryDirs = <List<String>>[
  <String>['darwin-x64', 'darwin-x64/FlutterMacOS.framework.zip'],
  <String>['darwin-x64-profile', 'darwin-x64-profile/FlutterMacOS.framework.zip'],
  <String>['darwin-x64-profile', 'darwin-x64-profile/artifacts.zip'],
  <String>['darwin-x64-release', 'darwin-x64-release/FlutterMacOS.framework.zip'],
  <String>['darwin-x64-release', 'darwin-x64-release/artifacts.zip'],
];

const List<List<String>> _osxBinaryDirs = <List<String>>[
  <String>['android-arm-profile/darwin-x64', 'android-arm-profile/darwin-x64.zip'],
  <String>['android-arm-release/darwin-x64', 'android-arm-release/darwin-x64.zip'],
  <String>['android-arm64-profile/darwin-x64', 'android-arm64-profile/darwin-x64.zip'],
  <String>['android-arm64-release/darwin-x64', 'android-arm64-release/darwin-x64.zip'],
  <String>['android-x64-profile/darwin-x64', 'android-x64-profile/darwin-x64.zip'],
  <String>['android-x64-release/darwin-x64', 'android-x64-release/darwin-x64.zip'],
];

const List<List<String>> _linuxBinaryDirs = <List<String>>[
  <String>['android-arm-profile/linux-x64', 'android-arm-profile/linux-x64.zip'],
  <String>['android-arm-release/linux-x64', 'android-arm-release/linux-x64.zip'],
  <String>['android-arm64-profile/linux-x64', 'android-arm64-profile/linux-x64.zip'],
  <String>['android-arm64-release/linux-x64', 'android-arm64-release/linux-x64.zip'],
  <String>['android-x64-profile/linux-x64', 'android-x64-profile/linux-x64.zip'],
  <String>['android-x64-release/linux-x64', 'android-x64-release/linux-x64.zip'],
];

const List<List<String>> _windowsBinaryDirs = <List<String>>[
  <String>['android-arm-profile/windows-x64', 'android-arm-profile/windows-x64.zip'],
  <String>['android-arm-release/windows-x64', 'android-arm-release/windows-x64.zip'],
  <String>['android-arm64-profile/windows-x64', 'android-arm64-profile/windows-x64.zip'],
  <String>['android-arm64-release/windows-x64', 'android-arm64-release/windows-x64.zip'],
  <String>['android-x64-profile/windows-x64', 'android-x64-profile/windows-x64.zip'],
  <String>['android-x64-release/windows-x64', 'android-x64-release/windows-x64.zip'],
];

const List<List<String>> _iosBinaryDirs = <List<String>>[
  <String>['ios', 'ios/artifacts.zip'],
  <String>['ios-profile', 'ios-profile/artifacts.zip'],
  <String>['ios-release', 'ios-release/artifacts.zip'],
];

const List<List<String>> _androidBinaryDirs = <List<String>>[
  <String>['android-x86', 'android-x86/artifacts.zip'],
  <String>['android-x64', 'android-x64/artifacts.zip'],
  <String>['android-arm', 'android-arm/artifacts.zip'],
  <String>['android-arm-profile', 'android-arm-profile/artifacts.zip'],
  <String>['android-arm-release', 'android-arm-release/artifacts.zip'],
  <String>['android-arm64', 'android-arm64/artifacts.zip'],
  <String>['android-arm64-profile', 'android-arm64-profile/artifacts.zip'],
  <String>['android-arm64-release', 'android-arm64-release/artifacts.zip'],
  <String>['android-x64-profile', 'android-x64-profile/artifacts.zip'],
  <String>['android-x64-release', 'android-x64-release/artifacts.zip'],
  <String>['android-x86-jit-release', 'android-x86-jit-release/artifacts.zip'],
];

const List<List<String>> _dartSdks = <List<String>> [
  <String>['darwin-x64', 'dart-sdk-darwin-x64.zip'],
  <String>['linux-x64', 'dart-sdk-linux-x64.zip'],
  <String>['windows-x64', 'dart-sdk-windows-x64.zip'],
];

/// An API for downloading and un-archiving artifacts, such as engine binaries or
/// additional source code.
class ArtifactUpdater {
  ArtifactUpdater({
    @required OperatingSystemUtils operatingSystemUtils,
    @required Logger logger,
    @required FileSystem fileSystem,
    @required Directory tempStorage,
    @required HttpClient httpClient,
    @required Platform platform,
  }) : _operatingSystemUtils = operatingSystemUtils,
       _httpClient = httpClient,
       _logger = logger,
       _fileSystem = fileSystem,
       _tempStorage = tempStorage,
       _platform = platform;

  /// The number of times the artifact updater will repeat the artifact download loop.
  static const int _kRetryCount = 2;

  final Logger _logger;
  final OperatingSystemUtils _operatingSystemUtils;
  final FileSystem _fileSystem;
  final Directory _tempStorage;
  final HttpClient _httpClient;
  final Platform _platform;

  /// Keep track of the files we've downloaded for this execution so we
  /// can delete them after completion. We don't delete them right after
  /// extraction in case [update] is interrupted, so we can restart without
  /// starting from scratch.
  @visibleForTesting
  final List<File> downloadedFiles = <File>[];

  /// Download a zip archive from the given [url] and unzip it to [location].
  Future<void> downloadZipArchive(
    String message,
    Uri url,
    Directory location,
  ) {
    return _downloadArchive(
      message,
      url,
      location,
      _operatingSystemUtils.unzip,
    );
  }

  /// Download a gzipped tarball from the given [url] and unpack it to [location].
  Future<void> downloadZippedTarball(String message, Uri url, Directory location) {
    return _downloadArchive(
      message,
      url,
      location,
      _operatingSystemUtils.unpack,
    );
  }

  /// Download an archive from the given [url] and unzip it to [location].
  Future<void> _downloadArchive(
    String message,
    Uri url,
    Directory location,
    void Function(File, Directory) extractor,
  ) async {
    final String downloadPath = flattenNameSubdirs(url, _fileSystem);
    final File tempFile = _createDownloadFile(downloadPath);
    Status status;
    int retries = _kRetryCount;

    while (retries > 0) {
      status = _logger.startProgress(
        message,
      );
      try {
        _ensureExists(tempFile.parent);
        if (tempFile.existsSync()) {
          tempFile.deleteSync();
        }
        await _download(url, tempFile);

        if (!tempFile.existsSync()) {
          throw Exception('Did not find downloaded file ${tempFile.path}');
        }
      } on Exception catch (err) {
        _logger.printTrace(err.toString());
        retries -= 1;
        if (retries == 0) {
          throwToolExit(
            'Failed to download $url. Ensure you have network connectivity and then try again.\n$err',
          );
        }
        continue;
      } on ArgumentError catch (error) {
        final String overrideUrl = _platform.environment['FLUTTER_STORAGE_BASE_URL'];
        if (overrideUrl != null && url.toString().contains(overrideUrl)) {
          _logger.printError(error.toString());
          throwToolExit(
            'The value of FLUTTER_STORAGE_BASE_URL ($overrideUrl) could not be '
            'parsed as a valid url. Please see https://flutter.dev/community/china '
            'for an example of how to use it.\n'
            'Full URL: $url',
            exitCode: kNetworkProblemExitCode,
          );
        }
        // This error should not be hit if there was not a storage URL override, allow the
        // tool to crash.
        rethrow;
      } finally {
        status.stop();
      }
      _ensureExists(location);

      try {
        extractor(tempFile, location);
      } on ProcessException {
        retries -= 1;
        if (retries == 0) {
          rethrow;
        }
        _deleteIgnoringErrors(tempFile);
        continue;
      } on ArchiveException {
        retries -= 1;
        if (retries == 0) {
          rethrow;
        }
        _deleteIgnoringErrors(tempFile);
        continue;
      }
      return;
    }
  }

  /// Download bytes from [url], throwing non-200 responses as an exception.
  ///
  /// Validates that the md5 of the content bytes matches the provided
  /// `x-goog-hash` header, if present. This header should contain an md5 hash
  /// if the download source is Google cloud storage.
  ///
  /// See also:
  ///   * https://cloud.google.com/storage/docs/xml-api/reference-headers#xgooghash
  Future<void> _download(Uri url, File file) async {
    final HttpClientRequest request = await _httpClient.getUrl(url);
    final HttpClientResponse response = await request.close();
    if (response.statusCode != HttpStatus.ok) {
      throw Exception(response.statusCode);
    }

    final String md5Hash = _expectedMd5(response.headers);
    ByteConversionSink inputSink;
    StreamController<Digest> digests;
    if (md5Hash != null) {
      _logger.printTrace('Content $url md5 hash: $md5Hash');
      digests = StreamController<Digest>();
      inputSink = md5.startChunkedConversion(digests);
    }
    final RandomAccessFile randomAccessFile = file.openSync(mode: FileMode.writeOnly);
    await response.forEach((List<int> chunk) {
      inputSink?.add(chunk);
      randomAccessFile.writeFromSync(chunk);
    });
    randomAccessFile.closeSync();
    if (inputSink != null) {
      inputSink.close();
      final Digest digest = await digests.stream.last;
      final String rawDigest = base64.encode(digest.bytes);
      if (rawDigest != md5Hash) {
        throw Exception(''
          'Expected $url to have md5 checksum $md5Hash, but was $rawDigest. This '
          'may indicate a problem with your connection to the Flutter backend servers. '
          'Please re-try the download after confirming that your network connection is '
          'stable.'
        );
      }
    }
  }

  String _expectedMd5(HttpHeaders httpHeaders) {
    final List<String> values = httpHeaders['x-goog-hash'];
    if (values == null) {
      return null;
    }
    final String rawMd5Hash = values.firstWhere((String value) {
      return value.startsWith('md5=');
    }, orElse: () => null);
    if (rawMd5Hash == null) {
      return null;
    }
    final List<String> segments = rawMd5Hash.split('md5=');
    if (segments.length < 2) {
      return null;
    }
    final String md5Hash = segments[1];
    if (md5Hash.isEmpty) {
      return null;
    }
    return md5Hash;
  }

  /// Create a temporary file and invoke [onTemporaryFile] with the file as
  /// argument, then add the temporary file to the [downloadedFiles].
  File _createDownloadFile(String name) {
    final File tempFile = _fileSystem.file(_fileSystem.path.join(_tempStorage.path, name));
    downloadedFiles.add(tempFile);
    return tempFile;
  }

  /// Create the given [directory] and parents, as necessary.
  void _ensureExists(Directory directory) {
    if (!directory.existsSync()) {
      directory.createSync(recursive: true);
    }
  }

    /// Clear any zip/gzip files downloaded.
  void removeDownloadedFiles() {
    for (final File file in downloadedFiles) {
      if (!file.existsSync()) {
        continue;
      }
      try {
        file.deleteSync();
      } on FileSystemException catch (e) {
        _logger.printError('Failed to delete "${file.path}". Please delete manually. $e');
        continue;
      }
      for (Directory directory = file.parent; directory.absolute.path != _tempStorage.absolute.path; directory = directory.parent) {
        if (directory.listSync().isNotEmpty) {
          break;
        }
        _deleteIgnoringErrors(directory);
      }
    }
  }

  static void _deleteIgnoringErrors(FileSystemEntity entity) {
    if (!entity.existsSync()) {
      return;
    }
    try {
      entity.deleteSync();
    } on FileSystemException {
      // Ignore errors.
    }
  }
}

@visibleForTesting
String flattenNameSubdirs(Uri url, FileSystem fileSystem){
  final List<String> pieces = <String>[url.host, ...url.pathSegments];
  final Iterable<String> convertedPieces = pieces.map<String>(_flattenNameNoSubdirs);
  return fileSystem.path.joinAll(convertedPieces);
}<|MERGE_RESOLUTION|>--- conflicted
+++ resolved
@@ -737,17 +737,11 @@
   final Pub Function() _pub;
 
   @override
-<<<<<<< HEAD
-  Future<bool> isUpToDate() async {
-    final File toolPackageConfig = _fileSystem.file(
-      _fileSystem.path.join(_flutterRoot(), 'packages', 'flutter_tools', '.dart_tool', 'package_config.json'),
-=======
   Future<bool> isUpToDate(
     FileSystem fileSystem,
   ) async {
     final File toolPackageConfig = fileSystem.file(
-      fileSystem.path.join(_flutterRoot(), 'packages', 'flutter_tools', kPackagesFileName),
->>>>>>> e148bf87
+      fileSystem.path.join(_flutterRoot(), 'packages', 'flutter_tools', '.dart_tool', 'package_config.json'),
     );
     if (!toolPackageConfig.existsSync()) {
       return false;
