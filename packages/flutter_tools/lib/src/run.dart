// Copyright 2016 The Chromium Authors. All rights reserved.
// Use of this source code is governed by a BSD-style license that can be
// found in the LICENSE file.

import 'dart:async';
import 'dart:io';

import 'package:meta/meta.dart';
import 'package:stack_trace/stack_trace.dart';

import 'application_package.dart';
import 'base/logger.dart';
import 'base/utils.dart';
import 'commands/build_apk.dart';
import 'commands/install.dart';
import 'commands/trace.dart';
import 'device.dart';
import 'globals.dart';
import 'resident_runner.dart';
import 'vmservice.dart';

class RunAndStayResident extends ResidentRunner {
  RunAndStayResident(
    Device device, {
    String target,
    DebuggingOptions debuggingOptions,
    bool usesTerminalUI: true,
    this.traceStartup: false,
    this.benchmark: false,
    this.applicationBinary
  }) : super(device,
             target: target,
             debuggingOptions: debuggingOptions,
             usesTerminalUI: usesTerminalUI);

  ApplicationPackage _package;
  String _mainPath;
  LaunchResult _result;
  final bool traceStartup;
  final bool benchmark;
  final String applicationBinary;

  bool get prebuiltMode => applicationBinary != null;

  @override
  Future<int> run({
    Completer<DebugConnectionInfo> connectionInfoCompleter,
    String route,
    bool shouldBuild: true
  }) {
    // Don't let uncaught errors kill the process.
    return Chain.capture(() {
      assert(shouldBuild == !prebuiltMode);
      return _run(
        traceStartup: traceStartup,
        benchmark: benchmark,
        connectionInfoCompleter: connectionInfoCompleter,
        route: route,
        shouldBuild: shouldBuild
      );
    }, onError: (dynamic error, StackTrace stackTrace) {
      printError('Exception from flutter run: $error', stackTrace);
    });
  }

  @override
  Future<OperationResult> restart({ bool fullRestart: false, bool pauseAfterRestart: false }) async {
    if (vmService == null) {
      printError('Debugging is not enabled.');
      return new OperationResult(1, 'debugging not enabled');
    } else {
      Status status = logger.startProgress('Re-starting application...');

      Future<ServiceEvent> extensionAddedEvent;

      if (device.restartSendsFrameworkInitEvent) {
        extensionAddedEvent = vmService.onExtensionEvent
          .where((ServiceEvent event) => event.extensionKind == 'Flutter.FrameworkInitialization')
          .first;
      }

      bool result = await device.restartApp(
        _package,
        _result,
        mainPath: _mainPath,
        observatory: vmService,
        prebuiltApplication: prebuiltMode
      );

      status.stop(showElapsedTime: true);

      if (result && extensionAddedEvent != null) {
        await extensionAddedEvent;
      }

      return result ? OperationResult.ok : new OperationResult(1, 'restart error');
    }
  }

  Future<int> _run({
    bool traceStartup: false,
    bool benchmark: false,
    Completer<DebugConnectionInfo> connectionInfoCompleter,
    String route,
    bool shouldBuild: true
  }) async {
    if (!prebuiltMode) {
      _mainPath = findMainDartFile(target);
      if (!FileSystemEntity.isFileSync(_mainPath)) {
        String message = 'Tried to run $_mainPath, but that file does not exist.';
        if (target == null)
          message += '\nConsider using the -t option to specify the Dart file to start.';
        printError(message);
        return 1;
      }
    }

    _package = getApplicationPackageForPlatform(device.platform, applicationBinary: applicationBinary);

    if (_package == null) {
      String message = 'No application found for ${device.platform}.';
      String hint = getMissingPackageHintForPlatform(device.platform);
      if (hint != null)
        message += '\n$hint';
      printError(message);
      return 1;
    }

    Stopwatch startTime = new Stopwatch()..start();

    // TODO(devoncarew): We shouldn't have to do type checks here.
    if (shouldBuild && device is AndroidDevice) {
      printTrace('Running build command.');

      int result = await buildApk(
        device.platform,
        target: target,
        buildMode: debuggingOptions.buildMode
      );

      if (result != 0)
        return result;
    }

    // TODO(devoncarew): Move this into the device.startApp() impls.
    if (_package != null) {
      printTrace("Stopping app '${_package.name}' on ${device.name}.");
      await device.stopApp(_package);
    }

    // TODO(devoncarew): This fails for ios devices - we haven't built yet.
    if (prebuiltMode || device is AndroidDevice) {
      printTrace('Running install command.');
      if (!(installApp(device, _package, uninstall: false)))
        return 1;
    }

    Map<String, dynamic> platformArgs;
    if (traceStartup != null)
      platformArgs = <String, dynamic>{ 'trace-startup': traceStartup };

    await startEchoingDeviceLog();
    if (_mainPath == null) {
      assert(prebuiltMode);
      printStatus('Running ${_package.displayName} on ${device.name}');
    } else {
      printStatus('Running ${getDisplayPath(_mainPath)} on ${device.name}...');
    }

    _result = await device.startApp(
      _package,
      debuggingOptions.buildMode,
      mainPath: _mainPath,
      debuggingOptions: debuggingOptions,
      platformArgs: platformArgs,
      route: route,
      prebuiltApplication: prebuiltMode
    );

    if (!_result.started) {
      printError('Error running application on ${device.name}.');
      await stopEchoingDeviceLog();
      return 2;
    }

    startTime.stop();

    if (connectionInfoCompleter != null && _result.hasObservatory)
      connectionInfoCompleter.complete(new DebugConnectionInfo(_result.observatoryPort));

    // Connect to observatory.
    if (debuggingOptions.debuggingEnabled) {
      await connectToServiceProtocol(_result.observatoryPort);

      if (benchmark) {
        await vmService.getVM();
      }
    }

<<<<<<< HEAD
    printStatus('Application running.');
=======
    printTrace('Application running.');
    if (debuggingOptions.buildMode == BuildMode.release)
      return 0;
>>>>>>> 0206a915

    if (vmService != null) {
      await vmService.vm.refreshViews();
      printTrace('Connected to ${vmService.vm.mainView}\.');
    }

    if (vmService != null && traceStartup) {
      printStatus('Downloading startup trace info...');
      try {
        await downloadStartupTrace(vmService);
      } catch(error) {
        printError(error);
        return 2;
      }
      appFinished();
    } else {
      setupTerminal();
      registerSignalHandlers();
    }

    if (benchmark) {
      await new Future<Null>.delayed(new Duration(seconds: 4));

      // Touch the file.
      File mainFile = new File(_mainPath);
      mainFile.writeAsBytesSync(mainFile.readAsBytesSync());

      Stopwatch restartTime = new Stopwatch()..start();
      OperationResult result = await restart();
      restartTime.stop();
      writeRunBenchmarkFile(startTime, result.isOk ? restartTime : null);
      await new Future<Null>.delayed(new Duration(seconds: 2));
      stop();
    }

    return waitForAppToFinish();
  }

  @override
  Future<Null> handleTerminalCommand(String code) async {
    String lower = code.toLowerCase();
    if (lower == 'r' || code == AnsiTerminal.KEY_F5) {
      if (!supportsServiceProtocol)
        return;
      if (device.supportsRestart) {
        // F5, restart
        await restart();
      }
    }
  }

  @override
  Future<Null> cleanupAfterSignal() async {
    await stopEchoingDeviceLog();
    await stopApp();
  }

  @override
  Future<Null> cleanupAtFinish() async {
    await stopEchoingDeviceLog();
  }

  @override
  void printHelp({ @required bool details }) {
    final bool showRestartText = !prebuiltMode && device.supportsRestart &&
        supportsServiceProtocol;
    if (showRestartText)
      printStatus('To restart the app, press "r" or F5.');
    if (_result.hasObservatory)
      printStatus('The Observatory debugger and profiler is available at: http://127.0.0.1:${_result.observatoryPort}/');
    if (details) {
      if (supportsServiceProtocol) {
        printStatus('To dump the widget hierarchy of the app (debugDumpApp), press "w".');
        printStatus('To dump the rendering tree of the app (debugDumpRenderTree), press "r".');
      }
      printStatus('To repeat this help message, press "h" or F1. To quit, press "q", F10, or Ctrl-C.');
    } else {
      printStatus('For a more detailed help message, press "h" or F1. To quit, press "q", F10, or Ctrl-C.');
    }
  }

  @override
  Future<Null> preStop() async {
    // If we're running in release mode, stop the app using the device logic.
    if (vmService == null)
      await device.stopApp(_package);
  }
}

void writeRunBenchmarkFile(Stopwatch startTime, [Stopwatch restartTime]) {
  final String benchmarkOut = 'refresh_benchmark.json';
  Map<String, dynamic> data = <String, dynamic>{
    'start': startTime.elapsedMilliseconds,
    'time': (restartTime ?? startTime).elapsedMilliseconds // time and restart are the same
  };
  if (restartTime != null)
    data['restart'] = restartTime.elapsedMilliseconds;

  new File(benchmarkOut).writeAsStringSync(toPrettyJson(data));
  printStatus('Run benchmark written to $benchmarkOut ($data).');
}<|MERGE_RESOLUTION|>--- conflicted
+++ resolved
@@ -197,13 +197,7 @@
       }
     }
 
-<<<<<<< HEAD
-    printStatus('Application running.');
-=======
     printTrace('Application running.');
-    if (debuggingOptions.buildMode == BuildMode.release)
-      return 0;
->>>>>>> 0206a915
 
     if (vmService != null) {
       await vmService.vm.refreshViews();
