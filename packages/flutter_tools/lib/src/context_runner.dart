--- conflicted
+++ resolved
@@ -17,11 +17,8 @@
 import 'base/logger.dart';
 import 'base/os.dart';
 import 'base/platform.dart';
-<<<<<<< HEAD
+import 'base/time.dart';
 import 'base/user_messages.dart';
-=======
-import 'base/time.dart';
->>>>>>> b8a035a3
 import 'base/utils.dart';
 import 'cache.dart';
 import 'compile.dart';
@@ -66,7 +63,6 @@
       Doctor: () => const Doctor(),
       DoctorValidatorsProvider: () => DoctorValidatorsProvider.defaultInstance,
       EmulatorManager: () => EmulatorManager(),
-      UserMessages: () => UserMessages(),
       FuchsiaSdk: () => FuchsiaSdk(),
       FuchsiaArtifacts: () => FuchsiaArtifacts(),
       FuchsiaWorkflow: () => FuchsiaWorkflow(),
@@ -86,6 +82,7 @@
       SystemClock: () => const SystemClock(),
       Stdio: () => const Stdio(),
       Usage: () => Usage(),
+      UserMessages: () => UserMessages(),
       Xcode: () => Xcode(),
       XcodeProjectInterpreter: () => XcodeProjectInterpreter(),
     },
