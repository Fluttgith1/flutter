// Copyright 2018 The Chromium Authors. All rights reserved.
// Use of this source code is governed by a BSD-style license that can be
// found in the LICENSE file.

import 'dart:async';

import 'package:quiver/time.dart';

import 'android/android_sdk.dart';
import 'android/android_studio.dart';
import 'android/android_workflow.dart';
import 'artifacts.dart';
import 'asset.dart';
import 'base/build.dart';
import 'base/config.dart';
import 'base/context.dart';
import 'base/flags.dart';
import 'base/io.dart';
import 'base/logger.dart';
import 'base/os.dart';
import 'base/platform.dart';
import 'base/utils.dart';
import 'cache.dart';
import 'compile.dart';
import 'devfs.dart';
import 'device.dart';
import 'doctor.dart';
import 'emulator.dart';
<<<<<<< HEAD
import 'error_messages.dart';
=======
import 'fuchsia/fuchsia_sdk.dart';
import 'fuchsia/fuchsia_workflow.dart';
>>>>>>> dd30efa1
import 'ios/cocoapods.dart';
import 'ios/ios_workflow.dart';
import 'ios/mac.dart';
import 'ios/simulators.dart';
import 'ios/xcodeproj.dart';
import 'run_hot.dart';
import 'usage.dart';
import 'version.dart';

Future<T> runInContext<T>(
  FutureOr<T> runner(), {
  Map<Type, Generator> overrides,
}) async {
  return await context.run<T>(
    name: 'global fallbacks',
    body: runner,
    overrides: overrides,
    fallbacks: <Type, Generator>{
      AndroidSdk: AndroidSdk.locateAndroidSdk,
      AndroidStudio: AndroidStudio.latestValid,
      AndroidWorkflow: () => AndroidWorkflow(),
      AndroidValidator: () => AndroidValidator(),
      AndroidLicenseValidator: () => AndroidLicenseValidator(),
      Artifacts: () => CachedArtifacts(),
      AssetBundleFactory: () => AssetBundleFactory.defaultInstance,
      BotDetector: () => const BotDetector(),
      Cache: () => Cache(),
      Clock: () => const Clock(),
      CocoaPods: () => CocoaPods(),
      CocoaPodsValidator: () => const CocoaPodsValidator(),
      Config: () => Config(),
      DevFSConfig: () => DevFSConfig(),
      DeviceManager: () => DeviceManager(),
      Doctor: () => const Doctor(),
      DoctorValidatorsProvider: () => DoctorValidatorsProvider.defaultInstance,
      EmulatorManager: () => EmulatorManager(),
<<<<<<< HEAD
      ErrorMessages: () => ErrorMessages(),
=======
      FuchsiaSdk: () => FuchsiaSdk(),
      FuchsiaWorkflow: () => FuchsiaWorkflow(),
>>>>>>> dd30efa1
      Flags: () => const EmptyFlags(),
      FlutterVersion: () => FlutterVersion(const Clock()),
      GenSnapshot: () => const GenSnapshot(),
      HotRunnerConfig: () => HotRunnerConfig(),
      IMobileDevice: () => const IMobileDevice(),
      IOSSimulatorUtils: () => IOSSimulatorUtils(),
      IOSWorkflow: () => const IOSWorkflow(),
      IOSValidator: () => const IOSValidator(),
      KernelCompiler: () => const KernelCompiler(),
      Logger: () => platform.isWindows ? WindowsStdoutLogger() : StdoutLogger(),
      OperatingSystemUtils: () => OperatingSystemUtils(),
      PlistBuddy: () => const PlistBuddy(),
      SimControl: () => SimControl(),
      Stdio: () => const Stdio(),
      Usage: () => Usage(),
      Xcode: () => Xcode(),
      XcodeProjectInterpreter: () => XcodeProjectInterpreter(),
    },
  );
}<|MERGE_RESOLUTION|>--- conflicted
+++ resolved
@@ -26,12 +26,9 @@
 import 'device.dart';
 import 'doctor.dart';
 import 'emulator.dart';
-<<<<<<< HEAD
 import 'error_messages.dart';
-=======
 import 'fuchsia/fuchsia_sdk.dart';
 import 'fuchsia/fuchsia_workflow.dart';
->>>>>>> dd30efa1
 import 'ios/cocoapods.dart';
 import 'ios/ios_workflow.dart';
 import 'ios/mac.dart';
@@ -68,12 +65,9 @@
       Doctor: () => const Doctor(),
       DoctorValidatorsProvider: () => DoctorValidatorsProvider.defaultInstance,
       EmulatorManager: () => EmulatorManager(),
-<<<<<<< HEAD
       ErrorMessages: () => ErrorMessages(),
-=======
       FuchsiaSdk: () => FuchsiaSdk(),
       FuchsiaWorkflow: () => FuchsiaWorkflow(),
->>>>>>> dd30efa1
       Flags: () => const EmptyFlags(),
       FlutterVersion: () => FlutterVersion(const Clock()),
       GenSnapshot: () => const GenSnapshot(),
