--- conflicted
+++ resolved
@@ -183,28 +183,8 @@
   String toString() => '$name device discovery';
 }
 
-<<<<<<< HEAD
 abstract class Device {
-=======
-/// Features that are not uniformly supported across flutter devices.
-abstract class DeviceCapabilities {
-  /// Whether this device implements support for hot reload.
-  bool get supportsHotReload;
-
-  /// Whether this device implements support for hot restart.
-  bool get supportsHotRestart;
-
-  /// Whether flutter applications running on this device can be terminated
-  /// from the vmservice.
-  bool get supportsStopApp;
-
-  /// Whether the device supports taking screenshots of a running flutter
-  /// application.
-  bool get supportsScreenshot;
-}
-
-abstract class Device implements DeviceCapabilities {
->>>>>>> 8f2c435e
+
   Device(this.id);
 
   final String id;
