// Copyright 2015 The Chromium Authors. All rights reserved.
// Use of this source code is governed by a BSD-style license that can be
// found in the LICENSE file.

import 'dart:async';
import 'dart:convert';

import 'package:args/args.dart';
import 'package:args/command_runner.dart';
import 'package:file/file.dart';
import 'package:platform/platform.dart';
import 'package:process/process.dart';

import '../artifacts.dart';
import '../base/common.dart';
import '../base/context.dart';
import '../base/file_system.dart';
import '../base/flags.dart';
import '../base/logger.dart';
import '../base/os.dart';
import '../base/platform.dart';
import '../base/process.dart';
import '../base/process_manager.dart';
import '../base/utils.dart';
import '../cache.dart';
import '../dart/package_map.dart';
import '../device.dart';
import '../globals.dart';
import '../tester/flutter_tester.dart';
import '../usage.dart';
import '../version.dart';
import '../vmservice.dart';

const String kFlutterRootEnvironmentVariableName = 'FLUTTER_ROOT'; // should point to //flutter/ (root of flutter/flutter repo)
const String kFlutterEngineEnvironmentVariableName = 'FLUTTER_ENGINE'; // should point to //engine/src/ (root of flutter/engine repo)
const String kSnapshotFileName = 'flutter_tools.snapshot'; // in //flutter/bin/cache/
const String kFlutterToolsScriptFileName = 'flutter_tools.dart'; // in //flutter/packages/flutter_tools/bin/
const String kFlutterEnginePackageName = 'sky_engine';

class FlutterCommandRunner extends CommandRunner<Null> {
  FlutterCommandRunner({ bool verboseHelp: false }) : super(
    'flutter',
    'Manage your Flutter app development.\n'
      '\n'
      'Common commands:\n'
      '\n'
      '  flutter create <output directory>\n'
      '    Create a new Flutter project in the specified directory.\n'
      '\n'
      '  flutter run [options]\n'
      '    Run your Flutter application on an attached device or in an emulator.',
  ) {
    argParser.addFlag('verbose',
        abbr: 'v',
        negatable: false,
        help: 'Noisy logging, including all shell commands executed.\n'
              'If used with --help, shows hidden options.');
    argParser.addFlag('quiet',
        negatable: false,
        hide: !verboseHelp,
        help: 'Reduce the amount of output from some commands.');
    argParser.addOption('device-id',
        abbr: 'd',
        help: 'Target device id or name (prefixes allowed).');
    argParser.addFlag('version',
        negatable: false,
        help: 'Reports the version of this tool.');
    argParser.addFlag('machine',
        negatable: false,
        hide: !verboseHelp,
        help: 'When used with the --version flag, outputs the information using JSON.');
    argParser.addFlag('color',
        negatable: true,
        hide: !verboseHelp,
<<<<<<< HEAD
        help: 'Whether to use terminal colors (requires support for ANSI escape sequences).');
=======
        help: 'Whether to use terminal colors.');
    argParser.addFlag('version-check',
        negatable: true,
        defaultsTo: true,
        hide: !verboseHelp,
        help: 'Allow Flutter to check for updates when this command runs.');
>>>>>>> 43da9d5e
    argParser.addFlag('suppress-analytics',
        negatable: false,
        help: 'Suppress analytics reporting when this command runs.');
    argParser.addFlag('bug-report',
        negatable: false,
        help: 'Captures a bug report file to submit to the Flutter team.\n'
              'Contains local paths, device identifiers, and log snippets.');

    String packagesHelp;
    bool showPackagesCommand;
    if (fs.isFileSync(kPackagesFileName)) {
      packagesHelp = '(defaults to "$kPackagesFileName")';
      showPackagesCommand = verboseHelp;
    } else {
      packagesHelp = '(required, since the current directory does not contain a "$kPackagesFileName" file)';
      showPackagesCommand = true;
    }
    argParser.addOption('packages',
        hide: !showPackagesCommand,
        help: 'Path to your ".packages" file.\n$packagesHelp');

    argParser.addOption('flutter-root',
        hide: !verboseHelp,
        help: 'The root directory of the Flutter repository.\n'
              'Defaults to \$$kFlutterRootEnvironmentVariableName if set, otherwise uses the parent of the\n'
              'directory that the "flutter" script itself is in.');

    if (verboseHelp)
      argParser.addSeparator('Local build selection options (not normally required):');

    argParser.addOption('local-engine-src-path',
        hide: !verboseHelp,
        help: 'Path to your engine src directory, if you are building Flutter locally.\n'
              'Defaults to \$$kFlutterEngineEnvironmentVariableName if set, otherwise defaults to the path given in your pubspec.yaml\n'
              'dependency_overrides for $kFlutterEnginePackageName, if any, or, failing that, tries to guess at the location\n'
              'based on the value of the --flutter-root option.');

    argParser.addOption('local-engine',
        hide: !verboseHelp,
        help: 'Name of a build output within the engine out directory, if you are building Flutter locally.\n'
              'Use this to select a specific version of the engine if you have built multiple engine targets.\n'
              'This path is relative to --local-engine-src-path/out.');

    if (verboseHelp)
      argParser.addSeparator('Options for testing the "flutter" tool itself:');

    argParser.addOption('record-to',
        hide: !verboseHelp,
        help: 'Enables recording of process invocations (including stdout and stderr of all such invocations),\n'
              'and file system access (reads and writes).\n'
              'Serializes that recording to a directory with the path specified in this flag. If the\n'
              'directory does not already exist, it will be created.');
    argParser.addOption('replay-from',
        hide: !verboseHelp,
        help: 'Enables mocking of process invocations by replaying their stdout, stderr, and exit code from\n'
              'the specified recording (obtained via --record-to). The path specified in this flag must refer\n'
              'to a directory that holds serialized process invocations structured according to the output of\n'
              '--record-to.');
    argParser.addFlag('show-test-device',
        negatable: false,
        hide: !verboseHelp,
        help: 'List the special \'flutter-tester\' device in device listings. '
              'This headless device is used to\ntest Flutter tooling.');
  }

  @override
  ArgParser get argParser => _argParser;
  final ArgParser _argParser = new ArgParser(allowTrailingOptions: false);

  @override
  String get usageFooter {
    return 'Run "flutter help -v" for verbose help output, including less commonly used options.';
  }

  static String get _defaultFlutterRoot {
    if (platform.environment.containsKey(kFlutterRootEnvironmentVariableName))
      return platform.environment[kFlutterRootEnvironmentVariableName];
    try {
      if (platform.script.scheme == 'data')
        return '../..'; // we're running as a test
      final String script = platform.script.toFilePath();
      if (fs.path.basename(script) == kSnapshotFileName)
        return fs.path.dirname(fs.path.dirname(fs.path.dirname(script)));
      if (fs.path.basename(script) == kFlutterToolsScriptFileName)
        return fs.path.dirname(fs.path.dirname(fs.path.dirname(fs.path.dirname(script))));

      // If run from a bare script within the repo.
      if (script.contains('flutter/packages/'))
        return script.substring(0, script.indexOf('flutter/packages/') + 8);
      if (script.contains('flutter/examples/'))
        return script.substring(0, script.indexOf('flutter/examples/') + 8);
    } catch (error) {
      // we don't have a logger at the time this is run
      // (which is why we don't use printTrace here)
      print('Unable to locate flutter root: $error');
    }
    return '.';
  }

  @override
  Future<Null> run(Iterable<String> args) {
    // Have an invocation of 'build' print out it's sub-commands.
    // TODO(ianh): Move this to the Build command itself somehow.
    if (args.length == 1 && args.first == 'build')
      args = <String>['build', '-h'];

    return super.run(args);
  }

  @override
  Future<Null> runCommand(ArgResults topLevelResults) async {
    final Map<Type, dynamic> contextOverrides = <Type, dynamic>{
      Flags: new Flags(topLevelResults),
    };

    // Check for verbose.
    if (topLevelResults['verbose']) {
      // Override the logger.
      contextOverrides[Logger] = new VerboseLogger(logger);
    }

    if (topLevelResults['show-test-device'] ||
        topLevelResults['device-id'] == FlutterTesterDevices.kTesterDeviceId) {
      FlutterTesterDevices.showFlutterTesterDevice = true;
    }

    String recordTo = topLevelResults['record-to'];
    String replayFrom = topLevelResults['replay-from'];

    if (topLevelResults['bug-report']) {
      // --bug-report implies --record-to=<tmp_path>
      final Directory tmp = await const LocalFileSystem()
          .systemTempDirectory
          .createTemp('flutter_tools_');
      recordTo = tmp.path;

      // Record the arguments that were used to invoke this runner.
      final File manifest = tmp.childFile('MANIFEST.txt');
      final StringBuffer buffer = new StringBuffer()
        ..writeln('# arguments')
        ..writeln(topLevelResults.arguments)
        ..writeln()
        ..writeln('# rest')
        ..writeln(topLevelResults.rest);
      await manifest.writeAsString(buffer.toString(), flush: true);

      // ZIP the recording up once the recording has been serialized.
      addShutdownHook(() async {
        final File zipFile = getUniqueFile(fs.currentDirectory, 'bugreport', 'zip');
        os.zip(tmp, zipFile);
        printStatus(
            'Bug report written to ${zipFile.basename}.\n'
            'Note that this bug report contains local paths, device '
            'identifiers, and log snippets.');
      }, ShutdownStage.POST_PROCESS_RECORDING);
      addShutdownHook(() => tmp.delete(recursive: true), ShutdownStage.CLEANUP);
    }

    assert(recordTo == null || replayFrom == null);

    if (recordTo != null) {
      recordTo = recordTo.trim();
      if (recordTo.isEmpty)
        throwToolExit('record-to location not specified');
      contextOverrides.addAll(<Type, dynamic>{
        ProcessManager: getRecordingProcessManager(recordTo),
        FileSystem: getRecordingFileSystem(recordTo),
        Platform: await getRecordingPlatform(recordTo),
      });
      VMService.enableRecordingConnection(recordTo);
    }

    if (replayFrom != null) {
      replayFrom = replayFrom.trim();
      if (replayFrom.isEmpty)
        throwToolExit('replay-from location not specified');
      contextOverrides.addAll(<Type, dynamic>{
        ProcessManager: await getReplayProcessManager(replayFrom),
        FileSystem: getReplayFileSystem(replayFrom),
        Platform: await getReplayPlatform(replayFrom),
      });
      VMService.enableReplayConnection(replayFrom);
    }

    // We must set Cache.flutterRoot early because other features use it (e.g.
    // enginePath's initializer uses it).
    final String flutterRoot = topLevelResults['flutter-root'] ?? _defaultFlutterRoot;
    Cache.flutterRoot = fs.path.normalize(fs.path.absolute(flutterRoot));

    // Set up the tooling configuration.
    final String enginePath = _findEnginePath(topLevelResults);
    if (enginePath != null) {
      contextOverrides.addAll(<Type, dynamic>{
        Artifacts: Artifacts.getLocalEngine(enginePath, _findEngineBuildPath(topLevelResults, enginePath)),
      });
    }

    await context.run<Null>(
      overrides: contextOverrides.map<Type, Generator>((Type type, dynamic value) {
        return new MapEntry<Type, Generator>(type, () => value);
      }),
      body: () async {
        logger.quiet = topLevelResults['quiet'];

        if (topLevelResults.wasParsed('color'))
          logger.supportsColor = topLevelResults['color'];

        if (platform.environment['FLUTTER_ALREADY_LOCKED'] != 'true')
          await Cache.lock();

        if (topLevelResults['suppress-analytics'])
          flutterUsage.suppressAnalytics = true;

        _checkFlutterCopy();
        await FlutterVersion.instance.ensureVersionFile();
        if (topLevelResults.command?.name != 'upgrade' && topLevelResults['version-check']) {
          await FlutterVersion.instance.checkFlutterVersionFreshness();
        }

        if (topLevelResults.wasParsed('packages'))
          PackageMap.globalPackagesPath = fs.path.normalize(fs.path.absolute(topLevelResults['packages']));

        // See if the user specified a specific device.
        deviceManager.specifiedDeviceId = topLevelResults['device-id'];

        if (topLevelResults['version']) {
          flutterUsage.sendCommand('version');
          String status;
          if (topLevelResults['machine']) {
            status = const JsonEncoder.withIndent('  ').convert(FlutterVersion.instance.toJson());
          } else {
            status = FlutterVersion.instance.toString();
          }
          printStatus(status);
          return;
        }

        if (topLevelResults['machine']) {
          throwToolExit('The --machine flag is only valid with the --version flag.', exitCode: 2);
        }

        await super.runCommand(topLevelResults);
      },
    );
  }

  String _tryEnginePath(String enginePath) {
    if (fs.isDirectorySync(fs.path.join(enginePath, 'out')))
      return enginePath;
    return null;
  }

  String _findEnginePath(ArgResults globalResults) {
    String engineSourcePath = globalResults['local-engine-src-path'] ?? platform.environment[kFlutterEngineEnvironmentVariableName];

    if (engineSourcePath == null && globalResults['local-engine'] != null) {
      try {
        final Uri engineUri = new PackageMap(PackageMap.globalPackagesPath).map[kFlutterEnginePackageName];
        if (engineUri != null) {
          engineSourcePath = fs.path.dirname(fs.path.dirname(fs.path.dirname(fs.path.dirname(engineUri.path))));
          final bool dirExists = fs.isDirectorySync(fs.path.join(engineSourcePath, 'out'));
          if (engineSourcePath == '/' || engineSourcePath.isEmpty || !dirExists)
            engineSourcePath = null;
        }
      } on FileSystemException {
        engineSourcePath = null;
      } on FormatException {
        engineSourcePath = null;
      }

      engineSourcePath ??= _tryEnginePath(fs.path.join(Cache.flutterRoot, '../engine/src'));

      if (engineSourcePath == null) {
        throwToolExit('Unable to detect local Flutter engine build directory.\n'
          'Either specify a dependency_override for the $kFlutterEnginePackageName package in your pubspec.yaml and\n'
          'ensure --package-root is set if necessary, or set the \$$kFlutterEngineEnvironmentVariableName environment variable, or\n'
          'use --local-engine-src-path to specify the path to the root of your flutter/engine repository.',
          exitCode: 2);
      }
    }

    if (engineSourcePath != null && _tryEnginePath(engineSourcePath) == null) {
      throwToolExit('Unable to detect a Flutter engine build directory in $engineSourcePath.\n'
        'Please ensure that $engineSourcePath is a Flutter engine \'src\' directory and that\n'
        'you have compiled the engine in that directory, which should produce an \'out\' directory',
        exitCode: 2);
    }

    return engineSourcePath;
  }

  EngineBuildPaths _findEngineBuildPath(ArgResults globalResults, String enginePath) {
    String localEngine;
    if (globalResults['local-engine'] != null) {
      localEngine = globalResults['local-engine'];
    } else {
      throwToolExit('You must specify --local-engine if you are using a locally built engine.', exitCode: 2);
    }

    final String engineBuildPath = fs.path.normalize(fs.path.join(enginePath, 'out', localEngine));
    if (!fs.isDirectorySync(engineBuildPath)) {
      throwToolExit('No Flutter engine build found at $engineBuildPath.', exitCode: 2);
    }

    // Determine the host engine directory associated with the local engine:
    // * strip '_sim_' since there are no host simulator builds.
    // * replace the target platform with host.
    final String basename = fs.path.basename(engineBuildPath);
    final String hostBasename = 'host_' + basename.replaceFirst('_sim_', '_').substring(basename.indexOf('_') + 1);
    final String engineHostBuildPath = fs.path.normalize(fs.path.join(fs.path.dirname(engineBuildPath), hostBasename));

    return new EngineBuildPaths(targetEngine: engineBuildPath, hostEngine: engineHostBuildPath);
  }

  static void initFlutterRoot() {
    Cache.flutterRoot ??= _defaultFlutterRoot;
  }

  /// Get the root directories of the repo - the directories containing Dart packages.
  List<String> getRepoRoots() {
    final String root = fs.path.absolute(Cache.flutterRoot);
    // not bin, and not the root
    return <String>['dev', 'examples', 'packages'].map((String item) {
      return fs.path.join(root, item);
    }).toList();
  }

  /// Get all pub packages in the Flutter repo.
  List<Directory> getRepoPackages() {
    return getRepoRoots()
      .expand<String>((String root) => _gatherProjectPaths(root))
      .map((String dir) => fs.directory(dir))
      .toList();
  }

  static List<String> _gatherProjectPaths(String rootPath) {
    if (fs.isFileSync(fs.path.join(rootPath, '.dartignore')))
      return <String>[];


    final List<String> projectPaths = fs.directory(rootPath)
      .listSync(followLinks: false)
      .expand((FileSystemEntity entity) {
        return entity is Directory ? _gatherProjectPaths(entity.path) : <String>[];
      })
      .toList();

    if (fs.isFileSync(fs.path.join(rootPath, 'pubspec.yaml')))
      projectPaths.add(rootPath);

    return projectPaths;
  }

  void _checkFlutterCopy() {
    // If the current directory is contained by a flutter repo, check that it's
    // the same flutter that is currently running.
    String directory = fs.path.normalize(fs.path.absolute(fs.currentDirectory.path));

    // Check if the cwd is a flutter dir.
    while (directory.isNotEmpty) {
      if (_isDirectoryFlutterRepo(directory)) {
        if (!_compareResolvedPaths(directory, Cache.flutterRoot)) {
          printError(
            'Warning: the \'flutter\' tool you are currently running is not the one from the current directory:\n'
            '  running Flutter  : ${Cache.flutterRoot}\n'
            '  current directory: $directory\n'
            'This can happen when you have multiple copies of flutter installed. Please check your system path to verify\n'
            'that you\'re running the expected version (run \'flutter --version\' to see which flutter is on your path).\n'
          );
        }

        break;
      }

      final String parent = fs.path.dirname(directory);
      if (parent == directory)
        break;
      directory = parent;
    }

    // Check that the flutter running is that same as the one referenced in the pubspec.
    if (fs.isFileSync(kPackagesFileName)) {
      final PackageMap packageMap = new PackageMap(kPackagesFileName);
      final Uri flutterUri = packageMap.map['flutter'];

      if (flutterUri != null && (flutterUri.scheme == 'file' || flutterUri.scheme == '')) {
        // .../flutter/packages/flutter/lib
        final Uri rootUri = flutterUri.resolve('../../..');
        final String flutterPath = fs.path.normalize(fs.file(rootUri).absolute.path);

        if (!fs.isDirectorySync(flutterPath)) {
          printError(
            'Warning! This package referenced a Flutter repository via the .packages file that is\n'
            'no longer available. The repository from which the \'flutter\' tool is currently\n'
            'executing will be used instead.\n'
            '  running Flutter tool: ${Cache.flutterRoot}\n'
            '  previous reference  : $flutterPath\n'
            'This can happen if you deleted or moved your copy of the Flutter repository, or\n'
            'if it was on a volume that is no longer mounted or has been mounted at a\n'
            'different location. Please check your system path to verify that you are running\n'
            'the expected version (run \'flutter --version\' to see which flutter is on your path).\n'
          );
        } else if (!_compareResolvedPaths(flutterPath, Cache.flutterRoot)) {
          printError(
            'Warning! The \'flutter\' tool you are currently running is from a different Flutter\n'
            'repository than the one last used by this package. The repository from which the\n'
            '\'flutter\' tool is currently executing will be used instead.\n'
            '  running Flutter tool: ${Cache.flutterRoot}\n'
            '  previous reference  : $flutterPath\n'
            'This can happen when you have multiple copies of flutter installed. Please check\n'
            'your system path to verify that you are running the expected version (run\n'
            '\'flutter --version\' to see which flutter is on your path).\n'
          );
        }
      }
    }
  }

  // Check if `bin/flutter` and `bin/cache/engine.stamp` exist.
  bool _isDirectoryFlutterRepo(String directory) {
    return
      fs.isFileSync(fs.path.join(directory, 'bin/flutter')) &&
      fs.isFileSync(fs.path.join(directory, 'bin/cache/engine.stamp'));
  }
}

bool _compareResolvedPaths(String path1, String path2) {
  path1 = fs.directory(fs.path.absolute(path1)).resolveSymbolicLinksSync();
  path2 = fs.directory(fs.path.absolute(path2)).resolveSymbolicLinksSync();

  return path1 == path2;
}<|MERGE_RESOLUTION|>--- conflicted
+++ resolved
@@ -72,16 +72,12 @@
     argParser.addFlag('color',
         negatable: true,
         hide: !verboseHelp,
-<<<<<<< HEAD
         help: 'Whether to use terminal colors (requires support for ANSI escape sequences).');
-=======
-        help: 'Whether to use terminal colors.');
     argParser.addFlag('version-check',
         negatable: true,
         defaultsTo: true,
         hide: !verboseHelp,
         help: 'Allow Flutter to check for updates when this command runs.');
->>>>>>> 43da9d5e
     argParser.addFlag('suppress-analytics',
         negatable: false,
         help: 'Suppress analytics reporting when this command runs.');
