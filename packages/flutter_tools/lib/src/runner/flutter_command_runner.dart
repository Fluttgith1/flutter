// Copyright 2015 The Chromium Authors. All rights reserved.
// Use of this source code is governed by a BSD-style license that can be
// found in the LICENSE file.

import 'dart:async';

import 'package:args/args.dart';
import 'package:args/command_runner.dart';
import 'package:completion/completion.dart';
import 'package:file/file.dart';
import 'package:platform/platform.dart';
import 'package:process/process.dart';

import '../artifacts.dart';
import '../base/common.dart';
import '../base/context.dart';
import '../base/file_system.dart';
import '../base/flags.dart';
import '../base/io.dart' as io;
import '../base/logger.dart';
import '../base/os.dart';
import '../base/platform.dart';
import '../base/process.dart';
import '../base/process_manager.dart';
import '../base/terminal.dart';
import '../base/user_messages.dart';
import '../base/utils.dart';
import '../cache.dart';
import '../convert.dart';
import '../dart/package_map.dart';
import '../device.dart';
import '../globals.dart';
import '../tester/flutter_tester.dart';
import '../usage.dart';
import '../version.dart';
import '../vmservice.dart';

const String kFlutterRootEnvironmentVariableName = 'FLUTTER_ROOT'; // should point to //flutter/ (root of flutter/flutter repo)
const String kFlutterEngineEnvironmentVariableName = 'FLUTTER_ENGINE'; // should point to //engine/src/ (root of flutter/engine repo)
const String kSnapshotFileName = 'flutter_tools.snapshot'; // in //flutter/bin/cache/
const String kFlutterToolsScriptFileName = 'flutter_tools.dart'; // in //flutter/packages/flutter_tools/bin/
const String kFlutterEnginePackageName = 'sky_engine';

class FlutterCommandRunner extends CommandRunner<void> {
  FlutterCommandRunner({ bool verboseHelp = false }) : super(
    'flutter',
    'Manage your Flutter app development.\n'
      '\n'
      'Common commands:\n'
      '\n'
      '  flutter create <output directory>\n'
      '    Create a new Flutter project in the specified directory.\n'
      '\n'
      '  flutter run [options]\n'
      '    Run your Flutter application on an attached device or in an emulator.',
  ) {
    argParser.addFlag('verbose',
        abbr: 'v',
        negatable: false,
        help: 'Noisy logging, including all shell commands executed.\n'
              'If used with --help, shows hidden options.');
    argParser.addFlag('quiet',
        negatable: false,
        hide: !verboseHelp,
        help: 'Reduce the amount of output from some commands.');
    argParser.addFlag('wrap',
        negatable: true,
        hide: !verboseHelp,
        help: 'Toggles output word wrapping, regardless of whether or not the output is a terminal.',
        defaultsTo: true);
    argParser.addOption('wrap-column',
        hide: !verboseHelp,
        help: 'Sets the output wrap column. If not set, uses the width of the terminal. No '
            'wrapping occurs if not writing to a terminal. Use --no-wrap to turn off wrapping '
            'when connected to a terminal.',
        defaultsTo: null);
    argParser.addOption('device-id',
        abbr: 'd',
        help: 'Target device id or name (prefixes allowed).');
    argParser.addFlag('version',
        negatable: false,
        help: 'Reports the version of this tool.');
    argParser.addFlag('machine',
        negatable: false,
        hide: !verboseHelp,
        help: 'When used with the --version flag, outputs the information using JSON.');
    argParser.addFlag('color',
        negatable: true,
        hide: !verboseHelp,
        help: 'Whether to use terminal colors (requires support for ANSI escape sequences).',
        defaultsTo: true);
    argParser.addFlag('version-check',
        negatable: true,
        defaultsTo: true,
        hide: !verboseHelp,
        help: 'Allow Flutter to check for updates when this command runs.');
    argParser.addFlag('suppress-analytics',
        negatable: false,
        help: 'Suppress analytics reporting when this command runs.');
    argParser.addFlag('bug-report',
        negatable: false,
        help: 'Captures a bug report file to submit to the Flutter team.\n'
              'Contains local paths, device identifiers, and log snippets.');

    String packagesHelp;
    bool showPackagesCommand;
    if (fs.isFileSync(kPackagesFileName)) {
      packagesHelp = '(defaults to "$kPackagesFileName")';
      showPackagesCommand = verboseHelp;
    } else {
      packagesHelp = '(required, since the current directory does not contain a "$kPackagesFileName" file)';
      showPackagesCommand = true;
    }
    argParser.addOption('packages',
        hide: !showPackagesCommand,
        help: 'Path to your ".packages" file.\n$packagesHelp');

    argParser.addOption('flutter-root',
        hide: !verboseHelp,
        help: 'The root directory of the Flutter repository.\n'
              'Defaults to \$$kFlutterRootEnvironmentVariableName if set, otherwise uses the parent '
              'of the directory that the "flutter" script itself is in.');

    if (verboseHelp)
      argParser.addSeparator('Local build selection options (not normally required):');

    argParser.addOption('local-engine-src-path',
        hide: !verboseHelp,
        help: 'Path to your engine src directory, if you are building Flutter locally.\n'
              'Defaults to \$$kFlutterEngineEnvironmentVariableName if set, otherwise defaults to '
              'the path given in your pubspec.yaml dependency_overrides for $kFlutterEnginePackageName, '
              'if any, or, failing that, tries to guess at the location based on the value of the '
              '--flutter-root option.');

    argParser.addOption('local-engine',
        hide: !verboseHelp,
        help: 'Name of a build output within the engine out directory, if you are building Flutter locally.\n'
              'Use this to select a specific version of the engine if you have built multiple engine targets.\n'
              'This path is relative to --local-engine-src-path/out.');

    if (verboseHelp)
      argParser.addSeparator('Options for testing the "flutter" tool itself:');

    argParser.addOption('record-to',
        hide: !verboseHelp,
        help: 'Enables recording of process invocations (including stdout and stderr of all such invocations), '
              'and file system access (reads and writes).\n'
              'Serializes that recording to a directory with the path specified in this flag. If the '
              'directory does not already exist, it will be created.');
    argParser.addOption('replay-from',
        hide: !verboseHelp,
        help: 'Enables mocking of process invocations by replaying their stdout, stderr, and exit code from '
              'the specified recording (obtained via --record-to). The path specified in this flag must refer '
              'to a directory that holds serialized process invocations structured according to the output of '
              '--record-to.');
    argParser.addFlag('show-test-device',
        negatable: false,
        hide: !verboseHelp,
        help: 'List the special \'flutter-tester\' device in device listings. '
              'This headless device is used to\ntest Flutter tooling.');
  }

  @override
  ArgParser get argParser => _argParser;
  final ArgParser _argParser = ArgParser(
    allowTrailingOptions: false,
    usageLineLength: outputPreferences.wrapText ? outputPreferences.wrapColumn : null,
  );

  @override
  String get usageFooter {
    return wrapText('Run "flutter help -v" for verbose help output, including less commonly used options.');
  }

  @override
  String get usage {
    final String usageWithoutDescription = super.usage.substring(description.length + 2);
    return  '${wrapText(description)}\n\n$usageWithoutDescription';
  }

  static String get _defaultFlutterRoot {
    if (platform.environment.containsKey(kFlutterRootEnvironmentVariableName))
      return platform.environment[kFlutterRootEnvironmentVariableName];
    try {
      if (platform.script.scheme == 'data')
        return '../..'; // we're running as a test

      if (platform.script.scheme == 'package') {
        final String packageConfigPath = Uri.parse(platform.packageConfig).toFilePath();
        return fs.path.dirname(fs.path.dirname(fs.path.dirname(packageConfigPath)));
      }

      final String script = platform.script.toFilePath();
      if (fs.path.basename(script) == kSnapshotFileName)
        return fs.path.dirname(fs.path.dirname(fs.path.dirname(script)));
      if (fs.path.basename(script) == kFlutterToolsScriptFileName)
        return fs.path.dirname(fs.path.dirname(fs.path.dirname(fs.path.dirname(script))));

      // If run from a bare script within the repo.
      if (script.contains('flutter/packages/'))
        return script.substring(0, script.indexOf('flutter/packages/') + 8);
      if (script.contains('flutter/examples/'))
        return script.substring(0, script.indexOf('flutter/examples/') + 8);
    } catch (error) {
      // we don't have a logger at the time this is run
      // (which is why we don't use printTrace here)
      print(userMessages.runnerNoRoot(error));
    }
    return '.';
  }

  @override
  ArgResults parse(Iterable<String> args) {
    try {
      // This is where the CommandRunner would call argParser.parse(args). We
      // override this function so we can call tryArgsCompletion instead, so the
      // completion package can interrogate the argParser, and as part of that,
      // it calls argParser.parse(args) itself and returns the result.
      return tryArgsCompletion(args, argParser);
    } on ArgParserException catch (error) {
      if (error.commands.isEmpty) {
        usageException(error.message);
      }

      Command<void> command = commands[error.commands.first];
      for (String commandName in error.commands.skip(1)) {
        command = command.subcommands[commandName];
      }

      command.usageException(error.message);
      return null;
    }
  }

  @override
  Future<void> run(Iterable<String> args) {
    // Have an invocation of 'build' print out it's sub-commands.
    // TODO(ianh): Move this to the Build command itself somehow.
    if (args.length == 1 && args.first == 'build')
      args = <String>['build', '-h'];

    return super.run(args);
  }

  @override
  Future<void> runCommand(ArgResults topLevelResults) async {
    final Map<Type, dynamic> contextOverrides = <Type, dynamic>{
      Flags: Flags(topLevelResults),
    };

    // Check for verbose.
    if (topLevelResults['verbose']) {
      // Override the logger.
      contextOverrides[Logger] = VerboseLogger(logger);
    }

    // Don't set wrapColumns unless the user said to: if it's set, then all
    // wrapping will occur at this width explicitly, and won't adapt if the
    // terminal size changes during a run.
    int wrapColumn;
    if (topLevelResults.wasParsed('wrap-column')) {
      try {
        wrapColumn = int.parse(topLevelResults['wrap-column']);
        if (wrapColumn < 0) {
          throwToolExit(userMessages.runnerWrapColumnInvalid(topLevelResults['wrap-column']));
        }
      } on FormatException {
        throwToolExit(userMessages.runnerWrapColumnParseError(topLevelResults['wrap-column']));
      }
    }

    // If we're not writing to a terminal with a defined width, then don't wrap
    // anything, unless the user explicitly said to.
    final bool useWrapping = topLevelResults.wasParsed('wrap')
        ? topLevelResults['wrap']
        : io.stdio.terminalColumns == null ? false : topLevelResults['wrap'];
    contextOverrides[OutputPreferences] = OutputPreferences(
      wrapText: useWrapping,
      showColor: topLevelResults['color'],
      wrapColumn: wrapColumn,
    );

    if (topLevelResults['show-test-device'] ||
        topLevelResults['device-id'] == FlutterTesterDevices.kTesterDeviceId) {
      FlutterTesterDevices.showFlutterTesterDevice = true;
    }

    String recordTo = topLevelResults['record-to'];
    String replayFrom = topLevelResults['replay-from'];

    if (topLevelResults['bug-report']) {
      // --bug-report implies --record-to=<tmp_path>
      final Directory tempDir = const LocalFileSystem()
          .systemTempDirectory
          .createTempSync('flutter_tools_bug_report.');
      recordTo = tempDir.path;

      // Record the arguments that were used to invoke this runner.
      final File manifest = tempDir.childFile('MANIFEST.txt');
      final StringBuffer buffer = StringBuffer()
        ..writeln('# arguments')
        ..writeln(topLevelResults.arguments)
        ..writeln()
        ..writeln('# rest')
        ..writeln(topLevelResults.rest);
      await manifest.writeAsString(buffer.toString(), flush: true);

      // ZIP the recording up once the recording has been serialized.
      addShutdownHook(() async {
        final File zipFile = getUniqueFile(fs.currentDirectory, 'bugreport', 'zip');
        os.zip(tempDir, zipFile);
        printStatus(userMessages.runnerBugReportFinished(zipFile.basename));
      }, ShutdownStage.POST_PROCESS_RECORDING);
      addShutdownHook(() => tempDir.delete(recursive: true), ShutdownStage.CLEANUP);
    }

    assert(recordTo == null || replayFrom == null);

    if (recordTo != null) {
      recordTo = recordTo.trim();
      if (recordTo.isEmpty)
        throwToolExit(userMessages.runnerNoRecordTo);
      contextOverrides.addAll(<Type, dynamic>{
        ProcessManager: getRecordingProcessManager(recordTo),
        FileSystem: getRecordingFileSystem(recordTo),
        Platform: await getRecordingPlatform(recordTo),
      });
      VMService.enableRecordingConnection(recordTo);
    }

    if (replayFrom != null) {
      replayFrom = replayFrom.trim();
      if (replayFrom.isEmpty)
        throwToolExit(userMessages.runnerNoReplayFrom);
      contextOverrides.addAll(<Type, dynamic>{
        ProcessManager: await getReplayProcessManager(replayFrom),
        FileSystem: getReplayFileSystem(replayFrom),
        Platform: await getReplayPlatform(replayFrom),
      });
      VMService.enableReplayConnection(replayFrom);
    }

    // We must set Cache.flutterRoot early because other features use it (e.g.
    // enginePath's initializer uses it).
    final String flutterRoot = topLevelResults['flutter-root'] ?? _defaultFlutterRoot;
    Cache.flutterRoot = fs.path.normalize(fs.path.absolute(flutterRoot));

    // Set up the tooling configuration.
    final String enginePath = _findEnginePath(topLevelResults);
    if (enginePath != null) {
      contextOverrides.addAll(<Type, dynamic>{
        Artifacts: Artifacts.getLocalEngine(enginePath, _findEngineBuildPath(topLevelResults, enginePath)),
      });
    }

    await context.run<void>(
      overrides: contextOverrides.map<Type, Generator>((Type type, dynamic value) {
        return MapEntry<Type, Generator>(type, () => value);
      }),
      body: () async {
        logger.quiet = topLevelResults['quiet'];

        if (platform.environment['FLUTTER_ALREADY_LOCKED'] != 'true')
          await Cache.lock();

        if (topLevelResults['suppress-analytics'])
          flutterUsage.suppressAnalytics = true;

        _checkFlutterCopy();
        await FlutterVersion.instance.ensureVersionFile();
        if (topLevelResults.command?.name != 'upgrade' && topLevelResults['version-check']) {
          await FlutterVersion.instance.checkFlutterVersionFreshness();
        }

        if (topLevelResults.wasParsed('packages'))
          PackageMap.globalPackagesPath = fs.path.normalize(fs.path.absolute(topLevelResults['packages']));

        // See if the user specified a specific device.
        deviceManager.specifiedDeviceId = topLevelResults['device-id'];

        if (topLevelResults['version']) {
          flutterUsage.sendCommand('version');
          String status;
          if (topLevelResults['machine']) {
            status = const JsonEncoder.withIndent('  ').convert(FlutterVersion.instance.toJson());
          } else {
            status = FlutterVersion.instance.toString();
          }
          printStatus(status);
          return;
        }

        if (topLevelResults['machine']) {
          throwToolExit('The --machine flag is only valid with the --version flag.', exitCode: 2);
        }
        await super.runCommand(topLevelResults);
      },
    );
  }

  String _tryEnginePath(String enginePath) {
    if (fs.isDirectorySync(fs.path.join(enginePath, 'out')))
      return enginePath;
    return null;
  }

  String _findEnginePath(ArgResults globalResults) {
    String engineSourcePath = globalResults['local-engine-src-path'] ?? platform.environment[kFlutterEngineEnvironmentVariableName];

    if (engineSourcePath == null && globalResults['local-engine'] != null) {
      try {
        Uri engineUri = PackageMap(PackageMap.globalPackagesPath).map[kFlutterEnginePackageName];
        // Skip if sky_engine is the self-contained one.
        if (fs.path.join(Cache.flutterRoot, 'bin', 'cache', 'pkg', kFlutterEnginePackageName, 'lib') + fs.path.separator == engineUri?.path) {
          engineUri = null;
        }
        // If sky_engine is specified and the engineSourcePath not set, try to determine the engineSourcePath by sky_engine setting.
        // A typical engineUri looks like: file://flutter-engine-local-path/src/out/host_debug_unopt/gen/dart-pkg/sky_engine/lib/
        if (engineUri?.path != null) {
          engineSourcePath = fs.directory(engineUri.path)?.parent?.parent?.parent?.parent?.parent?.parent?.path;
          if (engineSourcePath != null && (engineSourcePath == fs.path.dirname(engineSourcePath) || engineSourcePath.isEmpty)) {
            engineSourcePath = null;
            throwToolExit(userMessages.runnerNoEngineSrcDir(kFlutterEnginePackageName, kFlutterEngineEnvironmentVariableName),
              exitCode: 2);
          }
        }
      } on FileSystemException {
        engineSourcePath = null;
      } on FormatException {
        engineSourcePath = null;
      }
      // If engineSourcePath is still not set, try to determine it by flutter root.
      engineSourcePath ??= _tryEnginePath(fs.path.join(fs.directory(Cache.flutterRoot).parent.path, 'engine', 'src'));
    }

    if (engineSourcePath != null && _tryEnginePath(engineSourcePath) == null) {
      throwToolExit(userMessages.runnerNoEngineBuildDirInPath(engineSourcePath),
        exitCode: 2);
    }

    return engineSourcePath;
  }

<<<<<<< HEAD
  String stripCpu(String name) {
    // Keep in sync with --android-cpu from flutter/tools/gn in flutter engine.
    const List<String> cpus = <String>['_arm', '_x64', '_x86', '_arm64'];
    for (String cpu in cpus) {
      if (name.endsWith(cpu)) {
        return name.substring(0, name.length - cpu.length);
      }
    }
    return name;
=======
  String _getHostEngineBasename(String localEngineBasename) {
    // Determine the host engine directory associated with the local engine:
    // Strip '_sim_' since there are no host simulator builds.
    String tmpBasename = localEngineBasename.replaceFirst('_sim_', '_');
    tmpBasename = tmpBasename.substring(tmpBasename.indexOf('_') + 1);
    // Strip suffix for various archs.
    final List<String> suffixes = <String>['_arm', '_arm64', '_x86', '_x64'];
    for (String suffix in suffixes) {
      tmpBasename = tmpBasename.replaceFirst(RegExp('$suffix\$'), '');
    }
    return 'host_' + tmpBasename;
>>>>>>> 47f56712
  }

  EngineBuildPaths _findEngineBuildPath(ArgResults globalResults, String enginePath) {
    String localEngine;
    if (globalResults['local-engine'] != null) {
      localEngine = globalResults['local-engine'];
    } else {
      throwToolExit(userMessages.runnerLocalEngineRequired, exitCode: 2);
    }

    final String engineBuildPath = fs.path.normalize(fs.path.join(enginePath, 'out', localEngine));
    if (!fs.isDirectorySync(engineBuildPath)) {
      throwToolExit(userMessages.runnerNoEngineBuild(engineBuildPath), exitCode: 2);
    }

<<<<<<< HEAD
    // Determine the host engine directory associated with the local engine:
    // * strip '_sim_' since there are no host simulator builds.
    // * strip the CPU suffix if specified since host never specifies CPU.
    // * replace the target platform with host.
    final String basename = fs.path.basename(engineBuildPath);
    final String hostBasename = 'host_' + stripCpu(basename.replaceFirst('_sim_', '_').substring(basename.indexOf('_') + 1));
=======
    final String basename = fs.path.basename(engineBuildPath);
    final String hostBasename = _getHostEngineBasename(basename);
>>>>>>> 47f56712
    final String engineHostBuildPath = fs.path.normalize(fs.path.join(fs.path.dirname(engineBuildPath), hostBasename));
    if (!fs.isDirectorySync(engineHostBuildPath)) {
      throwToolExit(userMessages.runnerNoEngineBuild(engineHostBuildPath), exitCode: 2);
    }

    return EngineBuildPaths(targetEngine: engineBuildPath, hostEngine: engineHostBuildPath);
  }

  static void initFlutterRoot() {
    Cache.flutterRoot ??= _defaultFlutterRoot;
  }

  /// Get the root directories of the repo - the directories containing Dart packages.
  List<String> getRepoRoots() {
    final String root = fs.path.absolute(Cache.flutterRoot);
    // not bin, and not the root
    return <String>['dev', 'examples', 'packages'].map<String>((String item) {
      return fs.path.join(root, item);
    }).toList();
  }

  /// Get all pub packages in the Flutter repo.
  List<Directory> getRepoPackages() {
    return getRepoRoots()
      .expand<String>((String root) => _gatherProjectPaths(root))
      .map<Directory>((String dir) => fs.directory(dir))
      .toList();
  }

  static List<String> _gatherProjectPaths(String rootPath) {
    if (fs.isFileSync(fs.path.join(rootPath, '.dartignore')))
      return <String>[];


    final List<String> projectPaths = fs.directory(rootPath)
      .listSync(followLinks: false)
      .expand((FileSystemEntity entity) {
        return entity is Directory ? _gatherProjectPaths(entity.path) : <String>[];
      })
      .toList();

    if (fs.isFileSync(fs.path.join(rootPath, 'pubspec.yaml')))
      projectPaths.add(rootPath);

    return projectPaths;
  }

  void _checkFlutterCopy() {
    // If the current directory is contained by a flutter repo, check that it's
    // the same flutter that is currently running.
    String directory = fs.path.normalize(fs.path.absolute(fs.currentDirectory.path));

    // Check if the cwd is a flutter dir.
    while (directory.isNotEmpty) {
      if (_isDirectoryFlutterRepo(directory)) {
        if (!_compareResolvedPaths(directory, Cache.flutterRoot)) {
          printError(userMessages.runnerWrongFlutterInstance(Cache.flutterRoot, directory));
        }

        break;
      }

      final String parent = fs.path.dirname(directory);
      if (parent == directory)
        break;
      directory = parent;
    }

    // Check that the flutter running is that same as the one referenced in the pubspec.
    if (fs.isFileSync(kPackagesFileName)) {
      final PackageMap packageMap = PackageMap(kPackagesFileName);
      final Uri flutterUri = packageMap.map['flutter'];

      if (flutterUri != null && (flutterUri.scheme == 'file' || flutterUri.scheme == '')) {
        // .../flutter/packages/flutter/lib
        final Uri rootUri = flutterUri.resolve('../../..');
        final String flutterPath = fs.path.normalize(fs.file(rootUri).absolute.path);

        if (!fs.isDirectorySync(flutterPath)) {
          printError(userMessages.runnerRemovedFlutterRepo(Cache.flutterRoot, flutterPath));
        } else if (!_compareResolvedPaths(flutterPath, Cache.flutterRoot)) {
          printError(userMessages.runnerChangedFlutterRepo(Cache.flutterRoot, flutterPath));
        }
      }
    }
  }

  // Check if `bin/flutter` and `bin/cache/engine.stamp` exist.
  bool _isDirectoryFlutterRepo(String directory) {
    return
      fs.isFileSync(fs.path.join(directory, 'bin/flutter')) &&
      fs.isFileSync(fs.path.join(directory, 'bin/cache/engine.stamp'));
  }
}

bool _compareResolvedPaths(String path1, String path2) {
  path1 = fs.directory(fs.path.absolute(path1)).resolveSymbolicLinksSync();
  path2 = fs.directory(fs.path.absolute(path2)).resolveSymbolicLinksSync();

  return path1 == path2;
}<|MERGE_RESOLUTION|>--- conflicted
+++ resolved
@@ -441,17 +441,6 @@
     return engineSourcePath;
   }
 
-<<<<<<< HEAD
-  String stripCpu(String name) {
-    // Keep in sync with --android-cpu from flutter/tools/gn in flutter engine.
-    const List<String> cpus = <String>['_arm', '_x64', '_x86', '_arm64'];
-    for (String cpu in cpus) {
-      if (name.endsWith(cpu)) {
-        return name.substring(0, name.length - cpu.length);
-      }
-    }
-    return name;
-=======
   String _getHostEngineBasename(String localEngineBasename) {
     // Determine the host engine directory associated with the local engine:
     // Strip '_sim_' since there are no host simulator builds.
@@ -463,7 +452,6 @@
       tmpBasename = tmpBasename.replaceFirst(RegExp('$suffix\$'), '');
     }
     return 'host_' + tmpBasename;
->>>>>>> 47f56712
   }
 
   EngineBuildPaths _findEngineBuildPath(ArgResults globalResults, String enginePath) {
@@ -479,17 +467,8 @@
       throwToolExit(userMessages.runnerNoEngineBuild(engineBuildPath), exitCode: 2);
     }
 
-<<<<<<< HEAD
-    // Determine the host engine directory associated with the local engine:
-    // * strip '_sim_' since there are no host simulator builds.
-    // * strip the CPU suffix if specified since host never specifies CPU.
-    // * replace the target platform with host.
-    final String basename = fs.path.basename(engineBuildPath);
-    final String hostBasename = 'host_' + stripCpu(basename.replaceFirst('_sim_', '_').substring(basename.indexOf('_') + 1));
-=======
     final String basename = fs.path.basename(engineBuildPath);
     final String hostBasename = _getHostEngineBasename(basename);
->>>>>>> 47f56712
     final String engineHostBuildPath = fs.path.normalize(fs.path.join(fs.path.dirname(engineBuildPath), hostBasename));
     if (!fs.isDirectorySync(engineHostBuildPath)) {
       throwToolExit(userMessages.runnerNoEngineBuild(engineHostBuildPath), exitCode: 2);
