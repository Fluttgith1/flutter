--- conflicted
+++ resolved
@@ -510,15 +510,12 @@
       buildName: argParser.options.containsKey('build-name')
           ? stringArg('build-name')
           : null,
-<<<<<<< HEAD
       splitDebugInfoPath: argParser.options.containsKey(FlutterOptions.kSplitDebugInfoOption)
           ? stringArg(FlutterOptions.kSplitDebugInfoOption)
           : null,
-=======
       treeShakeIcons: argParser.options.containsKey('tree-shake-icons')
           ? boolArg('tree-shake-icons')
           : kIconTreeShakerEnabledDefault,
->>>>>>> 374b55cc
     );
   }
 
