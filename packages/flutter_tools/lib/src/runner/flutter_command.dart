--- conflicted
+++ resolved
@@ -1233,10 +1233,9 @@
   /// then call this method to execute the command
   /// rather than calling [runCommand] directly.
   @mustCallSuper
-<<<<<<< HEAD
-  Future<FlutterCommandResult> verifyThenRunCommand(String commandPath) async {
+  Future<FlutterCommandResult> verifyThenRunCommand(String? commandPath) async {
     final FileSystem fileSystem = globals.fs;
-    final String flutterRoot = Cache.flutterRoot;
+    final String flutterRoot = Cache.flutterRoot!;
 
     // If a user downloads the Flutter SDK via a pre-built archive and there is
     // an error during extraction, the user could have a valid Dart snapshot of
@@ -1253,9 +1252,6 @@
         'Flutter.',
       );
     }
-=======
-  Future<FlutterCommandResult> verifyThenRunCommand(String? commandPath) async {
->>>>>>> f26aeda7
     // Populate the cache. We call this before pub get below so that the
     // sky_engine package is available in the flutter cache for pub to find.
     if (shouldUpdateCache) {
