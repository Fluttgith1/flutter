// Copyright 2014 The Flutter Authors. All rights reserved.
// Use of this source code is governed by a BSD-style license that can be
// found in the LICENSE file.

import 'package:crypto/crypto.dart';
import 'package:package_config/package_config.dart';

import '../../artifacts.dart';
import '../../base/file_system.dart';
import '../../base/io.dart';
import '../../build_info.dart';
import '../../dart/package_map.dart';
import '../../globals.dart' as globals;
import '../build_system.dart';
import '../depfile.dart';
import 'assets.dart';
import 'dart.dart';
import 'localizations.dart';

/// Whether web builds should call the platform initialization logic.
const String kInitializePlatform = 'InitializePlatform';

/// Whether the application has web plugins.
const String kHasWebPlugins = 'HasWebPlugins';

/// An override for the dart2js build mode.
///
/// Valid values are O1 (lowest, profile default) to O4 (highest, release default).
const String kDart2jsOptimization = 'Dart2jsOptimization';

/// Whether to disable dynamic generation code to satisfy csp policies.
const String kCspMode = 'cspMode';

/// Generates an entry point for a web target.
// Keep this in sync with build_runner/resident_web_runner.dart
class WebEntrypointTarget extends Target {
  const WebEntrypointTarget();

  @override
  String get name => 'web_entrypoint';

  @override
  List<Target> get dependencies => const <Target>[];

  @override
  List<Source> get inputs => const <Source>[
    Source.pattern('{FLUTTER_ROOT}/packages/flutter_tools/lib/src/build_system/targets/web.dart'),
  ];

  @override
  List<Source> get outputs => const <Source>[
    Source.pattern('{BUILD_DIR}/main.dart'),
  ];

  @override
  Future<void> build(Environment environment) async {
    final String targetFile = environment.defines[kTargetFile];
    final bool shouldInitializePlatform = environment.defines[kInitializePlatform] == 'true';
    final bool hasPlugins = environment.defines[kHasWebPlugins] == 'true';
    final Uri importUri = environment.fileSystem.file(targetFile).absolute.uri;
    final PackageConfig packageConfig = await loadPackageConfigWithLogging(
      environment.projectDir.childFile('.packages'),
      logger: environment.logger,
    );

    // Use the PackageConfig to find the correct package-scheme import path
    // for the user application. If the application has a mix of package-scheme
    // and relative imports for a library, then importing the entrypoint as a
    // file-scheme will cause said library to be recognized as two distinct
    // libraries. This can cause surprising behavior as types from that library
    // will be considered distinct from each other.
    // By construction, this will only be null if the .packages file does not
    // have an entry for the user's application or if the main file is
    // outside of the lib/ directory.
    final String mainImport = packageConfig.toPackageUri(importUri)?.toString()
      ?? importUri.toString();

    String contents;
    if (hasPlugins) {
      final Uri generatedUri = environment.projectDir
        .childDirectory('lib')
        .childFile('generated_plugin_registrant.dart')
        .absolute
        .uri;
      final String generatedImport = packageConfig.toPackageUri(generatedUri)?.toString()
        ?? generatedUri.toString();
      contents = '''
import 'dart:ui' as ui;

import 'package:flutter_web_plugins/flutter_web_plugins.dart';

import '$generatedImport';
import '$mainImport' as entrypoint;

Future<void> main() async {
  registerPlugins(webPluginRegistry);
  if ($shouldInitializePlatform) {
    await ui.webOnlyInitializePlatform();
  }
  entrypoint.main();
}
''';
    } else {
      contents = '''
import 'dart:ui' as ui;

import '$mainImport' as entrypoint;

Future<void> main() async {
  if ($shouldInitializePlatform) {
    await ui.webOnlyInitializePlatform();
  }
  entrypoint.main();
}
''';
    }
    environment.buildDir.childFile('main.dart')
      .writeAsStringSync(contents);
  }
}

/// Compiles a web entry point with dart2js.
class Dart2JSTarget extends Target {
  const Dart2JSTarget();

  @override
  String get name => 'dart2js';

  @override
  List<Target> get dependencies => const <Target>[
    WebEntrypointTarget(),
    GenerateLocalizationsTarget(),
  ];

  @override
  List<Source> get inputs => const <Source>[
    Source.artifact(Artifact.flutterWebSdk),
    Source.artifact(Artifact.dart2jsSnapshot),
    Source.artifact(Artifact.engineDartBinary),
    Source.pattern('{BUILD_DIR}/main.dart'),
    Source.pattern('{PROJECT_DIR}/.packages'),
  ];

  @override
  List<Source> get outputs => const <Source>[];

  @override
  List<String> get depfiles => const <String>[
    'dart2js.d',
  ];

  @override
  Future<void> build(Environment environment) async {
    final String dart2jsOptimization = environment.defines[kDart2jsOptimization];
    final bool csp = environment.defines[kCspMode] == 'true';
    final BuildMode buildMode = getBuildModeForName(environment.defines[kBuildMode]);
    final String specPath = globals.fs.path.join(
      globals.artifacts.getArtifactPath(Artifact.flutterWebSdk), 'libraries.json');
    final String packageFile = globalPackagesPath;
    final File outputKernel = environment.buildDir.childFile('app.dill');
    final File outputFile = environment.buildDir.childFile('main.dart.js');
<<<<<<< HEAD
    final List<String> dartDefines = parseDartDefines(environment);
    final List<String> extraFrontEndOptions = environment.defines[kExtraFrontEndOptions]?.split(',');
=======
    final List<String> dartDefines = decodeDartDefines(environment.defines);
    final String enabledExperiments = environment.defines[kEnableExperiment];
>>>>>>> 0bda6335

    // Run the dart2js compilation in two stages, so that icon tree shaking can
    // parse the kernel file for web builds.
    final ProcessResult kernelResult = await globals.processManager.run(<String>[
      globals.artifacts.getArtifactPath(Artifact.engineDartBinary),
      globals.artifacts.getArtifactPath(Artifact.dart2jsSnapshot),
      '--libraries-spec=$specPath',
      ...?extraFrontEndOptions,
      '-o',
      outputKernel.path,
      '--packages=$packageFile',
      if (buildMode == BuildMode.profile)
        '-Ddart.vm.profile=true'
      else
        '-Ddart.vm.product=true',
      for (final String dartDefine in dartDefines)
        '-D$dartDefine',
      '--cfe-only',
      environment.buildDir.childFile('main.dart').path,
    ]);
    if (kernelResult.exitCode != 0) {
      throw Exception(kernelResult.stdout + kernelResult.stderr);
    }
    final ProcessResult javaScriptResult = await globals.processManager.run(<String>[
      globals.artifacts.getArtifactPath(Artifact.engineDartBinary),
      globals.artifacts.getArtifactPath(Artifact.dart2jsSnapshot),
      '--libraries-spec=$specPath',
      ...?extraFrontEndOptions,
      if (dart2jsOptimization != null)
        '-$dart2jsOptimization'
      else
        '-O4',
      if (buildMode == BuildMode.profile)
        '-Ddart.vm.profile=true'
      else
        '-Ddart.vm.product=true',
      for (final String dartDefine in dartDefines)
        '-D$dartDefine',
      if (buildMode == BuildMode.profile)
        '--no-minify',
      if (csp)
        '--csp',
      '-o',
      outputFile.path,
      environment.buildDir.childFile('app.dill').path,
    ]);
    if (javaScriptResult.exitCode != 0) {
      throw Exception(javaScriptResult.stdout + javaScriptResult.stderr);
    }
    final File dart2jsDeps = environment.buildDir
      .childFile('app.dill.deps');
    if (!dart2jsDeps.existsSync()) {
      globals.printError('Warning: dart2js did not produced expected deps list at '
        '${dart2jsDeps.path}');
      return;
    }
    final DepfileService depfileService = DepfileService(
      fileSystem: globals.fs,
      logger: globals.logger,
    );
    final Depfile depfile = depfileService.parseDart2js(
      environment.buildDir.childFile('app.dill.deps'),
      outputFile,
    );
    depfileService.writeToFile(
      depfile,
      environment.buildDir.childFile('dart2js.d'),
    );
  }
}

/// Unpacks the dart2js compilation and resources to a given output directory
class WebReleaseBundle extends Target {
  const WebReleaseBundle();

  @override
  String get name => 'web_release_bundle';

  @override
  List<Target> get dependencies => const <Target>[
    Dart2JSTarget(),
  ];

  @override
  List<Source> get inputs => const <Source>[
    Source.pattern('{BUILD_DIR}/main.dart.js'),
    Source.pattern('{PROJECT_DIR}/pubspec.yaml'),
  ];

  @override
  List<Source> get outputs => const <Source>[
    Source.pattern('{OUTPUT_DIR}/main.dart.js'),
  ];

  @override
  List<String> get depfiles => const <String>[
    'dart2js.d',
    'flutter_assets.d',
    'web_resources.d',
  ];

  @override
  Future<void> build(Environment environment) async {
    for (final File outputFile in environment.buildDir.listSync(recursive: true).whereType<File>()) {
      final String basename = globals.fs.path.basename(outputFile.path);
      if (!basename.contains('main.dart.js')) {
        continue;
      }
      // Do not copy the deps file.
      if (basename.endsWith('.deps')) {
        continue;
      }
      outputFile.copySync(
        environment.outputDir.childFile(globals.fs.path.basename(outputFile.path)).path
      );
    }
    final Directory outputDirectory = environment.outputDir.childDirectory('assets');
    outputDirectory.createSync(recursive: true);
    final Depfile depfile = await copyAssets(environment, environment.outputDir.childDirectory('assets'));
    final DepfileService depfileService = DepfileService(
      fileSystem: globals.fs,
      logger: globals.logger,
    );
    depfileService.writeToFile(
      depfile,
      environment.buildDir.childFile('flutter_assets.d'),
    );

    final Directory webResources = environment.projectDir
      .childDirectory('web');
    final List<File> inputResourceFiles = webResources
      .listSync(recursive: true)
      .whereType<File>()
      .toList();

    // Copy other resource files out of web/ directory.
    final List<File> outputResourcesFiles = <File>[];
    for (final File inputFile in inputResourceFiles) {
      final File outputFile = globals.fs.file(globals.fs.path.join(
        environment.outputDir.path,
        globals.fs.path.relative(inputFile.path, from: webResources.path)));
      if (!outputFile.parent.existsSync()) {
        outputFile.parent.createSync(recursive: true);
      }
      inputFile.copySync(outputFile.path);
      outputResourcesFiles.add(outputFile);
    }
    final Depfile resourceFile = Depfile(inputResourceFiles, outputResourcesFiles);
    depfileService.writeToFile(
      resourceFile,
      environment.buildDir.childFile('web_resources.d'),
    );
  }
}

/// Generate a service worker for a web target.
class WebServiceWorker extends Target {
  const WebServiceWorker();

  @override
  String get name => 'web_service_worker';

  @override
  List<Target> get dependencies => const <Target>[
    Dart2JSTarget(),
    WebReleaseBundle(),
  ];

  @override
  List<String> get depfiles => const <String>[
    'service_worker.d',
  ];

  @override
  List<Source> get inputs => const <Source>[];

  @override
  List<Source> get outputs => const <Source>[];

  @override
  Future<void> build(Environment environment) async {
    final List<File> contents = environment.outputDir
      .listSync(recursive: true)
      .whereType<File>()
      .where((File file) => !file.path.endsWith('flutter_service_worker.js')
        && !globals.fs.path.basename(file.path).startsWith('.'))
      .toList();

    final Map<String, String> urlToHash = <String, String>{};
    for (final File file in contents) {
      // Do not force caching of source maps.
      if (file.path.endsWith('main.dart.js.map') ||
        file.path.endsWith('.part.js.map')) {
        continue;
      }
      final String url = globals.fs.path.toUri(
        globals.fs.path.relative(
          file.path,
          from: environment.outputDir.path),
        ).toString();
      final String hash = md5.convert(await file.readAsBytes()).toString();
      urlToHash[url] = hash;
      // Add an additional entry for the base URL.
      if (globals.fs.path.basename(url) == 'index.html') {
        urlToHash['/'] = hash;
      }
    }

    final File serviceWorkerFile = environment.outputDir
      .childFile('flutter_service_worker.js');
    final Depfile depfile = Depfile(contents, <File>[serviceWorkerFile]);
    final String serviceWorker = generateServiceWorker(urlToHash, <String>[
      '/',
      'main.dart.js',
      'index.html',
      'assets/LICENSE',
      if (urlToHash.containsKey('assets/AssetManifest.json'))
        'assets/AssetManifest.json',
      if (urlToHash.containsKey('assets/FontManifest.json'))
        'assets/FontManifest.json',
    ]);
    serviceWorkerFile
      .writeAsStringSync(serviceWorker);
    final DepfileService depfileService = DepfileService(
      fileSystem: globals.fs,
      logger: globals.logger,
    );
    depfileService.writeToFile(
      depfile,
      environment.buildDir.childFile('service_worker.d'),
    );
  }
}

/// Generate a service worker with an app-specific cache name a map of
/// resource files.
///
/// The tool embeds file hashes directly into the worker so that the byte for byte
/// invalidation will automatically reactivate workers whenever a new
/// version is deployed.
String generateServiceWorker(Map<String, String> resources, List<String> coreBundle) {
  return '''
'use strict';
const MANIFEST = 'flutter-app-manifest';
const TEMP = 'flutter-temp-cache';
const CACHE_NAME = 'flutter-app-cache';
const RESOURCES = {
  ${resources.entries.map((MapEntry<String, String> entry) => '"${entry.key}": "${entry.value}"').join(",\n")}
};

// The application shell files that are downloaded before a service worker can
// start.
const CORE = [
  ${coreBundle.map((String file) => '"$file"').join(',\n')}];

// During install, the TEMP cache is populated with the application shell files.
self.addEventListener("install", (event) => {
  return event.waitUntil(
    caches.open(TEMP).then((cache) => {
      // Provide a no-cache param to ensure the latest version is downloaded.
      return cache.addAll(CORE.map((value) => new Request(value, {'cache': 'no-cache'})));
    })
  );
});

// During activate, the cache is populated with the temp files downloaded in
// install. If this service worker is upgrading from one with a saved
// MANIFEST, then use this to retain unchanged resource files.
self.addEventListener("activate", function(event) {
  return event.waitUntil(async function() {
    try {
      var contentCache = await caches.open(CACHE_NAME);
      var tempCache = await caches.open(TEMP);
      var manifestCache = await caches.open(MANIFEST);
      var manifest = await manifestCache.match('manifest');

      // When there is no prior manifest, clear the entire cache.
      if (!manifest) {
        await caches.delete(CACHE_NAME);
        contentCache = await caches.open(CACHE_NAME);
        for (var request of await tempCache.keys()) {
          var response = await tempCache.match(request);
          await contentCache.put(request, response);
        }
        await caches.delete(TEMP);
        // Save the manifest to make future upgrades efficient.
        await manifestCache.put('manifest', new Response(JSON.stringify(RESOURCES)));
        return;
      }

      var oldManifest = await manifest.json();
      var origin = self.location.origin;
      for (var request of await contentCache.keys()) {
        var key = request.url.substring(origin.length + 1);
        if (key == "") {
          key = "/";
        }
        // If a resource from the old manifest is not in the new cache, or if
        // the MD5 sum has changed, delete it. Otherwise the resource is left
        // in the cache and can be reused by the new service worker.
        if (!RESOURCES[key] || RESOURCES[key] != oldManifest[key]) {
          await contentCache.delete(request);
        }
      }
      // Populate the cache with the app shell TEMP files, potentially overwriting
      // cache files preserved above.
      for (var request of await tempCache.keys()) {
        var response = await tempCache.match(request);
        await contentCache.put(request, response);
      }
      await caches.delete(TEMP);
      // Save the manifest to make future upgrades efficient.
      await manifestCache.put('manifest', new Response(JSON.stringify(RESOURCES)));
      return;
    } catch (err) {
      // On an unhandled exception the state of the cache cannot be guaranteed.
      console.error('Failed to upgrade service worker: ' + err);
      await caches.delete(CACHE_NAME);
      await caches.delete(TEMP);
      await caches.delete(MANIFEST);
    }
  }());
});

// The fetch handler redirects requests for RESOURCE files to the service
// worker cache.
self.addEventListener("fetch", (event) => {
  var origin = self.location.origin;
  var key = event.request.url.substring(origin.length + 1);
  // Redirect URLs to the index.html
  if (event.request.url == origin || event.request.url.startsWith(origin + '/#')) {
    key = '/';
  }
  // If the URL is not the the RESOURCE list, skip the cache.
  if (!RESOURCES[key]) {
    return event.respondWith(fetch(event.request));
  }
  event.respondWith(caches.open(CACHE_NAME)
    .then((cache) =>  {
      return cache.match(event.request).then((response) => {
        // Either respond with the cached resource, or perform a fetch and
        // lazily populate the cache. Ensure the resources are not cached
        // by the browser for longer than the service worker expects.
        var modifiedRequest = new Request(event.request, {'cache': 'no-cache'});
        return response || fetch(modifiedRequest).then((response) => {
          cache.put(event.request, response.clone());
          return response;
        });
      })
    })
  );
});

self.addEventListener('message', (event) => {
  // SkipWaiting can be used to immediately activate a waiting service worker.
  // This will also require a page refresh triggered by the main worker.
  if (event.message == 'skipWaiting') {
    return self.skipWaiting();
  }

  if (event.message = 'downloadOffline') {
    downloadOffline();
  }
});

// Download offline will check the RESOURCES for all files not in the cache
// and populate them.
async function downloadOffline() {
  var resources = [];
  var contentCache = await caches.open(CACHE_NAME);
  var currentContent = {};
  for (var request of await contentCache.keys()) {
    var key = request.url.substring(origin.length + 1);
    if (key == "") {
      key = "/";
    }
    currentContent[key] = true;
  }
  for (var resourceKey in Object.keys(RESOURCES)) {
    if (!currentContent[resourceKey]) {
      resources.add(resourceKey);
    }
  }
  return Cache.addAll(resources);
}
''';
}<|MERGE_RESOLUTION|>--- conflicted
+++ resolved
@@ -159,13 +159,8 @@
     final String packageFile = globalPackagesPath;
     final File outputKernel = environment.buildDir.childFile('app.dill');
     final File outputFile = environment.buildDir.childFile('main.dart.js');
-<<<<<<< HEAD
-    final List<String> dartDefines = parseDartDefines(environment);
     final List<String> extraFrontEndOptions = environment.defines[kExtraFrontEndOptions]?.split(',');
-=======
     final List<String> dartDefines = decodeDartDefines(environment.defines);
-    final String enabledExperiments = environment.defines[kEnableExperiment];
->>>>>>> 0bda6335
 
     // Run the dart2js compilation in two stages, so that icon tree shaking can
     // parse the kernel file for web builds.
