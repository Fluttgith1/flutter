// Copyright 2015 The Chromium Authors. All rights reserved.
// Use of this source code is governed by a BSD-style license that can be
// found in the LICENSE file.

import 'base/context.dart';
import 'base/file_system.dart';
import 'base/platform.dart';
import 'base/utils.dart';
import 'globals.dart';

/// Information about a build to be performed or used.
class BuildInfo {
  const BuildInfo(this.mode, this.flavor,
      {this.previewDart2,
      this.extraFrontEndOptions,
      this.extraGenSnapshotOptions});

  final BuildMode mode;
  /// Represents a custom Android product flavor or an Xcode scheme, null for
  /// using the default.
  ///
  /// If not null, the Gradle build task will be `assembleFlavorMode` (e.g.
  /// `assemblePaidRelease`), and the Xcode build configuration will be
  /// Mode-Flavor (e.g. Release-Paid).
  final String flavor;

  // Whether build should be done using Dart2 Frontend parser.
  final bool previewDart2;

  /// Extra command-line options for front-end.
  final String extraFrontEndOptions;

  /// Extra command-line options for gen_snapshot.
  final String extraGenSnapshotOptions;

  static const BuildInfo debug = const BuildInfo(BuildMode.debug, null);
  static const BuildInfo profile = const BuildInfo(BuildMode.profile, null);
  static const BuildInfo release = const BuildInfo(BuildMode.release, null);

  /// Returns whether a debug build is requested.
  ///
  /// Exactly one of [isDebug], [isProfile], or [isRelease] is true.
  bool get isDebug => mode == BuildMode.debug;

  /// Returns whether a profile build is requested.
  ///
  /// Exactly one of [isDebug], [isProfile], or [isRelease] is true.
  bool get isProfile => mode == BuildMode.profile;

  /// Returns whether a release build is requested.
  ///
  /// Exactly one of [isDebug], [isProfile], or [isRelease] is true.
  bool get isRelease => mode == BuildMode.release;

  bool get usesAot => isAotBuildMode(mode);
  bool get supportsEmulator => isEmulatorBuildMode(mode);
  bool get supportsSimulator => isEmulatorBuildMode(mode);
  String get modeName => getModeName(mode);
}

/// The type of build - `debug`, `profile`, or `release`.
enum BuildMode {
  debug,
  profile,
  release
}

String getModeName(BuildMode mode) => getEnumName(mode);

BuildMode getBuildModeForName(String mode) {
  if (mode == 'debug')
    return BuildMode.debug;
  if (mode == 'profile')
    return BuildMode.profile;
  if (mode == 'release')
    return BuildMode.release;
  return null;
}

// Returns true if the selected build mode uses ahead-of-time compilation.
bool isAotBuildMode(BuildMode mode) {
  return mode == BuildMode.profile || mode == BuildMode.release;
}

// Returns true if the given build mode can be used on emulators / simulators.
bool isEmulatorBuildMode(BuildMode mode) => mode == BuildMode.debug;

enum HostPlatform {
  darwin_x64,
  linux_x64,
  windows_x64,
}

String getNameForHostPlatform(HostPlatform platform) {
  switch (platform) {
    case HostPlatform.darwin_x64:
      return 'darwin-x64';
    case HostPlatform.linux_x64:
      return 'linux-x64';
    case HostPlatform.windows_x64:
      return 'windows-x64';
  }
  assert(false);
  return null;
}

enum TargetPlatform {
  android_arm,
  android_x64,
  android_x86,
  ios,
  darwin_x64,
  linux_x64,
  windows_x64,
  fuchsia,
}

String getNameForTargetPlatform(TargetPlatform platform) {
  switch (platform) {
    case TargetPlatform.android_arm:
      return 'android-arm';
    case TargetPlatform.android_x64:
      return 'android-x64';
    case TargetPlatform.android_x86:
      return 'android-x86';
    case TargetPlatform.ios:
      return 'ios';
    case TargetPlatform.darwin_x64:
      return 'darwin-x64';
    case TargetPlatform.linux_x64:
      return 'linux-x64';
    case TargetPlatform.windows_x64:
      return 'windows-x64';
    case TargetPlatform.fuchsia:
      return 'fuchsia';
  }
  assert(false);
  return null;
}

TargetPlatform getTargetPlatformForName(String platform) {
  switch (platform) {
    case 'android-arm':
      return TargetPlatform.android_arm;
    case 'android-x64':
      return TargetPlatform.android_x64;
    case 'android-x86':
      return TargetPlatform.android_x86;
    case 'ios':
      return TargetPlatform.ios;
    case 'darwin-x64':
      return TargetPlatform.darwin_x64;
    case 'linux-x64':
      return TargetPlatform.linux_x64;
  }
  assert(platform != null);
  return null;
}

HostPlatform getCurrentHostPlatform() {
  if (platform.isMacOS)
    return HostPlatform.darwin_x64;
  if (platform.isLinux)
    return HostPlatform.linux_x64;
  if (platform.isWindows)
    return HostPlatform.windows_x64;

  printError('Unsupported host platform, defaulting to Linux');

  return HostPlatform.linux_x64;
}

/// Returns the top-level build output directory.
String getBuildDirectory() {
  // TODO(johnmccutchan): Stop calling this function as part of setting
  // up command line argument processing.
  if (context == null || config == null)
    return 'build';

  final String buildDir = config.getValue('build-dir') ?? 'build';
  if (fs.path.isAbsolute(buildDir)) {
    throw new Exception(
        'build-dir config setting in ${config.configPath} must be relative');
  }
  return buildDir;
}

/// Returns the Android build output directory.
String getAndroidBuildDirectory() {
  // TODO(cbracken) move to android subdir.
  return getBuildDirectory();
}

/// Returns the AOT build output directory.
String getAotBuildDirectory() {
  return fs.path.join(getBuildDirectory(), 'aot');
}

/// Returns the asset build output directory.
String getAssetBuildDirectory() {
  return fs.path.join(getBuildDirectory(), 'flx');
}

/// Returns the iOS build output directory.
String getIosBuildDirectory() {
  return fs.path.join(getBuildDirectory(), 'ios');
}

<<<<<<< HEAD
/// Returns directory used by incremental compiler to store cached artifacts.
=======
/// Returns directory used by incremental compiler (IKG - incremental kernel
/// generator) to store cached intermediate state.
>>>>>>> ccb5b53d
String getIncrementalCompilerByteStoreDirectory() {
  return fs.path.join(getBuildDirectory(), 'ikg_byte_store');
}<|MERGE_RESOLUTION|>--- conflicted
+++ resolved
@@ -206,12 +206,8 @@
   return fs.path.join(getBuildDirectory(), 'ios');
 }
 
-<<<<<<< HEAD
-/// Returns directory used by incremental compiler to store cached artifacts.
-=======
 /// Returns directory used by incremental compiler (IKG - incremental kernel
 /// generator) to store cached intermediate state.
->>>>>>> ccb5b53d
 String getIncrementalCompilerByteStoreDirectory() {
   return fs.path.join(getBuildDirectory(), 'ikg_byte_store');
 }