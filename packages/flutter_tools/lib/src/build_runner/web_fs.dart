// Copyright 2019 The Chromium Authors. All rights reserved.
// Use of this source code is governed by a BSD-style license that can be
// found in the LICENSE file.

import 'dart:async';

import 'package:archive/archive.dart';
import 'package:build_daemon/client.dart';
import 'package:build_daemon/constants.dart' as daemon;
import 'package:build_daemon/data/build_status.dart';
import 'package:build_daemon/data/build_target.dart';
import 'package:build_daemon/data/server_log.dart';
import 'package:dwds/dwds.dart';
import 'package:http_multi_server/http_multi_server.dart';
import 'package:meta/meta.dart';
import 'package:shelf/shelf.dart';
import 'package:shelf/shelf_io.dart' as shelf_io;
import 'package:shelf_proxy/shelf_proxy.dart';

import '../artifacts.dart';
import '../asset.dart';
import '../base/common.dart';
import '../base/context.dart';
import '../base/file_system.dart';
import '../base/io.dart';
import '../base/os.dart';
import '../base/platform.dart';
import '../build_info.dart';
import '../bundle.dart';
import '../cache.dart';
import '../dart/package_map.dart';
import '../device.dart';
import '../globals.dart';
import '../platform_plugins.dart';
import '../plugins.dart';
import '../project.dart';
import '../web/chrome.dart';
import '../web/compile.dart';

/// The name of the built web project.
const String kBuildTargetName = 'web';

/// A factory for creating a [Dwds] instance.
DwdsFactory get dwdsFactory => context.get<DwdsFactory>() ?? Dwds.start;

/// The [BuildDaemonCreator] instance.
BuildDaemonCreator get buildDaemonCreator => context.get<BuildDaemonCreator>() ?? const BuildDaemonCreator();

/// A factory for creating a [WebFs] instance.
WebFsFactory get webFsFactory => context.get<WebFsFactory>() ?? WebFs.start;

/// A factory for creating an [HttpMultiServer] instance.
HttpMultiServerFactory get httpMultiServerFactory => context.get<HttpMultiServerFactory>() ?? HttpMultiServer.bind;

/// A function with the same signature as [HttpMultiServer.bind].
typedef HttpMultiServerFactory = Future<HttpServer> Function(dynamic address, int port);

/// A function with the same signature as [Dwds.start].
typedef DwdsFactory = Future<Dwds> Function({
  @required int applicationPort,
  @required int assetServerPort,
  @required String applicationTarget,
  @required Stream<BuildResult> buildResults,
  @required ConnectionProvider chromeConnection,
  String hostname,
  ReloadConfiguration reloadConfiguration,
  bool serveDevTools,
  LogWriter logWriter,
  bool verbose,
  bool enableDebugExtension,
});

/// A function with the same signatuure as [WebFs.start].
typedef WebFsFactory = Future<WebFs> Function({
  @required String target,
  @required FlutterProject flutterProject,
  @required BuildInfo buildInfo,
  @required bool skipDwds,
  @required bool initializePlatform,
  @required String hostname,
  @required String port,
});

/// The dev filesystem responsible for building and serving  web applications.
class WebFs {
  @visibleForTesting
  WebFs(
    this._client,
    this._server,
    this._dwds,
    this.uri,
    this._assetServer,
    this._useBuildRunner,
    this._flutterProject,
    this._target,
    this._buildInfo,
    this._initializePlatform,
  );

  /// The server uri.
  final String uri;

  final HttpServer _server;
  final Dwds _dwds;
  final BuildDaemonClient _client;
  final AssetServer _assetServer;
  final bool _useBuildRunner;
  final FlutterProject _flutterProject;
  final String _target;
  final BuildInfo _buildInfo;
  final bool _initializePlatform;
  StreamSubscription<void> _connectedApps;

  static const String _kHostName = 'localhost';

  Future<void> stop() async {
    await _client?.close();
    await _dwds?.stop();
    await _server.close(force: true);
    await _connectedApps?.cancel();
    _assetServer?.dispose();
  }

  Future<DebugConnection> _cachedExtensionFuture;

  /// Connect and retrieve the [DebugConnection] for the current application.
  ///
  /// Only calls [AppConnection.runMain] on the subsequent connections.
  Future<ConnectionResult> connect(DebuggingOptions debuggingOptions) {
    final Completer<ConnectionResult> firstConnection = Completer<ConnectionResult>();
    _connectedApps = _dwds.connectedApps.listen((AppConnection appConnection) async {
      final DebugConnection debugConnection = debuggingOptions.browserLaunch
        ? await _dwds.debugConnection(appConnection)
        : await (_cachedExtensionFuture ??= _dwds.extensionDebugConnections.stream.first);
      if (!firstConnection.isCompleted) {
        firstConnection.complete(ConnectionResult(appConnection, debugConnection));
      } else {
        appConnection.runMain();
      }
    });
    return firstConnection.future;
  }

  /// Recompile the web application and return whether this was successful.
  Future<bool> recompile() async {
    if (!_useBuildRunner) {
      await buildWeb(_flutterProject, _target, _buildInfo, _initializePlatform);
      return true;
    }
    _client.startBuild();
    await for (BuildResults results in _client.buildResults) {
      final BuildResult result = results.results.firstWhere((BuildResult result) {
        return result.target == kBuildTargetName;
      });
      if (result.status == BuildStatus.failed) {
        return false;
      }
      if (result.status == BuildStatus.succeeded) {
        return true;
      }
    }
    return true;
  }

  /// Start the web compiler and asset server.
  static Future<WebFs> start({
    @required String target,
    @required FlutterProject flutterProject,
    @required BuildInfo buildInfo,
    @required bool skipDwds,
    @required bool initializePlatform,
    @required String hostname,
    @required String port,
  }) async {
    // workaround for https://github.com/flutter/flutter/issues/38290
    if (!flutterProject.dartTool.existsSync()) {
      flutterProject.dartTool.createSync(recursive: true);
    }
<<<<<<< HEAD
    final bool useBuildRunner = buildInfo.isDebug;
=======
    final bool hasWebPlugins = findPlugins(flutterProject)
        .any((Plugin p) => p.platforms.containsKey(WebPlugin.kConfigKey));
    // Start the build daemon and run an initial build.
    final Completer<bool> inititalBuild = Completer<bool>();
    final BuildDaemonClient client = await buildDaemonCreator
      .startBuildDaemon(fs.currentDirectory.path,
          release: buildInfo.isRelease,
          profile: buildInfo.isProfile,
          hasPlugins: hasWebPlugins,
          initializePlatform: initializePlatform,
      );
    client.startBuild();
    // Only provide relevant build results
    final Stream<BuildResult> filteredBuildResults = client.buildResults
        .asyncMap<BuildResult>((BuildResults results) {
          return results.results
            .firstWhere((BuildResult result) => result.target == kBuildTargetName);
        });
    final StreamSubscription<void> firstBuild = client.buildResults.listen((BuildResults buildResults) {
      if (inititalBuild.isCompleted) {
        return;
      }
      final BuildResult result = buildResults.results.firstWhere((BuildResult result) {
        return result.target == kBuildTargetName;
      });
      if (result.status == BuildStatus.failed) {
        inititalBuild.complete(false);
      }
      if (result.status == BuildStatus.succeeded) {
        inititalBuild.complete(true);
      }
    });
    final int daemonAssetPort = buildDaemonCreator.assetServerPort(fs.currentDirectory);

    // Initialize the asset bundle.
    final AssetBundle assetBundle = AssetBundleFactory.instance.createBundle();
    await assetBundle.build();
    await writeBundle(fs.directory(getAssetBuildDirectory()), assetBundle.entries);

>>>>>>> 07e5cf00
    final String targetBaseName = fs.path
      .withoutExtension(target).replaceFirst('lib${fs.path.separator}', '');
    final Map<String, String> mappedUrls = <String, String>{
      'main.dart.js': 'packages/${flutterProject.manifest.appName}/'
          '${targetBaseName}_web_entrypoint.dart.js',
      '${targetBaseName}_web_entrypoint.dart.js.map': 'packages/${flutterProject.manifest.appName}/'
          '${targetBaseName}_web_entrypoint.dart.js.map',
      '${targetBaseName}_web_entrypoint.dart.bootstrap.js': 'packages/${flutterProject.manifest.appName}/'
          '${targetBaseName}_web_entrypoint.dart.bootstrap.js',
      '${targetBaseName}_web_entrypoint.digests': 'packages/${flutterProject.manifest.appName}/'
          '${targetBaseName}_web_entrypoint.digests',
    };

    // Initialize the dwds server.
    final int hostPort = port == null ? await os.findFreePort() : int.tryParse(port);

    final Pipeline pipeline = const Pipeline().addMiddleware((Handler innerHandler) {
      return (Request request) async {
        // Redirect the main.dart.js to the target file we decided to serve.
        if (mappedUrls.containsKey(request.url.path)) {
          final String newPath = mappedUrls[request.url.path];
          return innerHandler(
            Request(
              request.method,
              Uri.parse(request.requestedUri.toString()
                  .replaceFirst(request.requestedUri.path, '/$newPath')),
              headers: request.headers,
              url: Uri.parse(request.url.toString()
                  .replaceFirst(request.url.path, newPath)),
            ),
          );
        } else {
          return innerHandler(request);
        }
      };
    });

    Handler handler;
    Dwds dwds;
    BuildDaemonClient client;
    if (useBuildRunner) {
      final bool hasWebPlugins = findPlugins(flutterProject)
          .any((Plugin p) => p.platforms.containsKey(WebPlugin.kConfigKey));
      // Start the build daemon and run an initial build.
      client = await buildDaemonCreator
        .startBuildDaemon(fs.currentDirectory.path,
            release: buildInfo.isRelease,
            profile: buildInfo.isProfile,
            hasPlugins: hasWebPlugins,
            initializePlatform: initializePlatform,
        );
      client.startBuild();
      // Only provide relevant build results
      final Stream<BuildResult> filteredBuildResults = client.buildResults
          .asyncMap<BuildResult>((BuildResults results) {
            return results.results
              .firstWhere((BuildResult result) => result.target == kBuildTargetName);
          });
      final int daemonAssetPort = buildDaemonCreator.assetServerPort(fs.currentDirectory);

      // Initialize the asset bundle.
      final AssetBundle assetBundle = AssetBundleFactory.instance.createBundle();
      await assetBundle.build();
      await writeBundle(fs.directory(getAssetBuildDirectory()), assetBundle.entries);
      if (!skipDwds) {
        dwds = await dwdsFactory(
          hostname: hostname ?? _kHostName,
          applicationPort: hostPort,
          applicationTarget: kBuildTargetName,
          assetServerPort: daemonAssetPort,
          buildResults: filteredBuildResults,
          chromeConnection: () async {
            return (await ChromeLauncher.connectedInstance).chromeConnection;
          },
          reloadConfiguration: ReloadConfiguration.none,
          serveDevTools: true,
          verbose: false,
          enableDebugExtension: true,
          logWriter: (dynamic level, String message) => printTrace(message),
        );
        handler = pipeline.addHandler(dwds.handler);
      } else {
        handler = pipeline.addHandler(proxyHandler('http://localhost:$daemonAssetPort/web/'));
      }
    } else {
      await buildWeb(flutterProject, target, buildInfo, initializePlatform);
    }

    final AssetServer assetServer = buildInfo.isDebug
      ? DebugAssetServer(flutterProject, targetBaseName)
      : ReleaseAssetServer();
    Cascade cascade = Cascade();
    cascade = cascade.add(handler);
    cascade = cascade.add(assetServer.handle);
    final HttpServer server = await httpMultiServerFactory(hostname ?? _kHostName, hostPort);
    shelf_io.serveRequests(server, cascade.handler);
    final WebFs webFS = WebFs(
      client,
      server,
      dwds,
      'http://$_kHostName:$hostPort/',
      assetServer,
      buildInfo.isDebug,
      flutterProject,
      target,
      buildInfo,
      initializePlatform,
    );
    if (!await inititalBuild.future) {
      throw Exception('Failed to compile for the web.');
    }
    await firstBuild.cancel();
    return webFS;
  }
}

abstract class AssetServer {
  Future<Response> handle(Request request);

  void dispose() {}
}

class ReleaseAssetServer extends AssetServer {
  @override
  Future<Response> handle(Request request) async {
    final Uri artifactUri = fs.directory(getWebBuildDirectory()).uri.resolveUri(request.url);
    final File file = fs.file(artifactUri);
    if (file.existsSync()) {
      return Response.ok(file.readAsBytesSync(), headers: <String, String>{
        'Content-Type': _guessExtension(file),
      });
    }
    if (request.url.path == '') {
      final File file = fs.file(fs.path.join(getWebBuildDirectory(), 'index.html'));
      return Response.ok(file.readAsBytesSync(), headers: <String, String>{
        'Content-Type': _guessExtension(file),
      });
    }
    return Response.notFound('');
  }

  String _guessExtension(File file) {
    switch (fs.path.extension(file.path)) {
      case '.js':
        return 'text/javascript';
      case '.html':
        return 'text/html';
    }
    return 'text';
  }
}

class DebugAssetServer extends AssetServer {
  DebugAssetServer(this.flutterProject, this.targetBaseName);

  final FlutterProject flutterProject;
  final String targetBaseName;
  final PackageMap packageMap = PackageMap(PackageMap.globalPackagesPath);
  Directory partFiles;

  @override
  Future<Response> handle(Request request) async {
    if (request.url.path.endsWith('.html')) {
      final Uri htmlUri = flutterProject.web.directory.uri.resolveUri(request.url);
      final File htmlFile = fs.file(htmlUri);
      if (htmlFile.existsSync()) {
        return Response.ok(htmlFile.readAsBytesSync(), headers: <String, String>{
          'Content-Type': 'text/html',
        });
      }
      return Response.notFound('');
    } else if (request.url.path.contains('stack_trace_mapper')) {
      final File file = fs.file(fs.path.join(
        artifacts.getArtifactPath(Artifact.engineDartSdkPath),
        'lib',
        'dev_compiler',
        'web',
        'dart_stack_trace_mapper.js',
      ));
      return Response.ok(file.readAsBytesSync(), headers: <String, String>{
        'Content-Type': 'text/javascript',
      });
    } else if (request.url.path.endsWith('part.js')) {
      // Lazily unpack any deferred imports in release/profile mode. These are
      // placed into an archive by build_runner, and are named based on the main
      // entrypoint + a "part" suffix (Though the actual names are arbitrary).
      // To make this easier to deal with they are copied into a temp directory.
      if (partFiles == null) {
        final File dart2jsArchive = fs.file(fs.path.join(
          flutterProject.dartTool.path,
          'build',
          'flutter_web',
          '${flutterProject.manifest.appName}',
          'lib',
          '${targetBaseName}_web_entrypoint.dart.js.tar.gz',
        ));
        if (dart2jsArchive.existsSync()) {
          final Archive archive = TarDecoder().decodeBytes(dart2jsArchive.readAsBytesSync());
          partFiles = fs.systemTempDirectory.createTempSync('_flutter_tool')
            ..createSync();
          for (ArchiveFile file in archive) {
            partFiles.childFile(file.name).writeAsBytesSync(file.content);
          }
        }
      }
      final String fileName = fs.path.basename(request.url.path);
      return Response.ok(partFiles.childFile(fileName).readAsBytesSync(), headers: <String, String>{
        'Content-Type': 'text/javascript',
      });
    } else if (request.url.path.contains('require.js')) {
      final File file = fs.file(fs.path.join(
        artifacts.getArtifactPath(Artifact.engineDartSdkPath),
        'lib',
        'dev_compiler',
        'kernel',
        'amd',
        'require.js',
      ));
      return Response.ok(file.readAsBytesSync(), headers: <String, String>{
        'Content-Type': 'text/javascript',
      });
    } else if (request.url.path.endsWith('dart_sdk.js')) {
      final File file = fs.file(fs.path.join(
        artifacts.getArtifactPath(Artifact.flutterWebSdk),
        'kernel',
        'amd',
        'dart_sdk.js',
      ));
      return Response.ok(file.readAsBytesSync(), headers: <String, String>{
        'Content-Type': 'text/javascript',
      });
    } else if (request.url.path.endsWith('dart_sdk.js.map')) {
      final File file = fs.file(fs.path.join(
        artifacts.getArtifactPath(Artifact.flutterWebSdk),
        'kernel',
        'amd',
        'dart_sdk.js.map',
      ));
      return Response.ok(file.readAsBytesSync());
    } else if (request.url.path.endsWith('.dart')) {
      // This is likely a sourcemap request. The first segment is the
      // package name, and the rest is the path to the file relative to
      // the package uri. For example, `foo/bar.dart` would represent a
      // file at a path like `foo/lib/bar.dart`. If there is no leading
      // segment, then we assume it is from the current package.

      // Handle sdk requests that have mangled urls from engine build.
      if (request.url.path.contains('flutter_web_sdk')) {
        // Note: the request is a uri and not a file path, so they always use `/`.
        final String sdkPath = fs.path.joinAll(request.url.path.split('flutter_web_sdk/').last.split('/'));
        final String webSdkPath = artifacts.getArtifactPath(Artifact.flutterWebSdk);
        return Response.ok(fs.file(fs.path.join(webSdkPath, sdkPath)).readAsBytesSync());
      }

      final String packageName = request.url.pathSegments.length == 1
          ? flutterProject.manifest.appName
          : request.url.pathSegments.first;
      String filePath = fs.path.joinAll(request.url.pathSegments.length == 1
          ? request.url.pathSegments
          : request.url.pathSegments.skip(1));
      String packagePath = packageMap.map[packageName]?.toFilePath(windows: platform.isWindows);
      // If the package isn't found, then we have an issue with relative
      // paths within the main project.
      if (packagePath == null) {
        packagePath = packageMap.map[flutterProject.manifest.appName]
            .toFilePath(windows: platform.isWindows);
        filePath = request.url.path;
      }
      final File file = fs.file(fs.path.join(packagePath, filePath));
      if (file.existsSync()) {
        return Response.ok(file.readAsBytesSync());
      }
      return Response.notFound('');
    } else if (request.url.path.contains('assets')) {
      final String assetPath = request.url.path.replaceFirst('assets/', '');
      final File file = fs.file(fs.path.join(getAssetBuildDirectory(), assetPath));
      if (file.existsSync()) {
        return Response.ok(file.readAsBytesSync());
      } else {
        return Response.notFound('');
      }
    }
    return Response.notFound('');
  }

  @override
  void dispose() {
    partFiles?.deleteSync(recursive: true);
  }
}

class ConnectionResult {
  ConnectionResult(this.appConnection, this.debugConnection);

  final AppConnection appConnection;
  final DebugConnection debugConnection;
}

/// A testable interface for starting a build daemon.
class BuildDaemonCreator {
  const BuildDaemonCreator();

  // TODO(jonahwilliams): find a way to get build checks working for flutter for web.
  static const String _ignoredLine1 = 'Warning: Interpreting this as package URI';
  static const String _ignoredLine2 = 'build_script.dart was not found in the asset graph, incremental builds will not work';
  static const String _ignoredLine3 = 'have your dependencies specified fully in your pubspec.yaml';

  /// Start a build daemon and register the web targets.
  ///
  /// [initializePlatform] controls whether we should invoke [webOnlyInitializePlatform].
  Future<BuildDaemonClient> startBuildDaemon(String workingDirectory, {
    bool release = false,
    bool profile = false,
    bool hasPlugins = false,
    bool includeTests = false,
    bool initializePlatform = true,
  }) async {
    try {
      final BuildDaemonClient client = await _connectClient(
        workingDirectory,
        release: release,
        profile: profile,
        hasPlugins: hasPlugins,
        initializePlatform: initializePlatform,
      );
      _registerBuildTargets(client, includeTests);
      return client;
    } on OptionsSkew {
      throwToolExit(
        'Incompatible options with current running build daemon.\n\n'
        'Please stop other flutter_tool instances running in this directory '
        'before starting a new instance with these options.');
    }
    return null;
  }

  void _registerBuildTargets(
    BuildDaemonClient client,
    bool includeTests,
  ) {
    final OutputLocation outputLocation = OutputLocation((OutputLocationBuilder b) => b
      ..output = ''
      ..useSymlinks = true
      ..hoist = false);
    client.registerBuildTarget(DefaultBuildTarget((DefaultBuildTargetBuilder b) => b
      ..target = 'web'
      ..outputLocation = outputLocation?.toBuilder()));
    if (includeTests) {
      client.registerBuildTarget(DefaultBuildTarget((DefaultBuildTargetBuilder b) => b
        ..target = 'test'
        ..outputLocation = outputLocation?.toBuilder()));
    }
  }

  Future<BuildDaemonClient> _connectClient(
    String workingDirectory, {
    bool release,
    bool profile,
    bool hasPlugins,
    bool initializePlatform,
  }) {
    final String flutterToolsPackages = fs.path.join(Cache.flutterRoot, 'packages', 'flutter_tools', '.packages');
    final String buildScript = fs.path.join(Cache.flutterRoot, 'packages', 'flutter_tools', 'lib', 'src', 'build_runner', 'build_script.dart');
    final String flutterWebSdk = artifacts.getArtifactPath(Artifact.flutterWebSdk);
    return BuildDaemonClient.connect(
      workingDirectory,
      // On Windows we need to call the snapshot directly otherwise
      // the process will start in a disjoint cmd without access to
      // STDIO.
      <String>[
        artifacts.getArtifactPath(Artifact.engineDartBinary),
        '--packages=$flutterToolsPackages',
        buildScript,
        'daemon',
        '--skip-build-script-check',
        '--define', 'flutter_tools:ddc=flutterWebSdk=$flutterWebSdk',
        '--define', 'flutter_tools:entrypoint=flutterWebSdk=$flutterWebSdk',
        '--define', 'flutter_tools:entrypoint=release=$release',
        '--define', 'flutter_tools:entrypoint=profile=$profile',
        '--define', 'flutter_tools:shell=flutterWebSdk=$flutterWebSdk',
        '--define', 'flutter_tools:shell=hasPlugins=$hasPlugins',
        '--define', 'flutter_tools:shell=initializePlatform=$initializePlatform',
      ],
      logHandler: (ServerLog serverLog) {
        switch (serverLog.level) {
          case Level.SEVERE:
          case Level.SHOUT:
            // Ignore certain non-actionable messages on startup.
            if (serverLog.message.contains(_ignoredLine1) ||
                serverLog.message.contains(_ignoredLine2) ||
                serverLog.message.contains(_ignoredLine3)) {
              return;
            }
            printError(serverLog.message);
            if (serverLog.error != null) {
              printError(serverLog.error);
            }
            if (serverLog.stackTrace != null) {
              printTrace(serverLog.stackTrace);
            }
            break;
          default:
            if (serverLog.message.contains('Skipping compiling')) {
              printError(serverLog.message);
            } else {
              printTrace(serverLog.message);
            }
        }
      },
      buildMode: daemon.BuildMode.Manual,
    );
  }

  /// Retrieve the asset server port for the current daemon.
  int assetServerPort(Directory workingDirectory) {
    final String portFilePath = fs.path.join(daemon.daemonWorkspace(workingDirectory.path), '.asset_server_port');
    return int.tryParse(fs.file(portFilePath).readAsStringSync());
  }
}<|MERGE_RESOLUTION|>--- conflicted
+++ resolved
@@ -176,49 +176,14 @@
     if (!flutterProject.dartTool.existsSync()) {
       flutterProject.dartTool.createSync(recursive: true);
     }
-<<<<<<< HEAD
-    final bool useBuildRunner = buildInfo.isDebug;
-=======
-    final bool hasWebPlugins = findPlugins(flutterProject)
-        .any((Plugin p) => p.platforms.containsKey(WebPlugin.kConfigKey));
     // Start the build daemon and run an initial build.
     final Completer<bool> inititalBuild = Completer<bool>();
-    final BuildDaemonClient client = await buildDaemonCreator
-      .startBuildDaemon(fs.currentDirectory.path,
-          release: buildInfo.isRelease,
-          profile: buildInfo.isProfile,
-          hasPlugins: hasWebPlugins,
-          initializePlatform: initializePlatform,
-      );
-    client.startBuild();
-    // Only provide relevant build results
-    final Stream<BuildResult> filteredBuildResults = client.buildResults
-        .asyncMap<BuildResult>((BuildResults results) {
-          return results.results
-            .firstWhere((BuildResult result) => result.target == kBuildTargetName);
-        });
-    final StreamSubscription<void> firstBuild = client.buildResults.listen((BuildResults buildResults) {
-      if (inititalBuild.isCompleted) {
-        return;
-      }
-      final BuildResult result = buildResults.results.firstWhere((BuildResult result) {
-        return result.target == kBuildTargetName;
-      });
-      if (result.status == BuildStatus.failed) {
-        inititalBuild.complete(false);
-      }
-      if (result.status == BuildStatus.succeeded) {
-        inititalBuild.complete(true);
-      }
-    });
-    final int daemonAssetPort = buildDaemonCreator.assetServerPort(fs.currentDirectory);
 
     // Initialize the asset bundle.
     final AssetBundle assetBundle = AssetBundleFactory.instance.createBundle();
     await assetBundle.build();
     await writeBundle(fs.directory(getAssetBuildDirectory()), assetBundle.entries);
 
->>>>>>> 07e5cf00
     final String targetBaseName = fs.path
       .withoutExtension(target).replaceFirst('lib${fs.path.separator}', '');
     final Map<String, String> mappedUrls = <String, String>{
@@ -259,7 +224,8 @@
     Handler handler;
     Dwds dwds;
     BuildDaemonClient client;
-    if (useBuildRunner) {
+    StreamSubscription<void> firstBuild;
+    if (buildInfo.isDebug) {
       final bool hasWebPlugins = findPlugins(flutterProject)
           .any((Plugin p) => p.platforms.containsKey(WebPlugin.kConfigKey));
       // Start the build daemon and run an initial build.
@@ -273,10 +239,24 @@
       client.startBuild();
       // Only provide relevant build results
       final Stream<BuildResult> filteredBuildResults = client.buildResults
-          .asyncMap<BuildResult>((BuildResults results) {
-            return results.results
-              .firstWhere((BuildResult result) => result.target == kBuildTargetName);
-          });
+        .asyncMap<BuildResult>((BuildResults results) {
+          return results.results
+            .firstWhere((BuildResult result) => result.target == kBuildTargetName);
+        });
+      firstBuild = client.buildResults.listen((BuildResults buildResults) {
+        if (inititalBuild.isCompleted) {
+          return;
+        }
+        final BuildResult result = buildResults.results.firstWhere((BuildResult result) {
+          return result.target == kBuildTargetName;
+        });
+        if (result.status == BuildStatus.failed) {
+          inititalBuild.complete(false);
+        }
+        if (result.status == BuildStatus.succeeded) {
+          inititalBuild.complete(true);
+        }
+      });
       final int daemonAssetPort = buildDaemonCreator.assetServerPort(fs.currentDirectory);
 
       // Initialize the asset bundle.
@@ -305,6 +285,7 @@
       }
     } else {
       await buildWeb(flutterProject, target, buildInfo, initializePlatform);
+      inititalBuild.complete(true);
     }
 
     final AssetServer assetServer = buildInfo.isDebug
@@ -330,7 +311,7 @@
     if (!await inititalBuild.future) {
       throw Exception('Failed to compile for the web.');
     }
-    await firstBuild.cancel();
+    await firstBuild?.cancel();
     return webFS;
   }
 }
