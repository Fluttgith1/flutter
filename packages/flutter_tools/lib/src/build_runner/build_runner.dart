--- conflicted
+++ resolved
@@ -132,27 +132,7 @@
   }
 
   @override
-<<<<<<< HEAD
-  Future<void> invalidateBuildScript(FlutterProject flutterProject) async {
-    final File buildScript = flutterProject.dartTool
-        .absolute
-        .childDirectory('flutter_tool')
-        .childFile('build.dart');
-    if (!buildScript.existsSync()) {
-      return;
-    }
-    await buildScript.delete();
-  }
-
-  @override
   Future<void> generateBuildScript(FlutterProject flutterProject) async {
-    final String appName = flutterProject.manifest.appName;
-    final String generatedDirectory = fs.path.join(flutterProject.dartTool.path, 'flutter_tool');
-    final String resultScriptPath = fs.path.join(flutterProject.dartTool.path, 'build', 'entrypoint', 'build.dart');
-    if (fs.file(resultScriptPath).existsSync()) {
-      return;
-=======
-  Future<void> generateBuildScript() async {
     final FlutterProject flutterProject = await FlutterProject.current();
     final Directory entrypointDirectory = fs.directory(fs.path.join(flutterProject.dartTool.path, 'build', 'entrypoint'));
     final Directory generatedDirectory = fs.directory(fs.path.join(flutterProject.dartTool.path, 'flutter_tool'));
@@ -184,7 +164,6 @@
     // Clean-up all existing artifacts.
     if (flutterProject.dartTool.existsSync()) {
       flutterProject.dartTool.deleteSync(recursive: true);
->>>>>>> dd944994
     }
     final Status status = logger.startProgress('generating build script...', timeout: null);
     try {
@@ -220,17 +199,6 @@
       final PackageGraph packageGraph = PackageGraph.forPath(syntheticPubspec.parent.path);
       final BuildScriptGenerator buildScriptGenerator = const BuildScriptGeneratorFactory().create(flutterProject, packageGraph);
       await buildScriptGenerator.generateBuildScript();
-<<<<<<< HEAD
-
-      // Create generated packages file.
-      final String oldPackagesContents = await fs.file(PackageMap.globalPackagesPath).readAsString();
-      // Note: currently we only replace the root package with a multiroot
-      // scheme. To support codegen on arbitrary packages we would need to do
-      // this for each dependency.
-      final String newPackagesContents = oldPackagesContents.replaceFirst('$appName:lib/', '$appName:$_kMultirootScheme:/');
-      final String generatedPackagesPath = fs.path.setExtension(PackageMap.globalPackagesPath, '.generated');
-      await fs.file(generatedPackagesPath).writeAsString(newPackagesContents);
-=======
       final ProcessResult result = await processManager.run(<String>[
         artifacts.getArtifactPath(Artifact.engineDartBinary),
         '--snapshot=${buildSnapshot.path}',
@@ -241,7 +209,6 @@
       if (result.exitCode != 0) {
         throwToolExit('Error generating build_script snapshot: ${result.stderr}');
       }
->>>>>>> dd944994
     } finally {
       status.stop();
     }
@@ -257,6 +224,7 @@
   }) async {
     mainPath ??= findMainDartFile();
     await generateBuildScript(flutterProject);
+    _generatePackages(flutterProject);
     final String frontendServerPath = artifacts.getArtifactPath(
       Artifact.frontendServerSnapshotForEngineDartSdk
     );
@@ -305,6 +273,18 @@
     final File generatedDillFile = fs.file(fs.path.join(flutterProject.generated.path, fs.path.setExtension(relativeMain, '.app.dill')));
     return _BuildRunnerCodegenDaemon(buildDaemonClient, generatedDillFile);
   }
+
+  // Create generated packages file which adds a multi-root scheme to the user's
+  // project directory. currently we only replace the root package with a multiroot
+  // scheme. To support codegen on arbitrary packages we would need to do
+  // this for each dependency.
+  void _generatePackages(FlutterProject flutterProject) {
+    final String oldPackagesContents = fs.file(PackageMap.globalPackagesPath).readAsStringSync();
+    final String appName = flutterProject.manifest.appName;
+    final String newPackagesContents = oldPackagesContents.replaceFirst('$appName:lib/', '$appName:$_kMultirootScheme:/');
+    final String generatedPackagesPath = fs.path.setExtension(PackageMap.globalPackagesPath, '.generated');
+    fs.file(generatedPackagesPath).writeAsStringSync(newPackagesContents);
+  }
 }
 
 class _BuildRunnerCodegenDaemon implements CodegenDaemon {
