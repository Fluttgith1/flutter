// Copyright 2014 The Flutter Authors. All rights reserved.
// Use of this source code is governed by a BSD-style license that can be
// found in the LICENSE file.

import 'dart:async';

import 'package:devtools_server/devtools_server.dart' as devtools_server;
import 'package:meta/meta.dart';

import 'application_package.dart';
import 'artifacts.dart';
import 'asset.dart';
import 'base/command_help.dart';
import 'base/common.dart';
import 'base/file_system.dart';
import 'base/io.dart' as io;
import 'base/logger.dart';
import 'base/signals.dart';
import 'base/utils.dart';
import 'build_info.dart';
import 'codegen.dart';
import 'compile.dart';
import 'convert.dart';
import 'dart/package_map.dart';
import 'devfs.dart';
import 'device.dart';
import 'features.dart';
import 'globals.dart' as globals;
import 'project.dart';
import 'run_cold.dart';
import 'run_hot.dart';
import 'vmservice.dart';

class FlutterDevice {
  FlutterDevice(
    this.device, {
    @required this.buildInfo,
    this.fileSystemRoots,
    this.fileSystemScheme,
    this.viewFilter,
    TargetModel targetModel = TargetModel.flutter,
    TargetPlatform targetPlatform,
    List<String> experimentalFlags,
    ResidentCompiler generator,
  }) : assert(buildInfo.trackWidgetCreation != null),
       generator = generator ?? ResidentCompiler(
         globals.artifacts.getArtifactPath(
           Artifact.flutterPatchedSdkPath,
           platform: targetPlatform,
           mode: buildInfo.mode,
         ),
         buildMode: buildInfo.mode,
         trackWidgetCreation: buildInfo.trackWidgetCreation,
         fileSystemRoots: fileSystemRoots ?? <String>[],
         fileSystemScheme: fileSystemScheme,
         targetModel: targetModel,
         experimentalFlags: experimentalFlags,
         dartDefines: buildInfo.dartDefines,
       );

  /// Create a [FlutterDevice] with optional code generation enabled.
  static Future<FlutterDevice> create(
    Device device, {
    @required FlutterProject flutterProject,
    @required String target,
    @required BuildInfo buildInfo,
    List<String> fileSystemRoots,
    String fileSystemScheme,
    String viewFilter,
    TargetModel targetModel = TargetModel.flutter,
    List<String> experimentalFlags,
    ResidentCompiler generator,
  }) async {
    ResidentCompiler generator;
    final TargetPlatform targetPlatform = await device.targetPlatform;
    if (device.platformType == PlatformType.fuchsia) {
      targetModel = TargetModel.flutterRunner;
    }
    // For both web and non-web platforms we initialize dill to/from
    // a shared location for faster bootstrapping. If the compiler fails
    // due to a kernel target or version mismatch, no error is reported
    // and the compiler starts up as normal. Unexpected errors will print
    // a warning message and dump some debug information which can be
    // used to file a bug, but the compiler will still start up correctly.
    if (targetPlatform == TargetPlatform.web_javascript) {
      generator = ResidentCompiler(
        globals.artifacts.getArtifactPath(Artifact.flutterWebSdk, mode: buildInfo.mode),
        buildMode: buildInfo.mode,
        trackWidgetCreation: buildInfo.trackWidgetCreation,
        fileSystemRoots: fileSystemRoots ?? <String>[],
        // Override the filesystem scheme so that the frontend_server can find
        // the generated entrypoint code.
        fileSystemScheme: 'org-dartlang-app',
        initializeFromDill: globals.fs.path.join(getBuildDirectory(), 'cache.dill'),
        targetModel: TargetModel.dartdevc,
        experimentalFlags: experimentalFlags,
        platformDill: globals.fs.file(globals.artifacts
          .getArtifactPath(Artifact.webPlatformKernelDill, mode: buildInfo.mode))
          .absolute.uri.toString(),
        dartDefines: buildInfo.dartDefines,
        librariesSpec: globals.fs.file(globals.artifacts
          .getArtifactPath(Artifact.flutterWebLibrariesJson)).uri.toString()
      );
    } else {
      generator = ResidentCompiler(
        globals.artifacts.getArtifactPath(
          Artifact.flutterPatchedSdkPath,
          platform: targetPlatform,
          mode: buildInfo.mode,
        ),
        buildMode: buildInfo.mode,
        trackWidgetCreation: buildInfo.trackWidgetCreation,
        fileSystemRoots: fileSystemRoots,
        fileSystemScheme: fileSystemScheme,
        targetModel: targetModel,
        experimentalFlags: experimentalFlags,
        dartDefines: buildInfo.dartDefines,
        initializeFromDill: globals.fs.path.join(getBuildDirectory(), 'cache.dill'),
      );
    }

    if (flutterProject.hasBuilders) {
      generator = await CodeGeneratingResidentCompiler.create(
        residentCompiler: generator,
        flutterProject: flutterProject,
      );
    }

    return FlutterDevice(
      device,
      fileSystemRoots: fileSystemRoots,
      fileSystemScheme:fileSystemScheme,
      viewFilter: viewFilter,
      experimentalFlags: experimentalFlags,
      targetModel: targetModel,
      targetPlatform: targetPlatform,
      generator: generator,
      buildInfo: buildInfo,
    );
  }

  final Device device;
  final ResidentCompiler generator;
  final BuildInfo buildInfo;
  Stream<Uri> observatoryUris;
  VMService vmService;
  DevFS devFS;
  ApplicationPackage package;
  List<String> fileSystemRoots;
  String fileSystemScheme;
  StreamSubscription<String> _loggingSubscription;
  bool _isListeningForObservatoryUri;
  final String viewFilter;

  /// Whether the stream [observatoryUris] is still open.
  bool get isWaitingForObservatory => _isListeningForObservatoryUri ?? false;

  /// If the [reloadSources] parameter is not null the 'reloadSources' service
  /// will be registered.
  /// The 'reloadSources' service can be used by other Service Protocol clients
  /// connected to the VM (e.g. Observatory) to request a reload of the source
  /// code of the running application (a.k.a. HotReload).
  /// The 'compileExpression' service can be used to compile user-provided
  /// expressions requested during debugging of the application.
  /// This ensures that the reload process follows the normal orchestration of
  /// the Flutter Tools and not just the VM internal service.
  Future<void> connect({
    ReloadSources reloadSources,
    Restart restart,
    CompileExpression compileExpression,
    ReloadMethod reloadMethod,
  }) {
    final Completer<void> completer = Completer<void>();
    StreamSubscription<void> subscription;
    bool isWaitingForVm = false;

    subscription = observatoryUris.listen((Uri observatoryUri) async {
      // FYI, this message is used as a sentinel in tests.
      globals.printTrace('Connecting to service protocol: $observatoryUri');
      isWaitingForVm = true;
      VMService service;

      try {
        service = await VMService.connect(
          observatoryUri,
          reloadSources: reloadSources,
          restart: restart,
          compileExpression: compileExpression,
          reloadMethod: reloadMethod,
          device: device,
        );
      } on Exception catch (exception) {
        globals.printTrace('Fail to connect to service protocol: $observatoryUri: $exception');
        if (!completer.isCompleted && !_isListeningForObservatoryUri) {
          completer.completeError('failed to connect to $observatoryUri');
        }
        return;
      }
      if (completer.isCompleted) {
        return;
      }
      globals.printTrace('Successfully connected to service protocol: $observatoryUri');

      vmService = service;
      (await device.getLogReader(app: package)).connectedVMService = vmService;
      completer.complete();
      await subscription.cancel();
    }, onError: (dynamic error) {
      globals.printTrace('Fail to handle observatory URI: $error');
    }, onDone: () {
      _isListeningForObservatoryUri = false;
      if (!completer.isCompleted && !isWaitingForVm) {
        completer.completeError('connection to device ended too early');
      }
    });
    _isListeningForObservatoryUri = true;
    return completer.future;
  }

  Future<void> refreshViews() async {
    if (vmService == null) {
      return;
    }
    await vmService.vm.refreshViews(waitForViews: true);
  }

  List<FlutterView> get views {
    if (vmService == null || vmService.isClosed) {
      return <FlutterView>[];
    }

    return (viewFilter != null
        ? vmService.vm.allViewsWithName(viewFilter)
        : vmService.vm.views).toList();
  }

  Future<void> getVMs() => vmService.getVMOld();

  Future<void> exitApps() async {
    if (!device.supportsFlutterExit) {
      await device.stopApp(package);
      return;
    }
    final List<FlutterView> flutterViews = views;
    if (flutterViews == null || flutterViews.isEmpty) {
      return;
    }
    // If any of the flutter views are paused, we might not be able to
    // cleanly exit since the service extension may not have been registered.
    if (flutterViews.any((FlutterView view) {
      return view != null &&
             view.uiIsolate != null &&
             view.uiIsolate.pauseEvent != null &&
             view.uiIsolate.pauseEvent.isPauseEvent;
      }
    )) {
      await device.stopApp(package);
      return;
    }
    final List<Future<void>> futures = <Future<void>>[];
    for (final FlutterView view in flutterViews) {
      if (view != null && view.uiIsolate != null) {
        assert(!view.uiIsolate.pauseEvent.isPauseEvent);
        futures.add(view.uiIsolate.flutterExit());
      }
    }
    // The flutterExit message only returns if it fails, so just wait a few
    // seconds then assume it worked.
    // TODO(ianh): We should make this return once the VM service disconnects.
    await Future.wait(futures).timeout(const Duration(seconds: 2), onTimeout: () => <void>[]);
  }

  Future<Uri> setupDevFS(
    String fsName,
    Directory rootDirectory, {
    String packagesFilePath,
  }) {
    // One devFS per device. Shared by all running instances.
    devFS = DevFS(
      vmService,
      fsName,
      rootDirectory,
      packagesFilePath: packagesFilePath,
    );
    return devFS.create();
  }

  List<Future<Map<String, dynamic>>> reloadSources(
    String entryPath, {
    bool pause = false,
  }) {
    final Uri deviceEntryUri = devFS.baseUri.resolveUri(globals.fs.path.toUri(entryPath));
    return <Future<Map<String, dynamic>>>[
      for (final Isolate isolate in vmService.vm.isolates)
        isolate.reloadSources(
          pause: pause,
          rootLibUri: deviceEntryUri,
        ),
    ];
  }

  Future<void> resetAssetDirectory() async {
    final Uri deviceAssetsDirectoryUri = devFS.baseUri.resolveUri(
        globals.fs.path.toUri(getAssetBuildDirectory()));
    assert(deviceAssetsDirectoryUri != null);
    await Future.wait<void>(views.map<Future<void>>(
      (FlutterView view) => view.setAssetDirectory(deviceAssetsDirectoryUri)
    ));
  }

  Future<void> debugDumpApp() async {
    for (final FlutterView view in views) {
      await view.uiIsolate.flutterDebugDumpApp();
    }
  }

  Future<void> debugDumpRenderTree() async {
    for (final FlutterView view in views) {
      await view.uiIsolate.flutterDebugDumpRenderTree();
    }
  }

  Future<void> debugDumpLayerTree() async {
    for (final FlutterView view in views) {
      await view.uiIsolate.flutterDebugDumpLayerTree();
    }
  }

  Future<void> debugDumpSemanticsTreeInTraversalOrder() async {
    for (final FlutterView view in views) {
      await view.uiIsolate.flutterDebugDumpSemanticsTreeInTraversalOrder();
    }
  }

  Future<void> debugDumpSemanticsTreeInInverseHitTestOrder() async {
    for (final FlutterView view in views) {
      await view.uiIsolate.flutterDebugDumpSemanticsTreeInInverseHitTestOrder();
    }
  }

  Future<void> toggleDebugPaintSizeEnabled() async {
    for (final FlutterView view in views) {
      await view.uiIsolate.flutterToggleDebugPaintSizeEnabled();
    }
  }

  Future<void> toggleDebugCheckElevationsEnabled() async {
    for (final FlutterView view in views) {
      await view.uiIsolate.flutterToggleDebugCheckElevationsEnabled();
    }
  }

  Future<void> debugTogglePerformanceOverlayOverride() async {
    for (final FlutterView view in views) {
      await view.uiIsolate.flutterTogglePerformanceOverlayOverride();
    }
  }

  Future<void> toggleWidgetInspector() async {
    for (final FlutterView view in views) {
      await view.uiIsolate.flutterToggleWidgetInspector();
    }
  }

  Future<void> toggleProfileWidgetBuilds() async {
    for (final FlutterView view in views) {
      await view.uiIsolate.flutterToggleProfileWidgetBuilds();
    }
  }

  Future<String> togglePlatform({ String from }) async {
    final String to = nextPlatform(from, featureFlags);
    for (final FlutterView view in views) {
      await view.uiIsolate.flutterPlatformOverride(to);
    }
    return to;
  }

  Future<void> startEchoingDeviceLog() async {
    if (_loggingSubscription != null) {
      return;
    }
    final Stream<String> logStream = (await device.getLogReader(app: package)).logLines;
    if (logStream == null) {
      globals.printError('Failed to read device log stream');
      return;
    }
    _loggingSubscription = logStream.listen((String line) {
      if (!line.contains('Observatory listening on http')) {
        globals.printStatus(line, wrap: false);
      }
    });
  }

  Future<void> stopEchoingDeviceLog() async {
    if (_loggingSubscription == null) {
      return;
    }
    await _loggingSubscription.cancel();
    _loggingSubscription = null;
  }

  Future<void> initLogReader() async {
    (await device.getLogReader(app: package)).appPid = vmService.vm.pid;
  }

  Future<int> runHot({
    HotRunner hotRunner,
    String route,
  }) async {
    final bool prebuiltMode = hotRunner.applicationBinary != null;
    final String modeName = hotRunner.debuggingOptions.buildInfo.friendlyModeName;
    globals.printStatus(
      'Launching ${globals.fsUtils.getDisplayPath(hotRunner.mainPath)} '
      'on ${device.name} in $modeName mode...',
    );

    final TargetPlatform targetPlatform = await device.targetPlatform;
    package = await ApplicationPackageFactory.instance.getPackageForPlatform(
      targetPlatform,
      applicationBinary: hotRunner.applicationBinary,
    );

    if (package == null) {
      String message = 'No application found for $targetPlatform.';
      final String hint = await getMissingPackageHintForPlatform(targetPlatform);
      if (hint != null) {
        message += '\n$hint';
      }
      globals.printError(message);
      return 1;
    }

    final Map<String, dynamic> platformArgs = <String, dynamic>{};

    await startEchoingDeviceLog();

    // Start the application.
    final Future<LaunchResult> futureResult = device.startApp(
      package,
      mainPath: hotRunner.mainPath,
      debuggingOptions: hotRunner.debuggingOptions,
      platformArgs: platformArgs,
      route: route,
      prebuiltApplication: prebuiltMode,
      ipv6: hotRunner.ipv6,
    );

    final LaunchResult result = await futureResult;

    if (!result.started) {
      globals.printError('Error launching application on ${device.name}.');
      await stopEchoingDeviceLog();
      return 2;
    }
    if (result.hasObservatory) {
      observatoryUris = Stream<Uri>
        .value(result.observatoryUri)
        .asBroadcastStream();
    } else {
      observatoryUris = const Stream<Uri>
        .empty()
        .asBroadcastStream();
    }
    return 0;
  }


  Future<int> runCold({
    ColdRunner coldRunner,
    String route,
  }) async {
    final TargetPlatform targetPlatform = await device.targetPlatform;
    package = await ApplicationPackageFactory.instance.getPackageForPlatform(
      targetPlatform,
      applicationBinary: coldRunner.applicationBinary,
    );

    final String modeName = coldRunner.debuggingOptions.buildInfo.friendlyModeName;
    final bool prebuiltMode = coldRunner.applicationBinary != null;
    if (coldRunner.mainPath == null) {
      assert(prebuiltMode);
      globals.printStatus(
        'Launching ${package.displayName} '
        'on ${device.name} in $modeName mode...',
      );
    } else {
      globals.printStatus(
        'Launching ${globals.fsUtils.getDisplayPath(coldRunner.mainPath)} '
        'on ${device.name} in $modeName mode...',
      );
    }

    if (package == null) {
      String message = 'No application found for $targetPlatform.';
      final String hint = await getMissingPackageHintForPlatform(targetPlatform);
      if (hint != null) {
        message += '\n$hint';
      }
      globals.printError(message);
      return 1;
    }

    final Map<String, dynamic> platformArgs = <String, dynamic>{};
    if (coldRunner.traceStartup != null) {
      platformArgs['trace-startup'] = coldRunner.traceStartup;
    }

    await startEchoingDeviceLog();

    final LaunchResult result = await device.startApp(
      package,
      mainPath: coldRunner.mainPath,
      debuggingOptions: coldRunner.debuggingOptions,
      platformArgs: platformArgs,
      route: route,
      prebuiltApplication: prebuiltMode,
      ipv6: coldRunner.ipv6,
    );

    if (!result.started) {
      globals.printError('Error running application on ${device.name}.');
      await stopEchoingDeviceLog();
      return 2;
    }
    if (result.hasObservatory) {
      observatoryUris = Stream<Uri>
        .value(result.observatoryUri)
        .asBroadcastStream();
    } else {
      observatoryUris = const Stream<Uri>
        .empty()
        .asBroadcastStream();
    }
    return 0;
  }

  Future<UpdateFSReport> updateDevFS({
    String mainPath,
    String target,
    AssetBundle bundle,
    DateTime firstBuildTime,
    bool bundleFirstUpload = false,
    bool bundleDirty = false,
    bool fullRestart = false,
    String projectRootPath,
    String pathToReload,
    @required String dillOutputPath,
    @required List<Uri> invalidatedFiles,
  }) async {
    final Status devFSStatus = globals.logger.startProgress(
      'Syncing files to device ${device.name}...',
      timeout: timeoutConfiguration.fastOperation,
    );
    UpdateFSReport report;
    try {
      report = await devFS.update(
        mainPath: mainPath,
        target: target,
        bundle: bundle,
        firstBuildTime: firstBuildTime,
        bundleFirstUpload: bundleFirstUpload,
        generator: generator,
        fullRestart: fullRestart,
        dillOutputPath: dillOutputPath,
        trackWidgetCreation: buildInfo.trackWidgetCreation,
        projectRootPath: projectRootPath,
        pathToReload: pathToReload,
        invalidatedFiles: invalidatedFiles,
      );
    } on DevFSException {
      devFSStatus.cancel();
      return UpdateFSReport(success: false);
    }
    devFSStatus.stop();
    globals.printTrace('Synced ${getSizeAsMB(report.syncedBytes)}.');
    return report;
  }

  Future<void> updateReloadStatus(bool wasReloadSuccessful) async {
    if (wasReloadSuccessful) {
      generator?.accept();
    } else {
      await generator?.reject();
    }
  }
}

// Issue: https://github.com/flutter/flutter/issues/33050
// Matches the following patterns:
//    HttpException: Connection closed before full header was received, uri = *
//    HttpException: , uri = *
final RegExp kAndroidQHttpConnectionClosedExp = RegExp(r'^HttpException\:.+\, uri \=.+$');

/// Returns `true` if any of the devices is running Android Q.
Future<bool> hasDeviceRunningAndroidQ(List<FlutterDevice> flutterDevices) async {
  for (final FlutterDevice flutterDevice in flutterDevices) {
    final String sdkNameAndVersion = await flutterDevice.device.sdkNameAndVersion;
    if (sdkNameAndVersion != null && sdkNameAndVersion.startsWith('Android 10')) {
      return true;
    }
  }
  return false;
}

// Shared code between different resident application runners.
abstract class ResidentRunner {
  ResidentRunner(
    this.flutterDevices, {
    this.target,
    this.debuggingOptions,
    String projectRootPath,
    String packagesFilePath,
    this.ipv6,
    this.stayResident = true,
    this.hotMode = true,
    String dillOutputPath,
  }) : mainPath = findMainDartFile(target),
       projectRootPath = projectRootPath ?? globals.fs.currentDirectory.path,
       packagesFilePath = packagesFilePath ?? globals.fs.path.absolute(PackageMap.globalPackagesPath),
       _dillOutputPath = dillOutputPath,
       artifactDirectory = dillOutputPath == null
          ? globals.fs.systemTempDirectory.createTempSync('flutter_tool.')
          : globals.fs.file(dillOutputPath).parent,
       assetBundle = AssetBundleFactory.instance.createBundle(),
       commandHelp = CommandHelp(
         logger: globals.logger,
         terminal: globals.terminal,
         platform: globals.platform,
         outputPreferences: globals.outputPreferences,
       ) {
    if (!artifactDirectory.existsSync()) {
      artifactDirectory.createSync(recursive: true);
    }
  }

  @protected
  @visibleForTesting
  final List<FlutterDevice> flutterDevices;

  final String target;
  final DebuggingOptions debuggingOptions;
  final bool stayResident;
  final bool ipv6;
  final String _dillOutputPath;
  /// The parent location of the incremental artifacts.
  final Directory artifactDirectory;
  final String packagesFilePath;
  final String projectRootPath;
  final String mainPath;
  final AssetBundle assetBundle;

  final CommandHelp commandHelp;

  io.HttpServer _devtoolsServer;

  bool _exited = false;
  Completer<int> _finished = Completer<int>();
  bool hotMode;

  /// Returns true if every device is streaming observatory URIs.
  bool get isWaitingForObservatory {
    return flutterDevices.every((FlutterDevice device) {
      return device.isWaitingForObservatory;
    });
  }

  String get dillOutputPath => _dillOutputPath ?? globals.fs.path.join(artifactDirectory.path, 'app.dill');
  String getReloadPath({ bool fullRestart }) => mainPath + (fullRestart ? '' : '.incremental') + '.dill';

  bool get debuggingEnabled => debuggingOptions.debuggingEnabled;
  bool get isRunningDebug => debuggingOptions.buildInfo.isDebug;
  bool get isRunningProfile => debuggingOptions.buildInfo.isProfile;
  bool get isRunningRelease => debuggingOptions.buildInfo.isRelease;
  bool get supportsServiceProtocol => isRunningDebug || isRunningProfile;
  bool get supportsCanvasKit => false;
  bool get supportsWriteSkSL => supportsServiceProtocol;

  // Returns the Uri of the first connected device for mobile,
  // and only connected device for web.
  //
  // Would be null if there is no device connected or
  // there is no devFS associated with the first device.
  Uri get uri => flutterDevices.first?.devFS?.baseUri;

  /// Returns [true] if the resident runner exited after invoking [exit()].
  bool get exited => _exited;

  /// Whether this runner can hot restart.
  ///
  /// To prevent scenarios where only a subset of devices are hot restarted,
  /// the runner requires that all attached devices can support hot restart
  /// before enabling it.
  bool get canHotRestart {
    return flutterDevices.every((FlutterDevice device) {
      return device.device.supportsHotRestart;
    });
  }

  /// Invoke an RPC extension method on the first attached ui isolate of the first device.
  // TODO(jonahwilliams): Update/Remove this method when refactoring the resident
  // runner to support a single flutter device.
  Future<Map<String, dynamic>> invokeFlutterExtensionRpcRawOnFirstIsolate(
    String method, {
    Map<String, dynamic> params,
  }) {
    return flutterDevices.first.views.first.uiIsolate
        .invokeFlutterExtensionRpcRaw(method, params: params);
  }

  /// Whether this runner can hot reload.
  bool get canHotReload => hotMode;

  /// Start the app and keep the process running during its lifetime.
  ///
  /// Returns the exit code that we should use for the flutter tool process; 0
  /// for success, 1 for user error (e.g. bad arguments), 2 for other failures.
  Future<int> run({
    Completer<DebugConnectionInfo> connectionInfoCompleter,
    Completer<void> appStartedCompleter,
    String route,
  });

  Future<int> attach({
    Completer<DebugConnectionInfo> connectionInfoCompleter,
    Completer<void> appStartedCompleter,
  });

  bool get supportsRestart => false;

  Future<OperationResult> restart({ bool fullRestart = false, bool pause = false, String reason }) {
    final String mode = isRunningProfile ? 'profile' :
        isRunningRelease ? 'release' : 'this';
    throw '${fullRestart ? 'Restart' : 'Reload'} is not supported in $mode mode';
  }

  /// Toggle whether canvaskit is being used for rendering, returning the new
  /// state.
  ///
  /// Only supported on the web.
  Future<bool> toggleCanvaskit() {
    throw Exception('Canvaskit not supported by this runner.');
  }

  /// Write the SkSL shaders to a zip file in build directory.
  Future<void> writeSkSL() async {
    if (!supportsWriteSkSL) {
      throw Exception('writeSkSL is not supported by this runner.');
    }
    final Map<String, Object> data = await flutterDevices.first.views.first.getSkSLs();
    if (data.isEmpty) {
      globals.logger.printStatus(
        'No data was receieved. To ensure SkSL data can be generated use a '
        'physical device then:\n'
        '  1. Pass "--cache-sksl" as an argument to flutter run.\n'
        '  2. Interact with the application to force shaders to be compiled.\n'
      );
      return;
    }
    final File outputFile = globals.fsUtils.getUniqueFile(
      globals.fs.currentDirectory,
      'flutter',
      'sksl',
    );
    final Map<String, Object> manifest = <String, Object>{
      'device': getNameForTargetPlatform(await flutterDevices.first.device.targetPlatform),
      'version': globals.flutterVersion.engineRevision,
      'data': data,
    };
    outputFile.writeAsStringSync(json.encode(manifest));
    globals.logger.printStatus('Wrote SkSL data to ${outputFile.path}.');
  }

  /// The resident runner API for interaction with the reloadMethod vmservice
  /// request.
  ///
  /// This API should only be called for UI only-changes spanning a single
  /// library/Widget.
  ///
  /// The value [classId] should be the identifier of the StatelessWidget that
  /// was invalidated, or the StatefulWidget for the corresponding State class
  /// that was invalidated. This must be provided.
  ///
  /// The value [libraryId] should be the absolute file URI for the containing
  /// library of the widget that was invalidated. This must be provided.
  Future<OperationResult> reloadMethod({ String classId, String libraryId }) {
    throw UnsupportedError('Method is not supported.');
  }

  @protected
  void writeVmserviceFile() {
    if (debuggingOptions.vmserviceOutFile != null) {
      try {
        final String address = flutterDevices.first.vmService.wsAddress.toString();
        final File vmserviceOutFile = globals.fs.file(debuggingOptions.vmserviceOutFile);
        vmserviceOutFile.createSync(recursive: true);
        vmserviceOutFile.writeAsStringSync(address);
      } on FileSystemException {
        globals.printError('Failed to write vmservice-out-file at ${debuggingOptions.vmserviceOutFile}');
      }
    }
  }

  Future<void> exit() async {
    _exited = true;
    await shutdownDevtools();
    await stopEchoingDeviceLog();
    await preExit();
    await exitApp();
  }

  Future<void> detach() async {
    await shutdownDevtools();
    await stopEchoingDeviceLog();
    await preExit();
    appFinished();
  }

  Future<void> refreshViews() async {
    final List<Future<void>> futures = <Future<void>>[
      for (final FlutterDevice device in flutterDevices) device.refreshViews(),
    ];
    await Future.wait(futures);
  }

  Future<void> debugDumpApp() async {
    await refreshViews();
    for (final FlutterDevice device in flutterDevices) {
      await device.debugDumpApp();
    }
  }

  Future<void> debugDumpRenderTree() async {
    await refreshViews();
    for (final FlutterDevice device in flutterDevices) {
      await device.debugDumpRenderTree();
    }
  }

  Future<void> debugDumpLayerTree() async {
    await refreshViews();
    for (final FlutterDevice device in flutterDevices) {
      await device.debugDumpLayerTree();
    }
  }

  Future<void> debugDumpSemanticsTreeInTraversalOrder() async {
    await refreshViews();
    for (final FlutterDevice device in flutterDevices) {
      await device.debugDumpSemanticsTreeInTraversalOrder();
    }
  }

  Future<void> debugDumpSemanticsTreeInInverseHitTestOrder() async {
    await refreshViews();
    for (final FlutterDevice device in flutterDevices) {
      await device.debugDumpSemanticsTreeInInverseHitTestOrder();
    }
  }

  Future<void> debugToggleDebugPaintSizeEnabled() async {
    await refreshViews();
    for (final FlutterDevice device in flutterDevices) {
      await device.toggleDebugPaintSizeEnabled();
    }
  }

  Future<void> debugToggleDebugCheckElevationsEnabled() async {
    await refreshViews();
    for (final FlutterDevice device in flutterDevices) {
      await device.toggleDebugCheckElevationsEnabled();
    }
  }

  Future<void> debugTogglePerformanceOverlayOverride() async {
    await refreshViews();
    for (final FlutterDevice device in flutterDevices) {
      await device.debugTogglePerformanceOverlayOverride();
    }
  }

  Future<void> debugToggleWidgetInspector() async {
    await refreshViews();
    for (final FlutterDevice device in flutterDevices) {
      await device.toggleWidgetInspector();
    }
  }

  Future<void> debugToggleProfileWidgetBuilds() async {
    await refreshViews();
    for (final FlutterDevice device in flutterDevices) {
      await device.toggleProfileWidgetBuilds();
    }
  }

  /// Take a screenshot on the provided [device].
  ///
  /// If the device has a connected vmservice, this method will attempt to hide
  /// and restore the debug banner before taking the screenshot.
  ///
  /// Throws an [AssertionError] if [Devce.supportsScreenshot] is not true.
  Future<void> screenshot(FlutterDevice device) async {
    assert(device.device.supportsScreenshot);

    final Status status = globals.logger.startProgress(
      'Taking screenshot for ${device.device.name}...',
      timeout: timeoutConfiguration.fastOperation,
    );
    final File outputFile = globals.fsUtils.getUniqueFile(
      globals.fs.currentDirectory,
      'flutter',
      'png',
    );
    try {
      if (supportsServiceProtocol && isRunningDebug) {
        await device.refreshViews();
        try {
          for (final FlutterView view in device.views) {
            await view.uiIsolate.flutterDebugAllowBanner(false);
          }
        } on Exception catch (error) {
          status.cancel();
          globals.printError('Error communicating with Flutter on the device: $error');
          return;
        }
      }
      try {
        await device.device.takeScreenshot(outputFile);
      } finally {
        if (supportsServiceProtocol && isRunningDebug) {
          try {
            for (final FlutterView view in device.views) {
              await view.uiIsolate.flutterDebugAllowBanner(true);
            }
          } on Exception catch (error) {
            status.cancel();
            globals.printError('Error communicating with Flutter on the device: $error');
            return;
          }
        }
      }
      final int sizeKB = outputFile.lengthSync() ~/ 1024;
      status.stop();
      globals.printStatus(
        'Screenshot written to ${globals.fs.path.relative(outputFile.path)} (${sizeKB}kB).',
      );
    } on Exception catch (error) {
      status.cancel();
      globals.printError('Error taking screenshot: $error');
    }
  }

  Future<void> debugTogglePlatform() async {
    await refreshViews();
    final String from = await flutterDevices[0].views[0].uiIsolate.flutterPlatformOverride();
    String to;
    for (final FlutterDevice device in flutterDevices) {
      to = await device.togglePlatform(from: from);
    }
    globals.printStatus('Switched operating system to $to');
  }

  Future<void> stopEchoingDeviceLog() async {
    await Future.wait<void>(
      flutterDevices.map<Future<void>>((FlutterDevice device) => device.stopEchoingDeviceLog())
    );
  }

  /// If the [reloadSources] parameter is not null the 'reloadSources' service
  /// will be registered.
  //
  // Failures should be indicated by completing the future with an error, using
  // a string as the error object, which will be used by the caller (attach())
  // to display an error message.
  Future<void> connectToServiceProtocol({
    ReloadSources reloadSources,
    Restart restart,
    CompileExpression compileExpression,
    ReloadMethod reloadMethod,
  }) async {
    if (!debuggingOptions.debuggingEnabled) {
      throw 'The service protocol is not enabled.';
    }

    _finished = Completer<int>();

    bool viewFound = false;
    for (final FlutterDevice device in flutterDevices) {
      await device.connect(
        reloadSources: reloadSources,
        restart: restart,
        compileExpression: compileExpression,
        reloadMethod: reloadMethod,
      );
      await device.getVMs();
      await device.refreshViews();
      if (device.views.isNotEmpty) {
        viewFound = true;
      }
    }
    if (!viewFound) {
      if (flutterDevices.length == 1) {
        throw 'No Flutter view is available on ${flutterDevices.first.device.name}.';
      }
      throw 'No Flutter view is available on any device '
            '(${flutterDevices.map<String>((FlutterDevice device) => device.device.name).join(', ')}).';
    }

    // Listen for service protocol connection to close.
    for (final FlutterDevice device in flutterDevices) {
      // This hooks up callbacks for when the connection stops in the future.
      // We don't want to wait for them. We don't handle errors in those callbacks'
      // futures either because they just print to logger and is not critical.
      unawaited(device.vmService.done.then<void>(
        _serviceProtocolDone,
        onError: _serviceProtocolError,
      ).whenComplete(_serviceDisconnected));
    }
  }

  Future<void> launchDevTools() async {
    try {
      assert(supportsServiceProtocol);
      _devtoolsServer ??= await devtools_server.serveDevTools(
        enableStdinCommands: false,
      );
      await devtools_server.launchDevTools(
        <String, dynamic>{
          'reuseWindows': true,
        },
        flutterDevices.first.vmService.httpAddress,
        'http://${_devtoolsServer.address.host}:${_devtoolsServer.port}',
        false,  // headless mode,
        false,  // machine mode
      );
    } on Exception catch (e, st) {
      globals.printTrace('Failed to launch DevTools: $e\n$st');
    }
  }

  Future<void> shutdownDevtools() async {
    await _devtoolsServer?.close();
    _devtoolsServer = null;
  }

  Future<void> _serviceProtocolDone(dynamic object) async {
    globals.printTrace('Service protocol connection closed.');
  }

  Future<void> _serviceProtocolError(dynamic error, StackTrace stack) {
    globals.printTrace('Service protocol connection closed with an error: $error\n$stack');
    return Future<void>.error(error, stack);
  }

  void _serviceDisconnected() {
    if (_exited) {
      // User requested the application exit.
      return;
    }
    if (_finished.isCompleted) {
      return;
    }
    globals.printStatus('Lost connection to device.');
    _finished.complete(0);
  }

  void appFinished() {
    if (_finished.isCompleted) {
      return;
    }
    globals.printStatus('Application finished.');
    _finished.complete(0);
  }

  Future<int> waitForAppToFinish() async {
    final int exitCode = await _finished.future;
    assert(exitCode != null);
    await cleanupAtFinish();
    return exitCode;
  }

  @mustCallSuper
  Future<void> preExit() async {
    // If _dillOutputPath is null, we created a temporary directory for the dill.
    if (_dillOutputPath == null && artifactDirectory.existsSync()) {
      final File outputDill = artifactDirectory.childFile('app.dill');
      if (outputDill.existsSync()) {
        artifactDirectory.childFile('app.dill')
          .copySync(globals.fs.path.join(getBuildDirectory(), 'cache.dill'));
      }
      artifactDirectory.deleteSync(recursive: true);
    }
  }

  Future<void> exitApp() async {
    final List<Future<void>> futures = <Future<void>>[
      for (final FlutterDevice device in flutterDevices)  device.exitApps(),
    ];
    await Future.wait(futures);
    appFinished();
  }

  /// Called to print help to the terminal.
  void printHelp({ @required bool details });

  void printHelpDetails() {
    if (flutterDevices.any((FlutterDevice d) => d.device.supportsScreenshot)) {
      commandHelp.s.print();
    }
    if (supportsServiceProtocol) {
      commandHelp.w.print();
      commandHelp.t.print();
      if (isRunningDebug) {
        commandHelp.L.print();
        commandHelp.S.print();
        commandHelp.U.print();
        commandHelp.i.print();
        commandHelp.p.print();
        commandHelp.o.print();
        commandHelp.z.print();
      } else {
        commandHelp.S.print();
        commandHelp.U.print();
      }
      if (supportsCanvasKit){
        commandHelp.k.print();
      }
<<<<<<< HEAD
      if (supportsWriteSkSL) {
        commandHelp.M.print();
      }
=======
      commandHelp.v.print();
>>>>>>> d6b09626
      // `P` should precede `a`
      commandHelp.P.print();
      commandHelp.a.print();
    }
  }

  /// Called when a signal has requested we exit.
  Future<void> cleanupAfterSignal();

  /// Called right before we exit.
  Future<void> cleanupAtFinish();

  // Clears the screen.
  void clearScreen() => globals.logger.clear();
}

class OperationResult {
  OperationResult(this.code, this.message, { this.fatal = false });

  /// The result of the operation; a non-zero code indicates a failure.
  final int code;

  /// A user facing message about the results of the operation.
  final String message;

  /// Whether this error should cause the runner to exit.
  final bool fatal;

  bool get isOk => code == 0;

  static final OperationResult ok = OperationResult(0, '');
}

/// Given the value of the --target option, return the path of the Dart file
/// where the app's main function should be.
String findMainDartFile([ String target ]) {
  target ??= '';
  final String targetPath = globals.fs.path.absolute(target);
  if (globals.fs.isDirectorySync(targetPath)) {
    return globals.fs.path.join(targetPath, 'lib', 'main.dart');
  }
  return targetPath;
}

Future<String> getMissingPackageHintForPlatform(TargetPlatform platform) async {
  switch (platform) {
    case TargetPlatform.android_arm:
    case TargetPlatform.android_arm64:
    case TargetPlatform.android_x64:
    case TargetPlatform.android_x86:
      final FlutterProject project = FlutterProject.current();
      final String manifestPath = globals.fs.path.relative(project.android.appManifestFile.path);
      return 'Is your project missing an $manifestPath?\nConsider running "flutter create ." to create one.';
    case TargetPlatform.ios:
      return 'Is your project missing an ios/Runner/Info.plist?\nConsider running "flutter create ." to create one.';
    default:
      return null;
  }
}

/// Redirects terminal commands to the correct resident runner methods.
class TerminalHandler {
  TerminalHandler(this.residentRunner);

  final ResidentRunner residentRunner;
  bool _processingUserRequest = false;
  StreamSubscription<void> subscription;

  @visibleForTesting
  String lastReceivedCommand;

  void setupTerminal() {
    if (!globals.logger.quiet) {
      globals.printStatus('');
      residentRunner.printHelp(details: false);
    }
    globals.terminal.singleCharMode = true;
    subscription = globals.terminal.keystrokes.listen(processTerminalInput);
  }


  final Map<io.ProcessSignal, Object> _signalTokens = <io.ProcessSignal, Object>{};

  void _addSignalHandler(io.ProcessSignal signal, SignalHandler handler) {
    _signalTokens[signal] = signals.addHandler(signal, handler);
  }

  void registerSignalHandlers() {
    assert(residentRunner.stayResident);

    _addSignalHandler(io.ProcessSignal.SIGINT, _cleanUp);
    _addSignalHandler(io.ProcessSignal.SIGTERM, _cleanUp);
    if (!residentRunner.supportsServiceProtocol || !residentRunner.supportsRestart) {
      return;
    }
    _addSignalHandler(io.ProcessSignal.SIGUSR1, _handleSignal);
    _addSignalHandler(io.ProcessSignal.SIGUSR2, _handleSignal);
  }

  /// Unregisters terminal signal and keystroke handlers.
  void stop() {
    assert(residentRunner.stayResident);
    for (final MapEntry<io.ProcessSignal, Object> entry in _signalTokens.entries) {
      signals.removeHandler(entry.key, entry.value);
    }
    _signalTokens.clear();
    subscription.cancel();
  }

  /// Returns [true] if the input has been handled by this function.
  Future<bool> _commonTerminalInputHandler(String character) async {
    globals.printStatus(''); // the key the user tapped might be on this line
    switch(character) {
      case 'a':
        if (residentRunner.supportsServiceProtocol) {
          await residentRunner.debugToggleProfileWidgetBuilds();
          return true;
        }
        return false;
      case 'c':
        residentRunner.clearScreen();
        return true;
      case 'd':
      case 'D':
        await residentRunner.detach();
        return true;
      case 'h':
      case 'H':
      case '?':
        // help
        residentRunner.printHelp(details: true);
        return true;
      case 'i':
      case 'I':
        if (residentRunner.supportsServiceProtocol) {
          await residentRunner.debugToggleWidgetInspector();
          return true;
        }
        return false;
      case 'k':
        if (residentRunner.supportsCanvasKit) {
          final bool result = await residentRunner.toggleCanvaskit();
          globals.printStatus('${result ? 'Enabled' : 'Disabled'} CanvasKit');
          return true;
        }
        return false;
      case 'l':
        final List<FlutterView> views = residentRunner.flutterDevices
            .expand((FlutterDevice d) => d.views).toList();
        globals.printStatus('Connected ${pluralize('view', views.length)}:');
        for (final FlutterView v in views) {
          globals.printStatus('${v.uiIsolate.name} (${v.uiIsolate.id})', indent: 2);
        }
        return true;
      case 'L':
        if (residentRunner.supportsServiceProtocol) {
          await residentRunner.debugDumpLayerTree();
          return true;
        }
        return false;
      case 'o':
      case 'O':
        if (residentRunner.supportsServiceProtocol && residentRunner.isRunningDebug) {
          await residentRunner.debugTogglePlatform();
          return true;
        }
        return false;
    case 'M':
        if (residentRunner.supportsWriteSkSL) {
          await residentRunner.writeSkSL();
          return true;
        }
        return false;
      case 'p':
        if (residentRunner.supportsServiceProtocol && residentRunner.isRunningDebug) {
          await residentRunner.debugToggleDebugPaintSizeEnabled();
          return true;
        }
        return false;
      case 'P':
        if (residentRunner.supportsServiceProtocol) {
          await residentRunner.debugTogglePerformanceOverlayOverride();
          return true;
        }
        return false;
      case 'q':
      case 'Q':
        // exit
        await residentRunner.exit();
        return true;
      case 's':
        for (final FlutterDevice device in residentRunner.flutterDevices) {
          if (device.device.supportsScreenshot) {
            await residentRunner.screenshot(device);
          }
        }
        return true;
      case 'r':
        if (!residentRunner.canHotReload) {
          return false;
        }
        final OperationResult result = await residentRunner.restart(fullRestart: false);
        if (result.fatal) {
          throwToolExit(result.message);
        }
        if (!result.isOk) {
          globals.printStatus('Try again after fixing the above error(s).', emphasis: true);
        }
        return true;
      case 'R':
        // If hot restart is not supported for all devices, ignore the command.
        if (!residentRunner.canHotRestart || !residentRunner.hotMode) {
          return false;
        }
        final OperationResult result = await residentRunner.restart(fullRestart: true);
        if (result.fatal) {
          throwToolExit(result.message);
        }
        if (!result.isOk) {
          globals.printStatus('Try again after fixing the above error(s).', emphasis: true);
        }
        return true;
      case 'S':
        if (residentRunner.supportsServiceProtocol) {
          await residentRunner.debugDumpSemanticsTreeInTraversalOrder();
          return true;
        }
        return false;
      case 't':
      case 'T':
        if (residentRunner.supportsServiceProtocol) {
          await residentRunner.debugDumpRenderTree();
          return true;
        }
        return false;
      case 'U':
        if (residentRunner.supportsServiceProtocol) {
          await residentRunner.debugDumpSemanticsTreeInInverseHitTestOrder();
          return true;
        }
        return false;
      case 'v':
        if (residentRunner.supportsServiceProtocol) {
          await residentRunner.launchDevTools();
          return true;
        }
        return false;
      case 'w':
      case 'W':
        if (residentRunner.supportsServiceProtocol) {
          await residentRunner.debugDumpApp();
          return true;
        }
        return false;
      case 'z':
      case 'Z':
        await residentRunner.debugToggleDebugCheckElevationsEnabled();
        return true;
    }
    return false;
  }

  Future<void> processTerminalInput(String command) async {
    // When terminal doesn't support line mode, '\n' can sneak into the input.
    command = command.trim();
    if (_processingUserRequest) {
      globals.printTrace('Ignoring terminal input: "$command" because we are busy.');
      return;
    }
    _processingUserRequest = true;
    try {
      lastReceivedCommand = command;
      await _commonTerminalInputHandler(command);
    // Catch all exception since this is doing cleanup and rethrowing.
    } catch (error, st) { // ignore: avoid_catches_without_on_clauses
      // Don't print stack traces for known error types.
      if (error is! ToolExit) {
        globals.printError('$error\n$st');
      }
      await _cleanUp(null);
      rethrow;
    } finally {
      _processingUserRequest = false;
    }
  }

  Future<void> _handleSignal(io.ProcessSignal signal) async {
    if (_processingUserRequest) {
      globals.printTrace('Ignoring signal: "$signal" because we are busy.');
      return;
    }
    _processingUserRequest = true;

    final bool fullRestart = signal == io.ProcessSignal.SIGUSR2;

    try {
      await residentRunner.restart(fullRestart: fullRestart);
    } finally {
      _processingUserRequest = false;
    }
  }

  Future<void> _cleanUp(io.ProcessSignal signal) async {
    globals.terminal.singleCharMode = false;
    await subscription?.cancel();
    await residentRunner.cleanupAfterSignal();
  }
}

class DebugConnectionInfo {
  DebugConnectionInfo({ this.httpUri, this.wsUri, this.baseUri });

  // TODO(danrubel): the httpUri field should be removed as part of
  // https://github.com/flutter/flutter/issues/7050
  final Uri httpUri;
  final Uri wsUri;
  final String baseUri;
}

/// Returns the next platform value for the switcher.
///
/// These values must match what is available in
/// packages/flutter/lib/src/foundation/binding.dart
String nextPlatform(String currentPlatform, FeatureFlags featureFlags) {
  switch (currentPlatform) {
    case 'android':
      return 'iOS';
    case 'iOS':
      return 'fuchsia';
    case 'fuchsia':
      if (featureFlags.isMacOSEnabled) {
        return 'macOS';
      }
      return 'android';
    case 'macOS':
      return 'android';
    default:
      assert(false); // Invalid current platform.
      return 'android';
  }
}<|MERGE_RESOLUTION|>--- conflicted
+++ resolved
@@ -762,9 +762,11 @@
       'flutter',
       'sksl',
     );
+    final Device device = flutterDevices.first.device;
     final Map<String, Object> manifest = <String, Object>{
-      'device': getNameForTargetPlatform(await flutterDevices.first.device.targetPlatform),
-      'version': globals.flutterVersion.engineRevision,
+      'platform': getNameForTargetPlatform(await flutterDevices.first.device.targetPlatform),
+      'name': device.name,
+      'engineRevision': globals.flutterVersion.engineRevision,
       'data': data,
     };
     outputFile.writeAsStringSync(json.encode(manifest));
@@ -1125,13 +1127,10 @@
       if (supportsCanvasKit){
         commandHelp.k.print();
       }
-<<<<<<< HEAD
       if (supportsWriteSkSL) {
         commandHelp.M.print();
       }
-=======
       commandHelp.v.print();
->>>>>>> d6b09626
       // `P` should precede `a`
       commandHelp.P.print();
       commandHelp.a.print();
