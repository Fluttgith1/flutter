--- conflicted
+++ resolved
@@ -680,35 +680,6 @@
     );
     UpdateFSReport report;
     try {
-<<<<<<< HEAD
-      await Future.wait(<Future<void>>[
-        devFS.update(
-          mainUri: mainUri,
-          target: target,
-          bundle: bundle,
-          firstBuildTime: firstBuildTime,
-          bundleFirstUpload: bundleFirstUpload,
-          generator: generator,
-          fullRestart: fullRestart,
-          dillOutputPath: dillOutputPath,
-          trackWidgetCreation: buildInfo.trackWidgetCreation,
-          projectRootPath: projectRootPath,
-          pathToReload: pathToReload,
-          invalidatedFiles: invalidatedFiles,
-          packageConfig: packageConfig,
-          devFSWriter: device.devFSWriter,
-        ).then((UpdateFSReport newReport) => report = newReport),
-        if (!fullRestart)
-          _attemptFastReassembleCheck(
-            invalidatedFiles,
-            packageConfig,
-          ).then((bool newFastReassemble) => fastReassemble = newFastReassemble)
-      ]);
-      if (fastReassemble) {
-        globals.logger.printTrace('Attempting fast reassemble.');
-      }
-      report.fastReassemble = fastReassemble;
-=======
       report = await devFS.update(
         mainUri: mainUri,
         target: target,
@@ -723,8 +694,8 @@
         pathToReload: pathToReload,
         invalidatedFiles: invalidatedFiles,
         packageConfig: packageConfig,
-      );
->>>>>>> 51fa7046
+        devFSWriter: device.devFSWriter,
+      );
     } on DevFSException {
       devFSStatus.cancel();
       return UpdateFSReport(success: false);
