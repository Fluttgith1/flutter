// Copyright 2014 The Flutter Authors. All rights reserved.
// Use of this source code is governed by a BSD-style license that can be
// found in the LICENSE file.

// @dart = 2.8

import 'dart:async';

import 'package:dds/dds.dart' as dds;
import 'package:meta/meta.dart';
import 'package:package_config/package_config.dart';
import 'package:vm_service/vm_service.dart' as vm_service;

import 'application_package.dart';
import 'artifacts.dart';
import 'asset.dart';
import 'base/command_help.dart';
import 'base/common.dart';
import 'base/context.dart';
import 'base/file_system.dart';
import 'base/io.dart' as io;
import 'base/logger.dart';
import 'base/platform.dart';
import 'base/signals.dart';
import 'base/terminal.dart';
import 'base/utils.dart';
import 'build_info.dart';
import 'build_system/build_system.dart';
import 'build_system/targets/localizations.dart';
import 'bundle.dart';
import 'cache.dart';
import 'compile.dart';
import 'devfs.dart';
import 'device.dart';
import 'features.dart';
import 'globals.dart' as globals;
import 'project.dart';
import 'resident_devtools_handler.dart';
import 'run_cold.dart';
import 'run_hot.dart';
import 'sksl_writer.dart';
import 'vmservice.dart';

class FlutterDevice {
  FlutterDevice(
    this.device, {
    @required this.buildInfo,
    this.fileSystemRoots,
    this.fileSystemScheme,
    TargetModel targetModel = TargetModel.flutter,
    TargetPlatform targetPlatform,
    ResidentCompiler generator,
    this.userIdentifier,
  }) : assert(buildInfo.trackWidgetCreation != null),
       generator = generator ?? ResidentCompiler(
         globals.artifacts.getArtifactPath(
           Artifact.flutterPatchedSdkPath,
           platform: targetPlatform,
           mode: buildInfo.mode,
         ),
         buildMode: buildInfo.mode,
         trackWidgetCreation: buildInfo.trackWidgetCreation,
         fileSystemRoots: fileSystemRoots ?? <String>[],
         fileSystemScheme: fileSystemScheme,
         targetModel: targetModel,
         dartDefines: buildInfo.dartDefines,
         packagesPath: buildInfo.packagesPath,
         extraFrontEndOptions: buildInfo.extraFrontEndOptions,
         artifacts: globals.artifacts,
         processManager: globals.processManager,
         logger: globals.logger,
         platform: globals.platform,
         fileSystem: globals.fs,
       );

  /// Create a [FlutterDevice] with optional code generation enabled.
  static Future<FlutterDevice> create(
    Device device, {
    @required String target,
    @required BuildInfo buildInfo,
    @required Platform platform,
    List<String> fileSystemRoots,
    String fileSystemScheme,
    TargetModel targetModel = TargetModel.flutter,
    List<String> experimentalFlags,
    ResidentCompiler generator,
    String userIdentifier,
  }) async {
    ResidentCompiler generator;
    final TargetPlatform targetPlatform = await device.targetPlatform;
    if (device.platformType == PlatformType.fuchsia) {
      targetModel = TargetModel.flutterRunner;
    }
    // For both web and non-web platforms we initialize dill to/from
    // a shared location for faster bootstrapping. If the compiler fails
    // due to a kernel target or version mismatch, no error is reported
    // and the compiler starts up as normal. Unexpected errors will print
    // a warning message and dump some debug information which can be
    // used to file a bug, but the compiler will still start up correctly.
    if (targetPlatform == TargetPlatform.web_javascript) {
      // TODO(jonahwilliams): consistently provide these flags across platforms.
      Artifact platformDillArtifact;
      final List<String> extraFrontEndOptions = List<String>.of(buildInfo.extraFrontEndOptions ?? <String>[]);
      if (buildInfo.nullSafetyMode == NullSafetyMode.unsound) {
        platformDillArtifact = Artifact.webPlatformKernelDill;
        if (!extraFrontEndOptions.contains('--no-sound-null-safety')) {
          extraFrontEndOptions.add('--no-sound-null-safety');
        }
      } else if (buildInfo.nullSafetyMode == NullSafetyMode.sound) {
        platformDillArtifact = Artifact.webPlatformSoundKernelDill;
        if (!extraFrontEndOptions.contains('--sound-null-safety')) {
          extraFrontEndOptions.add('--sound-null-safety');
        }
      } else {
        assert(false);
      }

      generator = ResidentCompiler(
        globals.artifacts.getArtifactPath(Artifact.flutterWebSdk, mode: buildInfo.mode),
        buildMode: buildInfo.mode,
        trackWidgetCreation: buildInfo.trackWidgetCreation,
        fileSystemRoots: fileSystemRoots ?? <String>[],
        // Override the filesystem scheme so that the frontend_server can find
        // the generated entrypoint code.
        fileSystemScheme: 'org-dartlang-app',
        initializeFromDill: getDefaultCachedKernelPath(
          trackWidgetCreation: buildInfo.trackWidgetCreation,
          dartDefines: buildInfo.dartDefines,
          extraFrontEndOptions: extraFrontEndOptions,
        ),
        targetModel: TargetModel.dartdevc,
        extraFrontEndOptions: extraFrontEndOptions,
        platformDill: globals.fs.file(globals.artifacts
          .getArtifactPath(platformDillArtifact, mode: buildInfo.mode))
          .absolute.uri.toString(),
        dartDefines: buildInfo.dartDefines,
        librariesSpec: globals.fs.file(globals.artifacts
          .getArtifactPath(Artifact.flutterWebLibrariesJson)).uri.toString(),
        packagesPath: buildInfo.packagesPath,
        artifacts: globals.artifacts,
        processManager: globals.processManager,
        logger: globals.logger,
        fileSystem: globals.fs,
        platform: platform,
      );
    } else {
      // The flutter-widget-cache feature only applies to run mode.
      List<String> extraFrontEndOptions = buildInfo.extraFrontEndOptions;
      extraFrontEndOptions = <String>[
        if (featureFlags.isSingleWidgetReloadEnabled)
         '--flutter-widget-cache',
        if (featureFlags.isExperimentalInvalidationStrategyEnabled)
          '--enable-experiment=alternative-invalidation-strategy',
        ...?extraFrontEndOptions,
      ];
      generator = ResidentCompiler(
        globals.artifacts.getArtifactPath(
          Artifact.flutterPatchedSdkPath,
          platform: targetPlatform,
          mode: buildInfo.mode,
        ),
        buildMode: buildInfo.mode,
        trackWidgetCreation: buildInfo.trackWidgetCreation,
        fileSystemRoots: fileSystemRoots,
        fileSystemScheme: fileSystemScheme,
        targetModel: targetModel,
        dartDefines: buildInfo.dartDefines,
        extraFrontEndOptions: extraFrontEndOptions,
        initializeFromDill: getDefaultCachedKernelPath(
          trackWidgetCreation: buildInfo.trackWidgetCreation,
          dartDefines: buildInfo.dartDefines,
          extraFrontEndOptions: extraFrontEndOptions,
        ),
        packagesPath: buildInfo.packagesPath,
        artifacts: globals.artifacts,
        processManager: globals.processManager,
        logger: globals.logger,
        platform: platform,
        fileSystem: globals.fs,
      );
    }

    return FlutterDevice(
      device,
      fileSystemRoots: fileSystemRoots,
      fileSystemScheme:fileSystemScheme,
      targetModel: targetModel,
      targetPlatform: targetPlatform,
      generator: generator,
      buildInfo: buildInfo,
      userIdentifier: userIdentifier,
    );
  }

  final Device device;
  final ResidentCompiler generator;
  final BuildInfo buildInfo;
  final String userIdentifier;

  DevFSWriter devFSWriter;
  Stream<Uri> observatoryUris;
  FlutterVmService vmService;
  DevFS devFS;
  ApplicationPackage package;
  List<String> fileSystemRoots;
  String fileSystemScheme;
  StreamSubscription<String> _loggingSubscription;
  bool _isListeningForObservatoryUri;

  /// Whether the stream [observatoryUris] is still open.
  bool get isWaitingForObservatory => _isListeningForObservatoryUri ?? false;

  /// If the [reloadSources] parameter is not null the 'reloadSources' service
  /// will be registered.
  /// The 'reloadSources' service can be used by other Service Protocol clients
  /// connected to the VM (e.g. Observatory) to request a reload of the source
  /// code of the running application (a.k.a. HotReload).
  /// The 'compileExpression' service can be used to compile user-provided
  /// expressions requested during debugging of the application.
  /// This ensures that the reload process follows the normal orchestration of
  /// the Flutter Tools and not just the VM internal service.
  Future<void> connect({
    ReloadSources reloadSources,
    Restart restart,
    CompileExpression compileExpression,
    GetSkSLMethod getSkSLMethod,
    PrintStructuredErrorLogMethod printStructuredErrorLogMethod,
    int hostVmServicePort,
    int ddsPort,
    bool disableServiceAuthCodes = false,
    bool disableDds = false,
    @required bool allowExistingDdsInstance,
    bool ipv6 = false,
  }) {
    final Completer<void> completer = Completer<void>();
    StreamSubscription<void> subscription;
    bool isWaitingForVm = false;

    subscription = observatoryUris.listen((Uri observatoryUri) async {
      // FYI, this message is used as a sentinel in tests.
      globals.printTrace('Connecting to service protocol: $observatoryUri');
      isWaitingForVm = true;
      bool existingDds = false;
      FlutterVmService service;
      if (!disableDds) {
        void handleError(Exception e, StackTrace st) {
          globals.printTrace('Fail to connect to service protocol: $observatoryUri: $e');
          if (!completer.isCompleted) {
            completer.completeError('failed to connect to $observatoryUri', st);
          }
        }
        // First check if the VM service is actually listening on observatoryUri as
        // this may not be the case when scraping logcat for URIs. If this URI is
        // from an old application instance, we shouldn't try and start DDS.
        try {
<<<<<<< HEAD
          service = await connectToVmService(observatoryUri);
          service.dispose();
=======
          service = await connectToVmService(observatoryUri, logger: globals.logger);
          await service.dispose();
>>>>>>> 02c026b0
        } on Exception catch (exception) {
          globals.printTrace('Fail to connect to service protocol: $observatoryUri: $exception');
          if (!completer.isCompleted && !_isListeningForObservatoryUri) {
            completer.completeError('failed to connect to $observatoryUri');
          }
          return;
        }

        // This first try block is meant to catch errors that occur during DDS startup
        // (e.g., failure to bind to a port, failure to connect to the VM service,
        // attaching to a VM service with existing clients, etc.).
        try {
          await device.dds.startDartDevelopmentService(
            observatoryUri,
            ddsPort,
            ipv6,
            disableServiceAuthCodes,
            logger: globals.logger,
          );
        } on dds.DartDevelopmentServiceException catch (e, st) {
          if (!allowExistingDdsInstance ||
              (e.errorCode != dds.DartDevelopmentServiceException.existingDdsInstanceError)) {
            handleError(e, st);
            return;
          } else {
            existingDds = true;
          }
        } on ToolExit {
          rethrow;
        } on Exception catch (e, st) {
          handleError(e, st);
          return;
        }
      }
      // This second try block handles cases where the VM service connection goes down
      // before flutter_tools connects to DDS. The DDS `done` future completes when DDS
      // shuts down, including after an error. If `done` completes before `connectToVmService`,
      // something went wrong that caused DDS to shutdown early.
      try {
        service = await Future.any<dynamic>(
          <Future<dynamic>>[
            connectToVmService(
              disableDds ? observatoryUri : device.dds.uri,
              reloadSources: reloadSources,
              restart: restart,
              compileExpression: compileExpression,
              getSkSLMethod: getSkSLMethod,
              printStructuredErrorLogMethod: printStructuredErrorLogMethod,
              device: device,
              logger: globals.logger,
            ),
            if (!existingDds)
              device.dds.done.whenComplete(() => throw Exception('DDS shut down too early')),
          ]
        ) as FlutterVmService;
      } on Exception catch (exception) {
        globals.printTrace('Fail to connect to service protocol: $observatoryUri: $exception');
        if (!completer.isCompleted && !_isListeningForObservatoryUri) {
          completer.completeError('failed to connect to $observatoryUri');
        }
        return;
      }
      if (completer.isCompleted) {
        return;
      }
      globals.printTrace('Successfully connected to service protocol: $observatoryUri');

      vmService = service;
      (await device.getLogReader(app: package)).connectedVMService = vmService;
      completer.complete();
      await subscription.cancel();
    }, onError: (dynamic error) {
      globals.printTrace('Fail to handle observatory URI: $error');
    }, onDone: () {
      _isListeningForObservatoryUri = false;
      if (!completer.isCompleted && !isWaitingForVm) {
        completer.completeError(Exception('connection to device ended too early'));
      }
    });
    _isListeningForObservatoryUri = true;
    return completer.future;
  }

  Future<void> exitApps({
    @visibleForTesting Duration timeoutDelay = const Duration(seconds: 10),
  }) async {
    if (!device.supportsFlutterExit || vmService == null) {
      return device.stopApp(package, userIdentifier: userIdentifier);
    }
    final List<FlutterView> views = await vmService.getFlutterViews();
    if (views == null || views.isEmpty) {
      return device.stopApp(package, userIdentifier: userIdentifier);
    }
    // If any of the flutter views are paused, we might not be able to
    // cleanly exit since the service extension may not have been registered.
    for (final FlutterView flutterView in views) {
      final vm_service.Isolate isolate = await vmService
        .getIsolateOrNull(flutterView.uiIsolate.id);
      if (isolate == null) {
        continue;
      }
      if (isPauseEvent(isolate.pauseEvent.kind)) {
        return device.stopApp(package, userIdentifier: userIdentifier);
      }
    }
    for (final FlutterView view in views) {
      if (view != null && view.uiIsolate != null) {
        // If successful, there will be no response from flutterExit.
        unawaited(vmService.flutterExit(
          isolateId: view.uiIsolate.id,
        ));
      }
    }
    return vmService.service.onDone
      .catchError((dynamic error, StackTrace stackTrace) {
        globals.logger.printError(
          'unhandled error waiting for vm service exit:\n $error',
          stackTrace: stackTrace,
         );
      })
      .timeout(timeoutDelay, onTimeout: () {
        // TODO(jonahwilliams): this only seems to fail on CI in the
        // flutter_attach_android_test. This log should help verify this
        // is where the tool is getting stuck.
        globals.logger.printTrace('error: vm service shutdown failed');
        return device.stopApp(package, userIdentifier: userIdentifier);
      });
  }

  Future<Uri> setupDevFS(
    String fsName,
    Directory rootDirectory,
  ) {
    // One devFS per device. Shared by all running instances.
    devFS = DevFS(
      vmService,
      fsName,
      rootDirectory,
      osUtils: globals.os,
      fileSystem: globals.fs,
      logger: globals.logger,
    );
    return devFS.create();
  }

  Future<void> debugDumpApp() async {
    final List<FlutterView> views = await vmService.getFlutterViews();
    for (final FlutterView view in views) {
      final String data = await vmService.flutterDebugDumpApp(
        isolateId: view.uiIsolate.id,
      );
      globals.printStatus(data);
    }
  }

  Future<void> debugDumpRenderTree() async {
    final List<FlutterView> views = await vmService.getFlutterViews();
    for (final FlutterView view in views) {
      final String data = await vmService.flutterDebugDumpRenderTree(
        isolateId: view.uiIsolate.id,
      );
      globals.printStatus(data);
    }
  }

  Future<void> debugDumpLayerTree() async {
    final List<FlutterView> views = await vmService.getFlutterViews();
    for (final FlutterView view in views) {
      final String data = await vmService.flutterDebugDumpLayerTree(
        isolateId: view.uiIsolate.id,
      );
      globals.printStatus(data);
    }
  }

  Future<void> debugDumpSemanticsTreeInTraversalOrder() async {
    final List<FlutterView> views = await vmService.getFlutterViews();
    for (final FlutterView view in views) {
      final String data = await vmService.flutterDebugDumpSemanticsTreeInTraversalOrder(
        isolateId: view.uiIsolate.id,
      );
      globals.printStatus(data);
    }
  }

  Future<void> debugDumpSemanticsTreeInInverseHitTestOrder() async {
    final List<FlutterView> views = await vmService.getFlutterViews();
    for (final FlutterView view in views) {
      final String data = await vmService.flutterDebugDumpSemanticsTreeInInverseHitTestOrder(
        isolateId: view.uiIsolate.id,
      );
      globals.printStatus(data);
    }
  }

  Future<void> toggleDebugPaintSizeEnabled() async {
    final List<FlutterView> views = await vmService.getFlutterViews();
    for (final FlutterView view in views) {
      await vmService.flutterToggleDebugPaintSizeEnabled(
        isolateId: view.uiIsolate.id,
      );
    }
  }

  Future<void> toggleDebugCheckElevationsEnabled() async {
    final List<FlutterView> views = await vmService.getFlutterViews();
    for (final FlutterView view in views) {
      await vmService.flutterToggleDebugCheckElevationsEnabled(
        isolateId: view.uiIsolate.id,
      );
    }
  }

  Future<void> debugTogglePerformanceOverlayOverride() async {
    final List<FlutterView> views = await vmService.getFlutterViews();
    for (final FlutterView view in views) {
      await vmService.flutterTogglePerformanceOverlayOverride(
        isolateId: view.uiIsolate.id,
      );
    }
  }

  Future<void> toggleWidgetInspector() async {
    final List<FlutterView> views = await vmService.getFlutterViews();
    for (final FlutterView view in views) {
      await vmService.flutterToggleWidgetInspector(
        isolateId: view.uiIsolate.id,
      );
    }
  }

  Future<void> toggleInvertOversizedImages() async {
    final List<FlutterView> views = await vmService.getFlutterViews();
    for (final FlutterView view in views) {
      await vmService.flutterToggleInvertOversizedImages(
        isolateId: view.uiIsolate.id,
      );
    }
  }

  Future<void> toggleProfileWidgetBuilds() async {
    final List<FlutterView> views = await vmService.getFlutterViews();
    for (final FlutterView view in views) {
      await vmService.flutterToggleProfileWidgetBuilds(
        isolateId: view.uiIsolate.id,
      );
    }
  }

  Future<Brightness> toggleBrightness({ Brightness current }) async {
    final List<FlutterView> views = await vmService.getFlutterViews();
    Brightness next;
    if (current == Brightness.light) {
      next = Brightness.dark;
    } else if (current == Brightness.dark) {
      next = Brightness.light;
    }

    for (final FlutterView view in views) {
      next = await vmService.flutterBrightnessOverride(
        isolateId: view.uiIsolate.id,
        brightness: next,
      );
    }
    return next;
  }

  Future<String> togglePlatform({ String from }) async {
    final List<FlutterView> views = await vmService.getFlutterViews();
    final String to = nextPlatform(from, featureFlags);
    for (final FlutterView view in views) {
      await vmService.flutterPlatformOverride(
        platform: to,
        isolateId: view.uiIsolate.id,
      );
    }
    return to;
  }

  Future<void> startEchoingDeviceLog() async {
    if (_loggingSubscription != null) {
      return;
    }
    final Stream<String> logStream = (await device.getLogReader(app: package)).logLines;
    if (logStream == null) {
      globals.printError('Failed to read device log stream');
      return;
    }
    _loggingSubscription = logStream.listen((String line) {
      if (!line.contains('Observatory listening on http')) {
        globals.printStatus(line, wrap: false);
      }
    });
  }

  Future<void> stopEchoingDeviceLog() async {
    if (_loggingSubscription == null) {
      return;
    }
    await _loggingSubscription.cancel();
    _loggingSubscription = null;
  }

  Future<void> initLogReader() async {
    final vm_service.VM vm = await vmService.service.getVM();
    final DeviceLogReader logReader = await device.getLogReader(app: package);
    logReader.appPid = vm.pid;
  }

  Future<int> runHot({
    HotRunner hotRunner,
    String route,
  }) async {
    final bool prebuiltMode = hotRunner.applicationBinary != null;
    final String modeName = hotRunner.debuggingOptions.buildInfo.friendlyModeName;
    globals.printStatus(
      'Launching ${getDisplayPath(hotRunner.mainPath, globals.fs)} '
      'on ${device.name} in $modeName mode...',
    );

    final TargetPlatform targetPlatform = await device.targetPlatform;
    package = await ApplicationPackageFactory.instance.getPackageForPlatform(
      targetPlatform,
      buildInfo: hotRunner.debuggingOptions.buildInfo,
      applicationBinary: hotRunner.applicationBinary,
    );

    if (package == null) {
      String message = 'No application found for $targetPlatform.';
      final String hint = await getMissingPackageHintForPlatform(targetPlatform);
      if (hint != null) {
        message += '\n$hint';
      }
      globals.printError(message);
      return 1;
    }
    devFSWriter = device.createDevFSWriter(package, userIdentifier);

    final Map<String, dynamic> platformArgs = <String, dynamic>{};

    await startEchoingDeviceLog();

    // Start the application.
    final Future<LaunchResult> futureResult = device.startApp(
      package,
      mainPath: hotRunner.mainPath,
      debuggingOptions: hotRunner.debuggingOptions,
      platformArgs: platformArgs,
      route: route,
      prebuiltApplication: prebuiltMode,
      ipv6: hotRunner.ipv6,
      userIdentifier: userIdentifier,
    );

    final LaunchResult result = await futureResult;

    if (!result.started) {
      globals.printError('Error launching application on ${device.name}.');
      await stopEchoingDeviceLog();
      return 2;
    }
    if (result.hasObservatory) {
      observatoryUris = Stream<Uri>
        .value(result.observatoryUri)
        .asBroadcastStream();
    } else {
      observatoryUris = const Stream<Uri>
        .empty()
        .asBroadcastStream();
    }
    return 0;
  }


  Future<int> runCold({
    ColdRunner coldRunner,
    String route,
  }) async {
    final TargetPlatform targetPlatform = await device.targetPlatform;
    package = await ApplicationPackageFactory.instance.getPackageForPlatform(
      targetPlatform,
      buildInfo: coldRunner.debuggingOptions.buildInfo,
      applicationBinary: coldRunner.applicationBinary,
    );
    devFSWriter = device.createDevFSWriter(package, userIdentifier);

    final String modeName = coldRunner.debuggingOptions.buildInfo.friendlyModeName;
    final bool prebuiltMode = coldRunner.applicationBinary != null;
    if (coldRunner.mainPath == null) {
      assert(prebuiltMode);
      globals.printStatus(
        'Launching ${package.displayName} '
        'on ${device.name} in $modeName mode...',
      );
    } else {
      globals.printStatus(
        'Launching ${getDisplayPath(coldRunner.mainPath, globals.fs)} '
        'on ${device.name} in $modeName mode...',
      );
    }

    if (package == null) {
      String message = 'No application found for $targetPlatform.';
      final String hint = await getMissingPackageHintForPlatform(targetPlatform);
      if (hint != null) {
        message += '\n$hint';
      }
      globals.printError(message);
      return 1;
    }

    final Map<String, dynamic> platformArgs = <String, dynamic>{};
    if (coldRunner.traceStartup != null) {
      platformArgs['trace-startup'] = coldRunner.traceStartup;
    }

    await startEchoingDeviceLog();

    final LaunchResult result = await device.startApp(
      package,
      mainPath: coldRunner.mainPath,
      debuggingOptions: coldRunner.debuggingOptions,
      platformArgs: platformArgs,
      route: route,
      prebuiltApplication: prebuiltMode,
      ipv6: coldRunner.ipv6,
      userIdentifier: userIdentifier,
    );

    if (!result.started) {
      globals.printError('Error running application on ${device.name}.');
      await stopEchoingDeviceLog();
      return 2;
    }
    if (result.hasObservatory) {
      observatoryUris = Stream<Uri>
        .value(result.observatoryUri)
        .asBroadcastStream();
    } else {
      observatoryUris = const Stream<Uri>
        .empty()
        .asBroadcastStream();
    }
    return 0;
  }

  Future<UpdateFSReport> updateDevFS({
    Uri mainUri,
    String target,
    AssetBundle bundle,
    DateTime firstBuildTime,
    bool bundleFirstUpload = false,
    bool bundleDirty = false,
    bool fullRestart = false,
    String projectRootPath,
    String pathToReload,
    @required String dillOutputPath,
    @required List<Uri> invalidatedFiles,
    @required PackageConfig packageConfig,
  }) async {
    final Status devFSStatus = globals.logger.startProgress(
      'Syncing files to device ${device.name}...',
    );
    UpdateFSReport report;
    try {
      report = await devFS.update(
        mainUri: mainUri,
        target: target,
        bundle: bundle,
        firstBuildTime: firstBuildTime,
        bundleFirstUpload: bundleFirstUpload,
        generator: generator,
        fullRestart: fullRestart,
        dillOutputPath: dillOutputPath,
        trackWidgetCreation: buildInfo.trackWidgetCreation,
        projectRootPath: projectRootPath,
        pathToReload: pathToReload,
        invalidatedFiles: invalidatedFiles,
        packageConfig: packageConfig,
        devFSWriter: devFSWriter,
      );
    } on DevFSException {
      devFSStatus.cancel();
      return UpdateFSReport(success: false);
    }
    devFSStatus.stop();
    globals.printTrace('Synced ${getSizeAsMB(report.syncedBytes)}.');
    return report;
  }

  Future<void> updateReloadStatus(bool wasReloadSuccessful) async {
    if (wasReloadSuccessful) {
      generator?.accept();
    } else {
      await generator?.reject();
    }
  }
}

// Shared code between different resident application runners.
abstract class ResidentRunner {
  ResidentRunner(
    this.flutterDevices, {
    @required this.target,
    @required this.debuggingOptions,
    String projectRootPath,
    this.ipv6,
    this.stayResident = true,
    this.hotMode = true,
    String dillOutputPath,
    this.machine = false,
    ResidentDevtoolsHandlerFactory devtoolsHandler = createDefaultHandler,
  }) : mainPath = globals.fs.path.absolute(target),
       packagesFilePath = debuggingOptions.buildInfo.packagesPath,
       projectRootPath = projectRootPath ?? globals.fs.currentDirectory.path,
       _dillOutputPath = dillOutputPath,
       artifactDirectory = dillOutputPath == null
          ? globals.fs.systemTempDirectory.createTempSync('flutter_tool.')
          : globals.fs.file(dillOutputPath).parent,
       assetBundle = AssetBundleFactory.instance.createBundle(),
       commandHelp = CommandHelp(
         logger: globals.logger,
         terminal: globals.terminal,
         platform: globals.platform,
         outputPreferences: globals.outputPreferences,
       ) {
    if (!artifactDirectory.existsSync()) {
      artifactDirectory.createSync(recursive: true);
    }
    _residentDevtoolsHandler = devtoolsHandler(DevtoolsLauncher.instance, this, globals.logger);
  }

  @protected
  @visibleForTesting
  final List<FlutterDevice> flutterDevices;

  final String target;
  final DebuggingOptions debuggingOptions;
  final bool stayResident;
  final bool ipv6;
  final String _dillOutputPath;
  /// The parent location of the incremental artifacts.
  final Directory artifactDirectory;
  final String packagesFilePath;
  final String projectRootPath;
  final String mainPath;
  final AssetBundle assetBundle;

  final CommandHelp commandHelp;
  final bool machine;

  ResidentDevtoolsHandler get residentDevtoolsHandler => _residentDevtoolsHandler;
  ResidentDevtoolsHandler _residentDevtoolsHandler;

  bool _exited = false;
  Completer<int> _finished = Completer<int>();
  bool hotMode;

  /// Returns true if every device is streaming observatory URIs.
  bool get isWaitingForObservatory {
    return flutterDevices.every((FlutterDevice device) {
      return device.isWaitingForObservatory;
    });
  }

  String get dillOutputPath => _dillOutputPath ?? globals.fs.path.join(artifactDirectory.path, 'app.dill');
  String getReloadPath({
    bool fullRestart = false,
    @required bool swap,
  }) {
    if (!fullRestart) {
      return 'main.dart.incremental.dill';
    }
    return 'main.dart${swap ? '.swap' : ''}.dill';
  }

  bool get debuggingEnabled => debuggingOptions.debuggingEnabled;
  bool get isRunningDebug => debuggingOptions.buildInfo.isDebug;
  bool get isRunningProfile => debuggingOptions.buildInfo.isProfile;
  bool get isRunningRelease => debuggingOptions.buildInfo.isRelease;
  bool get supportsServiceProtocol => isRunningDebug || isRunningProfile;
  bool get supportsWriteSkSL => supportsServiceProtocol;
  bool get trackWidgetCreation => debuggingOptions.buildInfo.trackWidgetCreation;

  // Returns the Uri of the first connected device for mobile,
  // and only connected device for web.
  //
  // Would be null if there is no device connected or
  // there is no devFS associated with the first device.
  Uri get uri => flutterDevices.first?.devFS?.baseUri;

  /// Returns [true] if the resident runner exited after invoking [exit()].
  bool get exited => _exited;

  /// Whether this runner can hot restart.
  ///
  /// To prevent scenarios where only a subset of devices are hot restarted,
  /// the runner requires that all attached devices can support hot restart
  /// before enabling it.
  bool get canHotRestart {
    return flutterDevices.every((FlutterDevice device) {
      return device.device.supportsHotRestart;
    });
  }

  /// Invoke an RPC extension method on the first attached ui isolate of the first device.
  // TODO(jonahwilliams): Update/Remove this method when refactoring the resident
  // runner to support a single flutter device.
  Future<Map<String, dynamic>> invokeFlutterExtensionRpcRawOnFirstIsolate(
    String method, {
    FlutterDevice device,
    Map<String, dynamic> params,
  }) async {
    device ??= flutterDevices.first;
    final List<FlutterView> views = await device.vmService.getFlutterViews();
    return device
      .vmService
      .invokeFlutterExtensionRpcRaw(
        method,
        args: params,
        isolateId: views
          .first.uiIsolate.id
      );
  }

  /// Whether this runner can hot reload.
  bool get canHotReload => hotMode;

  /// Start the app and keep the process running during its lifetime.
  ///
  /// Returns the exit code that we should use for the flutter tool process; 0
  /// for success, 1 for user error (e.g. bad arguments), 2 for other failures.
  Future<int> run({
    Completer<DebugConnectionInfo> connectionInfoCompleter,
    Completer<void> appStartedCompleter,
    bool enableDevTools = false,
    String route,
  });

  Future<int> attach({
    Completer<DebugConnectionInfo> connectionInfoCompleter,
    Completer<void> appStartedCompleter,
    bool allowExistingDdsInstance = false,
    bool enableDevTools = false,
  });

  bool get supportsRestart => false;

  Future<OperationResult> restart({ bool fullRestart = false, bool pause = false, String reason }) {
    final String mode = isRunningProfile ? 'profile' :
        isRunningRelease ? 'release' : 'this';
    throw '${fullRestart ? 'Restart' : 'Reload'} is not supported in $mode mode';
  }


  BuildResult _lastBuild;
  Environment _environment;
  Future<void> runSourceGenerators() async {
    _environment ??= Environment(
      artifacts: globals.artifacts,
      logger: globals.logger,
      cacheDir: globals.cache.getRoot(),
      engineVersion: globals.flutterVersion.engineRevision,
      fileSystem: globals.fs,
      flutterRootDir: globals.fs.directory(Cache.flutterRoot),
      outputDir: globals.fs.directory(getBuildDirectory()),
      processManager: globals.processManager,
      platform: globals.platform,
      projectDir: globals.fs.currentDirectory,
    );
    _lastBuild = await globals.buildSystem.buildIncremental(
      const GenerateLocalizationsTarget(),
      _environment,
      _lastBuild,
    );
    if (!_lastBuild.success) {
      for (final ExceptionMeasurement exceptionMeasurement in _lastBuild.exceptions.values) {
        globals.logger.printError(
          exceptionMeasurement.exception.toString(),
          stackTrace: globals.logger.isVerbose
            ? exceptionMeasurement.stackTrace
            : null,
        );
      }
    }
    globals.logger.printTrace('complete');
  }

  /// Write the SkSL shaders to a zip file in build directory.
  ///
  /// Returns the name of the file, or `null` on failures.
  Future<String> writeSkSL() async {
    if (!supportsWriteSkSL) {
      throw Exception('writeSkSL is not supported by this runner.');
    }
    final List<FlutterView> views = await flutterDevices
      .first
      .vmService.getFlutterViews();
    final Map<String, Object> data = await flutterDevices.first.vmService.getSkSLs(
      viewId: views.first.id,
    );
    final Device device = flutterDevices.first.device;
    return sharedSkSlWriter(device, data);
  }

  @protected
  void writeVmServiceFile() {
    if (debuggingOptions.vmserviceOutFile != null) {
      try {
        final String address = flutterDevices.first.vmService.wsAddress.toString();
        final File vmserviceOutFile = globals.fs.file(debuggingOptions.vmserviceOutFile);
        vmserviceOutFile.createSync(recursive: true);
        vmserviceOutFile.writeAsStringSync(address);
      } on FileSystemException {
        globals.printError('Failed to write vmservice-out-file at ${debuggingOptions.vmserviceOutFile}');
      }
    }
  }

  Future<void> exit() async {
    _exited = true;
    await residentDevtoolsHandler.shutdown();
    await stopEchoingDeviceLog();
    await preExit();
    await exitApp(); // calls appFinished
    await shutdownDartDevelopmentService();
  }

  Future<void> detach() async {
    await residentDevtoolsHandler.shutdown();
    await stopEchoingDeviceLog();
    await preExit();
    await shutdownDartDevelopmentService();
    appFinished();
  }

  Future<bool> debugDumpApp() async {
    if (!supportsServiceProtocol) {
      return false;
    }
    for (final FlutterDevice device in flutterDevices) {
      await device.debugDumpApp();
    }
    return true;
  }

  Future<bool> debugDumpRenderTree() async {
    if (!supportsServiceProtocol) {
      return false;
    }
    for (final FlutterDevice device in flutterDevices) {
      await device.debugDumpRenderTree();
    }
    return true;
  }

  Future<bool> debugDumpLayerTree() async {
    if (!supportsServiceProtocol || !isRunningDebug) {
      return false;
    }
    for (final FlutterDevice device in flutterDevices) {
      await device.debugDumpLayerTree();
    }
    return true;
  }

  Future<bool> debugDumpSemanticsTreeInTraversalOrder() async {
    if (!supportsServiceProtocol) {
      return false;
    }
    for (final FlutterDevice device in flutterDevices) {
      await device.debugDumpSemanticsTreeInTraversalOrder();
    }
    return true;
  }

  Future<bool> debugDumpSemanticsTreeInInverseHitTestOrder() async {
    if (!supportsServiceProtocol) {
      return false;
    }
    for (final FlutterDevice device in flutterDevices) {
      await device.debugDumpSemanticsTreeInInverseHitTestOrder();
    }
    return true;
  }

  Future<bool> debugToggleDebugPaintSizeEnabled() async {
    if (!supportsServiceProtocol || !isRunningDebug) {
      return false;
    }
    for (final FlutterDevice device in flutterDevices) {
      await device.toggleDebugPaintSizeEnabled();
    }
    return true;
  }

  Future<bool> debugToggleDebugCheckElevationsEnabled() async {
    if (!supportsServiceProtocol) {
      return false;
    }
    for (final FlutterDevice device in flutterDevices) {
      await device.toggleDebugCheckElevationsEnabled();
    }
    return true;
  }

  Future<bool> debugTogglePerformanceOverlayOverride() async {
    if (!supportsServiceProtocol) {
      return false;
    }
    for (final FlutterDevice device in flutterDevices) {
      await device.debugTogglePerformanceOverlayOverride();
    }
    return true;
  }

  Future<bool> debugToggleWidgetInspector() async {
    if (!supportsServiceProtocol) {
      return false;
    }
    for (final FlutterDevice device in flutterDevices) {
      await device.toggleWidgetInspector();
    }
    return true;
  }

  Future<bool> debugToggleInvertOversizedImages() async {
    if (!supportsServiceProtocol || !isRunningDebug) {
      return false;
    }
    for (final FlutterDevice device in flutterDevices) {
      await device.toggleInvertOversizedImages();
    }
    return true;
  }

  Future<bool> debugToggleProfileWidgetBuilds() async {
    if (!supportsServiceProtocol) {
      return false;
    }
    for (final FlutterDevice device in flutterDevices) {
      await device.toggleProfileWidgetBuilds();
    }
    return true;
  }

  Future<bool> debugToggleBrightness() async {
    if (!supportsServiceProtocol) {
      return false;
    }
    final Brightness brightness = await flutterDevices.first.toggleBrightness();
    Brightness next;
    for (final FlutterDevice device in flutterDevices) {
      next = await device.toggleBrightness(
        current: brightness,
      );
      globals.logger.printStatus('Changed brightness to $next.');
    }
    return true;
  }

  /// Take a screenshot on the provided [device].
  ///
  /// If the device has a connected vmservice, this method will attempt to hide
  /// and restore the debug banner before taking the screenshot.
  ///
  /// Throws an [AssertionError] if [Device.supportsScreenshot] is not true.
  Future<void> screenshot(FlutterDevice device) async {
    assert(device.device.supportsScreenshot);

    final Status status = globals.logger.startProgress(
      'Taking screenshot for ${device.device.name}...',
    );
    final File outputFile = globals.fsUtils.getUniqueFile(
      globals.fs.currentDirectory,
      'flutter',
      'png',
    );
    List<FlutterView> views = <FlutterView>[];
    Future<bool> setDebugBanner(bool value) async {
      try {
        for (final FlutterView view in views) {
          await device.vmService.flutterDebugAllowBanner(
            value,
            isolateId: view.uiIsolate.id,
          );
        }
        return true;
      } on Exception catch (error) {
        status.cancel();
        globals.printError('Error communicating with Flutter on the device: $error');
        return false;
      }
    }

    try {
      if (supportsServiceProtocol && isRunningDebug) {
        // Ensure that the vmService access is guarded by supportsServiceProtocol, it
        // will be null in release mode.
        views = await device.vmService.getFlutterViews();
        if (!await setDebugBanner(false)) {
          return;
        }
      }
      try {
        await device.device.takeScreenshot(outputFile);
      } finally {
        if (supportsServiceProtocol && isRunningDebug) {
          await setDebugBanner(true);
        }
      }
      final int sizeKB = outputFile.lengthSync() ~/ 1024;
      status.stop();
      globals.printStatus(
        'Screenshot written to ${globals.fs.path.relative(outputFile.path)} (${sizeKB}kB).',
      );
    } on Exception catch (error) {
      status.cancel();
      globals.printError('Error taking screenshot: $error');
    }
  }

  Future<bool> debugTogglePlatform() async {
    if (!supportsServiceProtocol || !isRunningDebug) {
      return false;
    }
    final List<FlutterView> views = await flutterDevices
      .first
      .vmService.getFlutterViews();
    final String isolateId = views.first.uiIsolate.id;
    final String from = await flutterDevices
      .first.vmService.flutterPlatformOverride(
        isolateId: isolateId,
      );
    String to;
    for (final FlutterDevice device in flutterDevices) {
      to = await device.togglePlatform(from: from);
    }
    globals.printStatus('Switched operating system to $to');
    return true;
  }

  Future<void> stopEchoingDeviceLog() async {
    await Future.wait<void>(
      flutterDevices.map<Future<void>>((FlutterDevice device) => device.stopEchoingDeviceLog())
    );
  }

  Future<void> shutdownDartDevelopmentService() async {
    await Future.wait<void>(
      flutterDevices.map<Future<void>>(
        (FlutterDevice device) => device.device?.dds?.shutdown()
      ).where((Future<void> element) => element != null)
    );
  }

  @protected
  void cacheInitialDillCompilation() {
    if (_dillOutputPath != null) {
      return;
    }
    globals.logger.printTrace('Caching compiled dill');
    final File outputDill = globals.fs.file(dillOutputPath);
    if (outputDill.existsSync()) {
      final String copyPath = getDefaultCachedKernelPath(
        trackWidgetCreation: trackWidgetCreation,
        dartDefines: debuggingOptions.buildInfo.dartDefines,
        extraFrontEndOptions: debuggingOptions.buildInfo.extraFrontEndOptions,
      );
      globals.fs
          .file(copyPath)
          .parent
          .createSync(recursive: true);
      outputDill.copySync(copyPath);
    }
  }

  void printStructuredErrorLog(vm_service.Event event) {
    if (event.extensionKind == 'Flutter.Error' && !machine) {
      final Map<dynamic, dynamic> json = event.extensionData?.data;
      if (json != null && json.containsKey('renderedErrorText')) {
        globals.printStatus('\n${json['renderedErrorText']}');
      }
    }
  }

  /// If the [reloadSources] parameter is not null the 'reloadSources' service
  /// will be registered.
  //
  // Failures should be indicated by completing the future with an error, using
  // a string as the error object, which will be used by the caller (attach())
  // to display an error message.
  Future<void> connectToServiceProtocol({
    ReloadSources reloadSources,
    Restart restart,
    CompileExpression compileExpression,
    GetSkSLMethod getSkSLMethod,
    @required bool allowExistingDdsInstance,
  }) async {
    if (!debuggingOptions.debuggingEnabled) {
      throw 'The service protocol is not enabled.';
    }
    _finished = Completer<int>();
    // Listen for service protocol connection to close.
    for (final FlutterDevice device in flutterDevices) {
      await device.connect(
        reloadSources: reloadSources,
        restart: restart,
        compileExpression: compileExpression,
        disableDds: debuggingOptions.disableDds,
        ddsPort: debuggingOptions.ddsPort,
        allowExistingDdsInstance: allowExistingDdsInstance,
        hostVmServicePort: debuggingOptions.hostVmServicePort,
        getSkSLMethod: getSkSLMethod,
        printStructuredErrorLogMethod: printStructuredErrorLog,
        ipv6: ipv6,
        disableServiceAuthCodes: debuggingOptions.disableServiceAuthCodes
      );
      await device.vmService.getFlutterViews();

      // This hooks up callbacks for when the connection stops in the future.
      // We don't want to wait for them. We don't handle errors in those callbacks'
      // futures either because they just print to logger and is not critical.
      unawaited(device.vmService.service.onDone.then<void>(
        _serviceProtocolDone,
        onError: _serviceProtocolError,
      ).whenComplete(_serviceDisconnected));
    }
  }

<<<<<<< HEAD
  DevToolsServerAddress activeDevToolsServer() {
    _devToolsLauncher ??= DevtoolsLauncher.instance;
    return _devToolsLauncher.activeDevToolsServer;
  }

  Future<void> serveDevToolsGracefully({
    Uri devToolsServerAddress
  }) async {
    if (!supportsServiceProtocol) {
      return;
    }

    _devToolsLauncher ??= DevtoolsLauncher.instance;
    if (devToolsServerAddress != null) {
      _devToolsLauncher.devToolsUri = devToolsServerAddress;
    } else {
      await _devToolsLauncher.serve();
    }
  }

  Future<void> maybeCallDevToolsUriServiceExtension() async {
    _devToolsLauncher ??= DevtoolsLauncher.instance;
    if (_devToolsLauncher?.activeDevToolsServer != null) {
      await Future.wait(<Future<void>>[
        for (final FlutterDevice device in flutterDevices)
          _callDevToolsUriExtension(device),
      ]);
    }
  }

  Future<void> _callDevToolsUriExtension(FlutterDevice device) async {
    if (_devToolsLauncher == null) {
      return;
    }
    await waitForExtension(device.vmService, 'ext.flutter.activeDevToolsServerAddress');
    try {
      if (_devToolsLauncher == null) {
        return;
      }
      unawaited(invokeFlutterExtensionRpcRawOnFirstIsolate(
        'ext.flutter.activeDevToolsServerAddress',
        device: device,
        params: <String, dynamic>{
          'value': _devToolsLauncher.activeDevToolsServer.uri.toString(),
        },
      ));
    } on Exception catch (e) {
      globals.printError(
        'Failed to set DevTools server address: ${e.toString()}. Deep links to'
        ' DevTools will not show in Flutter errors.',
      );
    }
  }

  Future<void> callConnectedVmServiceUriExtension() async {
    await Future.wait(<Future<void>>[
      for (final FlutterDevice device in flutterDevices)
        _callConnectedVmServiceExtension(device),
    ]);
  }

  Future<void> _callConnectedVmServiceExtension(FlutterDevice device) async {
    if (device.vmService.httpAddress != null || device.vmService.wsAddress != null) {
      final Uri uri = device.vmService.httpAddress ?? device.vmService.wsAddress;
      await waitForExtension(device.vmService, 'ext.flutter.connectedVmServiceUri');
      try {
        unawaited(invokeFlutterExtensionRpcRawOnFirstIsolate(
          'ext.flutter.connectedVmServiceUri',
          device: device,
          params: <String, dynamic>{
            'value': uri.toString(),
          },
        ));
      } on Exception catch (e) {
        globals.printError(e.toString());
        globals.printError(
          'Failed to set vm service URI: ${e.toString()}. Deep links to DevTools'
          ' will not show in Flutter errors.',
        );
      }
    }
  }

  Future<void> shutdownDevTools() async {
    await _devToolsLauncher?.close();
    _devToolsLauncher = null;
  }

=======
>>>>>>> 02c026b0
  Future<void> _serviceProtocolDone(dynamic object) async {
    globals.printTrace('Service protocol connection closed.');
  }

  Future<void> _serviceProtocolError(dynamic error, StackTrace stack) {
    globals.printTrace('Service protocol connection closed with an error: $error\n$stack');
    return Future<void>.error(error, stack);
  }

  void _serviceDisconnected() {
    if (_exited) {
      // User requested the application exit.
      return;
    }
    if (_finished.isCompleted) {
      return;
    }
    globals.printStatus('Lost connection to device.');
    _finished.complete(0);
  }

  void appFinished() {
    if (_finished.isCompleted) {
      return;
    }
    globals.printStatus('Application finished.');
    _finished.complete(0);
  }

  void appFailedToStart() {
    if (!_finished.isCompleted) {
      _finished.complete(1);
    }
  }

  Future<int> waitForAppToFinish() async {
    final int exitCode = await _finished.future;
    assert(exitCode != null);
    await cleanupAtFinish();
    return exitCode;
  }

  @mustCallSuper
  Future<void> preExit() async {
    // If _dillOutputPath is null, the tool created a temporary directory for
    // the dill.
    if (_dillOutputPath == null && artifactDirectory.existsSync()) {
      artifactDirectory.deleteSync(recursive: true);
    }
  }

  Future<void> exitApp() async {
    final List<Future<void>> futures = <Future<void>>[
      for (final FlutterDevice device in flutterDevices)  device.exitApps(),
    ];
    await Future.wait(futures);
    appFinished();
  }

  bool get reportedDebuggers => _reportedDebuggers;
  bool _reportedDebuggers = false;

  void printDebuggerList({ bool includeObservatory = true, bool includeDevtools = true }) {
    final DevToolsServerAddress devToolsServerAddress = residentDevtoolsHandler.activeDevToolsServer;
    if (devToolsServerAddress == null) {
      includeDevtools = false;
    }
    for (final FlutterDevice device in flutterDevices) {
      if (device.vmService == null) {
        continue;
      }
      if (includeObservatory) {
        // Caution: This log line is parsed by device lab tests.
        globals.printStatus(
          'An Observatory debugger and profiler on ${device.device.name} is available at: '
          '${device.vmService.httpAddress}',
        );
      }
      if (includeDevtools) {
        final Uri uri = devToolsServerAddress.uri?.replace(
          queryParameters: <String, dynamic>{'uri': '${device.vmService.httpAddress}'},
        );
        if (uri != null) {
          globals.printStatus(
            'The Flutter DevTools debugger and profiler '
            'on ${device.device.name} is available at: $uri',
          );
        }
      }
    }
    _reportedDebuggers = true;
  }

  /// Called to print help to the terminal.
  void printHelp({ @required bool details });

  void printHelpDetails() {
    if (flutterDevices.any((FlutterDevice d) => d.device.supportsScreenshot)) {
      commandHelp.s.print();
    }
    if (supportsServiceProtocol) {
      commandHelp.b.print();
      commandHelp.w.print();
      commandHelp.t.print();
      if (isRunningDebug) {
        commandHelp.L.print();
        commandHelp.S.print();
        commandHelp.U.print();
        commandHelp.i.print();
        commandHelp.I.print();
        commandHelp.p.print();
        commandHelp.o.print();
        commandHelp.z.print();
        commandHelp.g.print();
      } else {
        commandHelp.S.print();
        commandHelp.U.print();
      }
      if (supportsWriteSkSL) {
        commandHelp.M.print();
      }
      // `P` should precede `a`
      commandHelp.P.print();
      commandHelp.a.print();
    }
  }

  /// Called when a signal has requested we exit.
  Future<void> cleanupAfterSignal();

  /// Called right before we exit.
  Future<void> cleanupAtFinish();

  // Clears the screen.
  void clearScreen() => globals.logger.clear();
}

class OperationResult {
  OperationResult(this.code, this.message, { this.fatal = false });

  /// The result of the operation; a non-zero code indicates a failure.
  final int code;

  /// A user facing message about the results of the operation.
  final String message;

  /// Whether this error should cause the runner to exit.
  final bool fatal;

  bool get isOk => code == 0;

  static final OperationResult ok = OperationResult(0, '');
}

Future<String> getMissingPackageHintForPlatform(TargetPlatform platform) async {
  switch (platform) {
    case TargetPlatform.android_arm:
    case TargetPlatform.android_arm64:
    case TargetPlatform.android_x64:
    case TargetPlatform.android_x86:
      final FlutterProject project = FlutterProject.current();
      final String manifestPath = globals.fs.path.relative(project.android.appManifestFile.path);
      return 'Is your project missing an $manifestPath?\nConsider running "flutter create ." to create one.';
    case TargetPlatform.ios:
      return 'Is your project missing an ios/Runner/Info.plist?\nConsider running "flutter create ." to create one.';
    default:
      return null;
  }
}

/// Redirects terminal commands to the correct resident runner methods.
class TerminalHandler {
  TerminalHandler(this.residentRunner, {
    @required Logger logger,
    @required Terminal terminal,
    @required Signals signals,
    @required io.ProcessInfo processInfo,
    @required bool reportReady,
    String pidFile,
  }) : _logger = logger,
       _terminal = terminal,
       _signals = signals,
       _processInfo = processInfo,
       _reportReady = reportReady,
       _pidFile = pidFile;

  final Logger _logger;
  final Terminal _terminal;
  final Signals _signals;
  final io.ProcessInfo _processInfo;
  final bool _reportReady;
  final String _pidFile;

  final ResidentRunner residentRunner;
  bool _processingUserRequest = false;
  StreamSubscription<void> subscription;
  File _actualPidFile;

  @visibleForTesting
  String lastReceivedCommand;

  void setupTerminal() {
    if (!_logger.quiet) {
      _logger.printStatus('');
      residentRunner.printHelp(details: false);
    }
    _terminal.singleCharMode = true;
    subscription = _terminal.keystrokes.listen(processTerminalInput);
  }

  final Map<io.ProcessSignal, Object> _signalTokens = <io.ProcessSignal, Object>{};

  void _addSignalHandler(io.ProcessSignal signal, SignalHandler handler) {
    _signalTokens[signal] = _signals.addHandler(signal, handler);
  }

  void registerSignalHandlers() {
    assert(residentRunner.stayResident);
    _addSignalHandler(io.ProcessSignal.sigint, _cleanUp);
    _addSignalHandler(io.ProcessSignal.sigterm, _cleanUp);
    if (residentRunner.supportsServiceProtocol && residentRunner.supportsRestart) {
      _addSignalHandler(io.ProcessSignal.sigusr1, _handleSignal);
      _addSignalHandler(io.ProcessSignal.sigusr2, _handleSignal);
      if (_pidFile != null) {
        _logger.printTrace('Writing pid to: $_pidFile');
        _actualPidFile = _processInfo.writePidFile(_pidFile);
      }
    }
  }

  /// Unregisters terminal signal and keystroke handlers.
  void stop() {
    assert(residentRunner.stayResident);
    if (_actualPidFile != null) {
      try {
        _logger.printTrace('Deleting pid file (${_actualPidFile.path}).');
        _actualPidFile.deleteSync();
      } on FileSystemException catch (error) {
        _logger.printError('Failed to delete pid file (${_actualPidFile.path}): ${error.message}');
      }
      _actualPidFile = null;
    }
    for (final MapEntry<io.ProcessSignal, Object> entry in _signalTokens.entries) {
      _signals.removeHandler(entry.key, entry.value);
    }
    _signalTokens.clear();
    subscription.cancel();
  }

  /// Returns [true] if the input has been handled by this function.
  Future<bool> _commonTerminalInputHandler(String character) async {
    _logger.printStatus(''); // the key the user tapped might be on this line
    switch (character) {
      case 'a':
        return residentRunner.debugToggleProfileWidgetBuilds();
      case 'b':
        return residentRunner.debugToggleBrightness();
      case 'c':
        residentRunner.clearScreen();
        return true;
      case 'd':
      case 'D':
        await residentRunner.detach();
        return true;
      case 'g':
        await residentRunner.runSourceGenerators();
        return true;
      case 'h':
      case 'H':
      case '?':
        // help
        residentRunner.printHelp(details: true);
        return true;
      case 'i':
        return residentRunner.debugToggleWidgetInspector();
      case 'I':
        return residentRunner.debugToggleInvertOversizedImages();
      case 'L':
        return residentRunner.debugDumpLayerTree();
      case 'o':
      case 'O':
        return residentRunner.debugTogglePlatform();
      case 'M':
        if (residentRunner.supportsWriteSkSL) {
          await residentRunner.writeSkSL();
          return true;
        }
        return false;
      case 'p':
        return residentRunner.debugToggleDebugPaintSizeEnabled();
      case 'P':
        return residentRunner.debugTogglePerformanceOverlayOverride();
      case 'q':
      case 'Q':
        // exit
        await residentRunner.exit();
        return true;
      case 'r':
        if (!residentRunner.canHotReload) {
          return false;
        }
        final OperationResult result = await residentRunner.restart(fullRestart: false);
        if (result.fatal) {
          throwToolExit(result.message);
        }
        if (!result.isOk) {
          _logger.printStatus('Try again after fixing the above error(s).', emphasis: true);
        }
        return true;
      case 'R':
        // If hot restart is not supported for all devices, ignore the command.
        if (!residentRunner.canHotRestart || !residentRunner.hotMode) {
          return false;
        }
        final OperationResult result = await residentRunner.restart(fullRestart: true);
        if (result.fatal) {
          throwToolExit(result.message);
        }
        if (!result.isOk) {
          _logger.printStatus('Try again after fixing the above error(s).', emphasis: true);
        }
        return true;
      case 's':
        for (final FlutterDevice device in residentRunner.flutterDevices) {
          if (device.device.supportsScreenshot) {
            await residentRunner.screenshot(device);
          }
        }
        return true;
      case 'S':
        return residentRunner.debugDumpSemanticsTreeInTraversalOrder();
      case 't':
      case 'T':
        return residentRunner.debugDumpRenderTree();
      case 'U':
        return residentRunner.debugDumpSemanticsTreeInInverseHitTestOrder();
      case 'w':
      case 'W':
        return residentRunner.debugDumpApp();
      case 'z':
      case 'Z':
        return residentRunner.debugToggleDebugCheckElevationsEnabled();
    }
    return false;
  }

  Future<void> processTerminalInput(String command) async {
    // When terminal doesn't support line mode, '\n' can sneak into the input.
    command = command.trim();
    if (_processingUserRequest) {
      _logger.printTrace('Ignoring terminal input: "$command" because we are busy.');
      return;
    }
    _processingUserRequest = true;
    try {
      lastReceivedCommand = command;
      await _commonTerminalInputHandler(command);
    // Catch all exception since this is doing cleanup and rethrowing.
    } catch (error, st) { // ignore: avoid_catches_without_on_clauses
      // Don't print stack traces for known error types.
      if (error is! ToolExit) {
        _logger.printError('$error\n$st');
      }
      await _cleanUp(null);
      rethrow;
    } finally {
      _processingUserRequest = false;
      if (_reportReady) {
        _logger.printStatus('ready');
      }
    }
  }

  Future<void> _handleSignal(io.ProcessSignal signal) async {
    if (_processingUserRequest) {
      _logger.printTrace('Ignoring signal: "$signal" because we are busy.');
      return;
    }
    _processingUserRequest = true;

    final bool fullRestart = signal == io.ProcessSignal.sigusr2;

    try {
      await residentRunner.restart(fullRestart: fullRestart);
    } finally {
      _processingUserRequest = false;
    }
  }

  Future<void> _cleanUp(io.ProcessSignal signal) async {
    _terminal.singleCharMode = false;
    await subscription?.cancel();
    await residentRunner.cleanupAfterSignal();
  }
}

class DebugConnectionInfo {
  DebugConnectionInfo({ this.httpUri, this.wsUri, this.baseUri });

  final Uri httpUri;
  final Uri wsUri;
  final String baseUri;
}

/// Returns the next platform value for the switcher.
///
/// These values must match what is available in
/// `packages/flutter/lib/src/foundation/binding.dart`.
String nextPlatform(String currentPlatform, FeatureFlags featureFlags) {
  switch (currentPlatform) {
    case 'android':
      return 'iOS';
    case 'iOS':
      return 'fuchsia';
    case 'fuchsia':
      if (featureFlags.isMacOSEnabled) {
        return 'macOS';
      }
      return 'android';
    case 'macOS':
      return 'android';
    default:
      assert(false); // Invalid current platform.
      return 'android';
  }
}

/// A launcher for the devtools debugger and analysis tool.
abstract class DevtoolsLauncher {
  static DevtoolsLauncher get instance => context.get<DevtoolsLauncher>();

  /// Serve Dart DevTools and return the host and port they are available on.
  ///
  /// This method must return a future that is guaranteed not to fail, because it
  /// will be used in unawaited contexts. It may, however, return null.
  Future<DevToolsServerAddress> serve();

  /// Launch a Dart DevTools process, optionally targeting a specific VM Service
  /// URI if [vmServiceUri] is non-null.
  ///
  /// This method must return a future that is guaranteed not to fail, because it
  /// will be used in unawaited contexts.
  @visibleForTesting
  Future<void> launch(Uri vmServiceUri);

  Future<void> close();

  /// Returns a future that completes when the DevTools server is ready.
  ///
  /// Completes when [devToolsUrl] is set. That can be set either directly, or
  /// by calling [serve].
  Future<void> get ready => _readyCompleter.future;
  Completer<void> _readyCompleter = Completer<void>();

  Uri get devToolsUrl => _devToolsUrl;
  Uri _devToolsUrl;
  set devToolsUrl(Uri value) {
    assert((_devToolsUrl == null) != (value == null));
    _devToolsUrl = value;
    if (_devToolsUrl != null) {
      _readyCompleter.complete();
    } else {
      _readyCompleter = Completer<void>();
    }
  }

  /// The URL of the current DevTools server.
  ///
  /// Returns null if [ready] is not complete.
  DevToolsServerAddress get activeDevToolsServer {
    if (_devToolsUrl == null) {
      return null;
    }
    return DevToolsServerAddress(devToolsUrl.host, devToolsUrl.port);
  }
}

class DevToolsServerAddress {
  DevToolsServerAddress(this.host, this.port);

  final String host;
  final int port;

  Uri get uri {
    if (host == null || port == null) {
      return null;
    }
    return Uri(scheme: 'http', host: host, port: port);
  }
}<|MERGE_RESOLUTION|>--- conflicted
+++ resolved
@@ -253,13 +253,8 @@
         // this may not be the case when scraping logcat for URIs. If this URI is
         // from an old application instance, we shouldn't try and start DDS.
         try {
-<<<<<<< HEAD
-          service = await connectToVmService(observatoryUri);
-          service.dispose();
-=======
           service = await connectToVmService(observatoryUri, logger: globals.logger);
           await service.dispose();
->>>>>>> 02c026b0
         } on Exception catch (exception) {
           globals.printTrace('Fail to connect to service protocol: $observatoryUri: $exception');
           if (!completer.isCompleted && !_isListeningForObservatoryUri) {
@@ -1290,97 +1285,6 @@
     }
   }
 
-<<<<<<< HEAD
-  DevToolsServerAddress activeDevToolsServer() {
-    _devToolsLauncher ??= DevtoolsLauncher.instance;
-    return _devToolsLauncher.activeDevToolsServer;
-  }
-
-  Future<void> serveDevToolsGracefully({
-    Uri devToolsServerAddress
-  }) async {
-    if (!supportsServiceProtocol) {
-      return;
-    }
-
-    _devToolsLauncher ??= DevtoolsLauncher.instance;
-    if (devToolsServerAddress != null) {
-      _devToolsLauncher.devToolsUri = devToolsServerAddress;
-    } else {
-      await _devToolsLauncher.serve();
-    }
-  }
-
-  Future<void> maybeCallDevToolsUriServiceExtension() async {
-    _devToolsLauncher ??= DevtoolsLauncher.instance;
-    if (_devToolsLauncher?.activeDevToolsServer != null) {
-      await Future.wait(<Future<void>>[
-        for (final FlutterDevice device in flutterDevices)
-          _callDevToolsUriExtension(device),
-      ]);
-    }
-  }
-
-  Future<void> _callDevToolsUriExtension(FlutterDevice device) async {
-    if (_devToolsLauncher == null) {
-      return;
-    }
-    await waitForExtension(device.vmService, 'ext.flutter.activeDevToolsServerAddress');
-    try {
-      if (_devToolsLauncher == null) {
-        return;
-      }
-      unawaited(invokeFlutterExtensionRpcRawOnFirstIsolate(
-        'ext.flutter.activeDevToolsServerAddress',
-        device: device,
-        params: <String, dynamic>{
-          'value': _devToolsLauncher.activeDevToolsServer.uri.toString(),
-        },
-      ));
-    } on Exception catch (e) {
-      globals.printError(
-        'Failed to set DevTools server address: ${e.toString()}. Deep links to'
-        ' DevTools will not show in Flutter errors.',
-      );
-    }
-  }
-
-  Future<void> callConnectedVmServiceUriExtension() async {
-    await Future.wait(<Future<void>>[
-      for (final FlutterDevice device in flutterDevices)
-        _callConnectedVmServiceExtension(device),
-    ]);
-  }
-
-  Future<void> _callConnectedVmServiceExtension(FlutterDevice device) async {
-    if (device.vmService.httpAddress != null || device.vmService.wsAddress != null) {
-      final Uri uri = device.vmService.httpAddress ?? device.vmService.wsAddress;
-      await waitForExtension(device.vmService, 'ext.flutter.connectedVmServiceUri');
-      try {
-        unawaited(invokeFlutterExtensionRpcRawOnFirstIsolate(
-          'ext.flutter.connectedVmServiceUri',
-          device: device,
-          params: <String, dynamic>{
-            'value': uri.toString(),
-          },
-        ));
-      } on Exception catch (e) {
-        globals.printError(e.toString());
-        globals.printError(
-          'Failed to set vm service URI: ${e.toString()}. Deep links to DevTools'
-          ' will not show in Flutter errors.',
-        );
-      }
-    }
-  }
-
-  Future<void> shutdownDevTools() async {
-    await _devToolsLauncher?.close();
-    _devToolsLauncher = null;
-  }
-
-=======
->>>>>>> 02c026b0
   Future<void> _serviceProtocolDone(dynamic object) async {
     globals.printTrace('Service protocol connection closed.');
   }
