--- conflicted
+++ resolved
@@ -993,11 +993,8 @@
         printStatus('To toggle the widget inspector (WidgetsApp.showWidgetInspectorOverride), press "i".');
         printStatus('To toggle the display of construction lines (debugPaintSizeEnabled), press "p".');
         printStatus('To simulate different operating systems, (defaultTargetPlatform), press "o".');
-<<<<<<< HEAD
         printStatus('To enable profiling of widget build times, (debugProfileWidgetBuilds), press "a".');
-=======
         printStatus('To toggle the elevation checker, press "z".');
->>>>>>> d2790bd2
       } else {
         printStatus('To dump the accessibility tree (debugDumpSemantics), press "S" (for traversal order) or "U" (for inverse hit test order).');
       }
