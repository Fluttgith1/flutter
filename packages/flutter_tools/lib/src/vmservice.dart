--- conflicted
+++ resolved
@@ -1300,18 +1300,8 @@
     );
   }
 
-<<<<<<< HEAD
-  Future<bool> flutterFrameworkPresent() {
-    return invokeFlutterExtensionRpcRaw('ext.flutter.frameworkPresent').then(
-        (Map<String, dynamic> result) => result != null);
-  }
-
   Future<Map<String, dynamic>> uiWindowScheduleFrame() {
     return invokeFlutterExtensionRpcRaw('ext.ui.window.scheduleFrame');
-=======
-  Future<Map<String, dynamic>> uiWindowScheduleFrame() async {
-    return await invokeFlutterExtensionRpcRaw('ext.ui.window.scheduleFrame');
->>>>>>> 549e8e07
   }
 
   Future<Map<String, dynamic>> flutterEvictAsset(String assetPath) {
