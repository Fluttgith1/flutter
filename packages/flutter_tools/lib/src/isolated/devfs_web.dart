// Copyright 2014 The Flutter Authors. All rights reserved.
// Use of this source code is governed by a BSD-style license that can be
// found in the LICENSE file.

// @dart = 2.8

import 'dart:async';
import 'dart:typed_data';

import 'package:dwds/data/build_result.dart';
import 'package:dwds/dwds.dart';
import 'package:html/dom.dart';
import 'package:html/parser.dart';
import 'package:logging/logging.dart' as logging;
import 'package:meta/meta.dart';
import 'package:mime/mime.dart' as mime;
import 'package:package_config/package_config.dart';
import 'package:shelf/shelf.dart' as shelf;
import 'package:shelf/shelf_io.dart' as shelf;
import 'package:vm_service/vm_service.dart' as vm_service;

import '../artifacts.dart';
import '../asset.dart';
import '../base/common.dart';
import '../base/file_system.dart';
import '../base/io.dart';
import '../base/logger.dart';
import '../base/net.dart';
import '../base/platform.dart';
import '../build_info.dart';
import '../bundle.dart';
import '../cache.dart';
import '../compile.dart';
import '../convert.dart';
import '../dart/package_map.dart';
import '../devfs.dart';
import '../globals.dart' as globals;
import '../project.dart';
import '../vmservice.dart';
import '../web/bootstrap.dart';
import '../web/chrome.dart';
import '../web/compile.dart';
import '../web/memory_fs.dart';

typedef DwdsLauncher = Future<Dwds> Function({
  @required AssetReader assetReader,
  @required Stream<BuildResult> buildResults,
  @required ConnectionProvider chromeConnection,
  @required LoadStrategy loadStrategy,
  @required bool enableDebugging,
  ExpressionCompiler expressionCompiler,
  bool enableDebugExtension,
  String hostname,
  bool useSseForDebugProxy,
  bool useSseForDebugBackend,
  bool useSseForInjectedClient,
  UrlEncoder urlEncoder,
  bool spawnDds,
  bool enableDevtoolsLaunch,
  DevtoolsLauncher devtoolsLauncher,
});
// A minimal index for projects that do not yet support web.
const String _kDefaultIndex = '''
<html>
    <head>
        <base href="/">
    </head>
    <body>
        <script src="main.dart.js"></script>
    </body>
</html>
''';

/// An expression compiler connecting to FrontendServer.
///
/// This is only used in development mode.
class WebExpressionCompiler implements ExpressionCompiler {
  WebExpressionCompiler(this._generator);

  final ResidentCompiler _generator;

  @override
  Future<ExpressionCompilationResult> compileExpressionToJs(
    String isolateId,
    String libraryUri,
    int line,
    int column,
    Map<String, String> jsModules,
    Map<String, String> jsFrameValues,
    String moduleName,
    String expression,
  ) async {
    final CompilerOutput compilerOutput =
        await _generator.compileExpressionToJs(libraryUri, line, column,
            jsModules, jsFrameValues, moduleName, expression);

    if (compilerOutput != null && compilerOutput.outputFilename != null) {
      final String content = utf8.decode(
          globals.fs.file(compilerOutput.outputFilename).readAsBytesSync());
      return ExpressionCompilationResult(
          content, compilerOutput.errorCount > 0);
    }

    return ExpressionCompilationResult(
        'InternalError: frontend server failed to compile \'$expression\'',
        true);
  }

  @override
<<<<<<< HEAD
  Future<bool> updateDependencies(Map<String, String> modules) async => true;
=======
  Future<void> initialize({String moduleFormat, bool soundNullSafety}) async {}

  @override
  Future<bool> updateDependencies(Map<String, ModuleInfo> modules) async => true;
>>>>>>> 02c026b0
}

/// A web server which handles serving JavaScript and assets.
///
/// This is only used in development mode.
class WebAssetServer implements AssetReader {
  @visibleForTesting
  WebAssetServer(
    this._httpServer,
    this._packages,
    this.internetAddress,
    this._modules,
    this._digests,
    this._nullSafetyMode,
  ) : basePath = _parseBasePathFromIndexHtml(globals.fs.currentDirectory
            .childDirectory('web')
            .childFile('index.html'));

  // Fallback to "application/octet-stream" on null which
  // makes no claims as to the structure of the data.
  static const String _kDefaultMimeType = 'application/octet-stream';

  final Map<String, String> _modules;
  final Map<String, String> _digests;

  int get selectedPort => _httpServer.port;

  void performRestart(List<String> modules) {
    for (final String module in modules) {
      // We skip computing the digest by using the hashCode of the underlying buffer.
      // Whenever a file is updated, the corresponding Uint8List.view it corresponds
      // to will change.
      final String moduleName =
          module.startsWith('/') ? module.substring(1) : module;
      final String name = moduleName.replaceAll('.lib.js', '');
      final String path = moduleName.replaceAll('.js', '');
      _modules[name] = path;
      _digests[name] = _webMemoryFS.files[moduleName].hashCode.toString();
    }
  }

  @visibleForTesting
  List<String> write(
    File codeFile,
    File manifestFile,
    File sourcemapFile,
    File metadataFile,
  ) {
    return _webMemoryFS.write(codeFile, manifestFile, sourcemapFile, metadataFile);
  }

  /// Start the web asset server on a [hostname] and [port].
  ///
  /// If [testMode] is true, do not actually initialize dwds or the shelf static
  /// server.
  ///
  /// Unhandled exceptions will throw a [ToolExit] with the error and stack
  /// trace.
  static Future<WebAssetServer> start(
    ChromiumLauncher chromiumLauncher,
    String hostname,
    int port,
    UrlTunneller urlTunneller,
    bool useSseForDebugProxy,
    bool useSseForDebugBackend,
    bool useSseForInjectedClient,
    BuildInfo buildInfo,
    bool enableDwds,
    bool enableDds,
    Uri entrypoint,
    ExpressionCompiler expressionCompiler,
    NullSafetyMode nullSafetyMode, {
    bool testMode = false,
    DwdsLauncher dwdsLauncher = Dwds.start,
  }) async {
    InternetAddress address;
    if (hostname == 'any') {
      address = InternetAddress.anyIPv4;
    } else {
      address = (await InternetAddress.lookup(hostname)).first;
    }
    HttpServer httpServer;
    dynamic lastError;
    for (int i = 0; i < 5; i += 1) {
      try {
        httpServer = await HttpServer.bind(address, port ?? await globals.os.findFreePort());
        break;
      } on SocketException catch (error) {
        lastError = error;
        await Future<void>.delayed(const Duration(milliseconds: 100));
      }
    }
    if (httpServer == null) {
      throwToolExit('Failed to bind web development server:\n$lastError');
    }

    // Allow rendering in a iframe.
    httpServer.defaultResponseHeaders.remove('x-frame-options', 'SAMEORIGIN');

    final PackageConfig packageConfig = buildInfo.packageConfig;
    final Map<String, String> digests = <String, String>{};
    final Map<String, String> modules = <String, String>{};
    final WebAssetServer server = WebAssetServer(
      httpServer,
      packageConfig,
      address,
      modules,
      digests,
      nullSafetyMode,
    );
    if (testMode) {
      return server;
    }

    // In release builds deploy a simpler proxy server.
    if (buildInfo.mode != BuildMode.debug) {
      final ReleaseAssetServer releaseAssetServer = ReleaseAssetServer(
        entrypoint,
        fileSystem: globals.fs,
        platform: globals.platform,
        flutterRoot: Cache.flutterRoot,
        webBuildDirectory: getWebBuildDirectory(),
        basePath: server.basePath,
      );
      shelf.serveRequests(httpServer, releaseAssetServer.handle);
      return server;
    }

    // Return a version string for all active modules. This is populated
    // along with the `moduleProvider` update logic.
    Future<Map<String, String>> _digestProvider() async => digests;

    // Ensure dwds is present and provide middleware to avoid trying to
    // load the through the isolate APIs.
    final Directory directory =
        await _loadDwdsDirectory(globals.fs, globals.logger);
    shelf.Handler middleware(FutureOr<shelf.Response> Function(shelf.Request) innerHandler) {
      return (shelf.Request request) async {
        if (request.url.path.endsWith('dwds/src/injected/client.js')) {
          final Uri uri = directory.uri.resolve('src/injected/client.js');
          final String result =
              await globals.fs.file(uri.toFilePath()).readAsString();
          return shelf.Response.ok(result, headers: <String, String>{
            HttpHeaders.contentTypeHeader: 'application/javascript'
          });
        }
        return innerHandler(request);
      };
    }

    logging.Logger.root.onRecord.listen((logging.LogRecord event) {
      globals.printTrace('${event.loggerName}: ${event.message}');
    });

    // In debug builds, spin up DWDS and the full asset server.
    final Dwds dwds = await dwdsLauncher(
      assetReader: server,
      enableDebugExtension: true,
      buildResults: const Stream<BuildResult>.empty(),
      chromeConnection: () async {
        final Chromium chromium = await chromiumLauncher.connectedInstance;
        return chromium.chromeConnection;
      },
      hostname: hostname,
      urlEncoder: urlTunneller,
      enableDebugging: true,
      useSseForDebugProxy: useSseForDebugProxy,
      useSseForDebugBackend: useSseForDebugBackend,
      useSseForInjectedClient: useSseForInjectedClient,
      loadStrategy: FrontendServerRequireStrategyProvider(
        ReloadConfiguration.none,
        server,
        _digestProvider,
      ).strategy,
      expressionCompiler: expressionCompiler,
      spawnDds: enableDds,
    );
    shelf.Pipeline pipeline = const shelf.Pipeline();
    if (enableDwds) {
      pipeline = pipeline.addMiddleware(middleware);
      pipeline = pipeline.addMiddleware(dwds.middleware);
    }
    final shelf.Handler dwdsHandler =
        pipeline.addHandler(server.handleRequest);
    final shelf.Cascade cascade =
        shelf.Cascade().add(dwds.handler).add(dwdsHandler);
    shelf.serveRequests(httpServer, cascade.handler);
    server.dwds = dwds;
    return server;
  }

  final NullSafetyMode _nullSafetyMode;
  final HttpServer _httpServer;
  final WebMemoryFS _webMemoryFS = WebMemoryFS();


  final PackageConfig _packages;
  final InternetAddress internetAddress;
  /* late final */ Dwds dwds;
  Directory entrypointCacheDirectory;

  @visibleForTesting
  HttpHeaders get defaultResponseHeaders => _httpServer.defaultResponseHeaders;

  @visibleForTesting
  Uint8List getFile(String path) => _webMemoryFS.files[path];

  @visibleForTesting
  Uint8List getSourceMap(String path) => _webMemoryFS.sourcemaps[path];

  @visibleForTesting
  Uint8List getMetadata(String path) => _webMemoryFS.metadataFiles[path];

  @visibleForTesting

  /// The base path to serve from.
  ///
  /// It should have no leading or trailing slashes.
  String basePath = '';

  // handle requests for JavaScript source, dart sources maps, or asset files.
  @visibleForTesting
  Future<shelf.Response> handleRequest(shelf.Request request) async {
    if (request.method != 'GET') {
      // Assets are served via GET only.
      return shelf.Response.notFound('');
    }

    final String requestPath = _stripBasePath(request.url.path, basePath);

    if (requestPath == null) {
      return shelf.Response.notFound('');
    }

    // If the response is `/`, then we are requesting the index file.
    if (requestPath == '/' || requestPath.isEmpty) {
      return _serveIndex();
    }

    final Map<String, String> headers = <String, String>{};

    // Track etag headers for better caching of resources.
    final String ifNoneMatch = request.headers[HttpHeaders.ifNoneMatchHeader];
    headers[HttpHeaders.cacheControlHeader] = 'max-age=0, must-revalidate';

    // If this is a JavaScript file, it must be in the in-memory cache.
    // Attempt to look up the file by URI.
    final String webServerPath =
        requestPath.replaceFirst('.dart.js', '.dart.lib.js');
    if (_webMemoryFS.files.containsKey(requestPath) || _webMemoryFS.files.containsKey(webServerPath)) {
      final List<int> bytes = getFile(requestPath) ?? getFile(webServerPath);
      // Use the underlying buffer hashCode as a revision string. This buffer is
      // replaced whenever the frontend_server produces new output files, which
      // will also change the hashCode.
      final String etag = bytes.hashCode.toString();
      if (ifNoneMatch == etag) {
        return shelf.Response.notModified();
      }
      headers[HttpHeaders.contentLengthHeader] = bytes.length.toString();
      headers[HttpHeaders.contentTypeHeader] = 'application/javascript';
      headers[HttpHeaders.etagHeader] = etag;
      return shelf.Response.ok(bytes, headers: headers);
    }
    // If this is a sourcemap file, then it might be in the in-memory cache.
    // Attempt to lookup the file by URI.
    if (_webMemoryFS.sourcemaps.containsKey(requestPath)) {
      final List<int> bytes = getSourceMap(requestPath);
      final String etag = bytes.hashCode.toString();
      if (ifNoneMatch == etag) {
        return shelf.Response.notModified();
      }
      headers[HttpHeaders.contentLengthHeader] = bytes.length.toString();
      headers[HttpHeaders.contentTypeHeader] = 'application/json';
      headers[HttpHeaders.etagHeader] = etag;
      return shelf.Response.ok(bytes, headers: headers);
    }

    // If this is a metadata file, then it might be in the in-memory cache.
    // Attempt to lookup the file by URI.
    if (_webMemoryFS.metadataFiles.containsKey(requestPath)) {
      final List<int> bytes = getMetadata(requestPath);
      final String etag = bytes.hashCode.toString();
      if (ifNoneMatch == etag) {
        return shelf.Response.notModified();
      }
      headers[HttpHeaders.contentLengthHeader] = bytes.length.toString();
      headers[HttpHeaders.contentTypeHeader] = 'application/json';
      headers[HttpHeaders.etagHeader] = etag;
      return shelf.Response.ok(bytes, headers: headers);
    }

    File file = _resolveDartFile(requestPath);

    // If all of the lookups above failed, the file might have been an asset.
    // Try and resolve the path relative to the built asset directory.
    if (!file.existsSync()) {
      final Uri potential = globals.fs
          .directory(getAssetBuildDirectory())
          .uri
          .resolve(requestPath.replaceFirst('assets/', ''));
      file = globals.fs.file(potential);
    }

    if (!file.existsSync()) {
      final Uri webPath = globals.fs.currentDirectory
          .childDirectory('web')
          .uri
          .resolve(requestPath);
      file = globals.fs.file(webPath);
    }

    if (!file.existsSync()) {
      // Paths starting with these prefixes should've been resolved above.
      if (requestPath.startsWith('assets/') ||
          requestPath.startsWith('packages/')) {
        return shelf.Response.notFound('');
      }
      return _serveIndex();
    }

    // For real files, use a serialized file stat plus path as a revision.
    // This allows us to update between canvaskit and non-canvaskit SDKs.
    final String etag = file.lastModifiedSync().toIso8601String() +
        Uri.encodeComponent(file.path);
    if (ifNoneMatch == etag) {
      return shelf.Response.notModified();
    }

    final int length = file.lengthSync();
    // Attempt to determine the file's mime type. if this is not provided some
    // browsers will refuse to render images/show video etc. If the tool
    // cannot determine a mime type, fall back to application/octet-stream.
    String mimeType;
    if (length >= 12) {
      mimeType = mime.lookupMimeType(
        file.path,
        headerBytes: await file.openRead(0, 12).first,
      );
    }
    mimeType ??= _kDefaultMimeType;
    headers[HttpHeaders.contentLengthHeader] = length.toString();
    headers[HttpHeaders.contentTypeHeader] = mimeType;
    headers[HttpHeaders.etagHeader] = etag;
    return shelf.Response.ok(file.openRead(), headers: headers);
  }

  /// Tear down the http server running.
  Future<void> dispose() async {
    await dwds?.stop();
    return _httpServer.close();
  }

  /// Write a single file into the in-memory cache.
  void writeFile(String filePath, String contents) {
    writeBytes(filePath, utf8.encode(contents) as Uint8List);
  }

  void writeBytes(String filePath, Uint8List contents) {
    _webMemoryFS.files[filePath] = contents;
  }

  /// Determines what rendering backed to use.
  WebRendererMode webRenderer = WebRendererMode.html;

  shelf.Response _serveIndex() {
    final Map<String, String> headers = <String, String>{
      HttpHeaders.contentTypeHeader: 'text/html',
    };
    final File indexFile = globals.fs.currentDirectory
        .childDirectory('web')
        .childFile('index.html');

    if (indexFile.existsSync()) {
      headers[HttpHeaders.contentLengthHeader] =
          indexFile.lengthSync().toString();
      return shelf.Response.ok(indexFile.openRead(), headers: headers);
    }

    headers[HttpHeaders.contentLengthHeader] = _kDefaultIndex.length.toString();
    return shelf.Response.ok(_kDefaultIndex, headers: headers);
  }

  // Attempt to resolve `path` to a dart file.
  File _resolveDartFile(String path) {
    // Return the actual file objects so that local engine changes are automatically picked up.
    switch (path) {
      case 'dart_sdk.js':
        return _resolveDartSdkJsFile;
      case 'dart_sdk.js.map':
        return _resolveDartSdkJsMapFile;
    }
    // This is the special generated entrypoint.
    if (path == 'web_entrypoint.dart') {
      return entrypointCacheDirectory.childFile('web_entrypoint.dart');
    }

    // If this is a dart file, it must be on the local file system and is
    // likely coming from a source map request. The tool doesn't currently
    // consider the case of Dart files as assets.
    final File dartFile =
        globals.fs.file(globals.fs.currentDirectory.uri.resolve(path));
    if (dartFile.existsSync()) {
      return dartFile;
    }

    final List<String> segments = path.split('/');
    if (segments.first.isEmpty) {
      segments.removeAt(0);
    }

    // The file might have been a package file which is signaled by a
    // `/packages/<package>/<path>` request.
    if (segments.first == 'packages') {
      final Uri filePath = _packages
          .resolve(Uri(scheme: 'package', pathSegments: segments.skip(1)));
      if (filePath != null) {
        final File packageFile = globals.fs.file(filePath);
        if (packageFile.existsSync()) {
          return packageFile;
        }
      }
    }

    // Otherwise it must be a Dart SDK source or a Flutter Web SDK source.
    final Directory dartSdkParent = globals.fs
        .directory(
            globals.artifacts.getArtifactPath(Artifact.engineDartSdkPath))
        .parent;
    final File dartSdkFile = globals.fs.file(dartSdkParent.uri.resolve(path));
    if (dartSdkFile.existsSync()) {
      return dartSdkFile;
    }

    final Directory flutterWebSdk = globals.fs
        .directory(globals.artifacts.getArtifactPath(Artifact.flutterWebSdk));
    final File webSdkFile = globals.fs.file(flutterWebSdk.uri.resolve(path));

    return webSdkFile;
  }

  File get _resolveDartSdkJsFile =>
      globals.fs.file(globals.artifacts.getArtifactPath(
          kDartSdkJsArtifactMap[webRenderer][_nullSafetyMode]
      ));

  File get _resolveDartSdkJsMapFile =>
    globals.fs.file(globals.artifacts.getArtifactPath(
        kDartSdkJsMapArtifactMap[webRenderer][_nullSafetyMode]
    ));

  @override
  Future<String> dartSourceContents(String serverPath) async {
    serverPath = _stripBasePath(serverPath, basePath);
    final File result = _resolveDartFile(serverPath);
    if (result.existsSync()) {
      return result.readAsString();
    }
    return null;
  }

  @override
  Future<String> sourceMapContents(String serverPath) async {
    serverPath = _stripBasePath(serverPath, basePath);
    return utf8.decode(_webMemoryFS.sourcemaps[serverPath]);
  }

  @override
  Future<String> metadataContents(String serverPath) async {
    serverPath = _stripBasePath(serverPath, basePath);
    if (serverPath == 'main_module.ddc_merged_metadata') {
      return _webMemoryFS.mergedMetadata;
    }
    if (_webMemoryFS.metadataFiles.containsKey(serverPath)) {
      return utf8.decode(_webMemoryFS.metadataFiles[serverPath]);
    }
    throw Exception('Could not find metadata contents for $serverPath');
  }

  @override
  Future<void> close() async {}
}

class ConnectionResult {
  ConnectionResult(this.appConnection, this.debugConnection, this.vmService);

  final AppConnection appConnection;
  final DebugConnection debugConnection;
  final vm_service.VmService vmService;
}

/// The web specific DevFS implementation.
class WebDevFS implements DevFS {
  /// Create a new [WebDevFS] instance.
  ///
  /// [testMode] is true, do not actually initialize dwds or the shelf static
  /// server.
  WebDevFS({
    @required this.hostname,
    @required int port,
    @required this.packagesFilePath,
    @required this.urlTunneller,
    @required this.useSseForDebugProxy,
    @required this.useSseForDebugBackend,
    @required this.useSseForInjectedClient,
    @required this.buildInfo,
    @required this.enableDwds,
    @required this.enableDds,
    @required this.entrypoint,
    @required this.expressionCompiler,
    @required this.chromiumLauncher,
    @required this.nullAssertions,
    @required this.nativeNullAssertions,
    @required this.nullSafetyMode,
    this.testMode = false,
  }) : _port = port;

  final Uri entrypoint;
  final String hostname;
  final String packagesFilePath;
  final UrlTunneller urlTunneller;
  final bool useSseForDebugProxy;
  final bool useSseForDebugBackend;
  final bool useSseForInjectedClient;
  final BuildInfo buildInfo;
  final bool enableDwds;
  final bool enableDds;
  final bool testMode;
  final ExpressionCompiler expressionCompiler;
  final ChromiumLauncher chromiumLauncher;
  final bool nullAssertions;
  final bool nativeNullAssertions;
  final int _port;
  final NullSafetyMode nullSafetyMode;

  WebAssetServer webAssetServer;

  Dwds get dwds => webAssetServer.dwds;

  Future<DebugConnection> _cachedExtensionFuture;
  StreamSubscription<void> _connectedApps;

  /// Connect and retrieve the [DebugConnection] for the current application.
  ///
  /// Only calls [AppConnection.runMain] on the subsequent connections.
  Future<ConnectionResult> connect(bool useDebugExtension) {
    final Completer<ConnectionResult> firstConnection =
        Completer<ConnectionResult>();
    _connectedApps =
        dwds.connectedApps.listen((AppConnection appConnection) async {
      try {
        final DebugConnection debugConnection = useDebugExtension
            ? await (_cachedExtensionFuture ??=
                dwds.extensionDebugConnections.stream.first)
            : await dwds.debugConnection(appConnection);
        if (firstConnection.isCompleted) {
          appConnection.runMain();
        } else {
          final vm_service.VmService vmService = await createVmServiceDelegate(
            Uri.parse(debugConnection.uri),
            logger: globals.logger,
          );
          firstConnection
              .complete(ConnectionResult(appConnection, debugConnection, vmService));
        }
      } on Exception catch (error, stackTrace) {
        if (!firstConnection.isCompleted) {
          firstConnection.completeError(error, stackTrace);
        }
      }
    }, onError: (dynamic error, StackTrace stackTrace) {
      globals.printError(
          'Unknown error while waiting for debug connection:$error\n$stackTrace');
      if (!firstConnection.isCompleted) {
        firstConnection.completeError(error, stackTrace);
      }
    });
    return firstConnection.future;
  }

  @override
  List<Uri> sources = <Uri>[];

  @override
  DateTime lastCompiled;

  @override
  PackageConfig lastPackageConfig;

  // We do not evict assets on the web.
  @override
  Set<String> get assetPathsToEvict => const <String>{};

  @override
  Uri get baseUri => _baseUri;
  Uri _baseUri;

  @override
  Future<Uri> create() async {
    webAssetServer = await WebAssetServer.start(
      chromiumLauncher,
      hostname,
      _port,
      urlTunneller,
      useSseForDebugProxy,
      useSseForDebugBackend,
      useSseForInjectedClient,
      buildInfo,
      enableDwds,
      enableDds,
      entrypoint,
      expressionCompiler,
      nullSafetyMode,
      testMode: testMode,
    );
    final int selectedPort = webAssetServer.selectedPort;
    if (buildInfo.dartDefines.contains('FLUTTER_WEB_AUTO_DETECT=true')) {
      webAssetServer.webRenderer = WebRendererMode.autoDetect;
    } else if (buildInfo.dartDefines.contains('FLUTTER_WEB_USE_SKIA=true')) {
      webAssetServer.webRenderer = WebRendererMode.canvaskit;
    }
    if (hostname == 'any') {
      _baseUri = Uri.http('localhost:$selectedPort', webAssetServer.basePath);
    } else {
      _baseUri = Uri.http('$hostname:$selectedPort', webAssetServer.basePath);
    }
    return _baseUri;
  }

  @override
  Future<void> destroy() async {
    await webAssetServer.dispose();
    await _connectedApps?.cancel();
  }

  @override
  Uri deviceUriToHostUri(Uri deviceUri) {
    return deviceUri;
  }

  @override
  String get fsName => 'web_asset';

  @override
  Directory get rootDirectory => null;

  @override
  Future<UpdateFSReport> update({
    @required Uri mainUri,
    @required ResidentCompiler generator,
    @required bool trackWidgetCreation,
    @required String pathToReload,
    @required List<Uri> invalidatedFiles,
    @required PackageConfig packageConfig,
    @required String dillOutputPath,
    DevFSWriter devFSWriter,
    String target,
    AssetBundle bundle,
    DateTime firstBuildTime,
    bool bundleFirstUpload = false,
    bool fullRestart = false,
    String projectRootPath,
  }) async {
    assert(trackWidgetCreation != null);
    assert(generator != null);
    lastPackageConfig = packageConfig;
    final File mainFile = globals.fs.file(mainUri);
    final String outputDirectoryPath = mainFile.parent.path;

    if (bundleFirstUpload) {
      webAssetServer.entrypointCacheDirectory =
          globals.fs.directory(outputDirectoryPath);
      generator.addFileSystemRoot(outputDirectoryPath);
      final String entrypoint = globals.fs.path.basename(mainFile.path);
      webAssetServer.writeBytes(entrypoint, mainFile.readAsBytesSync());
      webAssetServer.writeBytes('require.js', requireJS.readAsBytesSync());
      webAssetServer.writeBytes(
          'stack_trace_mapper.js', stackTraceMapper.readAsBytesSync());
      webAssetServer.writeFile(
          'manifest.json', '{"info":"manifest not generated in run mode."}');
      webAssetServer.writeFile('flutter_service_worker.js',
          '// Service worker not loaded in run mode.');
      webAssetServer.writeFile(
          'version.json', FlutterProject.current().getVersionInfo());
      webAssetServer.writeFile(
        'main.dart.js',
        generateBootstrapScript(
          requireUrl: 'require.js',
          mapperUrl: 'stack_trace_mapper.js',
        ),
      );
      webAssetServer.writeFile(
        'main_module.bootstrap.js',
        generateMainModule(
          entrypoint: entrypoint,
          nullAssertions: nullAssertions,
          nativeNullAssertions: nativeNullAssertions,
        ),
      );
      // TODO(jonahwilliams): refactor the asset code in this and the regular devfs to
      // be shared.
      if (bundle != null) {
        await writeBundle(
          globals.fs.directory(getAssetBuildDirectory()),
          bundle.entries,
        );
      }
    }
    final DateTime candidateCompileTime = DateTime.now();
    if (fullRestart) {
      generator.reset();
    }

    // The tool generates an entrypoint file in a temp directory to handle
    // the web specific bootstrap logic. To make it easier for DWDS to handle
    // mapping the file name, this is done via an additional file root and
    // special hard-coded scheme.
    final CompilerOutput compilerOutput = await generator.recompile(
      Uri(
        scheme: 'org-dartlang-app',
        path: '/' + mainUri.pathSegments.last,
      ),
      invalidatedFiles,
      outputPath: dillOutputPath,
      packageConfig: packageConfig,
    );
    if (compilerOutput == null || compilerOutput.errorCount > 0) {
      return UpdateFSReport(success: false);
    }

    // Only update the last compiled time if we successfully compiled.
    lastCompiled = candidateCompileTime;
    // list of sources that needs to be monitored are in [compilerOutput.sources]
    sources = compilerOutput.sources;
    File codeFile;
    File manifestFile;
    File sourcemapFile;
    File metadataFile;
    List<String> modules;
    try {
      final Directory parentDirectory = globals.fs.directory(outputDirectoryPath);
      codeFile = parentDirectory.childFile('${compilerOutput.outputFilename}.sources');
      manifestFile = parentDirectory.childFile('${compilerOutput.outputFilename}.json');
      sourcemapFile = parentDirectory.childFile('${compilerOutput.outputFilename}.map');
      metadataFile = parentDirectory.childFile('${compilerOutput.outputFilename}.metadata');
      modules = webAssetServer._webMemoryFS.write(codeFile, manifestFile, sourcemapFile, metadataFile);
    } on FileSystemException catch (err) {
      throwToolExit('Failed to load recompiled sources:\n$err');
    }
    webAssetServer.performRestart(modules);
    return UpdateFSReport(
      success: true,
      syncedBytes: codeFile.lengthSync(),
      invalidatedSourcesCount: invalidatedFiles.length,
    );
  }

  @visibleForTesting
  final File requireJS = globals.fs.file(globals.fs.path.join(
    globals.artifacts.getArtifactPath(Artifact.engineDartSdkPath),
    'lib',
    'dev_compiler',
    'kernel',
    'amd',
    'require.js',
  ));

  @visibleForTesting
  final File stackTraceMapper = globals.fs.file(globals.fs.path.join(
    globals.artifacts.getArtifactPath(Artifact.engineDartSdkPath),
    'lib',
    'dev_compiler',
    'web',
    'dart_stack_trace_mapper.js',
  ));

  @override
  void resetLastCompiled() {
    // Not used for web compilation.
  }
}

class ReleaseAssetServer {
  ReleaseAssetServer(
    this.entrypoint, {
    @required FileSystem fileSystem,
    @required String webBuildDirectory,
    @required String flutterRoot,
    @required Platform platform,
    this.basePath = '',
  })  : _fileSystem = fileSystem,
        _platform = platform,
        _flutterRoot = flutterRoot,
        _webBuildDirectory = webBuildDirectory,
        _fileSystemUtils =
            FileSystemUtils(fileSystem: fileSystem, platform: platform);

  final Uri entrypoint;
  final String _flutterRoot;
  final String _webBuildDirectory;
  final FileSystem _fileSystem;
  final FileSystemUtils _fileSystemUtils;
  final Platform _platform;

  @visibleForTesting

  /// The base path to serve from.
  ///
  /// It should have no leading or trailing slashes.
  final String basePath;

  // Locations where source files, assets, or source maps may be located.
  List<Uri> _searchPaths() => <Uri>[
        _fileSystem.directory(_webBuildDirectory).uri,
        _fileSystem.directory(_flutterRoot).uri,
        _fileSystem.directory(_flutterRoot).parent.uri,
        _fileSystem.currentDirectory.uri,
        _fileSystem.directory(_fileSystemUtils.homeDirPath).uri,
      ];

  Future<shelf.Response> handle(shelf.Request request) async {
    if (request.method != 'GET') {
      // Assets are served via GET only.
      return shelf.Response.notFound('');
    }

    Uri fileUri;
    final String requestPath = _stripBasePath(request.url.path, basePath);

    if (requestPath == null) {
      return shelf.Response.notFound('');
    }

    if (request.url.toString() == 'main.dart') {
      fileUri = entrypoint;
    } else {
      for (final Uri uri in _searchPaths()) {
        final Uri potential = uri.resolve(requestPath);
        if (potential == null ||
            !_fileSystem.isFileSync(
                potential.toFilePath(windows: _platform.isWindows))) {
          continue;
        }
        fileUri = potential;
        break;
      }
    }
    if (fileUri != null) {
      final File file = _fileSystem.file(fileUri);
      final Uint8List bytes = file.readAsBytesSync();
      // Fallback to "application/octet-stream" on null which
      // makes no claims as to the structure of the data.
      final String mimeType =
          mime.lookupMimeType(file.path, headerBytes: bytes) ??
              'application/octet-stream';
      return shelf.Response.ok(bytes, headers: <String, String>{
        'Content-Type': mimeType,
      });
    }

    final File file = _fileSystem
        .file(_fileSystem.path.join(_webBuildDirectory, 'index.html'));
    return shelf.Response.ok(file.readAsBytesSync(), headers: <String, String>{
      'Content-Type': 'text/html',
    });
  }
}

Future<Directory> _loadDwdsDirectory(
    FileSystem fileSystem, Logger logger) async {
  final String toolPackagePath =
      fileSystem.path.join(Cache.flutterRoot, 'packages', 'flutter_tools');
  final String packageFilePath =
      fileSystem.path.join(toolPackagePath, '.dart_tool', 'package_config.json');
  final PackageConfig packageConfig = await loadPackageConfigWithLogging(
    fileSystem.file(packageFilePath),
    logger: logger,
  );
  return fileSystem.directory(packageConfig['dwds'].packageUriRoot);
}

String _stripBasePath(String path, String basePath) {
  path = _stripLeadingSlashes(path);
  if (path.startsWith(basePath)) {
    path = path.substring(basePath.length);
  } else {
    // The given path isn't under base path, return null to indicate that.
    return null;
  }
  return _stripLeadingSlashes(path);
}

String _stripLeadingSlashes(String path) {
  while (path.startsWith('/')) {
    path = path.substring(1);
  }
  return path;
}

String _stripTrailingSlashes(String path) {
  while (path.endsWith('/')) {
    path = path.substring(0, path.length - 1);
  }
  return path;
}

String _parseBasePathFromIndexHtml(File indexHtml) {
  final String htmlContent =
      indexHtml.existsSync() ? indexHtml.readAsStringSync() : _kDefaultIndex;

  final Document document = parse(htmlContent);
  final Element baseElement = document.querySelector('base');
  String baseHref =
      baseElement?.attributes == null ? null : baseElement.attributes['href'];

  if (baseHref == null) {
    baseHref = '';
  } else if (!baseHref.startsWith('/')) {
    throw ToolExit(
      'Error: The base href in "web/index.html" must be absolute (i.e. start '
      'with a "/"), but found: `${baseElement.outerHtml}`.\n'
      '$basePathExample',
    );
  } else if (!baseHref.endsWith('/')) {
    throw ToolExit(
      'Error: The base href in "web/index.html" must end with a "/", but found: `${baseElement.outerHtml}`.\n'
      '$basePathExample',
    );
  } else {
    baseHref = _stripLeadingSlashes(_stripTrailingSlashes(baseHref));
  }

  return baseHref;
}

const String basePathExample = '''
For example, to serve from the root use:

    <base href="/">

To serve from a subpath "foo" (i.e. http://localhost:8080/foo/ instead of http://localhost:8080/) use:

    <base href="/foo/">

For more information, see: https://developer.mozilla.org/en-US/docs/Web/HTML/Element/base
''';<|MERGE_RESOLUTION|>--- conflicted
+++ resolved
@@ -107,14 +107,10 @@
   }
 
   @override
-<<<<<<< HEAD
-  Future<bool> updateDependencies(Map<String, String> modules) async => true;
-=======
   Future<void> initialize({String moduleFormat, bool soundNullSafety}) async {}
 
   @override
   Future<bool> updateDependencies(Map<String, ModuleInfo> modules) async => true;
->>>>>>> 02c026b0
 }
 
 /// A web server which handles serving JavaScript and assets.
