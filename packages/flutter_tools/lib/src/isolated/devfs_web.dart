// Copyright 2014 The Flutter Authors. All rights reserved.
// Use of this source code is governed by a BSD-style license that can be
// found in the LICENSE file.

import 'dart:async';
import 'dart:typed_data';

import 'package:dwds/data/build_result.dart';
import 'package:dwds/dwds.dart';
import 'package:html/dom.dart';
import 'package:html/parser.dart';
import 'package:logging/logging.dart' as logging;
import 'package:meta/meta.dart';
import 'package:mime/mime.dart' as mime;
import 'package:package_config/package_config.dart';
import 'package:shelf/shelf.dart' as shelf;
import 'package:shelf/shelf_io.dart' as shelf;

import '../artifacts.dart';
import '../asset.dart';
import '../base/common.dart';
import '../base/file_system.dart';
import '../base/io.dart';
import '../base/logger.dart';
import '../base/net.dart';
import '../base/platform.dart';
import '../base/utils.dart';
import '../build_info.dart';
import '../bundle.dart';
import '../cache.dart';
import '../compile.dart';
import '../convert.dart';
import '../dart/package_map.dart';
import '../devfs.dart';
import '../globals.dart' as globals;
import '../project.dart';
import '../web/bootstrap.dart';
import '../web/chrome.dart';

<<<<<<< HEAD
/// Web rendering backend mode.
enum WebRendererMode {
  /// Auto detects which rendering backend to use.
  autoDetect,
  /// Always uses canvaskit.
  canvaskit,
  /// Always uses html.
  html,
}

typedef DwdsLauncher = Future<Dwds> Function({
  @required AssetReader assetReader,
  @required Stream<BuildResult> buildResults,
  @required ConnectionProvider chromeConnection,
  @required LoadStrategy loadStrategy,
  @required bool enableDebugging,
  bool enableDebugExtension,
  String hostname,
  bool useSseForDebugProxy,
  bool useSseForDebugBackend,
  bool serveDevTools,
  void Function(logging.Level, String) logWriter,
  bool verbose,
  UrlEncoder urlEncoder,
  bool useFileProvider,
  ExpressionCompiler expressionCompiler,
});
=======
typedef DwdsLauncher = Future<Dwds> Function(
    {@required AssetReader assetReader,
    @required Stream<BuildResult> buildResults,
    @required ConnectionProvider chromeConnection,
    @required LoadStrategy loadStrategy,
    @required bool enableDebugging,
    ExpressionCompiler expressionCompiler,
    bool enableDebugExtension,
    String hostname,
    bool useSseForDebugProxy,
    bool useSseForDebugBackend,
    bool serveDevTools,
    UrlEncoder urlEncoder,
    bool spawnDds});
>>>>>>> f5ce6389

// A minimal index for projects that do not yet support web.
const String _kDefaultIndex = '''
<html>
    <head>
        <base href="/">
    </head>
    <body>
        <script src="main.dart.js"></script>
    </body>
</html>
''';

/// An expression compiler connecting to FrontendServer.
///
/// This is only used in development mode.
class WebExpressionCompiler implements ExpressionCompiler {
  WebExpressionCompiler(this._generator);

  final ResidentCompiler _generator;

  @override
  Future<ExpressionCompilationResult> compileExpressionToJs(
    String isolateId,
    String libraryUri,
    int line,
    int column,
    Map<String, String> jsModules,
    Map<String, String> jsFrameValues,
    String moduleName,
    String expression,
  ) async {
    final CompilerOutput compilerOutput =
        await _generator.compileExpressionToJs(libraryUri, line, column,
            jsModules, jsFrameValues, moduleName, expression);

    if (compilerOutput != null && compilerOutput.outputFilename != null) {
      final String content = utf8.decode(
          globals.fs.file(compilerOutput.outputFilename).readAsBytesSync());
      return ExpressionCompilationResult(
          content, compilerOutput.errorCount > 0);
    }

    return ExpressionCompilationResult(
        'InternalError: frontend server failed to compile \'$expression\'',
        true);
  }

  @override
  Future<bool> updateDependencies(Map<String, String> modules) async => true;
}

/// A web server which handles serving JavaScript and assets.
///
/// This is only used in development mode.
class WebAssetServer implements AssetReader {
  @visibleForTesting
  WebAssetServer(
    this._httpServer,
    this._packages,
    this.internetAddress,
    this._modules,
    this._digests,
    this._buildInfo,
  ) : basePath = _parseBasePathFromIndexHtml(globals.fs.currentDirectory
            .childDirectory('web')
            .childFile('index.html'));

  // Fallback to "application/octet-stream" on null which
  // makes no claims as to the structure of the data.
  static const String _kDefaultMimeType = 'application/octet-stream';

  final Map<String, String> _modules;
  final Map<String, String> _digests;

  void performRestart(List<String> modules) {
    for (final String module in modules) {
      // We skip computing the digest by using the hashCode of the underlying buffer.
      // Whenever a file is updated, the corresponding Uint8List.view it corresponds
      // to will change.
      final String moduleName =
          module.startsWith('/') ? module.substring(1) : module;
      final String name = moduleName.replaceAll('.lib.js', '');
      final String path = moduleName.replaceAll('.js', '');
      _modules[name] = path;
      _digests[name] = _files[moduleName].hashCode.toString();
    }
  }

  /// Start the web asset server on a [hostname] and [port].
  ///
  /// If [testMode] is true, do not actually initialize dwds or the shelf static
  /// server.
  ///
  /// Unhandled exceptions will throw a [ToolExit] with the error and stack
  /// trace.
  static Future<WebAssetServer> start(
    ChromiumLauncher chromiumLauncher,
    String hostname,
    int port,
    UrlTunneller urlTunneller,
    bool useSseForDebugProxy,
    bool useSseForDebugBackend,
    BuildInfo buildInfo,
    bool enableDwds,
    Uri entrypoint,
    ExpressionCompiler expressionCompiler, {
    bool testMode = false,
    DwdsLauncher dwdsLauncher = Dwds.start,
  }) async {
    try {
      InternetAddress address;
      if (hostname == 'any') {
        address = InternetAddress.anyIPv4;
      } else {
        address = (await InternetAddress.lookup(hostname)).first;
      }
      final HttpServer httpServer = await HttpServer.bind(address, port);
      // Allow rendering in a iframe.
      httpServer.defaultResponseHeaders.remove('x-frame-options', 'SAMEORIGIN');

      final PackageConfig packageConfig = await loadPackageConfigWithLogging(
        globals.fs.file(buildInfo.packagesPath),
        logger: globals.logger,
      );
      final Map<String, String> digests = <String, String>{};
      final Map<String, String> modules = <String, String>{};
      final WebAssetServer server = WebAssetServer(
        httpServer,
        packageConfig,
        address,
        modules,
        digests,
        buildInfo,
      );
      if (testMode) {
        return server;
      }

      // In release builds deploy a simpler proxy server.
      if (buildInfo.mode != BuildMode.debug) {
        final ReleaseAssetServer releaseAssetServer = ReleaseAssetServer(
          entrypoint,
          fileSystem: globals.fs,
          platform: globals.platform,
          flutterRoot: Cache.flutterRoot,
          webBuildDirectory: getWebBuildDirectory(),
          basePath: server.basePath,
        );
        shelf.serveRequests(httpServer, releaseAssetServer.handle);
        return server;
      }

      // Return a version string for all active modules. This is populated
      // along with the `moduleProvider` update logic.
      Future<Map<String, String>> _digestProvider() async => digests;

      // Ensure dwds is present and provide middleware to avoid trying to
      // load the through the isolate APIs.
      final Directory directory =
          await _loadDwdsDirectory(globals.fs, globals.logger);
      final shelf.Middleware middleware =
          (FutureOr<shelf.Response> Function(shelf.Request) innerHandler) {
        return (shelf.Request request) async {
          if (request.url.path.endsWith('dwds/src/injected/client.js')) {
            final Uri uri = directory.uri.resolve('src/injected/client.js');
            final String result =
                await globals.fs.file(uri.toFilePath()).readAsString();
            return shelf.Response.ok(result, headers: <String, String>{
              HttpHeaders.contentTypeHeader: 'application/javascript'
            });
          }
          return innerHandler(request);
        };
      };

      logging.Logger.root.onRecord.listen((logging.LogRecord event) {
        globals.printTrace('${event.loggerName}: ${event.message}');
      });

      // In debug builds, spin up DWDS and the full asset server.
      final Dwds dwds = await dwdsLauncher(
          assetReader: server,
          enableDebugExtension: true,
          buildResults: const Stream<BuildResult>.empty(),
          chromeConnection: () async {
            final Chromium chromium = await chromiumLauncher.connectedInstance;
            return chromium.chromeConnection;
          },
          hostname: hostname,
          urlEncoder: urlTunneller,
          enableDebugging: true,
          useSseForDebugProxy: useSseForDebugProxy,
          useSseForDebugBackend: useSseForDebugBackend,
          serveDevTools: false,
          loadStrategy: FrontendServerRequireStrategyProvider(
                  ReloadConfiguration.none, server, _digestProvider)
              .strategy,
          expressionCompiler: expressionCompiler,
          spawnDds: true);
      shelf.Pipeline pipeline = const shelf.Pipeline();
      if (enableDwds) {
        pipeline = pipeline.addMiddleware(middleware);
        pipeline = pipeline.addMiddleware(dwds.middleware);
      }
      final shelf.Handler dwdsHandler =
          pipeline.addHandler(server.handleRequest);
      final shelf.Cascade cascade =
          shelf.Cascade().add(dwds.handler).add(dwdsHandler);
      shelf.serveRequests(httpServer, cascade.handler);
      server.dwds = dwds;
      return server;
    } on SocketException catch (err) {
      throwToolExit('Failed to bind web development server:\n$err');
    }
    assert(false);
    return null;
  }

  final BuildInfo _buildInfo;
  final HttpServer _httpServer;
  // If holding these in memory is too much overhead, this can be switched to a
  // RandomAccessFile and read on demand.
  final Map<String, Uint8List> _files = <String, Uint8List>{};
  final Map<String, Uint8List> _sourcemaps = <String, Uint8List>{};
  final Map<String, Uint8List> _metadataFiles = <String, Uint8List>{};
  String _mergedMetadata;
  final PackageConfig _packages;
  final InternetAddress internetAddress;
  /* late final */ Dwds dwds;
  Directory entrypointCacheDirectory;

  @visibleForTesting
  HttpHeaders get defaultResponseHeaders => _httpServer.defaultResponseHeaders;

  @visibleForTesting
  Uint8List getFile(String path) => _files[path];

  @visibleForTesting
  Uint8List getSourceMap(String path) => _sourcemaps[path];

  @visibleForTesting
  Uint8List getMetadata(String path) => _metadataFiles[path];

  @visibleForTesting

  /// The base path to serve from.
  ///
  /// It should have no leading or trailing slashes.
  String basePath = '';

  // handle requests for JavaScript source, dart sources maps, or asset files.
  @visibleForTesting
  Future<shelf.Response> handleRequest(shelf.Request request) async {
    if (request.method != 'GET') {
      // Assets are served via GET only.
      return shelf.Response.notFound('');
    }

    final String requestPath = _stripBasePath(request.url.path, basePath);

    if (requestPath == null) {
      return shelf.Response.notFound('');
    }

    // If the response is `/`, then we are requesting the index file.
    if (requestPath == '/' || requestPath.isEmpty) {
      return _serveIndex();
    }

    final Map<String, String> headers = <String, String>{};

    // Track etag headers for better caching of resources.
    final String ifNoneMatch = request.headers[HttpHeaders.ifNoneMatchHeader];
    headers[HttpHeaders.cacheControlHeader] = 'max-age=0, must-revalidate';

    // If this is a JavaScript file, it must be in the in-memory cache.
    // Attempt to look up the file by URI.
    final String webServerPath =
        requestPath.replaceFirst('.dart.js', '.dart.lib.js');
    if (_files.containsKey(requestPath) || _files.containsKey(webServerPath)) {
      final List<int> bytes = getFile(requestPath) ?? getFile(webServerPath);
      // Use the underlying buffer hashCode as a revision string. This buffer is
      // replaced whenever the frontend_server produces new output files, which
      // will also change the hashCode.
      final String etag = bytes.hashCode.toString();
      if (ifNoneMatch == etag) {
        return shelf.Response.notModified();
      }
      headers[HttpHeaders.contentLengthHeader] = bytes.length.toString();
      headers[HttpHeaders.contentTypeHeader] = 'application/javascript';
      headers[HttpHeaders.etagHeader] = etag;
      return shelf.Response.ok(bytes, headers: headers);
    }
    // If this is a sourcemap file, then it might be in the in-memory cache.
    // Attempt to lookup the file by URI.
    if (_sourcemaps.containsKey(requestPath)) {
      final List<int> bytes = getSourceMap(requestPath);
      final String etag = bytes.hashCode.toString();
      if (ifNoneMatch == etag) {
        return shelf.Response.notModified();
      }
      headers[HttpHeaders.contentLengthHeader] = bytes.length.toString();
      headers[HttpHeaders.contentTypeHeader] = 'application/json';
      headers[HttpHeaders.etagHeader] = etag;
      return shelf.Response.ok(bytes, headers: headers);
    }

    // If this is a metadata file, then it might be in the in-memory cache.
    // Attempt to lookup the file by URI.
    if (_metadataFiles.containsKey(requestPath)) {
      final List<int> bytes = getMetadata(requestPath);
      final String etag = bytes.hashCode.toString();
      if (ifNoneMatch == etag) {
        return shelf.Response.notModified();
      }
      headers[HttpHeaders.contentLengthHeader] = bytes.length.toString();
      headers[HttpHeaders.contentTypeHeader] = 'application/json';
      headers[HttpHeaders.etagHeader] = etag;
      return shelf.Response.ok(bytes, headers: headers);
    }

    File file = _resolveDartFile(requestPath);

    // If all of the lookups above failed, the file might have been an asset.
    // Try and resolve the path relative to the built asset directory.
    if (!file.existsSync()) {
      final Uri potential = globals.fs
          .directory(getAssetBuildDirectory())
          .uri
          .resolve(requestPath.replaceFirst('assets/', ''));
      file = globals.fs.file(potential);
    }

    if (!file.existsSync()) {
      final Uri webPath = globals.fs.currentDirectory
          .childDirectory('web')
          .uri
          .resolve(requestPath);
      file = globals.fs.file(webPath);
    }

    if (!file.existsSync()) {
      // Paths starting with these prefixes should've been resolved above.
      if (requestPath.startsWith('assets/') ||
          requestPath.startsWith('packages/')) {
        return shelf.Response.notFound('');
      }
      return _serveIndex();
    }

    // For real files, use a serialized file stat plus path as a revision.
    // This allows us to update between canvaskit and non-canvaskit SDKs.
    final String etag = file.lastModifiedSync().toIso8601String() +
        Uri.encodeComponent(file.path);
    if (ifNoneMatch == etag) {
      return shelf.Response.notModified();
    }

    final int length = file.lengthSync();
    // Attempt to determine the file's mime type. if this is not provided some
    // browsers will refuse to render images/show video etc. If the tool
    // cannot determine a mime type, fall back to application/octet-stream.
    String mimeType;
    if (length >= 12) {
      mimeType = mime.lookupMimeType(
        file.path,
        headerBytes: await file.openRead(0, 12).first,
      );
    }
    mimeType ??= _kDefaultMimeType;
    headers[HttpHeaders.contentLengthHeader] = length.toString();
    headers[HttpHeaders.contentTypeHeader] = mimeType;
    headers[HttpHeaders.etagHeader] = etag;
    return shelf.Response.ok(file.openRead(), headers: headers);
  }

  /// Tear down the http server running.
  Future<void> dispose() {
    return _httpServer.close();
  }

  /// Write a single file into the in-memory cache.
  void writeFile(String filePath, String contents) {
    writeBytes(filePath, utf8.encode(contents) as Uint8List);
  }

  void writeBytes(String filePath, Uint8List contents) {
    _files[filePath] = contents;
  }

  /// Update the in-memory asset server with the provided source and manifest files.
  ///
  /// Returns a list of updated modules.
  List<String> write(
      File codeFile, File manifestFile, File sourcemapFile, File metadataFile) {
    final List<String> modules = <String>[];
    final Uint8List codeBytes = codeFile.readAsBytesSync();
    final Uint8List sourcemapBytes = sourcemapFile.readAsBytesSync();
    final Uint8List metadataBytes = metadataFile.readAsBytesSync();
    final Map<String, dynamic> manifest =
        castStringKeyedMap(json.decode(manifestFile.readAsStringSync()));
    for (final String filePath in manifest.keys) {
      if (filePath == null) {
        globals.printTrace('Invalid manifest file: $filePath');
        continue;
      }
      final Map<String, dynamic> offsets =
          castStringKeyedMap(manifest[filePath]);
      final List<int> codeOffsets =
          (offsets['code'] as List<dynamic>).cast<int>();
      final List<int> sourcemapOffsets =
          (offsets['sourcemap'] as List<dynamic>).cast<int>();
      final List<int> metadataOffsets =
          (offsets['metadata'] as List<dynamic>).cast<int>();
      if (codeOffsets.length != 2 ||
          sourcemapOffsets.length != 2 ||
          metadataOffsets.length != 2) {
        globals.printTrace('Invalid manifest byte offsets: $offsets');
        continue;
      }

      final int codeStart = codeOffsets[0];
      final int codeEnd = codeOffsets[1];
      if (codeStart < 0 || codeEnd > codeBytes.lengthInBytes) {
        globals.printTrace('Invalid byte index: [$codeStart, $codeEnd]');
        continue;
      }
      final Uint8List byteView = Uint8List.view(
        codeBytes.buffer,
        codeStart,
        codeEnd - codeStart,
      );
      final String fileName =
          filePath.startsWith('/') ? filePath.substring(1) : filePath;
      _files[fileName] = byteView;

      final int sourcemapStart = sourcemapOffsets[0];
      final int sourcemapEnd = sourcemapOffsets[1];
      if (sourcemapStart < 0 || sourcemapEnd > sourcemapBytes.lengthInBytes) {
        globals
            .printTrace('Invalid byte index: [$sourcemapStart, $sourcemapEnd]');
        continue;
      }
      final Uint8List sourcemapView = Uint8List.view(
        sourcemapBytes.buffer,
        sourcemapStart,
        sourcemapEnd - sourcemapStart,
      );
      final String sourcemapName = '$fileName.map';
      _sourcemaps[sourcemapName] = sourcemapView;

      final int metadataStart = metadataOffsets[0];
      final int metadataEnd = metadataOffsets[1];
      if (metadataStart < 0 || metadataEnd > metadataBytes.lengthInBytes) {
        globals
            .printTrace('Invalid byte index: [$metadataStart, $metadataEnd]');
        continue;
      }
      final Uint8List metadataView = Uint8List.view(
        metadataBytes.buffer,
        metadataStart,
        metadataEnd - metadataStart,
      );
      final String metadataName = '$fileName.metadata';
      _metadataFiles[metadataName] = metadataView;

      modules.add(fileName);
    }

    _mergedMetadata = _metadataFiles.values
        .map((Uint8List encoded) => utf8.decode(encoded))
        .join('\n');

    return modules;
  }

  /// Determines what rendering backed to use.
  WebRendererMode webRenderer = WebRendererMode.html;

  shelf.Response _serveIndex() {
    final Map<String, String> headers = <String, String>{
      HttpHeaders.contentTypeHeader: 'text/html',
    };
    final File indexFile = globals.fs.currentDirectory
        .childDirectory('web')
        .childFile('index.html');

    if (indexFile.existsSync()) {
      headers[HttpHeaders.contentLengthHeader] =
          indexFile.lengthSync().toString();
      return shelf.Response.ok(indexFile.openRead(), headers: headers);
    }

    headers[HttpHeaders.contentLengthHeader] = _kDefaultIndex.length.toString();
    return shelf.Response.ok(_kDefaultIndex, headers: headers);
  }

  // Attempt to resolve `path` to a dart file.
  File _resolveDartFile(String path) {
    // Return the actual file objects so that local engine changes are automatically picked up.
    switch (path) {
      case 'dart_sdk.js':
<<<<<<< HEAD
        return _resolveDartSdkJsFile;
      case 'dart_sdk.js.map':
        return _resolveDartSdkJsMapFile;
=======
        if (_buildInfo.nullSafetyMode == NullSafetyMode.unsound) {
          return globals.fs.file(canvasKitRendering
              ? globals.artifacts
                  .getArtifactPath(Artifact.webPrecompiledCanvaskitSdk)
              : globals.artifacts.getArtifactPath(Artifact.webPrecompiledSdk));
        } else {
          return globals.fs.file(canvasKitRendering
              ? globals.artifacts
                  .getArtifactPath(Artifact.webPrecompiledCanvaskitSoundSdk)
              : globals.artifacts
                  .getArtifactPath(Artifact.webPrecompiledSoundSdk));
        }
        break;
      case 'dart_sdk.js.map':
        if (_buildInfo.nullSafetyMode == NullSafetyMode.unsound) {
          return globals.fs.file(canvasKitRendering
              ? globals.artifacts.getArtifactPath(
                  Artifact.webPrecompiledCanvaskitSdkSourcemaps)
              : globals.artifacts
                  .getArtifactPath(Artifact.webPrecompiledSdkSourcemaps));
        } else {
          return globals.fs.file(canvasKitRendering
              ? globals.artifacts.getArtifactPath(
                  Artifact.webPrecompiledCanvaskitSoundSdkSourcemaps)
              : globals.artifacts
                  .getArtifactPath(Artifact.webPrecompiledSoundSdkSourcemaps));
        }
>>>>>>> f5ce6389
    }
    // This is the special generated entrypoint.
    if (path == 'web_entrypoint.dart') {
      return entrypointCacheDirectory.childFile('web_entrypoint.dart');
    }

    // If this is a dart file, it must be on the local file system and is
    // likely coming from a source map request. The tool doesn't currently
    // consider the case of Dart files as assets.
    final File dartFile =
        globals.fs.file(globals.fs.currentDirectory.uri.resolve(path));
    if (dartFile.existsSync()) {
      return dartFile;
    }

    final List<String> segments = path.split('/');
    if (segments.first.isEmpty) {
      segments.removeAt(0);
    }

    // The file might have been a package file which is signaled by a
    // `/packages/<package>/<path>` request.
    if (segments.first == 'packages') {
      final Uri filePath = _packages
          .resolve(Uri(scheme: 'package', pathSegments: segments.skip(1)));
      if (filePath != null) {
        final File packageFile = globals.fs.file(filePath);
        if (packageFile.existsSync()) {
          return packageFile;
        }
      }
    }

    // Otherwise it must be a Dart SDK source or a Flutter Web SDK source.
    final Directory dartSdkParent = globals.fs
        .directory(
            globals.artifacts.getArtifactPath(Artifact.engineDartSdkPath))
        .parent;
    final File dartSdkFile = globals.fs.file(dartSdkParent.uri.resolve(path));
    if (dartSdkFile.existsSync()) {
      return dartSdkFile;
    }

    final Directory flutterWebSdk = globals.fs
        .directory(globals.artifacts.getArtifactPath(Artifact.flutterWebSdk));
    final File webSdkFile = globals.fs.file(flutterWebSdk.uri.resolve(path));

    return webSdkFile;
  }

  static const Map<WebRendererMode, Map<NullSafetyMode, Artifact>> _dartSdkJsArtifactMap =
    <WebRendererMode, Map<NullSafetyMode, Artifact>> {
      WebRendererMode.autoDetect: <NullSafetyMode, Artifact> {
        NullSafetyMode.sound: Artifact.webPrecompiledCanvaskitAndHtmlSoundSdk,
        NullSafetyMode.unsound: Artifact.webPrecompiledCanvaskitAndHtmlSdk,
        NullSafetyMode.autodetect: Artifact.webPrecompiledCanvaskitAndHtmlSoundSdk,
      },
      WebRendererMode.canvaskit: <NullSafetyMode, Artifact> {
        NullSafetyMode.sound: Artifact.webPrecompiledCanvaskitSoundSdk,
        NullSafetyMode.unsound: Artifact.webPrecompiledCanvaskitSdk,
        NullSafetyMode.autodetect: Artifact.webPrecompiledCanvaskitSoundSdk,
      },
      WebRendererMode.html: <NullSafetyMode, Artifact> {
        NullSafetyMode.sound: Artifact.webPrecompiledSoundSdk,
        NullSafetyMode.unsound: Artifact.webPrecompiledSdk,
        NullSafetyMode.autodetect: Artifact.webPrecompiledSoundSdk,
      },
    };

  static const Map<WebRendererMode, Map<NullSafetyMode, Artifact>> _dartSdkJsMapArtifactMap =
    <WebRendererMode, Map<NullSafetyMode, Artifact>> {
      WebRendererMode.autoDetect: <NullSafetyMode, Artifact> {
        NullSafetyMode.sound: Artifact.webPrecompiledCanvaskitAndHtmlSoundSdkSourcemaps,
        NullSafetyMode.unsound: Artifact.webPrecompiledCanvaskitAndHtmlSdkSourcemaps,
        NullSafetyMode.autodetect: Artifact.webPrecompiledCanvaskitAndHtmlSoundSdkSourcemaps,
      },
      WebRendererMode.canvaskit: <NullSafetyMode, Artifact> {
        NullSafetyMode.sound: Artifact.webPrecompiledCanvaskitSoundSdkSourcemaps,
        NullSafetyMode.unsound: Artifact.webPrecompiledCanvaskitSdkSourcemaps,
        NullSafetyMode.autodetect: Artifact.webPrecompiledCanvaskitSoundSdkSourcemaps,
      },
      WebRendererMode.html: <NullSafetyMode, Artifact> {
        NullSafetyMode.sound: Artifact.webPrecompiledSoundSdkSourcemaps,
        NullSafetyMode.unsound: Artifact.webPrecompiledSdkSourcemaps,
        NullSafetyMode.autodetect: Artifact.webPrecompiledSoundSdkSourcemaps,
      },
    };

  File get _resolveDartSdkJsFile =>
      globals.fs.file(globals.artifacts.getArtifactPath(
          _dartSdkJsArtifactMap[webRenderer][_buildInfo.nullSafetyMode]
      ));

  File get _resolveDartSdkJsMapFile =>
    globals.fs.file(globals.artifacts.getArtifactPath(
        _dartSdkJsMapArtifactMap[webRenderer][_buildInfo.nullSafetyMode]
    ));

  @override
  Future<String> dartSourceContents(String serverPath) async {
    final File result = _resolveDartFile(serverPath);
    if (result.existsSync()) {
      return result.readAsString();
    }
    return null;
  }

  @override
  Future<String> sourceMapContents(String serverPath) async {
    return utf8.decode(_sourcemaps[serverPath]);
  }

  @override
  Future<String> metadataContents(String serverPath) async {
    if (serverPath == 'main_module.ddc_merged_metadata') {
      return _mergedMetadata;
    }
    if (_metadataFiles.containsKey(serverPath)) {
      return utf8.decode(_metadataFiles[serverPath]);
    }
    return null;
  }

  @override
  Future<void> close() async {}
}

class ConnectionResult {
  ConnectionResult(this.appConnection, this.debugConnection);

  final AppConnection appConnection;
  final DebugConnection debugConnection;
}

/// The web specific DevFS implementation.
class WebDevFS implements DevFS {
  /// Create a new [WebDevFS] instance.
  ///
  /// [testMode] is true, do not actually initialize dwds or the shelf static
  /// server.
  WebDevFS({
    @required this.hostname,
    @required this.port,
    @required this.packagesFilePath,
    @required this.urlTunneller,
    @required this.useSseForDebugProxy,
    @required this.useSseForDebugBackend,
    @required this.buildInfo,
    @required this.enableDwds,
    @required this.entrypoint,
    @required this.expressionCompiler,
    @required this.chromiumLauncher,
    @required this.nullAssertions,
    this.testMode = false,
  });

  final Uri entrypoint;
  final String hostname;
  final int port;
  final String packagesFilePath;
  final UrlTunneller urlTunneller;
  final bool useSseForDebugProxy;
  final bool useSseForDebugBackend;
  final BuildInfo buildInfo;
  final bool enableDwds;
  final bool testMode;
  final ExpressionCompiler expressionCompiler;
  final ChromiumLauncher chromiumLauncher;
  final bool nullAssertions;

  WebAssetServer webAssetServer;

  Dwds get dwds => webAssetServer.dwds;

  Future<DebugConnection> _cachedExtensionFuture;
  StreamSubscription<void> _connectedApps;

  /// Connect and retrieve the [DebugConnection] for the current application.
  ///
  /// Only calls [AppConnection.runMain] on the subsequent connections.
  Future<ConnectionResult> connect(bool useDebugExtension) {
    final Completer<ConnectionResult> firstConnection =
        Completer<ConnectionResult>();
    _connectedApps =
        dwds.connectedApps.listen((AppConnection appConnection) async {
      try {
        final DebugConnection debugConnection = useDebugExtension
            ? await (_cachedExtensionFuture ??=
                dwds.extensionDebugConnections.stream.first)
            : await dwds.debugConnection(appConnection);
        if (firstConnection.isCompleted) {
          appConnection.runMain();
        } else {
          firstConnection
              .complete(ConnectionResult(appConnection, debugConnection));
        }
      } on Exception catch (error, stackTrace) {
        if (!firstConnection.isCompleted) {
          firstConnection.completeError(error, stackTrace);
        }
      }
    }, onError: (dynamic error, StackTrace stackTrace) {
      globals.printError(
          'Unknown error while waiting for debug connection:$error\n$stackTrace');
      if (!firstConnection.isCompleted) {
        firstConnection.completeError(error, stackTrace);
      }
    });
    return firstConnection.future;
  }

  @override
  List<Uri> sources = <Uri>[];

  @override
  DateTime lastCompiled;

  @override
  PackageConfig lastPackageConfig;

  // We do not evict assets on the web.
  @override
  Set<String> get assetPathsToEvict => const <String>{};

  @override
  Uri get baseUri => _baseUri;
  Uri _baseUri;

  @override
  Future<Uri> create() async {
    webAssetServer = await WebAssetServer.start(
      chromiumLauncher,
      hostname,
      port,
      urlTunneller,
      useSseForDebugProxy,
      useSseForDebugBackend,
      buildInfo,
      enableDwds,
      entrypoint,
      expressionCompiler,
      testMode: testMode,
    );
    if (buildInfo.dartDefines.contains('FLUTTER_WEB_AUTO_DETECT=true')) {
      webAssetServer.webRenderer = WebRendererMode.autoDetect;
    } else if (buildInfo.dartDefines.contains('FLUTTER_WEB_USE_SKIA=true')) {
        webAssetServer.webRenderer = WebRendererMode.canvaskit;
      }
    if (hostname == 'any') {
      _baseUri = Uri.http('localhost:$port', '');
    } else {
      _baseUri = Uri.http('$hostname:$port', '');
    }
    return _baseUri;
  }

  @override
  Future<void> destroy() async {
    await webAssetServer.dispose();
    await _connectedApps?.cancel();
  }

  @override
  Uri deviceUriToHostUri(Uri deviceUri) {
    return deviceUri;
  }

  @override
  String get fsName => 'web_asset';

  @override
  Directory get rootDirectory => null;

  @override
  Future<UpdateFSReport> update({
    @required Uri mainUri,
    @required ResidentCompiler generator,
    @required bool trackWidgetCreation,
    @required String pathToReload,
    @required List<Uri> invalidatedFiles,
    @required PackageConfig packageConfig,
    @required String dillOutputPath,
    DevFSWriter devFSWriter,
    String target,
    AssetBundle bundle,
    DateTime firstBuildTime,
    bool bundleFirstUpload = false,
    bool fullRestart = false,
    String projectRootPath,
  }) async {
    assert(trackWidgetCreation != null);
    assert(generator != null);
    lastPackageConfig = packageConfig;
    final File mainFile = globals.fs.file(mainUri);
    final String outputDirectoryPath = mainFile.parent.path;

    if (bundleFirstUpload) {
      webAssetServer.entrypointCacheDirectory =
          globals.fs.directory(outputDirectoryPath);
      generator.addFileSystemRoot(outputDirectoryPath);
      final String entrypoint = globals.fs.path.basename(mainFile.path);
      webAssetServer.writeBytes(entrypoint, mainFile.readAsBytesSync());
      webAssetServer.writeBytes('require.js', requireJS.readAsBytesSync());
      webAssetServer.writeBytes(
          'stack_trace_mapper.js', stackTraceMapper.readAsBytesSync());
      webAssetServer.writeFile(
          'manifest.json', '{"info":"manifest not generated in run mode."}');
      webAssetServer.writeFile('flutter_service_worker.js',
          '// Service worker not loaded in run mode.');
      webAssetServer.writeFile(
          'version.json', FlutterProject.current().getVersionInfo());
      webAssetServer.writeFile(
        'main.dart.js',
        generateBootstrapScript(
          requireUrl: 'require.js',
          mapperUrl: 'stack_trace_mapper.js',
        ),
      );
      webAssetServer.writeFile(
        'main_module.bootstrap.js',
        generateMainModule(
          entrypoint: entrypoint,
          nullAssertions: nullAssertions,
        ),
      );
      // TODO(jonahwilliams): refactor the asset code in this and the regular devfs to
      // be shared.
      if (bundle != null) {
        await writeBundle(
          globals.fs.directory(getAssetBuildDirectory()),
          bundle.entries,
        );
      }
    }
    final DateTime candidateCompileTime = DateTime.now();
    if (fullRestart) {
      generator.reset();
    }

    // The tool generates an entrypoint file in a temp directory to handle
    // the web specific bootstrap logic. To make it easier for DWDS to handle
    // mapping the file name, this is done via an additional file root and
    // special hard-coded scheme.
    final CompilerOutput compilerOutput = await generator.recompile(
      Uri(
        scheme: 'org-dartlang-app',
        path: '/' + mainUri.pathSegments.last,
      ),
      invalidatedFiles,
      outputPath: dillOutputPath,
      packageConfig: packageConfig,
    );
    if (compilerOutput == null || compilerOutput.errorCount > 0) {
      return UpdateFSReport(success: false);
    }

    // Only update the last compiled time if we successfully compiled.
    lastCompiled = candidateCompileTime;
    // list of sources that needs to be monitored are in [compilerOutput.sources]
    sources = compilerOutput.sources;
    File codeFile;
    File manifestFile;
    File sourcemapFile;
    File metadataFile;
    List<String> modules;
    try {
      final Directory parentDirectory =
          globals.fs.directory(outputDirectoryPath);
      codeFile =
          parentDirectory.childFile('${compilerOutput.outputFilename}.sources');
      manifestFile =
          parentDirectory.childFile('${compilerOutput.outputFilename}.json');
      sourcemapFile =
          parentDirectory.childFile('${compilerOutput.outputFilename}.map');
      metadataFile = parentDirectory
          .childFile('${compilerOutput.outputFilename}.metadata');
      modules = webAssetServer.write(
          codeFile, manifestFile, sourcemapFile, metadataFile);
    } on FileSystemException catch (err) {
      throwToolExit('Failed to load recompiled sources:\n$err');
    }
    webAssetServer.performRestart(modules);
    return UpdateFSReport(
      success: true,
      syncedBytes: codeFile.lengthSync(),
      invalidatedSourcesCount: invalidatedFiles.length,
    );
  }

  @visibleForTesting
  final File requireJS = globals.fs.file(globals.fs.path.join(
    globals.artifacts.getArtifactPath(Artifact.engineDartSdkPath),
    'lib',
    'dev_compiler',
    'kernel',
    'amd',
    'require.js',
  ));

  @visibleForTesting
  final File stackTraceMapper = globals.fs.file(globals.fs.path.join(
    globals.artifacts.getArtifactPath(Artifact.engineDartSdkPath),
    'lib',
    'dev_compiler',
    'web',
    'dart_stack_trace_mapper.js',
  ));

  @override
  void resetLastCompiled() {
    // Not used for web compilation.
  }
}

class ReleaseAssetServer {
  ReleaseAssetServer(
    this.entrypoint, {
    @required FileSystem fileSystem,
    @required String webBuildDirectory,
    @required String flutterRoot,
    @required Platform platform,
    this.basePath = '',
  })  : _fileSystem = fileSystem,
        _platform = platform,
        _flutterRoot = flutterRoot,
        _webBuildDirectory = webBuildDirectory,
        _fileSystemUtils =
            FileSystemUtils(fileSystem: fileSystem, platform: platform);

  final Uri entrypoint;
  final String _flutterRoot;
  final String _webBuildDirectory;
  final FileSystem _fileSystem;
  final FileSystemUtils _fileSystemUtils;
  final Platform _platform;

  @visibleForTesting

  /// The base path to serve from.
  ///
  /// It should have no leading or trailing slashes.
  final String basePath;

  // Locations where source files, assets, or source maps may be located.
  List<Uri> _searchPaths() => <Uri>[
        _fileSystem.directory(_webBuildDirectory).uri,
        _fileSystem.directory(_flutterRoot).uri,
        _fileSystem.directory(_flutterRoot).parent.uri,
        _fileSystem.currentDirectory.uri,
        _fileSystem.directory(_fileSystemUtils.homeDirPath).uri,
      ];

  Future<shelf.Response> handle(shelf.Request request) async {
    if (request.method != 'GET') {
      // Assets are served via GET only.
      return shelf.Response.notFound('');
    }

    Uri fileUri;
    final String requestPath = _stripBasePath(request.url.path, basePath);

    if (requestPath == null) {
      return shelf.Response.notFound('');
    }

    if (request.url.toString() == 'main.dart') {
      fileUri = entrypoint;
    } else {
      for (final Uri uri in _searchPaths()) {
        final Uri potential = uri.resolve(requestPath);
        if (potential == null ||
            !_fileSystem.isFileSync(
                potential.toFilePath(windows: _platform.isWindows))) {
          continue;
        }
        fileUri = potential;
        break;
      }
    }
    if (fileUri != null) {
      final File file = _fileSystem.file(fileUri);
      final Uint8List bytes = file.readAsBytesSync();
      // Fallback to "application/octet-stream" on null which
      // makes no claims as to the structure of the data.
      final String mimeType =
          mime.lookupMimeType(file.path, headerBytes: bytes) ??
              'application/octet-stream';
      return shelf.Response.ok(bytes, headers: <String, String>{
        'Content-Type': mimeType,
      });
    }

    final File file = _fileSystem
        .file(_fileSystem.path.join(_webBuildDirectory, 'index.html'));
    return shelf.Response.ok(file.readAsBytesSync(), headers: <String, String>{
      'Content-Type': 'text/html',
    });
  }
}

Future<Directory> _loadDwdsDirectory(
    FileSystem fileSystem, Logger logger) async {
  final String toolPackagePath =
      fileSystem.path.join(Cache.flutterRoot, 'packages', 'flutter_tools');
  final String packageFilePath =
      fileSystem.path.join(toolPackagePath, kPackagesFileName);
  final PackageConfig packageConfig = await loadPackageConfigWithLogging(
    fileSystem.file(packageFilePath),
    logger: logger,
  );
  return fileSystem.directory(packageConfig['dwds'].packageUriRoot);
}

String _stripBasePath(String path, String basePath) {
  path = _stripLeadingSlashes(path);
  if (path.startsWith(basePath)) {
    path = path.substring(basePath.length);
  } else {
    // The given path isn't under base path, return null to indicate that.
    return null;
  }
  return _stripLeadingSlashes(path);
}

String _stripLeadingSlashes(String path) {
  while (path.startsWith('/')) {
    path = path.substring(1);
  }
  return path;
}

String _stripTrailingSlashes(String path) {
  while (path.endsWith('/')) {
    path = path.substring(0, path.length - 1);
  }
  return path;
}

String _parseBasePathFromIndexHtml(File indexHtml) {
  final String htmlContent =
      indexHtml.existsSync() ? indexHtml.readAsStringSync() : _kDefaultIndex;

  final Document document = parse(htmlContent);
  final Element baseElement = document.querySelector('base');
  String baseHref =
      baseElement?.attributes == null ? null : baseElement.attributes['href'];

  if (baseHref == null) {
    baseHref = '';
  } else if (!baseHref.startsWith('/')) {
    throw ToolExit(
      'Error: The base href in "web/index.html" must be absolute (i.e. start '
      'with a "/"), but found: `${baseElement.outerHtml}`.\n'
      '$basePathExample',
    );
  } else if (!baseHref.endsWith('/')) {
    throw ToolExit(
      'Error: The base href in "web/index.html" must end with a "/", but found: `${baseElement.outerHtml}`.\n'
      '$basePathExample',
    );
  } else {
    baseHref = _stripLeadingSlashes(_stripTrailingSlashes(baseHref));
  }

  return baseHref;
}

const String basePathExample = '''
For example, to serve from the root use:

    <base href="/">

To serve from a subpath "foo" (i.e. http://localhost:8080/foo/ instead of http://localhost:8080/) use:

    <base href="/foo/">

For more information, see: https://developer.mozilla.org/en-US/docs/Web/HTML/Element/base
''';<|MERGE_RESOLUTION|>--- conflicted
+++ resolved
@@ -37,7 +37,6 @@
 import '../web/bootstrap.dart';
 import '../web/chrome.dart';
 
-<<<<<<< HEAD
 /// Web rendering backend mode.
 enum WebRendererMode {
   /// Auto detects which rendering backend to use.
@@ -48,24 +47,6 @@
   html,
 }
 
-typedef DwdsLauncher = Future<Dwds> Function({
-  @required AssetReader assetReader,
-  @required Stream<BuildResult> buildResults,
-  @required ConnectionProvider chromeConnection,
-  @required LoadStrategy loadStrategy,
-  @required bool enableDebugging,
-  bool enableDebugExtension,
-  String hostname,
-  bool useSseForDebugProxy,
-  bool useSseForDebugBackend,
-  bool serveDevTools,
-  void Function(logging.Level, String) logWriter,
-  bool verbose,
-  UrlEncoder urlEncoder,
-  bool useFileProvider,
-  ExpressionCompiler expressionCompiler,
-});
-=======
 typedef DwdsLauncher = Future<Dwds> Function(
     {@required AssetReader assetReader,
     @required Stream<BuildResult> buildResults,
@@ -80,7 +61,6 @@
     bool serveDevTools,
     UrlEncoder urlEncoder,
     bool spawnDds});
->>>>>>> f5ce6389
 
 // A minimal index for projects that do not yet support web.
 const String _kDefaultIndex = '''
@@ -584,39 +564,9 @@
     // Return the actual file objects so that local engine changes are automatically picked up.
     switch (path) {
       case 'dart_sdk.js':
-<<<<<<< HEAD
         return _resolveDartSdkJsFile;
       case 'dart_sdk.js.map':
         return _resolveDartSdkJsMapFile;
-=======
-        if (_buildInfo.nullSafetyMode == NullSafetyMode.unsound) {
-          return globals.fs.file(canvasKitRendering
-              ? globals.artifacts
-                  .getArtifactPath(Artifact.webPrecompiledCanvaskitSdk)
-              : globals.artifacts.getArtifactPath(Artifact.webPrecompiledSdk));
-        } else {
-          return globals.fs.file(canvasKitRendering
-              ? globals.artifacts
-                  .getArtifactPath(Artifact.webPrecompiledCanvaskitSoundSdk)
-              : globals.artifacts
-                  .getArtifactPath(Artifact.webPrecompiledSoundSdk));
-        }
-        break;
-      case 'dart_sdk.js.map':
-        if (_buildInfo.nullSafetyMode == NullSafetyMode.unsound) {
-          return globals.fs.file(canvasKitRendering
-              ? globals.artifacts.getArtifactPath(
-                  Artifact.webPrecompiledCanvaskitSdkSourcemaps)
-              : globals.artifacts
-                  .getArtifactPath(Artifact.webPrecompiledSdkSourcemaps));
-        } else {
-          return globals.fs.file(canvasKitRendering
-              ? globals.artifacts.getArtifactPath(
-                  Artifact.webPrecompiledCanvaskitSoundSdkSourcemaps)
-              : globals.artifacts
-                  .getArtifactPath(Artifact.webPrecompiledSoundSdkSourcemaps));
-        }
->>>>>>> f5ce6389
     }
     // This is the special generated entrypoint.
     if (path == 'web_entrypoint.dart') {
