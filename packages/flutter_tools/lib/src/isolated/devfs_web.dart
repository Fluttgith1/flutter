// Copyright 2014 The Flutter Authors. All rights reserved.
// Use of this source code is governed by a BSD-style license that can be
// found in the LICENSE file.

import 'dart:async';
import 'dart:typed_data';

import 'package:dwds/data/build_result.dart';
import 'package:dwds/dwds.dart';
import 'package:logging/logging.dart' as logging;
import 'package:meta/meta.dart';
import 'package:mime/mime.dart' as mime;
import 'package:package_config/package_config.dart';
import 'package:shelf/shelf.dart' as shelf;
import 'package:shelf/shelf_io.dart' as shelf;
import 'package:vm_service/vm_service.dart' as vm_service;

import '../artifacts.dart';
import '../asset.dart';
import '../base/common.dart';
import '../base/file_system.dart';
import '../base/io.dart';
import '../base/logger.dart';
import '../base/net.dart';
import '../base/platform.dart';
import '../build_info.dart';
import '../build_system/tools/scene_importer.dart';
import '../build_system/tools/shader_compiler.dart';
import '../bundle_builder.dart';
import '../cache.dart';
import '../compile.dart';
import '../convert.dart';
import '../dart/package_map.dart';
import '../devfs.dart';
import '../device.dart';
import '../globals.dart' as globals;
import '../html_utils.dart';
import '../project.dart';
import '../vmservice.dart';
import '../web/bootstrap.dart';
import '../web/chrome.dart';
import '../web/compile.dart';
import '../web/memory_fs.dart';

typedef DwdsLauncher = Future<Dwds> Function({
  required AssetReader assetReader,
  required Stream<BuildResult> buildResults,
  required ConnectionProvider chromeConnection,
  required ToolConfiguration toolConfiguration,
});

// A minimal index for projects that do not yet support web.
const String _kDefaultIndex = '''
<html>
    <head>
        <base href="/">
    </head>
    <body>
        <script src="main.dart.js"></script>
    </body>
</html>
''';

/// An expression compiler connecting to FrontendServer.
///
/// This is only used in development mode.
class WebExpressionCompiler implements ExpressionCompiler {
  WebExpressionCompiler(
    this._generator, {
    required FileSystem fileSystem,
  }) : _fileSystem = fileSystem;

  final ResidentCompiler _generator;
  final FileSystem _fileSystem;

  @override
  Future<ExpressionCompilationResult> compileExpressionToJs(
    String isolateId,
    String libraryUri,
    int line,
    int column,
    Map<String, String> jsModules,
    Map<String, String> jsFrameValues,
    String moduleName,
    String expression,
  ) async {
    final CompilerOutput? compilerOutput =
        await _generator.compileExpressionToJs(libraryUri, line, column,
            jsModules, jsFrameValues, moduleName, expression);

    if (compilerOutput != null) {
      final String content = utf8.decode(
          _fileSystem.file(compilerOutput.outputFilename).readAsBytesSync());
      return ExpressionCompilationResult(
          content, compilerOutput.errorCount > 0);
    }

    return ExpressionCompilationResult(
        "InternalError: frontend server failed to compile '$expression'",
        true);
  }

  @override
  Future<void> initialize(CompilerOptions options) async {}

  @override
  Future<bool> updateDependencies(Map<String, ModuleInfo> modules) async =>
      true;
}

/// A web server which handles serving JavaScript and assets.
///
/// This is only used in development mode.
class WebAssetServer implements AssetReader {
  @visibleForTesting
  WebAssetServer(
    this._httpServer,
    this._packages,
    this.internetAddress,
    this._modules,
    this._digests,
<<<<<<< HEAD
    this._nullSafetyMode,
    this._ddcModuleSystem,
  ) : basePath = _getIndexHtml().getBaseHref();
=======
    this._nullSafetyMode, {
    required this.webRenderer,
  }) : basePath = _getIndexHtml().getBaseHref();
>>>>>>> 7f811fb4

  // Fallback to "application/octet-stream" on null which
  // makes no claims as to the structure of the data.
  static const String _kDefaultMimeType = 'application/octet-stream';

  final Map<String, String> _modules;
  final Map<String, String> _digests;

  int get selectedPort => _httpServer.port;

  void performRestart(List<String> modules) {
    for (final String module in modules) {
      // We skip computing the digest by using the hashCode of the underlying buffer.
      // Whenever a file is updated, the corresponding Uint8List.view it corresponds
      // to will change.
      final String moduleName =
          module.startsWith('/') ? module.substring(1) : module;
      final String name = moduleName.replaceAll('.lib.js', '');
      final String path = moduleName.replaceAll('.js', '');
      _modules[name] = path;
      _digests[name] = _webMemoryFS.files[moduleName].hashCode.toString();
    }
  }

  @visibleForTesting
  List<String> write(
    File codeFile,
    File manifestFile,
    File sourcemapFile,
    File metadataFile,
  ) {
    return _webMemoryFS.write(
        codeFile, manifestFile, sourcemapFile, metadataFile);
  }

  /// Start the web asset server on a [hostname] and [port].
  ///
  /// If [testMode] is true, do not actually initialize dwds or the shelf static
  /// server.
  ///
  /// Unhandled exceptions will throw a [ToolExit] with the error and stack
  /// trace.
  static Future<WebAssetServer> start(
    ChromiumLauncher? chromiumLauncher,
    String hostname,
    int port,
    String? tlsCertPath,
    String? tlsCertKeyPath,
    UrlTunneller? urlTunneller,
    bool useSseForDebugProxy,
    bool useSseForDebugBackend,
    bool useSseForInjectedClient,
    BuildInfo buildInfo,
    bool enableDwds,
    bool enableDds,
    Uri entrypoint,
    ExpressionCompiler? expressionCompiler,
    Map<String, String> extraHeaders,
    NullSafetyMode nullSafetyMode, {
    required WebRendererMode webRenderer,
    bool testMode = false,
    DwdsLauncher dwdsLauncher = Dwds.start,
    // TODO(markzipan): Make sure this default value aligns with that in the debugger options.
    bool ddcModuleSystem = false,
  }) async {
    InternetAddress address;
    if (hostname == 'any') {
      address = InternetAddress.anyIPv4;
    } else {
      address = (await InternetAddress.lookup(hostname)).first;
    }
    HttpServer? httpServer;
    const int kMaxRetries = 4;
    for (int i = 0; i <= kMaxRetries; i++) {
      try {
        if (tlsCertPath != null && tlsCertKeyPath != null) {
          final SecurityContext serverContext = SecurityContext()
            ..useCertificateChain(tlsCertPath)
            ..usePrivateKey(tlsCertKeyPath);
          httpServer =
              await HttpServer.bindSecure(address, port, serverContext);
        } else {
          httpServer = await HttpServer.bind(address, port);
        }
        break;
      } on SocketException catch (e, s) {
        if (i >= kMaxRetries) {
          globals.printError('Failed to bind web development server:\n$e',
              stackTrace: s);
          throwToolExit('Failed to bind web development server:\n$e');
        }
        await Future<void>.delayed(const Duration(milliseconds: 100));
      }
    }

    // Allow rendering in a iframe.
    httpServer!.defaultResponseHeaders.remove('x-frame-options', 'SAMEORIGIN');

    for (final MapEntry<String, String> header in extraHeaders.entries) {
      httpServer.defaultResponseHeaders.add(header.key, header.value);
    }

    final PackageConfig packageConfig = buildInfo.packageConfig;
    final Map<String, String> digests = <String, String>{};
    final Map<String, String> modules = <String, String>{};
    final WebAssetServer server = WebAssetServer(
      httpServer,
      packageConfig,
      address,
      modules,
      digests,
      nullSafetyMode,
<<<<<<< HEAD
      ddcModuleSystem,
=======
      webRenderer: webRenderer,
>>>>>>> 7f811fb4
    );
    if (testMode) {
      return server;
    }

    // In release builds deploy a simpler proxy server.
    if (buildInfo.mode != BuildMode.debug) {
      final ReleaseAssetServer releaseAssetServer = ReleaseAssetServer(
        entrypoint,
        fileSystem: globals.fs,
        platform: globals.platform,
        flutterRoot: Cache.flutterRoot,
        webBuildDirectory: getWebBuildDirectory(),
        basePath: server.basePath,
      );
      runZonedGuarded(() {
        shelf.serveRequests(httpServer!, releaseAssetServer.handle);
      }, (Object e, StackTrace s) {
        globals
            .printTrace('Release asset server: error serving requests: $e:$s');
      });
      return server;
    }

    // Return a version string for all active modules. This is populated
    // along with the `moduleProvider` update logic.
    Future<Map<String, String>> digestProvider() async => digests;

    // Ensure dwds is present and provide middleware to avoid trying to
    // load the through the isolate APIs.
    final Directory directory =
        await _loadDwdsDirectory(globals.fs, globals.logger);
    shelf.Handler middleware(
        FutureOr<shelf.Response> Function(shelf.Request) innerHandler) {
      return (shelf.Request request) async {
        if (request.url.path.endsWith('dwds/src/injected/client.js')) {
          final Uri uri = directory.uri.resolve('src/injected/client.js');
          final String result =
              await globals.fs.file(uri.toFilePath()).readAsString();
          return shelf.Response.ok(result, headers: <String, String>{
            HttpHeaders.contentTypeHeader: 'application/javascript',
          });
        }
        return innerHandler(request);
      };
    }

    logging.Logger.root.level = logging.Level.ALL;
    logging.Logger.root.onRecord.listen(log);

    // In debug builds, spin up DWDS and the full asset server.
    final Dwds dwds = await dwdsLauncher(
      assetReader: server,
      buildResults: const Stream<BuildResult>.empty(),
      chromeConnection: () async {
        final Chromium chromium = await chromiumLauncher!.connectedInstance;
        return chromium.chromeConnection;
      },
      toolConfiguration: ToolConfiguration(
        loadStrategy: ddcModuleSystem
            ? FrontendServerLegacyStrategyProvider(
                ReloadConfiguration.none,
                server,
                PackageUriMapper(packageConfig),
                digestProvider,
                BuildSettings(
                    appEntrypoint: packageConfig.toPackageUri(
                  globals.fs.file(entrypoint).absolute.uri,
                )),
              ).strategy
            : FrontendServerRequireStrategyProvider(
                ReloadConfiguration.none,
                server,
                PackageUriMapper(packageConfig),
                digestProvider,
                BuildSettings(
                    appEntrypoint: packageConfig.toPackageUri(
                  globals.fs.file(entrypoint).absolute.uri,
                )),
              ).strategy,
        debugSettings: DebugSettings(
          enableDebugExtension: true,
          urlEncoder: urlTunneller,
          useSseForDebugProxy: useSseForDebugProxy,
          useSseForDebugBackend: useSseForDebugBackend,
          useSseForInjectedClient: useSseForInjectedClient,
          expressionCompiler: expressionCompiler,
          spawnDds: enableDds,
        ),
        appMetadata: AppMetadata(hostname: hostname),
      ),
    );
    shelf.Pipeline pipeline = const shelf.Pipeline();
    if (enableDwds) {
      pipeline = pipeline.addMiddleware(middleware);
      pipeline = pipeline.addMiddleware(dwds.middleware);
    }
    final shelf.Handler dwdsHandler = pipeline.addHandler(server.handleRequest);
    final shelf.Cascade cascade =
        shelf.Cascade().add(dwds.handler).add(dwdsHandler);
    runZonedGuarded(() {
      shelf.serveRequests(httpServer!, cascade.handler);
    }, (Object e, StackTrace s) {
      globals.printTrace('Dwds server: error serving requests: $e:$s');
    });
    server.dwds = dwds;
    server._dwdsInit = true;
    return server;
  }

  final NullSafetyMode _nullSafetyMode;
  final bool _ddcModuleSystem;
  final HttpServer _httpServer;
  final WebMemoryFS _webMemoryFS = WebMemoryFS();
  final PackageConfig _packages;
  final InternetAddress internetAddress;
  late final Dwds dwds;
  late Directory entrypointCacheDirectory;
  bool _dwdsInit = false;

  @visibleForTesting
  HttpHeaders get defaultResponseHeaders => _httpServer.defaultResponseHeaders;

  @visibleForTesting
  Uint8List? getFile(String path) => _webMemoryFS.files[path];

  @visibleForTesting
  Uint8List? getSourceMap(String path) => _webMemoryFS.sourcemaps[path];

  @visibleForTesting
  Uint8List? getMetadata(String path) => _webMemoryFS.metadataFiles[path];

  /// The base path to serve from.
  ///
  /// It should have no leading or trailing slashes.
  @visibleForTesting
  @override
  String basePath;

  // handle requests for JavaScript source, dart sources maps, or asset files.
  @visibleForTesting
  Future<shelf.Response> handleRequest(shelf.Request request) async {
    if (request.method != 'GET') {
      // Assets are served via GET only.
      return shelf.Response.notFound('');
    }

    final String? requestPath = _stripBasePath(request.url.path, basePath);

    if (requestPath == null) {
      return shelf.Response.notFound('');
    }

    // If the response is `/`, then we are requesting the index file.
    if (requestPath == '/' || requestPath.isEmpty) {
      return _serveIndex();
    }

    final Map<String, String> headers = <String, String>{};

    // Track etag headers for better caching of resources.
    final String? ifNoneMatch = request.headers[HttpHeaders.ifNoneMatchHeader];
    headers[HttpHeaders.cacheControlHeader] = 'max-age=0, must-revalidate';

    // If this is a JavaScript file, it must be in the in-memory cache.
    // Attempt to look up the file by URI.
    final String webServerPath =
        requestPath.replaceFirst('.dart.js', '.dart.lib.js');
    if (_webMemoryFS.files.containsKey(requestPath) ||
        _webMemoryFS.files.containsKey(webServerPath)) {
      final List<int>? bytes = getFile(requestPath) ?? getFile(webServerPath);
      // Use the underlying buffer hashCode as a revision string. This buffer is
      // replaced whenever the frontend_server produces new output files, which
      // will also change the hashCode.
      final String etag = bytes.hashCode.toString();
      if (ifNoneMatch == etag) {
        return shelf.Response.notModified();
      }
      headers[HttpHeaders.contentTypeHeader] = 'application/javascript';
      headers[HttpHeaders.etagHeader] = etag;
      return shelf.Response.ok(bytes, headers: headers);
    }
    // If this is a sourcemap file, then it might be in the in-memory cache.
    // Attempt to lookup the file by URI.
    if (_webMemoryFS.sourcemaps.containsKey(requestPath)) {
      final List<int>? bytes = getSourceMap(requestPath);
      final String etag = bytes.hashCode.toString();
      if (ifNoneMatch == etag) {
        return shelf.Response.notModified();
      }
      headers[HttpHeaders.contentTypeHeader] = 'application/json';
      headers[HttpHeaders.etagHeader] = etag;
      return shelf.Response.ok(bytes, headers: headers);
    }

    // If this is a metadata file, then it might be in the in-memory cache.
    // Attempt to lookup the file by URI.
    if (_webMemoryFS.metadataFiles.containsKey(requestPath)) {
      final List<int>? bytes = getMetadata(requestPath);
      final String etag = bytes.hashCode.toString();
      if (ifNoneMatch == etag) {
        return shelf.Response.notModified();
      }
      headers[HttpHeaders.contentTypeHeader] = 'application/json';
      headers[HttpHeaders.etagHeader] = etag;
      return shelf.Response.ok(bytes, headers: headers);
    }

    File file = _resolveDartFile(requestPath);

    if (!file.existsSync() && requestPath.startsWith('canvaskit/')) {
      final Directory canvasKitDirectory =
          globals.fs.directory(globals.fs.path.join(
        globals.artifacts!.getHostArtifact(HostArtifact.flutterWebSdk).path,
        'canvaskit',
      ));
      final Uri potential = canvasKitDirectory.uri
          .resolve(requestPath.replaceFirst('canvaskit/', ''));
      file = globals.fs.file(potential);
    }

    // If all of the lookups above failed, the file might have been an asset.
    // Try and resolve the path relative to the built asset directory.
    if (!file.existsSync()) {
      final Uri potential = globals.fs
          .directory(getAssetBuildDirectory())
          .uri
          .resolve(requestPath.replaceFirst('assets/', ''));
      file = globals.fs.file(potential);
    }

    if (!file.existsSync()) {
      final Uri webPath = globals.fs.currentDirectory
          .childDirectory('web')
          .uri
          .resolve(requestPath);
      file = globals.fs.file(webPath);
    }

    if (!file.existsSync()) {
      // Paths starting with these prefixes should've been resolved above.
      if (requestPath.startsWith('assets/') ||
          requestPath.startsWith('packages/') ||
          requestPath.startsWith('canvaskit/')) {
        return shelf.Response.notFound('');
      }
      return _serveIndex();
    }

    // For real files, use a serialized file stat plus path as a revision.
    // This allows us to update between canvaskit and non-canvaskit SDKs.
    final String etag = file.lastModifiedSync().toIso8601String() +
        Uri.encodeComponent(file.path);
    if (ifNoneMatch == etag) {
      return shelf.Response.notModified();
    }

    final int length = file.lengthSync();
    // Attempt to determine the file's mime type. if this is not provided some
    // browsers will refuse to render images/show video etc. If the tool
    // cannot determine a mime type, fall back to application/octet-stream.
    final String mimeType = mime.lookupMimeType(
          file.path,
          headerBytes:
              await file.openRead(0, mime.defaultMagicNumbersMaxLength).first,
        ) ??
        _kDefaultMimeType;

    headers[HttpHeaders.contentLengthHeader] = length.toString();
    headers[HttpHeaders.contentTypeHeader] = mimeType;
    headers[HttpHeaders.etagHeader] = etag;
    return shelf.Response.ok(file.openRead(), headers: headers);
  }

  /// Tear down the http server running.
  Future<void> dispose() async {
    if (_dwdsInit) {
      await dwds.stop();
    }
    return _httpServer.close();
  }

  /// Write a single file into the in-memory cache.
  void writeFile(String filePath, String contents) {
    writeBytes(filePath, const Utf8Encoder().convert(contents));
  }

  void writeBytes(String filePath, Uint8List contents) {
    _webMemoryFS.files[filePath] = contents;
  }

  /// Determines what rendering backed to use.
  final WebRendererMode webRenderer;

  shelf.Response _serveIndex() {
    final IndexHtml indexHtml = _getIndexHtml();
<<<<<<< HEAD
=======

    final Map<String, dynamic> buildConfig = <String, dynamic>{
      'engineRevision': globals.flutterVersion.engineRevision,
      'builds': <dynamic>[
        <String, dynamic>{
          'compileTarget': 'dartdevc',
          'renderer': webRenderer.name,
          'mainJsPath': 'main.dart.js',
        },
      ],
    };
    final String buildConfigString = '_flutter.buildConfig = ${jsonEncode(buildConfig)};';

>>>>>>> 7f811fb4
    indexHtml.applySubstitutions(
      // Currently, we don't support --base-href for the "run" command.
      baseHref: '/',
      serviceWorkerVersion: null,
      buildConfig: buildConfigString,
    );

    final Map<String, String> headers = <String, String>{
      HttpHeaders.contentTypeHeader: 'text/html',
    };
    return shelf.Response.ok(indexHtml.content, headers: headers);
  }

  // Attempt to resolve `path` to a dart file.
  File _resolveDartFile(String path) {
    // Return the actual file objects so that local engine changes are automatically picked up.
    switch (path) {
      case 'dart_sdk.js':
        return _resolveDartSdkJsFile;
      case 'dart_sdk.js.map':
        return _resolveDartSdkJsMapFile;
    }
    // This is the special generated entrypoint.
    if (path == 'web_entrypoint.dart') {
      return entrypointCacheDirectory.childFile('web_entrypoint.dart');
    }

    // If this is a dart file, it must be on the local file system and is
    // likely coming from a source map request. The tool doesn't currently
    // consider the case of Dart files as assets.
    final File dartFile =
        globals.fs.file(globals.fs.currentDirectory.uri.resolve(path));
    if (dartFile.existsSync()) {
      return dartFile;
    }

    final List<String> segments = path.split('/');
    if (segments.first.isEmpty) {
      segments.removeAt(0);
    }

    // The file might have been a package file which is signaled by a
    // `/packages/<package>/<path>` request.
    if (segments.first == 'packages') {
      final Uri? filePath = _packages
          .resolve(Uri(scheme: 'package', pathSegments: segments.skip(1)));
      if (filePath != null) {
        final File packageFile = globals.fs.file(filePath);
        if (packageFile.existsSync()) {
          return packageFile;
        }
      }
    }

    // Otherwise it must be a Dart SDK source or a Flutter Web SDK source.
    final Directory dartSdkParent = globals.fs
        .directory(globals.artifacts!.getArtifactPath(
            Artifact.engineDartSdkPath,
            platform: TargetPlatform.web_javascript))
        .parent;
    final File dartSdkFile = globals.fs.file(dartSdkParent.uri.resolve(path));
    if (dartSdkFile.existsSync()) {
      return dartSdkFile;
    }

    final Directory flutterWebSdk = globals.fs.directory(
        globals.artifacts!.getHostArtifact(HostArtifact.flutterWebSdk));
    final File webSdkFile = globals.fs.file(flutterWebSdk.uri.resolve(path));

    return webSdkFile;
  }

  File get _resolveDartSdkJsFile {
    final Map<WebRendererMode, Map<NullSafetyMode, HostArtifact>>
        dartSdkArtifactMap =
        _ddcModuleSystem ? kDdcDartSdkJsArtifactMap : kAmdDartSdkJsArtifactMap;
    return globals.fs.file(globals.artifacts!
        .getHostArtifact(dartSdkArtifactMap[webRenderer]![_nullSafetyMode]!));
  }

  File get _resolveDartSdkJsMapFile {
    final Map<WebRendererMode, Map<NullSafetyMode, HostArtifact>>
        dartSdkArtifactMap = _ddcModuleSystem
            ? kDdcDartSdkJsMapArtifactMap
            : kAmdDartSdkJsMapArtifactMap;
    return globals.fs.file(globals.artifacts!
        .getHostArtifact(dartSdkArtifactMap[webRenderer]![_nullSafetyMode]!));
  }

  @override
  Future<String?> dartSourceContents(String serverPath) async {
    serverPath = _stripBasePath(serverPath, basePath)!;
    final File result = _resolveDartFile(serverPath);
    if (result.existsSync()) {
      return result.readAsString();
    }
    return null;
  }

  @override
  Future<String> sourceMapContents(String serverPath) async {
    serverPath = _stripBasePath(serverPath, basePath)!;
    return utf8.decode(_webMemoryFS.sourcemaps[serverPath]!);
  }

  @override
  Future<String?> metadataContents(String serverPath) async {
    final String? resultPath = _stripBasePath(serverPath, basePath);
    if (resultPath == 'main_module.ddc_merged_metadata') {
      return _webMemoryFS.mergedMetadata;
    }
    if (_webMemoryFS.metadataFiles.containsKey(resultPath)) {
      return utf8.decode(_webMemoryFS.metadataFiles[resultPath]!);
    }
    throw Exception('Could not find metadata contents for $serverPath');
  }

  @override
  Future<void> close() async {}
}

class ConnectionResult {
  ConnectionResult(this.appConnection, this.debugConnection, this.vmService);

  final AppConnection? appConnection;
  final DebugConnection? debugConnection;
  final vm_service.VmService vmService;
}

typedef VmServiceFactory = Future<vm_service.VmService> Function(
  Uri, {
  CompressionOptions compression,
  required Logger logger,
});

/// The web specific DevFS implementation.
class WebDevFS implements DevFS {
  /// Create a new [WebDevFS] instance.
  ///
  /// [testMode] is true, do not actually initialize dwds or the shelf static
  /// server.
  WebDevFS({
    required this.hostname,
    required int port,
    required this.tlsCertPath,
    required this.tlsCertKeyPath,
    required this.packagesFilePath,
    required this.urlTunneller,
    required this.useSseForDebugProxy,
    required this.useSseForDebugBackend,
    required this.useSseForInjectedClient,
    required this.buildInfo,
    required this.enableDwds,
    required this.enableDds,
    required this.entrypoint,
    required this.expressionCompiler,
    required this.extraHeaders,
    required this.chromiumLauncher,
    required this.nullAssertions,
    required this.nativeNullAssertions,
    required this.nullSafetyMode,
<<<<<<< HEAD
    required this.ddcModuleSystem,
=======
    required this.webRenderer,
>>>>>>> 7f811fb4
    this.testMode = false,
  }) : _port = port;

  final Uri entrypoint;
  final String hostname;
  final String packagesFilePath;
  final UrlTunneller? urlTunneller;
  final bool useSseForDebugProxy;
  final bool useSseForDebugBackend;
  final bool useSseForInjectedClient;
  final BuildInfo buildInfo;
  final bool enableDwds;
  final bool enableDds;
  final Map<String, String> extraHeaders;
  final bool testMode;
  final bool ddcModuleSystem;
  final ExpressionCompiler? expressionCompiler;
  final ChromiumLauncher? chromiumLauncher;
  final bool nullAssertions;
  final bool nativeNullAssertions;
  final int _port;
  final NullSafetyMode nullSafetyMode;
  final String? tlsCertPath;
  final String? tlsCertKeyPath;
  final WebRendererMode webRenderer;

  late WebAssetServer webAssetServer;

  Dwds get dwds => webAssetServer.dwds;

  // A flag to indicate whether we have called `setAssetDirectory` on the target device.
  @override
  bool hasSetAssetDirectory = false;

  @override
  bool didUpdateFontManifest = false;

  Future<DebugConnection>? _cachedExtensionFuture;
  StreamSubscription<void>? _connectedApps;

  /// Connect and retrieve the [DebugConnection] for the current application.
  ///
  /// Only calls [AppConnection.runMain] on the subsequent connections.
  Future<ConnectionResult?> connect(
    bool useDebugExtension, {
    @visibleForTesting
    VmServiceFactory vmServiceFactory = createVmServiceDelegate,
  }) {
    final Completer<ConnectionResult> firstConnection =
        Completer<ConnectionResult>();
    // Note there is an asynchronous gap between this being set to true and
    // [firstConnection] completing; thus test the boolean to determine if
    // the current connection is the first.
    bool foundFirstConnection = false;
    _connectedApps =
        dwds.connectedApps.listen((AppConnection appConnection) async {
      try {
        final DebugConnection debugConnection = useDebugExtension
            ? await (_cachedExtensionFuture ??=
                dwds.extensionDebugConnections.stream.first)
            : await dwds.debugConnection(appConnection);
        if (foundFirstConnection) {
          appConnection.runMain();
        } else {
          foundFirstConnection = true;
          final vm_service.VmService vmService = await vmServiceFactory(
            Uri.parse(debugConnection.uri),
            logger: globals.logger,
          );
          firstConnection.complete(
              ConnectionResult(appConnection, debugConnection, vmService));
        }
      } on Exception catch (error, stackTrace) {
        if (!firstConnection.isCompleted) {
          firstConnection.completeError(error, stackTrace);
        }
      }
    }, onError: (Object error, StackTrace stackTrace) {
      globals.printError(
        'Unknown error while waiting for debug connection:$error\n$stackTrace',
      );
      if (!firstConnection.isCompleted) {
        firstConnection.completeError(error, stackTrace);
      }
    });
    return firstConnection.future;
  }

  @override
  List<Uri> sources = <Uri>[];

  @override
  DateTime? lastCompiled;

  @override
  PackageConfig? lastPackageConfig;

  // We do not evict assets on the web.
  @override
  Set<String> get assetPathsToEvict => const <String>{};

  @override
  Uri? get baseUri => _baseUri;
  Uri? _baseUri;

  @override
  Future<Uri> create() async {
    webAssetServer = await WebAssetServer.start(
      chromiumLauncher,
      hostname,
      _port,
      tlsCertPath,
      tlsCertKeyPath,
      urlTunneller,
      useSseForDebugProxy,
      useSseForDebugBackend,
      useSseForInjectedClient,
      buildInfo,
      enableDwds,
      enableDds,
      entrypoint,
      expressionCompiler,
      extraHeaders,
      nullSafetyMode,
      webRenderer: webRenderer,
      testMode: testMode,
      ddcModuleSystem: ddcModuleSystem,
    );

    final int selectedPort = webAssetServer.selectedPort;
    String url = '$hostname:$selectedPort';
    if (hostname == 'any') {
      url = 'localhost:$selectedPort';
    }
    _baseUri = Uri.http(url, webAssetServer.basePath);
    if (tlsCertPath != null && tlsCertKeyPath != null) {
      _baseUri = Uri.https(url, webAssetServer.basePath);
    }
    return _baseUri!;
  }

  @override
  Future<void> destroy() async {
    await webAssetServer.dispose();
    await _connectedApps?.cancel();
  }

  @override
  Uri deviceUriToHostUri(Uri deviceUri) {
    return deviceUri;
  }

  @override
  String get fsName => 'web_asset';

  @override
  Directory? get rootDirectory => null;

  @override
  Future<UpdateFSReport> update({
    required Uri mainUri,
    required ResidentCompiler generator,
    required bool trackWidgetCreation,
    required String pathToReload,
    required List<Uri> invalidatedFiles,
    required PackageConfig packageConfig,
    required String dillOutputPath,
    required DevelopmentShaderCompiler shaderCompiler,
    DevelopmentSceneImporter? sceneImporter,
    DevFSWriter? devFSWriter,
    String? target,
    AssetBundle? bundle,
    DateTime? firstBuildTime,
    bool bundleFirstUpload = false,
    bool fullRestart = false,
    String? projectRootPath,
    File? dartPluginRegistrant,
  }) async {
    lastPackageConfig = packageConfig;
    final File mainFile = globals.fs.file(mainUri);
    final String outputDirectoryPath = mainFile.parent.path;

    if (bundleFirstUpload) {
      webAssetServer.entrypointCacheDirectory =
          globals.fs.directory(outputDirectoryPath);
      generator.addFileSystemRoot(outputDirectoryPath);
      final String entrypoint = globals.fs.path.basename(mainFile.path);
      webAssetServer.writeBytes(entrypoint, mainFile.readAsBytesSync());
      if (ddcModuleSystem) {
        webAssetServer.writeBytes(
            'ddc_module_loader.js', ddcModuleLoaderJS.readAsBytesSync());
      } else {
        webAssetServer.writeBytes('require.js', requireJS.readAsBytesSync());
      }
      webAssetServer.writeBytes('flutter.js', flutterJs.readAsBytesSync());
      webAssetServer.writeBytes(
          'stack_trace_mapper.js', stackTraceMapper.readAsBytesSync());
      webAssetServer.writeFile(
          'manifest.json', '{"info":"manifest not generated in run mode."}');
      webAssetServer.writeFile('flutter_service_worker.js',
          '// Service worker not loaded in run mode.');
      webAssetServer.writeFile(
          'version.json', FlutterProject.current().getVersionInfo());
      webAssetServer.writeFile(
        'main.dart.js',
        ddcModuleSystem
            ? generateDDCBootstrapScript(
                entrypoint: entrypoint,
                ddcModuleLoaderUrl: 'ddc_module_loader.js',
                mapperUrl: 'stack_trace_mapper.js',
                generateLoadingIndicator: enableDwds,
              )
            : generateBootstrapScript(
                requireUrl: 'require.js',
                mapperUrl: 'stack_trace_mapper.js',
                generateLoadingIndicator: enableDwds,
              ),
      );
      webAssetServer.writeFile(
        'main_module.bootstrap.js',
        ddcModuleSystem
            ? generateDDCMainModule(
                entrypoint: entrypoint,
                nullAssertions: nullAssertions,
                nativeNullAssertions: nativeNullAssertions,
                exportedMain: pathToJSIdentifier(entrypoint.split('.')[0]),
              )
            : generateMainModule(
                entrypoint: entrypoint,
                nullAssertions: nullAssertions,
                nativeNullAssertions: nativeNullAssertions,
              ),
      );
      // TODO(zanderso): refactor the asset code in this and the regular devfs to
      // be shared.
      if (bundle != null) {
        await writeBundle(
          globals.fs.directory(getAssetBuildDirectory()),
          bundle.entries,
          targetPlatform: TargetPlatform.web_javascript,
          impellerStatus: ImpellerStatus.disabled,
        );
      }
    }
    final DateTime candidateCompileTime = DateTime.now();
    if (fullRestart) {
      generator.reset();
    }

    // The tool generates an entrypoint file in a temp directory to handle
    // the web specific bootstrap logic. To make it easier for DWDS to handle
    // mapping the file name, this is done via an additional file root and
    // special hard-coded scheme.
    final CompilerOutput? compilerOutput = await generator.recompile(
      Uri(
        scheme: 'org-dartlang-app',
        path: '/${mainUri.pathSegments.last}',
      ),
      invalidatedFiles,
      outputPath: dillOutputPath,
      packageConfig: packageConfig,
      projectRootPath: projectRootPath,
      fs: globals.fs,
      dartPluginRegistrant: dartPluginRegistrant,
    );
    if (compilerOutput == null || compilerOutput.errorCount > 0) {
      return UpdateFSReport();
    }

    // Only update the last compiled time if we successfully compiled.
    lastCompiled = candidateCompileTime;
    // list of sources that needs to be monitored are in [compilerOutput.sources]
    sources = compilerOutput.sources;
    late File codeFile;
    File manifestFile;
    File sourcemapFile;
    File metadataFile;
    late List<String> modules;
    try {
      final Directory parentDirectory =
          globals.fs.directory(outputDirectoryPath);
      codeFile =
          parentDirectory.childFile('${compilerOutput.outputFilename}.sources');
      manifestFile =
          parentDirectory.childFile('${compilerOutput.outputFilename}.json');
      sourcemapFile =
          parentDirectory.childFile('${compilerOutput.outputFilename}.map');
      metadataFile = parentDirectory
          .childFile('${compilerOutput.outputFilename}.metadata');
      modules = webAssetServer._webMemoryFS
          .write(codeFile, manifestFile, sourcemapFile, metadataFile);
    } on FileSystemException catch (err) {
      throwToolExit('Failed to load recompiled sources:\n$err');
    }
    webAssetServer.performRestart(modules);
    return UpdateFSReport(
      success: true,
      syncedBytes: codeFile.lengthSync(),
      invalidatedSourcesCount: invalidatedFiles.length,
    );
  }

  @visibleForTesting
  final File requireJS = globals.fs.file(globals.fs.path.join(
    globals.artifacts!.getArtifactPath(Artifact.engineDartSdkPath,
        platform: TargetPlatform.web_javascript),
    'lib',
    'dev_compiler',
    'amd',
    'require.js',
  ));

  @visibleForTesting
  final File ddcModuleLoaderJS = globals.fs.file(globals.fs.path.join(
    globals.artifacts!.getArtifactPath(Artifact.engineDartSdkPath,
        platform: TargetPlatform.web_javascript),
    'lib',
    'dev_compiler',
    'ddc',
    'ddc_module_loader.js',
  ));

  @visibleForTesting
  final File flutterJs = globals.fs.file(globals.fs.path.join(
    globals.artifacts!.getHostArtifact(HostArtifact.flutterJsDirectory).path,
    'flutter.js',
  ));

  @visibleForTesting
  final File stackTraceMapper = globals.fs.file(globals.fs.path.join(
    globals.artifacts!.getArtifactPath(Artifact.engineDartSdkPath,
        platform: TargetPlatform.web_javascript),
    'lib',
    'dev_compiler',
    'web',
    'dart_stack_trace_mapper.js',
  ));

  @override
  void resetLastCompiled() {
    // Not used for web compilation.
  }

  @override
  Set<String> get shaderPathsToEvict => <String>{};

  @override
  Set<String> get scenePathsToEvict => <String>{};
}

class ReleaseAssetServer {
  ReleaseAssetServer(
    this.entrypoint, {
    required FileSystem fileSystem,
    required String? webBuildDirectory,
    required String? flutterRoot,
    required Platform platform,
    this.basePath = '',
  })  : _fileSystem = fileSystem,
        _platform = platform,
        _flutterRoot = flutterRoot,
        _webBuildDirectory = webBuildDirectory,
        _fileSystemUtils =
            FileSystemUtils(fileSystem: fileSystem, platform: platform);

  final Uri entrypoint;
  final String? _flutterRoot;
  final String? _webBuildDirectory;
  final FileSystem _fileSystem;
  final FileSystemUtils _fileSystemUtils;
  final Platform _platform;

  /// The base path to serve from.
  ///
  /// It should have no leading or trailing slashes.
  @visibleForTesting
  final String basePath;

  // Locations where source files, assets, or source maps may be located.
  List<Uri> _searchPaths() => <Uri>[
        _fileSystem.directory(_webBuildDirectory).uri,
        _fileSystem.directory(_flutterRoot).uri,
        _fileSystem.directory(_flutterRoot).parent.uri,
        _fileSystem.currentDirectory.uri,
        _fileSystem.directory(_fileSystemUtils.homeDirPath).uri,
      ];

  Future<shelf.Response> handle(shelf.Request request) async {
    if (request.method != 'GET') {
      // Assets are served via GET only.
      return shelf.Response.notFound('');
    }

    Uri? fileUri;
    final String? requestPath = _stripBasePath(request.url.path, basePath);

    if (requestPath == null) {
      return shelf.Response.notFound('');
    }

    if (request.url.toString() == 'main.dart') {
      fileUri = entrypoint;
    } else {
      for (final Uri uri in _searchPaths()) {
        final Uri potential = uri.resolve(requestPath);
        if (!_fileSystem
            .isFileSync(potential.toFilePath(windows: _platform.isWindows))) {
          continue;
        }
        fileUri = potential;
        break;
      }
    }
    if (fileUri != null) {
      final File file = _fileSystem.file(fileUri);
      final Uint8List bytes = file.readAsBytesSync();
      // Fallback to "application/octet-stream" on null which
      // makes no claims as to the structure of the data.
      final String mimeType =
          mime.lookupMimeType(file.path, headerBytes: bytes) ??
              'application/octet-stream';
      return shelf.Response.ok(bytes, headers: <String, String>{
        'Content-Type': mimeType,
      });
    }

    final File file = _fileSystem
        .file(_fileSystem.path.join(_webBuildDirectory!, 'index.html'));
    return shelf.Response.ok(file.readAsBytesSync(), headers: <String, String>{
      'Content-Type': 'text/html',
    });
  }
}

@visibleForTesting
void log(logging.LogRecord event) {
  final String error = event.error == null ? '' : 'Error: ${event.error}';
  if (event.level >= logging.Level.SEVERE) {
    globals.printError('${event.loggerName}: ${event.message}$error',
        stackTrace: event.stackTrace);
  } else if (event.level == logging.Level.WARNING) {
    // Temporary fix for https://github.com/flutter/flutter/issues/109792
    // TODO(annagrin): Remove the condition after the bogus warning is
    // removed in dwds: https://github.com/dart-lang/webdev/issues/1722
    if (!event.message.contains('No module for')) {
      globals.printWarning('${event.loggerName}: ${event.message}$error');
    }
  } else {
    globals.printTrace('${event.loggerName}: ${event.message}$error');
  }
}

Future<Directory> _loadDwdsDirectory(
    FileSystem fileSystem, Logger logger) async {
  final String toolPackagePath =
      fileSystem.path.join(Cache.flutterRoot!, 'packages', 'flutter_tools');
  final String packageFilePath = fileSystem.path
      .join(toolPackagePath, '.dart_tool', 'package_config.json');
  final PackageConfig packageConfig = await loadPackageConfigWithLogging(
    fileSystem.file(packageFilePath),
    logger: logger,
  );
  return fileSystem.directory(packageConfig['dwds']!.packageUriRoot);
}

String? _stripBasePath(String path, String basePath) {
  path = stripLeadingSlash(path);
  if (path.startsWith(basePath)) {
    path = path.substring(basePath.length);
  } else {
    // The given path isn't under base path, return null to indicate that.
    return null;
  }
  return stripLeadingSlash(path);
}

IndexHtml _getIndexHtml() {
  final File indexHtml =
      globals.fs.currentDirectory.childDirectory('web').childFile('index.html');
  final String htmlContent =
      indexHtml.existsSync() ? indexHtml.readAsStringSync() : _kDefaultIndex;
  return IndexHtml(htmlContent);
}<|MERGE_RESOLUTION|>--- conflicted
+++ resolved
@@ -119,15 +119,10 @@
     this.internetAddress,
     this._modules,
     this._digests,
-<<<<<<< HEAD
-    this._nullSafetyMode,
-    this._ddcModuleSystem,
-  ) : basePath = _getIndexHtml().getBaseHref();
-=======
-    this._nullSafetyMode, {
+    this._nullSafetyMode, 
+    this._ddcModuleSystem, {
     required this.webRenderer,
   }) : basePath = _getIndexHtml().getBaseHref();
->>>>>>> 7f811fb4
 
   // Fallback to "application/octet-stream" on null which
   // makes no claims as to the structure of the data.
@@ -240,11 +235,8 @@
       modules,
       digests,
       nullSafetyMode,
-<<<<<<< HEAD
       ddcModuleSystem,
-=======
       webRenderer: webRenderer,
->>>>>>> 7f811fb4
     );
     if (testMode) {
       return server;
@@ -541,8 +533,6 @@
 
   shelf.Response _serveIndex() {
     final IndexHtml indexHtml = _getIndexHtml();
-<<<<<<< HEAD
-=======
 
     final Map<String, dynamic> buildConfig = <String, dynamic>{
       'engineRevision': globals.flutterVersion.engineRevision,
@@ -556,7 +546,6 @@
     };
     final String buildConfigString = '_flutter.buildConfig = ${jsonEncode(buildConfig)};';
 
->>>>>>> 7f811fb4
     indexHtml.applySubstitutions(
       // Currently, we don't support --base-href for the "run" command.
       baseHref: '/',
@@ -718,11 +707,8 @@
     required this.nullAssertions,
     required this.nativeNullAssertions,
     required this.nullSafetyMode,
-<<<<<<< HEAD
     required this.ddcModuleSystem,
-=======
     required this.webRenderer,
->>>>>>> 7f811fb4
     this.testMode = false,
   }) : _port = port;
 
