// Copyright 2014 The Flutter Authors. All rights reserved.
// Use of this source code is governed by a BSD-style license that can be
// found in the LICENSE file.

import 'dart:async';

import 'package:dwds/dwds.dart';
import 'package:package_config/package_config.dart';
import 'package:unified_analytics/unified_analytics.dart';
import 'package:vm_service/vm_service.dart' as vmservice;
import 'package:webkit_inspection_protocol/webkit_inspection_protocol.dart'
    hide StackTrace;

import '../application_package.dart';
import '../base/async_guard.dart';
import '../base/common.dart';
import '../base/file_system.dart';
import '../base/io.dart';
import '../base/logger.dart';
import '../base/net.dart';
import '../base/terminal.dart';
import '../base/time.dart';
import '../base/utils.dart';
import '../build_info.dart';
import '../cache.dart';
import '../dart/language_version.dart';
import '../devfs.dart';
import '../device.dart';
import '../flutter_plugins.dart';
import '../globals.dart' as globals;
import '../project.dart';
import '../reporting/reporting.dart';
import '../resident_devtools_handler.dart';
import '../resident_runner.dart';
import '../run_hot.dart';
import '../vmservice.dart';
import '../web/chrome.dart';
import '../web/compile.dart';
import '../web/file_generators/flutter_service_worker_js.dart';
import '../web/file_generators/main_dart.dart' as main_dart;
import '../web/web_device.dart';
import '../web/web_runner.dart';
import 'devfs_web.dart';

/// Injectable factory to create a [ResidentWebRunner].
class DwdsWebRunnerFactory extends WebRunnerFactory {
  @override
  ResidentRunner createWebRunner(
    FlutterDevice device, {
    String? target,
    required bool stayResident,
    required FlutterProject flutterProject,
    required bool? ipv6,
    required DebuggingOptions debuggingOptions,
    UrlTunneller? urlTunneller,
    required Logger logger,
    required FileSystem fileSystem,
    required SystemClock systemClock,
    required Usage usage,
    required Analytics analytics,
    bool machine = false,
  }) {
    return ResidentWebRunner(
      device,
      target: target,
      flutterProject: flutterProject,
      debuggingOptions: debuggingOptions,
      ipv6: ipv6,
      stayResident: stayResident,
      urlTunneller: urlTunneller,
      machine: machine,
      usage: usage,
      analytics: analytics,
      systemClock: systemClock,
      fileSystem: fileSystem,
      logger: logger,
    );
  }
}

const String kExitMessage = 'Failed to establish connection with the application '
  'instance in Chrome.\nThis can happen if the websocket connection used by the '
  'web tooling is unable to correctly establish a connection, for example due to a firewall.';

class ResidentWebRunner extends ResidentRunner {
  ResidentWebRunner(
    FlutterDevice device, {
    String? target,
    bool stayResident = true,
    bool machine = false,
    required this.flutterProject,
    required bool? ipv6,
    required DebuggingOptions debuggingOptions,
    required FileSystem fileSystem,
    required Logger logger,
    required SystemClock systemClock,
    required Usage usage,
    required Analytics analytics,
    UrlTunneller? urlTunneller,
    ResidentDevtoolsHandlerFactory devtoolsHandler = createDefaultHandler,
  }) : _fileSystem = fileSystem,
       _logger = logger,
       _systemClock = systemClock,
       _usage = usage,
       _analytics = analytics,
       _urlTunneller = urlTunneller,
       super(
          <FlutterDevice>[device],
          target: target ?? fileSystem.path.join('lib', 'main.dart'),
          debuggingOptions: debuggingOptions,
          ipv6: ipv6,
          stayResident: stayResident,
          machine: machine,
          devtoolsHandler: devtoolsHandler,
        );

  final FileSystem _fileSystem;
  final Logger _logger;
  final SystemClock _systemClock;
  final Usage _usage;
  final Analytics _analytics;
  final UrlTunneller? _urlTunneller;

  @override
  Logger get logger => _logger;

  @override
  FileSystem get fileSystem => _fileSystem;

  FlutterDevice? get device => flutterDevices.first;
  final FlutterProject flutterProject;
  DateTime? firstBuildTime;

  // Used with the new compiler to generate a bootstrap file containing plugins
  // and platform initialization.
  Directory? _generatedEntrypointDirectory;

  // Only the debug builds of the web support the service protocol.
  @override
  bool get supportsServiceProtocol => isRunningDebug && deviceIsDebuggable;

  @override
  bool get debuggingEnabled => isRunningDebug && deviceIsDebuggable;

  /// WebServer device is debuggable when running with --start-paused.
  bool get deviceIsDebuggable => device!.device is! WebServerDevice || debuggingOptions.startPaused;

  @override
  bool get supportsWriteSkSL => false;

  @override
  // Web uses a different plugin registry.
  bool get generateDartPluginRegistry => false;

  bool get _enableDwds => debuggingEnabled;

  ConnectionResult? _connectionResult;
  StreamSubscription<vmservice.Event>? _stdOutSub;
  StreamSubscription<vmservice.Event>? _stdErrSub;
  StreamSubscription<vmservice.Event>? _extensionEventSub;
  bool _exited = false;
  WipConnection? _wipConnection;
  ChromiumLauncher? _chromiumLauncher;

  FlutterVmService get _vmService {
    if (_instance != null) {
      return _instance!;
    }
    final vmservice.VmService? service = _connectionResult?.vmService;
    final Uri websocketUri = Uri.parse(_connectionResult!.debugConnection!.uri);
    final Uri httpUri = _httpUriFromWebsocketUri(websocketUri);
    return _instance ??= FlutterVmService(service!, wsAddress: websocketUri, httpAddress: httpUri);
  }

  FlutterVmService? _instance;

  @override
  Future<void> cleanupAfterSignal() async {
    await _cleanup();
  }

  @override
  Future<void> cleanupAtFinish() async {
    await _cleanup();
  }

  Future<void> _cleanup() async {
    if (_exited) {
      return;
    }
    await residentDevtoolsHandler!.shutdown();
    await _stdOutSub?.cancel();
    await _stdErrSub?.cancel();
    await _extensionEventSub?.cancel();
    await device!.device!.stopApp(null);
    try {
      _generatedEntrypointDirectory?.deleteSync(recursive: true);
    } on FileSystemException {
      // Best effort to clean up temp dirs.
      _logger.printTrace(
        'Failed to clean up temp directory: ${_generatedEntrypointDirectory!.path}',
      );
    }
    _exited = true;
  }

  Future<void> _cleanupAndExit() async {
    await _cleanup();
    appFinished();
  }

  @override
  void printHelp({bool details = true}) {
    if (details) {
      return printHelpDetails();
    }
    const String fire = '🔥';
    const String rawMessage =
        '  To hot restart changes while running, press "r" or "R".';
    final String message = _logger.terminal.color(
      fire + _logger.terminal.bolden(rawMessage),
      TerminalColor.red,
    );
    _logger.printStatus(message);
    const String quitMessage = 'To quit, press "q".';
    _logger.printStatus('For a more detailed help message, press "h". $quitMessage');
    _logger.printStatus('');
    printDebuggerList();
  }

  @override
  Future<void> stopEchoingDeviceLog() async {
    // Do nothing for ResidentWebRunner
    await device!.stopEchoingDeviceLog();
  }

  @override
  Future<int> run({
    Completer<DebugConnectionInfo>? connectionInfoCompleter,
    Completer<void>? appStartedCompleter,
    bool enableDevTools = false, // ignored, we don't yet support devtools for web
    String? route,
  }) async {
    firstBuildTime = DateTime.now();
    final ApplicationPackage? package = await ApplicationPackageFactory.instance!.getPackageForPlatform(
      TargetPlatform.web_javascript,
      buildInfo: debuggingOptions.buildInfo,
    );
    if (package == null) {
      _logger.printStatus('This application is not configured to build on the web.');
      _logger.printStatus('To add web support to a project, run `flutter create .`.');
    }
    final String modeName = debuggingOptions.buildInfo.friendlyModeName;
    _logger.printStatus(
      'Launching ${getDisplayPath(target, _fileSystem)} '
      'on ${device!.device!.name} in $modeName mode...',
    );
    if (device!.device is ChromiumDevice) {
      _chromiumLauncher = (device!.device! as ChromiumDevice).chromeLauncher;
    }

    try {
      return await asyncGuard(() async {
        Future<int> getPort() async {
          if (debuggingOptions.port == null) {
            return globals.os.findFreePort();
          }

          final int? port = int.tryParse(debuggingOptions.port ?? '');

          if (port == null) {
            logger.printError('''
Received a non-integer value for port: ${debuggingOptions.port}
A randomly-chosen available port will be used instead.
''');
            return globals.os.findFreePort();
          }

          if (port < 0 || port > 65535) {
            throwToolExit('''
Invalid port: ${debuggingOptions.port}
Please provide a valid TCP port (an integer between 0 and 65535, inclusive).
    ''');
          }

          return port;
        }

        final ExpressionCompiler? expressionCompiler =
          debuggingOptions.webEnableExpressionEvaluation
              ? WebExpressionCompiler(device!.generator!, fileSystem: _fileSystem)
              : null;

        device!.devFS = WebDevFS(
          hostname: debuggingOptions.hostname ?? 'localhost',
          port: await getPort(),
          tlsCertPath: debuggingOptions.tlsCertPath,
          tlsCertKeyPath: debuggingOptions.tlsCertKeyPath,
          packagesFilePath: packagesFilePath,
          urlTunneller: _urlTunneller,
          useSseForDebugProxy: debuggingOptions.webUseSseForDebugProxy,
          useSseForDebugBackend: debuggingOptions.webUseSseForDebugBackend,
          useSseForInjectedClient: debuggingOptions.webUseSseForInjectedClient,
          buildInfo: debuggingOptions.buildInfo,
          enableDwds: _enableDwds,
          enableDds: debuggingOptions.enableDds,
          entrypoint: _fileSystem.file(target).uri,
          expressionCompiler: expressionCompiler,
          extraHeaders: debuggingOptions.webHeaders,
          chromiumLauncher: _chromiumLauncher,
          nullAssertions: debuggingOptions.nullAssertions,
          nullSafetyMode: debuggingOptions.buildInfo.nullSafetyMode,
          nativeNullAssertions: debuggingOptions.nativeNullAssertions,
<<<<<<< HEAD
          ddcModuleSystem: debuggingOptions.buildInfo.ddcModuleFormat == DdcModuleFormat.ddc,
=======
          webRenderer: debuggingOptions.webRenderer,
>>>>>>> 7f811fb4
        );
        Uri url = await device!.devFS!.create();
        if (debuggingOptions.tlsCertKeyPath != null && debuggingOptions.tlsCertPath != null) {
          url = url.replace(scheme: 'https');
        }
        if (debuggingOptions.buildInfo.isDebug) {
          await runSourceGenerators();
          final UpdateFSReport report = await _updateDevFS(fullRestart: true);
          if (!report.success) {
            _logger.printError('Failed to compile application.');
            appFailedToStart();
            return 1;
          }
          device!.generator!.accept();
          cacheInitialDillCompilation();
        } else {
          final WebBuilder webBuilder = WebBuilder(
            logger: _logger,
            processManager: globals.processManager,
            buildSystem: globals.buildSystem,
            fileSystem: _fileSystem,
            flutterVersion: globals.flutterVersion,
            usage: globals.flutterUsage,
            analytics: globals.analytics,
          );
          await webBuilder.buildWeb(
            flutterProject,
            target,
            debuggingOptions.buildInfo,
            ServiceWorkerStrategy.none,
            compilerConfigs: <WebCompilerConfig>[
              JsCompilerConfig.run(
                nativeNullAssertions: debuggingOptions.nativeNullAssertions,
                renderer: debuggingOptions.webRenderer,
              )
            ]
          );
        }
        await device!.device!.startApp(
          package,
          mainPath: target,
          debuggingOptions: debuggingOptions,
          platformArgs: <String, Object>{
             'uri': url.toString(),
          },
        );
        return attach(
          connectionInfoCompleter: connectionInfoCompleter,
          appStartedCompleter: appStartedCompleter,
          enableDevTools: enableDevTools,
        );
      });
    } on WebSocketException catch (error, stackTrace) {
      appFailedToStart();
      _logger.printError('$error', stackTrace: stackTrace);
      throwToolExit(kExitMessage);
    } on ChromeDebugException catch (error, stackTrace) {
      appFailedToStart();
      _logger.printError('$error', stackTrace: stackTrace);
      throwToolExit(kExitMessage);
    } on AppConnectionException catch (error, stackTrace) {
      appFailedToStart();
      _logger.printError('$error', stackTrace: stackTrace);
      throwToolExit(kExitMessage);
    } on SocketException catch (error, stackTrace) {
      appFailedToStart();
      _logger.printError('$error', stackTrace: stackTrace);
      throwToolExit(kExitMessage);
    } on Exception {
      appFailedToStart();
      rethrow;
    }
  }

  @override
  Future<OperationResult> restart({
    bool fullRestart = false,
    bool? pause = false,
    String? reason,
    bool benchmarkMode = false,
  }) async {
    final DateTime start = _systemClock.now();
    final Status status = _logger.startProgress(
      'Performing hot restart...',
      progressId: 'hot.restart',
    );

    if (debuggingOptions.buildInfo.isDebug) {
      await runSourceGenerators();
      // Full restart is always false for web, since the extra recompile is wasteful.
      final UpdateFSReport report = await _updateDevFS();
      if (report.success) {
        device!.generator!.accept();
      } else {
        status.stop();
        await device!.generator!.reject();
        return OperationResult(1, 'Failed to recompile application.');
      }
    } else {
      try {
        final WebBuilder webBuilder = WebBuilder(
          logger: _logger,
          processManager: globals.processManager,
          buildSystem: globals.buildSystem,
          fileSystem: _fileSystem,
          flutterVersion: globals.flutterVersion,
          usage: globals.flutterUsage,
          analytics: globals.analytics,
        );
        await webBuilder.buildWeb(
          flutterProject,
          target,
          debuggingOptions.buildInfo,
          ServiceWorkerStrategy.none,
          compilerConfigs: <WebCompilerConfig>[
            JsCompilerConfig.run(
              nativeNullAssertions: debuggingOptions.nativeNullAssertions,
              renderer: debuggingOptions.webRenderer,
            )
          ],
        );
      } on ToolExit {
        return OperationResult(1, 'Failed to recompile application.');
      }
    }

    try {
      if (!deviceIsDebuggable) {
        _logger.printStatus('Recompile complete. Page requires refresh.');
      } else if (isRunningDebug) {
        await _vmService.service.callMethod('hotRestart');
      } else {
        // On non-debug builds, a hard refresh is required to ensure the
        // up to date sources are loaded.
        await _wipConnection?.sendCommand('Page.reload', <String, Object>{
          'ignoreCache': !debuggingOptions.buildInfo.isDebug,
        });
      }
    } on Exception catch (err) {
      return OperationResult(1, err.toString(), fatal: true);
    } finally {
      status.stop();
    }

    final Duration elapsed = _systemClock.now().difference(start);
    final String elapsedMS = getElapsedAsMilliseconds(elapsed);
    _logger.printStatus('Restarted application in $elapsedMS.');
    unawaited(residentDevtoolsHandler!.hotRestart(flutterDevices));

    // Don't track restart times for dart2js builds or web-server devices.
    if (debuggingOptions.buildInfo.isDebug && deviceIsDebuggable) {
      _usage.sendTiming('hot', 'web-incremental-restart', elapsed);
      _analytics.send(Event.timing(
        workflow: 'hot',
        variableName: 'web-incremental-restart',
        elapsedMilliseconds: elapsed.inMilliseconds,
      ));
      final String sdkName = await device!.device!.sdkNameAndVersion;
      HotEvent(
        'restart',
        targetPlatform: getNameForTargetPlatform(TargetPlatform.web_javascript),
        sdkName: sdkName,
        emulator: false,
        fullRestart: true,
        reason: reason,
        overallTimeInMs: elapsed.inMilliseconds,
      ).send();
      _analytics.send(Event.hotRunnerInfo(
        label: 'restart',
        targetPlatform: getNameForTargetPlatform(TargetPlatform.web_javascript),
        sdkName: sdkName,
        emulator: false,
        fullRestart: true,
        reason: reason,
        overallTimeInMs: elapsed.inMilliseconds
      ));
    }
    return OperationResult.ok;
  }

  // Flutter web projects need to include a generated main entrypoint to call the
  // appropriate bootstrap method and inject plugins.
  // Keep this in sync with build_system/targets/web.dart.
  Future<Uri> _generateEntrypoint(Uri mainUri, PackageConfig? packageConfig) async {
    File? result = _generatedEntrypointDirectory?.childFile('web_entrypoint.dart');
    if (_generatedEntrypointDirectory == null) {
      _generatedEntrypointDirectory ??= _fileSystem.systemTempDirectory.createTempSync('flutter_tools.')
        ..createSync();
      result = _generatedEntrypointDirectory!.childFile('web_entrypoint.dart');

      // Generates the generated_plugin_registrar
      await injectBuildTimePluginFiles(flutterProject, webPlatform: true, destination: _generatedEntrypointDirectory!);
      // The below works because `injectBuildTimePluginFiles` is configured to write
      // the web_plugin_registrant.dart file alongside the generated main.dart
      const String generatedImport = 'web_plugin_registrant.dart';

      Uri? importedEntrypoint = packageConfig!.toPackageUri(mainUri);
      // Special handling for entrypoints that are not under lib, such as test scripts.
      if (importedEntrypoint == null) {
        final String parent = _fileSystem.file(mainUri).parent.path;
        flutterDevices.first.generator!
          ..addFileSystemRoot(parent)
          ..addFileSystemRoot(_fileSystem.directory('test').absolute.path);
        importedEntrypoint = Uri(
          scheme: 'org-dartlang-app',
          path: '/${mainUri.pathSegments.last}',
        );
      }
      final LanguageVersion languageVersion = determineLanguageVersion(
        _fileSystem.file(mainUri),
        packageConfig[flutterProject.manifest.appName],
        Cache.flutterRoot!,
      );

      final String entrypoint = main_dart.generateMainDartFile(importedEntrypoint.toString(),
        languageVersion: languageVersion,
        pluginRegistrantEntrypoint: generatedImport,
      );

      result.writeAsStringSync(entrypoint);
    }
    return result!.absolute.uri;
  }

  Future<UpdateFSReport> _updateDevFS({bool fullRestart = false}) async {
    final bool isFirstUpload = !assetBundle.wasBuiltOnce();
    final bool rebuildBundle = assetBundle.needsBuild();
    if (rebuildBundle) {
      _logger.printTrace('Updating assets');
      final int result = await assetBundle.build(
        packagesPath: debuggingOptions.buildInfo.packagesPath,
        targetPlatform: TargetPlatform.web_javascript,
      );
      if (result != 0) {
        return UpdateFSReport();
      }
    }
    final InvalidationResult invalidationResult = await projectFileInvalidator.findInvalidated(
      lastCompiled: device!.devFS!.lastCompiled,
      urisToMonitor: device!.devFS!.sources,
      packagesPath: packagesFilePath,
      packageConfig: device!.devFS!.lastPackageConfig
        ?? debuggingOptions.buildInfo.packageConfig,
    );
    final Status devFSStatus = _logger.startProgress(
      'Waiting for connection from debug service on ${device!.device!.name}...',
    );
    final UpdateFSReport report = await device!.devFS!.update(
      mainUri: await _generateEntrypoint(
        _fileSystem.file(mainPath).absolute.uri,
        invalidationResult.packageConfig,
      ),
      target: target,
      bundle: assetBundle,
      firstBuildTime: firstBuildTime,
      bundleFirstUpload: isFirstUpload,
      generator: device!.generator!,
      fullRestart: fullRestart,
      dillOutputPath: dillOutputPath,
      projectRootPath: projectRootPath,
      pathToReload: getReloadPath(fullRestart: fullRestart, swap: false),
      invalidatedFiles: invalidationResult.uris!,
      packageConfig: invalidationResult.packageConfig!,
      trackWidgetCreation: debuggingOptions.buildInfo.trackWidgetCreation,
      shaderCompiler: device!.developmentShaderCompiler,
    );
    devFSStatus.stop();
    _logger.printTrace('Synced ${getSizeAsMB(report.syncedBytes)}.');
    return report;
  }

  @override
  Future<int> attach({
    Completer<DebugConnectionInfo>? connectionInfoCompleter,
    Completer<void>? appStartedCompleter,
    bool allowExistingDdsInstance = false,
    bool enableDevTools = false, // ignored, we don't yet support devtools for web
    bool needsFullRestart = true,
  }) async {
    if (_chromiumLauncher != null) {
      final Chromium chrome = await _chromiumLauncher!.connectedInstance;
      final ChromeTab? chromeTab = await chrome.chromeConnection.getTab((ChromeTab chromeTab) {
        return !chromeTab.url.startsWith('chrome-extension');
      }, retryFor: const Duration(seconds: 5));
      if (chromeTab == null) {
        throwToolExit('Failed to connect to Chrome instance.');
      }
      _wipConnection = await chromeTab.connect();
    }
    Uri? websocketUri;
    if (supportsServiceProtocol) {
      final WebDevFS webDevFS = device!.devFS! as WebDevFS;
      final bool useDebugExtension = device!.device is WebServerDevice && debuggingOptions.startPaused;
      _connectionResult = await webDevFS.connect(useDebugExtension);
      unawaited(_connectionResult!.debugConnection!.onDone.whenComplete(_cleanupAndExit));

      void onLogEvent(vmservice.Event event) {
        final String message = processVmServiceMessage(event);
        _logger.printStatus(message);
      }

      _stdOutSub = _vmService.service.onStdoutEvent.listen(onLogEvent);
      _stdErrSub = _vmService.service.onStderrEvent.listen(onLogEvent);
      try {
        await _vmService.service.streamListen(vmservice.EventStreams.kStdout);
      } on vmservice.RPCError {
        // It is safe to ignore this error because we expect an error to be
        // thrown if we're not already subscribed.
      }
      try {
        await _vmService.service.streamListen(vmservice.EventStreams.kStderr);
      } on vmservice.RPCError {
        // It is safe to ignore this error because we expect an error to be
        // thrown if we're not already subscribed.
      }
      try {
        await _vmService.service.streamListen(vmservice.EventStreams.kIsolate);
      } on vmservice.RPCError {
        // It is safe to ignore this error because we expect an error to be
        // thrown if we're not already subscribed.
      }
      await setUpVmService(
        reloadSources: (String isolateId, {bool? force, bool? pause}) async {
          await restart(pause: pause);
        },
        device: device!.device,
        flutterProject: flutterProject,
        printStructuredErrorLogMethod: printStructuredErrorLog,
        vmService: _vmService.service,
      );

      websocketUri = Uri.parse(_connectionResult!.debugConnection!.uri);
      device!.vmService = _vmService;

      // Run main immediately if the app is not started paused or if there
      // is no debugger attached. Otherwise, runMain when a resume event
      // is received.
      if (!debuggingOptions.startPaused || !supportsServiceProtocol) {
        _connectionResult!.appConnection!.runMain();
      } else {
        late StreamSubscription<void> resumeSub;
        resumeSub = _vmService.service.onDebugEvent.listen((vmservice.Event event) {
          if (event.type == vmservice.EventKind.kResume) {
            _connectionResult!.appConnection!.runMain();
            resumeSub.cancel();
          }
        });
      }
      if (enableDevTools) {
        // The method below is guaranteed never to return a failing future.
        unawaited(residentDevtoolsHandler!.serveAndAnnounceDevTools(
          devToolsServerAddress: debuggingOptions.devToolsServerAddress,
          flutterDevices: flutterDevices,
        ));
      }
    }
    if (websocketUri != null) {
      if (debuggingOptions.vmserviceOutFile != null) {
        _fileSystem.file(debuggingOptions.vmserviceOutFile)
          ..createSync(recursive: true)
          ..writeAsStringSync(websocketUri.toString());
      }
      _logger.printStatus('Debug service listening on $websocketUri');
      if (debuggingOptions.buildInfo.nullSafetyMode != NullSafetyMode.sound) {
        _logger.printStatus('');
        _logger.printStatus(
          'Running without sound null safety ⚠️',
          emphasis: true,
        );
        _logger.printStatus(
          'Dart 3 will only support sound null safety, see https://dart.dev/null-safety',
        );
      }
    }
    appStartedCompleter?.complete();
    connectionInfoCompleter?.complete(DebugConnectionInfo(wsUri: websocketUri));
    if (stayResident) {
      await waitForAppToFinish();
    } else {
      await stopEchoingDeviceLog();
      await exitApp();
    }
    await cleanupAtFinish();
    return 0;
  }

  @override
  Future<void> exitApp() async {
    await device!.exitApps();
    appFinished();
  }
}

Uri _httpUriFromWebsocketUri(Uri websocketUri) {
  const String wsPath = '/ws';
  final String path = websocketUri.path;
  return websocketUri.replace(scheme: 'http', path: path.substring(0, path.length - wsPath.length));
}<|MERGE_RESOLUTION|>--- conflicted
+++ resolved
@@ -311,11 +311,8 @@
           nullAssertions: debuggingOptions.nullAssertions,
           nullSafetyMode: debuggingOptions.buildInfo.nullSafetyMode,
           nativeNullAssertions: debuggingOptions.nativeNullAssertions,
-<<<<<<< HEAD
           ddcModuleSystem: debuggingOptions.buildInfo.ddcModuleFormat == DdcModuleFormat.ddc,
-=======
           webRenderer: debuggingOptions.webRenderer,
->>>>>>> 7f811fb4
         );
         Uri url = await device!.devFS!.create();
         if (debuggingOptions.tlsCertKeyPath != null && debuggingOptions.tlsCertPath != null) {
