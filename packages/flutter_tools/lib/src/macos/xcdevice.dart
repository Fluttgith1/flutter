--- conflicted
+++ resolved
@@ -300,29 +300,16 @@
         if (interface != IOSDeviceInterface.usb) {
           continue;
         }
-
-        devices.add(IOSDevice(
-          device['identifier'] as String,
-          name: device['name'] as String,
-          cpuArchitecture: _cpuArchitecture(device),
-          interfaceType: interface,
-          sdkVersion: _sdkVersion(device),
-          iProxy: _iProxy,
-          fileSystem: globals.fs,
-          logger: _logger,
-          iosDeploy: _iosDeploy,
-          iMobileDevice: _iMobileDevice,
-          platform: globals.platform,
-        ));
-      }
-<<<<<<< HEAD
+        
       String sdkVersion = _sdkVersion(deviceProperties);
+        
       if (sdkVersion != null) {
         final String buildVersion = _buildVersion(deviceProperties);
         if (buildVersion != null) {
           sdkVersion = '$sdkVersion $buildVersion';
         }
       }
+        
       devices.add(IOSDevice(
         device['identifier'] as String,
         name: device['name'] as String,
@@ -336,8 +323,6 @@
         iMobileDevice: _iMobileDevice,
         platform: globals.platform,
       ));
-=======
->>>>>>> 25ba467b
     }
     return devices;
   }
