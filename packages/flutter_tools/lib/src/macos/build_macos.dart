--- conflicted
+++ resolved
@@ -165,9 +165,28 @@
   if (result != 0) {
     throwToolExit('Build process failed');
   }
-<<<<<<< HEAD
-
-  final String? applicationBundle = MacOSApp.fromMacOSProject(flutterProject.macos).applicationBundle(buildInfo);
+  await _writeCodeSizeAnalysis(buildInfo, sizeAnalyzer);
+  final Duration elapsedDuration = sw.elapsed;
+  globals.flutterUsage.sendTiming('build', 'xcode-macos', elapsedDuration);
+  globals.analytics.send(Event.timing(
+    workflow: 'build',
+    variableName: 'xcode-macos',
+    elapsedMilliseconds: elapsedDuration.inMilliseconds,
+  ));
+}
+
+/// Performs a size analysis of the AOT snapshot and writes to an analysis file, if configured.
+///
+/// Size analysis will be run for release builds where the --analyze-size
+/// option has been specified. By default, size analysis JSON output is written
+/// to ~/.flutter-devtools/macos-code-size-analysis_NN.json.
+Future<void> _writeCodeSizeAnalysis(BuildInfo buildInfo, SizeAnalyzer? sizeAnalyzer) async {
+  // Bail out if the size analysis option was not specified.
+  if (buildInfo.codeSizeDirectory == null || sizeAnalyzer == null) {
+    return;
+  }
+
+    final String? applicationBundle = MacOSApp.fromMacOSProject(flutterProject.macos).applicationBundle(buildInfo);
   if (applicationBundle != null) {
     final Directory outputDirectory = globals.fs.directory(applicationBundle);
     // This output directory is the .app folder itself.
@@ -182,56 +201,6 @@
     );
   }
 
-  if (buildInfo.codeSizeDirectory != null && sizeAnalyzer != null && applicationBundle != null) {
-    final Directory outputDirectory = globals.fs.directory(applicationBundle);
-    final String arch = DarwinArch.x86_64.name;
-    final File aotSnapshot = globals.fs.directory(buildInfo.codeSizeDirectory)
-      .childFile('snapshot.$arch.json');
-    final File precompilerTrace = globals.fs.directory(buildInfo.codeSizeDirectory)
-      .childFile('trace.$arch.json');
-
-    final Map<String, Object?> output = await sizeAnalyzer.analyzeAotSnapshot(
-      aotSnapshot: aotSnapshot,
-      precompilerTrace: precompilerTrace,
-      outputDirectory: outputDirectory,
-      type: 'macos',
-      excludePath: 'Versions', // Avoid double counting caused by symlinks
-    );
-    final File outputFile = globals.fsUtils.getUniqueFile(
-      globals.fs
-        .directory(globals.fsUtils.homeDirPath)
-        .childDirectory('.flutter-devtools'), 'macos-code-size-analysis', 'json',
-    )..writeAsStringSync(jsonEncode(output));
-    // This message is used as a sentinel in analyze_apk_size_test.dart
-    globals.printStatus(
-      'A summary of your macOS bundle analysis can be found at: ${outputFile.path}',
-    );
-=======
-  await _writeCodeSizeAnalysis(buildInfo, sizeAnalyzer);
-  final Duration elapsedDuration = sw.elapsed;
-  globals.flutterUsage.sendTiming('build', 'xcode-macos', elapsedDuration);
-  globals.analytics.send(Event.timing(
-    workflow: 'build',
-    variableName: 'xcode-macos',
-    elapsedMilliseconds: elapsedDuration.inMilliseconds,
-  ));
-}
->>>>>>> 3d112429
-
-/// Performs a size analysis of the AOT snapshot and writes to an analysis file, if configured.
-///
-/// Size analysis will be run for release builds where the --analyze-size
-/// option has been specified. By default, size analysis JSON output is written
-/// to ~/.flutter-devtools/macos-code-size-analysis_NN.json.
-Future<void> _writeCodeSizeAnalysis(BuildInfo buildInfo, SizeAnalyzer? sizeAnalyzer) async {
-  // Bail out if the size analysis option was not specified.
-  if (buildInfo.codeSizeDirectory == null || sizeAnalyzer == null) {
-    return;
-  }
-<<<<<<< HEAD
-
-  globals.flutterUsage.sendTiming('build', 'xcode-macos', Duration(milliseconds: sw.elapsedMilliseconds));
-=======
   final String arch = DarwinArch.x86_64.name;
   final File aotSnapshot = globals.fs.directory(buildInfo.codeSizeDirectory)
     .childFile('snapshot.$arch.json');
@@ -248,6 +217,21 @@
     .firstWhere((Directory directory) {
     return globals.fs.path.extension(directory.path) == '.app';
   });
+
+
+    final Directory outputDirectory = globals.fs.directory(applicationBundle);
+    // This output directory is the .app folder itself.
+    final int? directorySize = globals.os.getDirectorySize(outputDirectory);
+    final String appSize = (buildInfo.mode == BuildMode.debug || directorySize == null)
+        ? '' // Don't display the size when building a debug variant.
+        : ' (${getSizeAsMB(directorySize)})';
+    globals.printStatus(
+      '${globals.terminal.successMark} '
+      'Built ${globals.fs.path.relative(outputDirectory.path)}$appSize',
+      color: TerminalColor.green,
+    );
+  }
+
   final Map<String, Object?> output = await sizeAnalyzer.analyzeAotSnapshot(
     aotSnapshot: aotSnapshot,
     precompilerTrace: precompilerTrace,
@@ -271,5 +255,4 @@
     '\nTo analyze your app size in Dart DevTools, run the following command:\n'
     'dart devtools --appSizeBase=$relativeAppSizePath'
   );
->>>>>>> 3d112429
 }