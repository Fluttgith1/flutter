--- conflicted
+++ resolved
@@ -583,30 +583,10 @@
     return parent.directory.childDirectory('web').existsSync();
   }
 
-<<<<<<< HEAD
-  Future<void> ensureReadyForPlatformSpecificTooling() async {}
-=======
   /// The html file used to host the flutter web application.
   File get indexFile => parent.directory.childDirectory('web').childFile('index.html');
 
-  Future<void> ensureReadyForPlatformSpecificTooling() async {
-    /// Generate index.html in build/web. Eventually we could support
-    /// a custom html under the web sub directory.
-    final Directory outputDir = fs.directory(getWebBuildDirectory());
-    if (!outputDir.existsSync()) {
-      outputDir.createSync(recursive: true);
-    }
-    final Template template = Template.fromName('web/index.html.tmpl');
-    template.render(
-      outputDir,
-      <String, dynamic>{
-        'appName': parent.manifest.appName,
-      },
-      printStatusWhenWriting: false,
-      overwriteExisting: true,
-    );
-  }
->>>>>>> d2e6ab69
+  Future<void> ensureReadyForPlatformSpecificTooling() async {}
 }
 
 /// Deletes [directory] with all content.
