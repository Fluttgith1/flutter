// Copyright 2014 The Flutter Authors. All rights reserved.
// Use of this source code is governed by a BSD-style license that can be
// found in the LICENSE file.

import 'package:convert/convert.dart';
import 'package:crypto/crypto.dart';

import 'base/config.dart';
import 'base/file_system.dart';
import 'build_info.dart';
import 'convert.dart';
import 'globals_null_migrated.dart' as globals;

String get defaultMainPath => globals.fs.path.join('lib', 'main.dart');
const String defaultManifestPath = 'pubspec.yaml';
String get defaultDepfilePath => globals.fs.path.join(getBuildDirectory(), 'snapshot_blob.bin.d');

String getDefaultApplicationKernelPath({
  required bool trackWidgetCreation,
}) {
  return getKernelPathForTransformerOptions(
    globals.fs.path.join(getBuildDirectory(), 'cache.dill'),
    trackWidgetCreation: trackWidgetCreation,
  );
}

String getDefaultCachedKernelPath({
  required bool trackWidgetCreation,
  required List<String> dartDefines,
  List<String> extraFrontEndOptions = const <String>[],
  FileSystem? fileSystem,
  Config? config,
}) {
  final List<String> cacheFrontEndOptions = (extraFrontEndOptions  ?? <String>[]).toList()
    ..removeWhere((String arg) => arg.startsWith('--enable-experiment='));
  final StringBuffer buffer = StringBuffer();
  buffer.writeAll(dartDefines);
<<<<<<< HEAD
  buffer.writeAll(cacheFrontEndOptions);
=======
  buffer.writeAll(extraFrontEndOptions);
>>>>>>> 0de6bd41
  String buildPrefix = '';
  if (buffer.isNotEmpty) {
    final String output = buffer.toString();
    final Digest digest = md5.convert(utf8.encode(output));
    buildPrefix = '${hex.encode(digest.bytes)}.';
  }
  return getKernelPathForTransformerOptions(
    (fileSystem ?? globals.fs).path.join(getBuildDirectory(
      config ?? globals.config,
     fileSystem ?? globals.fs
    ), '${buildPrefix}cache.dill'),
    trackWidgetCreation: trackWidgetCreation,
  );
}

String getKernelPathForTransformerOptions(
  String path, {
  required bool trackWidgetCreation,
}) {
  if (trackWidgetCreation) {
    path += '.track.dill';
  }
  return path;
}

<<<<<<< HEAD
/// Provides a `build` method that builds the bundle.
class BundleBuilder {
  /// Builds the bundle for the given target platform.
  ///
  /// The default `mainPath` is `lib/main.dart`.
  /// The default  `manifestPath` is `pubspec.yaml`
  Future<void> build({
    @required TargetPlatform platform,
    @required BuildInfo buildInfo,
    FlutterProject project,
    String mainPath,
    String manifestPath = defaultManifestPath,
    String applicationKernelFilePath,
    String depfilePath,
    String assetDirPath,
    @visibleForTesting BuildSystem buildSystem
  }) async {
    project ??= FlutterProject.current();
    mainPath ??= defaultMainPath;
    depfilePath ??= defaultDepfilePath;
    assetDirPath ??= getAssetBuildDirectory();
    buildSystem ??= globals.buildSystem;

    // If the precompiled flag was not passed, force us into debug mode.
    final Environment environment = Environment(
      projectDir: project.directory,
      outputDir: globals.fs.directory(assetDirPath),
      buildDir: project.dartTool.childDirectory('flutter_build'),
      cacheDir: globals.cache.getRoot(),
      flutterRootDir: globals.fs.directory(Cache.flutterRoot),
      engineVersion: globals.artifacts.isLocalEngine
          ? null
          : globals.flutterVersion.engineRevision,
      defines: <String, String>{
        // used by the KernelSnapshot target
        kTargetPlatform: getNameForTargetPlatform(platform),
        kTargetFile: mainPath,
        kDeferredComponents: 'false',
        ...buildInfo.toBuildSystemEnvironment(),
      },
      artifacts: globals.artifacts,
      fileSystem: globals.fs,
      logger: globals.logger,
      processManager: globals.processManager,
      platform: globals.platform,
      generateDartPluginRegistry: true,
    );
    final Target target = buildInfo.mode == BuildMode.debug
        ? const CopyFlutterBundle()
        : const ReleaseCopyFlutterBundle();
    final BuildResult result = await buildSystem.build(target, environment);

    if (!result.success) {
      for (final ExceptionMeasurement measurement in result.exceptions.values) {
        globals.printError('Target ${measurement.target} failed: ${measurement.exception}',
          stackTrace: measurement.fatal
              ? measurement.stackTrace
              : null,
        );
      }
      throwToolExit('Failed to build bundle.');
    }
    if (depfilePath != null) {
      final Depfile depfile = Depfile(result.inputFiles, result.outputFiles);
      final File outputDepfile = globals.fs.file(depfilePath);
      if (!outputDepfile.parent.existsSync()) {
        outputDepfile.parent.createSync(recursive: true);
      }
      final DepfileService depfileService = DepfileService(
        fileSystem: globals.fs,
        logger: globals.logger,
      );
      depfileService.writeToFile(depfile, outputDepfile);
    }

    // Work around for flutter_tester placing kernel artifacts in odd places.
    if (applicationKernelFilePath != null) {
      final File outputDill = globals.fs.directory(assetDirPath).childFile('kernel_blob.bin');
      if (outputDill.existsSync()) {
        outputDill.copySync(applicationKernelFilePath);
      }
    }
    return;
  }
}

Future<AssetBundle> buildAssets({
  String manifestPath,
  String assetDirPath,
  @required String packagesPath,
  TargetPlatform targetPlatform,
}) async {
  assetDirPath ??= getAssetBuildDirectory();
  packagesPath ??= globals.fs.path.absolute(packagesPath);

  // Build the asset bundle.
  final AssetBundle assetBundle = AssetBundleFactory.instance.createBundle();
  final int result = await assetBundle.build(
    manifestPath: manifestPath,
    assetDirPath: assetDirPath,
    packagesPath: packagesPath,
    targetPlatform: targetPlatform,
  );
  if (result != 0) {
    return null;
  }

  return assetBundle;
}

Future<void> writeBundle(
  Directory bundleDir,
  Map<String, DevFSContent> assetEntries,
  { Logger loggerOverride }
) async {
  loggerOverride ??= globals.logger;
  if (bundleDir.existsSync()) {
    try {
      bundleDir.deleteSync(recursive: true);
    } on FileSystemException catch (err) {
      loggerOverride.printError(
        'Failed to clean up asset directory ${bundleDir.path}: $err\n'
        'To clean build artifacts, use the command "flutter clean".'
      );
    }
  }
  bundleDir.createSync(recursive: true);

  // Limit number of open files to avoid running out of file descriptors.
  final Pool pool = Pool(64);
  await Future.wait<void>(
    assetEntries.entries.map<Future<void>>((MapEntry<String, DevFSContent> entry) async {
      final PoolResource resource = await pool.request();
      try {
        // This will result in strange looking files, for example files with `/`
        // on Windows or files that end up getting URI encoded such as `#.ext`
        // to `%23.ext`.  However, we have to keep it this way since the
        // platform channels in the framework will URI encode these values,
        // and the native APIs will look for files this way.
        final File file = globals.fs.file(globals.fs.path.join(bundleDir.path, entry.key));
        file.parent.createSync(recursive: true);
        await file.writeAsBytes(await entry.value.contentsAsBytes());
      } finally {
        resource.release();
      }
    }));
}
=======
const String defaultPrivateKeyPath = 'privatekey.der';
>>>>>>> 0de6bd41
<|MERGE_RESOLUTION|>--- conflicted
+++ resolved
@@ -31,15 +31,11 @@
   FileSystem? fileSystem,
   Config? config,
 }) {
-  final List<String> cacheFrontEndOptions = (extraFrontEndOptions  ?? <String>[]).toList()
+  final List<String> cacheFrontEndOptions = extraFrontEndOptions.toList()
     ..removeWhere((String arg) => arg.startsWith('--enable-experiment='));
   final StringBuffer buffer = StringBuffer();
   buffer.writeAll(dartDefines);
-<<<<<<< HEAD
   buffer.writeAll(cacheFrontEndOptions);
-=======
-  buffer.writeAll(extraFrontEndOptions);
->>>>>>> 0de6bd41
   String buildPrefix = '';
   if (buffer.isNotEmpty) {
     final String output = buffer.toString();
@@ -63,156 +59,4 @@
     path += '.track.dill';
   }
   return path;
-}
-
-<<<<<<< HEAD
-/// Provides a `build` method that builds the bundle.
-class BundleBuilder {
-  /// Builds the bundle for the given target platform.
-  ///
-  /// The default `mainPath` is `lib/main.dart`.
-  /// The default  `manifestPath` is `pubspec.yaml`
-  Future<void> build({
-    @required TargetPlatform platform,
-    @required BuildInfo buildInfo,
-    FlutterProject project,
-    String mainPath,
-    String manifestPath = defaultManifestPath,
-    String applicationKernelFilePath,
-    String depfilePath,
-    String assetDirPath,
-    @visibleForTesting BuildSystem buildSystem
-  }) async {
-    project ??= FlutterProject.current();
-    mainPath ??= defaultMainPath;
-    depfilePath ??= defaultDepfilePath;
-    assetDirPath ??= getAssetBuildDirectory();
-    buildSystem ??= globals.buildSystem;
-
-    // If the precompiled flag was not passed, force us into debug mode.
-    final Environment environment = Environment(
-      projectDir: project.directory,
-      outputDir: globals.fs.directory(assetDirPath),
-      buildDir: project.dartTool.childDirectory('flutter_build'),
-      cacheDir: globals.cache.getRoot(),
-      flutterRootDir: globals.fs.directory(Cache.flutterRoot),
-      engineVersion: globals.artifacts.isLocalEngine
-          ? null
-          : globals.flutterVersion.engineRevision,
-      defines: <String, String>{
-        // used by the KernelSnapshot target
-        kTargetPlatform: getNameForTargetPlatform(platform),
-        kTargetFile: mainPath,
-        kDeferredComponents: 'false',
-        ...buildInfo.toBuildSystemEnvironment(),
-      },
-      artifacts: globals.artifacts,
-      fileSystem: globals.fs,
-      logger: globals.logger,
-      processManager: globals.processManager,
-      platform: globals.platform,
-      generateDartPluginRegistry: true,
-    );
-    final Target target = buildInfo.mode == BuildMode.debug
-        ? const CopyFlutterBundle()
-        : const ReleaseCopyFlutterBundle();
-    final BuildResult result = await buildSystem.build(target, environment);
-
-    if (!result.success) {
-      for (final ExceptionMeasurement measurement in result.exceptions.values) {
-        globals.printError('Target ${measurement.target} failed: ${measurement.exception}',
-          stackTrace: measurement.fatal
-              ? measurement.stackTrace
-              : null,
-        );
-      }
-      throwToolExit('Failed to build bundle.');
-    }
-    if (depfilePath != null) {
-      final Depfile depfile = Depfile(result.inputFiles, result.outputFiles);
-      final File outputDepfile = globals.fs.file(depfilePath);
-      if (!outputDepfile.parent.existsSync()) {
-        outputDepfile.parent.createSync(recursive: true);
-      }
-      final DepfileService depfileService = DepfileService(
-        fileSystem: globals.fs,
-        logger: globals.logger,
-      );
-      depfileService.writeToFile(depfile, outputDepfile);
-    }
-
-    // Work around for flutter_tester placing kernel artifacts in odd places.
-    if (applicationKernelFilePath != null) {
-      final File outputDill = globals.fs.directory(assetDirPath).childFile('kernel_blob.bin');
-      if (outputDill.existsSync()) {
-        outputDill.copySync(applicationKernelFilePath);
-      }
-    }
-    return;
-  }
-}
-
-Future<AssetBundle> buildAssets({
-  String manifestPath,
-  String assetDirPath,
-  @required String packagesPath,
-  TargetPlatform targetPlatform,
-}) async {
-  assetDirPath ??= getAssetBuildDirectory();
-  packagesPath ??= globals.fs.path.absolute(packagesPath);
-
-  // Build the asset bundle.
-  final AssetBundle assetBundle = AssetBundleFactory.instance.createBundle();
-  final int result = await assetBundle.build(
-    manifestPath: manifestPath,
-    assetDirPath: assetDirPath,
-    packagesPath: packagesPath,
-    targetPlatform: targetPlatform,
-  );
-  if (result != 0) {
-    return null;
-  }
-
-  return assetBundle;
-}
-
-Future<void> writeBundle(
-  Directory bundleDir,
-  Map<String, DevFSContent> assetEntries,
-  { Logger loggerOverride }
-) async {
-  loggerOverride ??= globals.logger;
-  if (bundleDir.existsSync()) {
-    try {
-      bundleDir.deleteSync(recursive: true);
-    } on FileSystemException catch (err) {
-      loggerOverride.printError(
-        'Failed to clean up asset directory ${bundleDir.path}: $err\n'
-        'To clean build artifacts, use the command "flutter clean".'
-      );
-    }
-  }
-  bundleDir.createSync(recursive: true);
-
-  // Limit number of open files to avoid running out of file descriptors.
-  final Pool pool = Pool(64);
-  await Future.wait<void>(
-    assetEntries.entries.map<Future<void>>((MapEntry<String, DevFSContent> entry) async {
-      final PoolResource resource = await pool.request();
-      try {
-        // This will result in strange looking files, for example files with `/`
-        // on Windows or files that end up getting URI encoded such as `#.ext`
-        // to `%23.ext`.  However, we have to keep it this way since the
-        // platform channels in the framework will URI encode these values,
-        // and the native APIs will look for files this way.
-        final File file = globals.fs.file(globals.fs.path.join(bundleDir.path, entry.key));
-        file.parent.createSync(recursive: true);
-        await file.writeAsBytes(await entry.value.contentsAsBytes());
-      } finally {
-        resource.release();
-      }
-    }));
-}
-=======
-const String defaultPrivateKeyPath = 'privatekey.der';
->>>>>>> 0de6bd41
+}