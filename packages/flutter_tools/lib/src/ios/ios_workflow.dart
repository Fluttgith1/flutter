--- conflicted
+++ resolved
@@ -213,13 +213,8 @@
         if (await cocoaPods.isCocoaPodsInitialized) {
           messages.add(ValidationMessage('CocoaPods version ${await cocoaPods.cocoaPodsVersionText}'));
         } else {
-<<<<<<< HEAD
           status = ValidationType.partial;
-          messages.add(new ValidationMessage.error(
-=======
-          brewStatus = ValidationType.partial;
-          messages.add(ValidationMessage.error(
->>>>>>> 6f15e7a6
+          messages.add(ValidationMessage.error(
             'CocoaPods installed but not initialized.\n'
             '$noCocoaPodsConsequence\n'
             'To initialize CocoaPods, run:\n'
@@ -229,24 +224,16 @@
         }
       } else {
         if (cocoaPodsStatus == CocoaPodsStatus.notInstalled) {
-<<<<<<< HEAD
           status = ValidationType.missing;
-          messages.add(new ValidationMessage.error(
-=======
-          messages.add(ValidationMessage.error(
->>>>>>> 6f15e7a6
+          messages.add(ValidationMessage.error(
             'CocoaPods not installed.\n'
             '$noCocoaPodsConsequence\n'
             'To install:\n'
             '$cocoaPodsInstallInstructions'
           ));
         } else {
-<<<<<<< HEAD
           status = ValidationType.partial;
-          messages.add(new ValidationMessage.hint(
-=======
           messages.add(ValidationMessage.hint(
->>>>>>> 6f15e7a6
             'CocoaPods out of date (${cocoaPods.cocoaPodsRecommendedVersion} is recommended).\n'
             '$noCocoaPodsConsequence\n'
             'To upgrade:\n'
@@ -255,28 +242,9 @@
         }
       }
     } else {
-<<<<<<< HEAD
       // Only set status. The main validator handles messages for missing brew.
       status = ValidationType.missing;
     }
-    return new ValidationResult(status, messages);
-=======
-      brewStatus = ValidationType.missing;
-      messages.add(ValidationMessage.error(
-        'Brew not installed; use this to install tools for iOS device development.\n'
-        'Download brew at https://brew.sh/.'
-      ));
-    }
-
-    return ValidationResult(
-      <ValidationType>[xcodeStatus, brewStatus].reduce(_mergeValidationTypes),
-      messages,
-      statusInfo: xcodeVersionInfo
-    );
-  }
-
-  ValidationType _mergeValidationTypes(ValidationType t1, ValidationType t2) {
-    return t1 == t2 ? t1 : ValidationType.partial;
->>>>>>> 6f15e7a6
+    return ValidationResult(status, messages);
   }
 }