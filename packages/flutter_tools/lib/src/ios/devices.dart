--- conflicted
+++ resolved
@@ -327,16 +327,10 @@
     }
 
     // Step 2.5: Generate a potential open port using the provided argument,
-<<<<<<< HEAD
-    // or randomly with the package name as a seed.
-    final int assumedObservatoryPort = debuggingOptions?.deviceVmServicePort
-      ?? math.Random(packageId.hashCode).nextInt(1000) + 6000;
-=======
     // or randomly with the package name as a seed. Intentionally choose
     // ports within the ephemeral port range.
     final int assumedObservatoryPort = debuggingOptions?.deviceVmServicePort
       ?? math.Random(packageId.hashCode).nextInt(16383) + 49152;
->>>>>>> 37c3557c
 
     // Step 3: Attempt to install the application on the device.
     final List<String> launchArguments = <String>[
@@ -399,20 +393,13 @@
       if (!debuggingOptions.debuggingEnabled) {
         return LaunchResult.succeeded();
       }
-<<<<<<< HEAD
-=======
-
->>>>>>> 37c3557c
+
       globals.printTrace('Application launched on the device. Waiting for observatory port.');
       final FallbackDiscovery fallbackDiscovery = FallbackDiscovery(
         logger: globals.logger,
         mDnsObservatoryDiscovery: MDnsObservatoryDiscovery.instance,
         portForwarder: portForwarder,
-<<<<<<< HEAD
-        protocolDiscovery: observatoryDiscovery
-=======
         protocolDiscovery: observatoryDiscovery,
->>>>>>> 37c3557c
       );
       final Uri localUri = await fallbackDiscovery.discover(
         assumedDevicePort: assumedObservatoryPort,
@@ -420,10 +407,7 @@
         usesIpv6: ipv6,
         hostVmservicePort: debuggingOptions.hostVmServicePort,
         packageId: packageId,
-<<<<<<< HEAD
-=======
         packageName: FlutterProject.current().manifest.appName,
->>>>>>> 37c3557c
       );
       if (localUri == null) {
         return LaunchResult.failed();
