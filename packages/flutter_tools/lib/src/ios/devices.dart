--- conflicted
+++ resolved
@@ -378,12 +378,8 @@
             deviceLogReader.debuggerStream = iosDeployDebugger;
           }
         }
-<<<<<<< HEAD
+        // Don't port foward if debugging with a network device.
         vmServiceDiscovery = ProtocolDiscovery.vmService(
-=======
-        // Don't port foward if debugging with a network device.
-        observatoryDiscovery = ProtocolDiscovery.observatory(
->>>>>>> 2c34a88e
           deviceLogReader,
           portForwarder: interfaceType == IOSDeviceConnectionInterface.network ? null : portForwarder,
           hostPort: debuggingOptions.hostVmServicePort,
@@ -416,14 +412,6 @@
         return LaunchResult.succeeded();
       }
 
-<<<<<<< HEAD
-      _logger.printTrace('Application launched on the device. Waiting for VM Service url.');
-      final Timer timer = Timer(discoveryTimeout ?? const Duration(seconds: 30), () {
-        _logger.printError('iOS VM Service not discovered after 30 seconds. This is taking much longer than expected...');
-        iosDeployDebugger?.pauseDumpBacktraceResume();
-      });
-      final Uri? localUri = await vmServiceDiscovery?.uri;
-=======
       _logger.printTrace('Application launched on the device. Waiting for Dart VM Service url.');
 
       final int defaultTimeout = interfaceType == IOSDeviceConnectionInterface.network ? 45 : 30;
@@ -447,7 +435,7 @@
       Uri? localUri;
       if (interfaceType == IOSDeviceConnectionInterface.network) {
         // Wait for Dart VM Service to start up.
-        final Uri? serviceURL = await observatoryDiscovery?.uri;
+        final Uri? serviceURL = await vmServiceDiscovery?.uri;
         if (serviceURL == null) {
           await iosDeployDebugger?.stopAndDumpBacktrace();
           return LaunchResult.failed();
@@ -475,9 +463,8 @@
 
         mDNSLookupTimer.cancel();
       } else {
-        localUri = await observatoryDiscovery?.uri;
-      }
->>>>>>> 2c34a88e
+        localUri = await vmServiceDiscovery?.uri;
+      }
       timer.cancel();
       if (localUri == null) {
         await iosDeployDebugger?.stopAndDumpBacktrace();
