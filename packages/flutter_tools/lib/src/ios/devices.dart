// Copyright 2014 The Flutter Authors. All rights reserved.
// Use of this source code is governed by a BSD-style license that can be
// found in the LICENSE file.

import 'dart:async';
import 'dart:math' as math;

import 'package:meta/meta.dart';
import 'package:vm_service/vm_service.dart' as vm_service;
import 'package:process/process.dart';

import '../application_package.dart';
import '../artifacts.dart';
import '../base/file_system.dart';
import '../base/io.dart';
import '../base/logger.dart';
import '../base/platform.dart';
import '../base/process.dart';
import '../build_info.dart';
import '../convert.dart';
import '../device.dart';
import '../globals.dart' as globals;
import '../macos/xcode.dart';
import '../mdns_discovery.dart';
import '../project.dart';
import '../protocol_discovery.dart';
import 'fallback_discovery.dart';
import 'ios_deploy.dart';
import 'ios_workflow.dart';
import 'mac.dart';

class IOSDevices extends PollingDeviceDiscovery {
  // TODO(fujino): make these required and remove fallbacks once internal invocations migrated
  IOSDevices({
    Platform platform,
    XCDevice xcdevice,
    IOSWorkflow iosWorkflow,
  }) : _platform = platform ?? globals.platform,
       _xcdevice = xcdevice ?? globals.xcdevice,
       _iosWorkflow = iosWorkflow ?? globals.iosWorkflow,
       super('iOS devices');

  final Platform _platform;
  final XCDevice _xcdevice;
  final IOSWorkflow _iosWorkflow;

  @override
  bool get supportsPlatform => _platform.isMacOS;

  @override
  bool get canListAnything => _iosWorkflow.canListDevices;

  @override
  Future<List<Device>> pollingGetDevices({ Duration timeout }) async {
    if (!_platform.isMacOS) {
      throw UnsupportedError(
        'Control of iOS devices or simulators only supported on macOS.'
      );
    }

    return await _xcdevice.getAvailableIOSDevices(timeout: timeout);
  }

  @override
  Future<List<String>> getDiagnostics() async {
    if (!_platform.isMacOS) {
      return const <String>[
        'Control of iOS devices or simulators only supported on macOS.'
      ];
    }

    return await _xcdevice.getDiagnostics();
  }
}

enum IOSDeviceInterface {
  none,
  usb,
  network,
}

class IOSDevice extends Device {
  IOSDevice(String id, {
    @required IOSInstallationService installationService,
    @required this.name,
    @required this.cpuArchitecture,
    @required this.interfaceType,
    @required String sdkVersion,
    @required Platform platform,
    @required Artifacts artifacts,
    @required IMobileDevice iMobileDevice,
    @required Logger logger,
  })
    : _sdkVersion = sdkVersion,
      _iMobileDevice = iMobileDevice,
      _logger = logger,
      _installationService = installationService,
        super(
          id,
          category: Category.mobile,
          platformType: PlatformType.ios,
          ephemeral: true,
      ) {
    if (!platform.isMacOS) {
      assert(false, 'Control of iOS devices or simulators only supported on Mac OS.');
      return;
    }
    _iproxyPath = artifacts.getArtifactPath(
      Artifact.iproxy,
      platform: TargetPlatform.ios,
    );
  }

  String _iproxyPath;

  final IOSInstallationService _installationService;
  final String _sdkVersion;
  final Logger _logger;
  final IMobileDevice _iMobileDevice;

  /// May be 0 if version cannot be parsed.
  int get majorSdkVersion {
    final String majorVersionString = _sdkVersion?.split('.')?.first?.trim();
    return majorVersionString != null ? int.tryParse(majorVersionString) ?? 0 : 0;
  }

  @override
  bool get supportsHotReload => interfaceType == IOSDeviceInterface.usb;

  @override
  bool get supportsHotRestart => interfaceType == IOSDeviceInterface.usb;

  @override
  bool get supportsFlutterExit => interfaceType == IOSDeviceInterface.usb;

  @override
  final String name;

  final DarwinArch cpuArchitecture;

  final IOSDeviceInterface interfaceType;

  Map<IOSApp, DeviceLogReader> _logReaders;

  DevicePortForwarder _portForwarder;

  @override
  Future<bool> get isLocalEmulator async => false;

  @override
  Future<String> get emulatorId async => null;

  @override
  bool get supportsStartPaused => false;

  @override
  Future<bool> isAppInstalled(IOSApp app) => _installationService.isAppInstalled(this, app);

  @override
  Future<bool> isLatestBuildInstalled(IOSApp app) => _installationService.isLatestBuildInstalled(this, app);

  @override
  Future<bool> installApp(IOSApp app) => _installationService.installApp(this, app);

  @override
  Future<bool> stopApp(IOSApp app) => _installationService.stopApp(this, app);

  @override
  Future<bool> uninstallApp(IOSApp app) => _installationService.uninstallApp(this, app);

  @override
  Future<LaunchResult> startApp(
    IOSApp package, {
    String mainPath,
    String route,
    DebuggingOptions debuggingOptions,
    Map<String, dynamic> platformArgs,
    bool prebuiltApplication = false,
    bool ipv6 = false,
  }) async {
    return _installationService.startApp(
      this,
      package,
      mainPath: mainPath,
      route: route,
      debuggingOptions: debuggingOptions,
      platformArgs: platformArgs,
      prebuiltApplication: prebuiltApplication,
      ipv6: ipv6,
    );
  }

  @override
  bool isSupported() => true;

  @override
  Future<TargetPlatform> get targetPlatform async => TargetPlatform.ios;

  @override
  Future<String> get sdkNameAndVersion async => 'iOS $_sdkVersion';

  @override
  DeviceLogReader getLogReader({
    IOSApp app,
    bool includePastLogs = false,
  }) {
    assert(!includePastLogs, 'Past log reading not supported on iOS devices.');
    _logReaders ??= <IOSApp, DeviceLogReader>{};
    return _logReaders.putIfAbsent(app, () => IOSDeviceLogReader.create(
      device: this,
      app: app,
      iMobileDevice: _iMobileDevice,
    ));
  }

  @visibleForTesting
  void setLogReader(IOSApp app, DeviceLogReader logReader) {
    _logReaders ??= <IOSApp, DeviceLogReader>{};
    _logReaders[app] = logReader;
  }

  @override
  DevicePortForwarder get portForwarder => _portForwarder ??= IOSDevicePortForwarder(
    processManager: globals.processManager,
    logger: _logger,
    dyLdLibEntry: globals.cache.dyLdLibEntry,
    id: id,
    iproxyPath: _iproxyPath,
  );

  @visibleForTesting
  set portForwarder(DevicePortForwarder forwarder) {
    _portForwarder = forwarder;
  }

  @override
  void clearLogs() { }

  @override
  bool get supportsScreenshot => _iMobileDevice.isInstalled;

  @override
  Future<void> takeScreenshot(File outputFile) async {
    await _iMobileDevice.takeScreenshot(outputFile);
  }

  @override
  bool isSupportedForProject(FlutterProject flutterProject) {
    return flutterProject.ios.existsSync();
  }

  @override
  Future<void> dispose() async {
    _logReaders?.forEach((IOSApp application, DeviceLogReader logReader) {
      logReader.dispose();
    });
    await _portForwarder?.dispose();
  }
}

/// Decodes a vis-encoded syslog string to a UTF-8 representation.
///
/// Apple's syslog logs are encoded in 7-bit form. Input bytes are encoded as follows:
/// 1. 0x00 to 0x19: non-printing range. Some ignored, some encoded as <...>.
/// 2. 0x20 to 0x7f: as-is, with the exception of 0x5c (backslash).
/// 3. 0x5c (backslash): octal representation \134.
/// 4. 0x80 to 0x9f: \M^x (using control-character notation for range 0x00 to 0x40).
/// 5. 0xa0: octal representation \240.
/// 6. 0xa1 to 0xf7: \M-x (where x is the input byte stripped of its high-order bit).
/// 7. 0xf8 to 0xff: unused in 4-byte UTF-8.
///
/// See: [vis(3) manpage](https://www.freebsd.org/cgi/man.cgi?query=vis&sektion=3)
String decodeSyslog(String line) {
  // UTF-8 values for \, M, -, ^.
  const int kBackslash = 0x5c;
  const int kM = 0x4d;
  const int kDash = 0x2d;
  const int kCaret = 0x5e;

  // Mask for the UTF-8 digit range.
  const int kNum = 0x30;

  // Returns true when `byte` is within the UTF-8 7-bit digit range (0x30 to 0x39).
  bool isDigit(int byte) => (byte & 0xf0) == kNum;

  // Converts a three-digit ASCII (UTF-8) representation of an octal number `xyz` to an integer.
  int decodeOctal(int x, int y, int z) => (x & 0x3) << 6 | (y & 0x7) << 3 | z & 0x7;

  try {
    final List<int> bytes = utf8.encode(line);
    final List<int> out = <int>[];
    for (int i = 0; i < bytes.length;) {
      if (bytes[i] != kBackslash || i > bytes.length - 4) {
        // Unmapped byte: copy as-is.
        out.add(bytes[i++]);
      } else {
        // Mapped byte: decode next 4 bytes.
        if (bytes[i + 1] == kM && bytes[i + 2] == kCaret) {
          // \M^x form: bytes in range 0x80 to 0x9f.
          out.add((bytes[i + 3] & 0x7f) + 0x40);
        } else if (bytes[i + 1] == kM && bytes[i + 2] == kDash) {
          // \M-x form: bytes in range 0xa0 to 0xf7.
          out.add(bytes[i + 3] | 0x80);
        } else if (bytes.getRange(i + 1, i + 3).every(isDigit)) {
          // \ddd form: octal representation (only used for \134 and \240).
          out.add(decodeOctal(bytes[i + 1], bytes[i + 2], bytes[i + 3]));
        } else {
          // Unknown form: copy as-is.
          out.addAll(bytes.getRange(0, 4));
        }
        i += 4;
      }
    }
    return utf8.decode(out);
  } on Exception {
    // Unable to decode line: return as-is.
    return line;
  }
}

/// iOS specific implementation of the [InstallationService].
///
/// Neither [isLatestBuildInstalled] nor [stopApp] are fully implemented, so
/// these methods always return a reasonable default value.
class IOSInstallationService extends InstallationService {
  IOSInstallationService({
    @required Logger logger,
    @required IOSDeploy iosDeploy,
    @required FileSystem fileSystem,
    @required Platform platform,
  }) : _logger = logger,
       _iosDeploy = iosDeploy,
       _fileSystem = fileSystem,
       _platform = platform;

  final IOSDeploy _iosDeploy;
  final Logger _logger;
  final FileSystem _fileSystem;
  final Platform _platform;

  @override
  Future<bool> isAppInstalled(covariant IOSDevice device, covariant IOSApp application) async {
    bool result;
    try {
      result = await _iosDeploy.isAppInstalled(
        bundleId: application.id,
        deviceId: device.id,
      );
    } on ProcessException catch (e) {
      _logger.printError(e.message);
      return false;
    }
    return result;
  }

  @override
  Future<bool> isLatestBuildInstalled(covariant IOSDevice device, covariant IOSApp application) async => false;

  @override
  Future<bool> installApp(covariant IOSDevice device, covariant IOSApp application) async {
    final Directory bundle = _fileSystem.directory(application.deviceBundlePath);
    if (!bundle.existsSync()) {
      _logger.printError('Could not find application bundle at ${bundle.path}; have you run "flutter build ios"?');
      return false;
    }

    int installationResult;
    try {
      installationResult = await _iosDeploy.installApp(
        deviceId: device.id,
        bundlePath: bundle.path,
        launchArguments: <String>[],
        interfaceType: interfaceType,
      );
    } on ProcessException catch (e) {
      _logger.printError(e.message);
      return false;
    }
    if (installationResult != 0) {
      _logger.printError('Could not install ${bundle.path} on ${device.id}.');
      _logger.printError('Try launching Xcode and selecting "Product > Run" to fix the problem:');
      _logger.printError('  open ios/Runner.xcworkspace');
      _logger.printError('');
      return false;
    }
    return true;
  }

  @override
  Future<bool> uninstallApp(covariant IOSDevice device, covariant IOSApp application) async {
    int uninstallationResult;
    try {
      uninstallationResult = await _iosDeploy.uninstallApp(
        deviceId: device.id,
        bundleId: application.id,
      );
    } on ProcessException catch (e) {
      _logger.printError(e.message);
      return false;
    }
    if (uninstallationResult != 0) {
      _logger.printError('Could not uninstall ${application.id} on ${device.id}.');
      return false;
    }
    return true;
  }

  @override
  Future<bool> stopApp(covariant IOSDevice device, covariant IOSApp application) async {
    // Currently we don't have a way to stop an app running on iOS.
    return false;
  }

  @override
  Future<LaunchResult> startApp(
    covariant IOSDevice device,
    covariant IOSApp application, {
    String mainPath,
    String route,
    DebuggingOptions debuggingOptions,
    Map<String, dynamic> platformArgs,
    bool prebuiltApplication = false,
    bool ipv6 = false,
  }) async {
    String packageId;

    if (!prebuiltApplication) {
      // TODO(chinmaygarde): Use mainPath, route.
      _logger.printTrace('Building ${application.name} for ${device.id}');

      // Step 1: Build the precompiled/DBC application if necessary.
      final XcodeBuildResult buildResult = await buildXcodeProject(
          app: application as BuildableIOSApp,
          buildInfo: debuggingOptions.buildInfo,
          targetOverride: mainPath,
          buildForDevice: true,
          activeArch: device.cpuArchitecture,
          deviceID: device.id,
      );
      if (!buildResult.success) {
        _logger.printError('Could not build the precompiled application for the device.');
        await diagnoseXcodeBuildFailure(buildResult, globals.flutterUsage, _logger);
        _logger.printError('');
        return LaunchResult.failed();
      }
      packageId = buildResult.xcodeBuildExecution?.buildSettings['PRODUCT_BUNDLE_IDENTIFIER'];
    } else {
      if (!await installApp(device, application)) {
        return LaunchResult.failed();
      }
    }

    packageId ??= application.id;

    // Step 2: Check that the application exists at the specified path.
    final Directory bundle = _fileSystem.directory(application.deviceBundlePath);
    if (!bundle.existsSync()) {
      _logger.printError('Could not find the built application bundle at ${bundle.path}.');
      return LaunchResult.failed();
    }

    // Step 2.5: Generate a potential open port using the provided argument,
    // or randomly with the package name as a seed. Intentionally choose
    // ports within the ephemeral port range.
    final int assumedObservatoryPort = debuggingOptions?.deviceVmServicePort
      ?? math.Random(packageId.hashCode).nextInt(16383) + 49152;

    // Step 3: Attempt to install the application on the device.
    final List<String> launchArguments = <String>[
      '--enable-dart-profiling',
      // These arguments are required to support the fallback connection strategy
      // described in fallback_discovery.dart.
      '--enable-service-port-fallback',
      '--disable-service-auth-codes',
      '--observatory-port=$assumedObservatoryPort',
      if (debuggingOptions.startPaused) '--start-paused',
      if (debuggingOptions.dartFlags.isNotEmpty) '--dart-flags="${debuggingOptions.dartFlags}"',
      if (debuggingOptions.useTestFonts) '--use-test-fonts',
      // "--enable-checked-mode" and "--verify-entry-points" should always be
      // passed when we launch debug build via "ios-deploy". However, we don't
      // pass them if a certain environment variable is set to enable the
      // "system_debug_ios" integration test in the CI, which simulates a
      // home-screen launch.
      if (debuggingOptions.debuggingEnabled &&
          _platform.environment['FLUTTER_TOOLS_DEBUG_WITHOUT_CHECKED_MODE'] != 'true') ...<String>[
        '--enable-checked-mode',
        '--verify-entry-points',
      ],
      if (debuggingOptions.enableSoftwareRendering) '--enable-software-rendering',
      if (debuggingOptions.skiaDeterministicRendering) '--skia-deterministic-rendering',
      if (debuggingOptions.traceSkia) '--trace-skia',
      if (debuggingOptions.traceWhitelist != null) '--trace-whitelist="${debuggingOptions.traceWhitelist}"',
      if (debuggingOptions.endlessTraceBuffer) '--endless-trace-buffer',
      if (debuggingOptions.dumpSkpOnShaderCompilation) '--dump-skp-on-shader-compilation',
      if (debuggingOptions.verboseSystemLogs) '--verbose-logging',
      if (debuggingOptions.cacheSkSL) '--cache-sksl',
      if (platformArgs['trace-startup'] as bool ?? false) '--trace-startup',
    ];

    final Status installStatus = _logger.startProgress(
        'Installing and launching...',
        timeout: timeoutConfiguration.slowOperation);
    try {
      ProtocolDiscovery observatoryDiscovery;
      if (debuggingOptions.debuggingEnabled) {
        _logger.printTrace('Debugging is enabled, connecting to observatory');
        observatoryDiscovery = ProtocolDiscovery.observatory(
          device.getLogReader(app: application),
          portForwarder: device.portForwarder,
          hostPort: debuggingOptions.hostVmServicePort,
          devicePort: debuggingOptions.deviceVmServicePort,
          ipv6: ipv6,
        );
      }
      final int installationResult = await _iosDeploy.runApp(
        deviceId: device.id,
        bundlePath: bundle.path,
        launchArguments: launchArguments,
        interfaceType: interfaceType,
      );
      if (installationResult != 0) {
        _logger.printError('Could not run ${bundle.path} on ${device.id}.');
        _logger.printError('Try launching Xcode and selecting "Product > Run" to fix the problem:');
        _logger.printError('  open ios/Runner.xcworkspace');
        _logger.printError('');
        return LaunchResult.failed();
      }

      if (!debuggingOptions.debuggingEnabled) {
        return LaunchResult.succeeded();
      }

      _logger.printTrace('Application launched on the device. Waiting for observatory port.');
      final FallbackDiscovery fallbackDiscovery = FallbackDiscovery(
        logger: _logger,
        mDnsObservatoryDiscovery: MDnsObservatoryDiscovery.instance,
        portForwarder: device.portForwarder,
        protocolDiscovery: observatoryDiscovery,
        flutterUsage: globals.flutterUsage,
      );
      final Uri localUri = await fallbackDiscovery.discover(
        assumedDevicePort: assumedObservatoryPort,
        deivce: device,
        usesIpv6: ipv6,
        hostVmservicePort: debuggingOptions.hostVmServicePort,
        packageId: packageId,
        packageName: FlutterProject.current().manifest.appName,
      );
      if (localUri == null) {
        return LaunchResult.failed();
      }
      return LaunchResult.succeeded(observatoryUri: localUri);
    } on ProcessException catch (e) {
      _logger.printError(e.message);
      return LaunchResult.failed();
    } finally {
      installStatus.stop();
    }
  }
<<<<<<< HEAD
=======

  @override
  Future<bool> stopApp(IOSApp app) async {
    // Currently we don't have a way to stop an app running on iOS.
    return false;
  }

  @override
  Future<TargetPlatform> get targetPlatform async => TargetPlatform.ios;

  @override
  Future<String> get sdkNameAndVersion async => 'iOS $_sdkVersion';

  @override
  DeviceLogReader getLogReader({
    IOSApp app,
    bool includePastLogs = false,
  }) {
    assert(!includePastLogs, 'Past log reading not supported on iOS devices.');
    _logReaders ??= <IOSApp, DeviceLogReader>{};
    return _logReaders.putIfAbsent(app, () => IOSDeviceLogReader.create(
      device: this,
      app: app,
      iMobileDevice: _iMobileDevice,
    ));
  }

  @visibleForTesting
  void setLogReader(IOSApp app, DeviceLogReader logReader) {
    _logReaders ??= <IOSApp, DeviceLogReader>{};
    _logReaders[app] = logReader;
  }

  @override
  DevicePortForwarder get portForwarder => _portForwarder ??= IOSDevicePortForwarder(
    processManager: globals.processManager,
    logger: _logger,
    dyLdLibEntry: globals.cache.dyLdLibEntry,
    id: id,
    iproxyPath: _iproxyPath,
  );

  @visibleForTesting
  set portForwarder(DevicePortForwarder forwarder) {
    _portForwarder = forwarder;
  }

  @override
  void clearLogs() { }

  @override
  bool get supportsScreenshot => _iMobileDevice.isInstalled && interfaceType == IOSDeviceInterface.usb;

  @override
  Future<void> takeScreenshot(File outputFile) async {
    await _iMobileDevice.takeScreenshot(outputFile);
  }

  @override
  bool isSupportedForProject(FlutterProject flutterProject) {
    return flutterProject.ios.existsSync();
  }

  @override
  Future<void> dispose() async {
    _logReaders?.forEach((IOSApp application, DeviceLogReader logReader) {
      logReader.dispose();
    });
    await _portForwarder?.dispose();
  }
}

/// Decodes a vis-encoded syslog string to a UTF-8 representation.
///
/// Apple's syslog logs are encoded in 7-bit form. Input bytes are encoded as follows:
/// 1. 0x00 to 0x19: non-printing range. Some ignored, some encoded as <...>.
/// 2. 0x20 to 0x7f: as-is, with the exception of 0x5c (backslash).
/// 3. 0x5c (backslash): octal representation \134.
/// 4. 0x80 to 0x9f: \M^x (using control-character notation for range 0x00 to 0x40).
/// 5. 0xa0: octal representation \240.
/// 6. 0xa1 to 0xf7: \M-x (where x is the input byte stripped of its high-order bit).
/// 7. 0xf8 to 0xff: unused in 4-byte UTF-8.
///
/// See: [vis(3) manpage](https://www.freebsd.org/cgi/man.cgi?query=vis&sektion=3)
String decodeSyslog(String line) {
  // UTF-8 values for \, M, -, ^.
  const int kBackslash = 0x5c;
  const int kM = 0x4d;
  const int kDash = 0x2d;
  const int kCaret = 0x5e;

  // Mask for the UTF-8 digit range.
  const int kNum = 0x30;

  // Returns true when `byte` is within the UTF-8 7-bit digit range (0x30 to 0x39).
  bool isDigit(int byte) => (byte & 0xf0) == kNum;

  // Converts a three-digit ASCII (UTF-8) representation of an octal number `xyz` to an integer.
  int decodeOctal(int x, int y, int z) => (x & 0x3) << 6 | (y & 0x7) << 3 | z & 0x7;

  try {
    final List<int> bytes = utf8.encode(line);
    final List<int> out = <int>[];
    for (int i = 0; i < bytes.length;) {
      if (bytes[i] != kBackslash || i > bytes.length - 4) {
        // Unmapped byte: copy as-is.
        out.add(bytes[i++]);
      } else {
        // Mapped byte: decode next 4 bytes.
        if (bytes[i + 1] == kM && bytes[i + 2] == kCaret) {
          // \M^x form: bytes in range 0x80 to 0x9f.
          out.add((bytes[i + 3] & 0x7f) + 0x40);
        } else if (bytes[i + 1] == kM && bytes[i + 2] == kDash) {
          // \M-x form: bytes in range 0xa0 to 0xf7.
          out.add(bytes[i + 3] | 0x80);
        } else if (bytes.getRange(i + 1, i + 3).every(isDigit)) {
          // \ddd form: octal representation (only used for \134 and \240).
          out.add(decodeOctal(bytes[i + 1], bytes[i + 2], bytes[i + 3]));
        } else {
          // Unknown form: copy as-is.
          out.addAll(bytes.getRange(0, 4));
        }
        i += 4;
      }
    }
    return utf8.decode(out);
  } on Exception {
    // Unable to decode line: return as-is.
    return line;
  }
>>>>>>> 1d395c5e
}

@visibleForTesting
class IOSDeviceLogReader extends DeviceLogReader {
  IOSDeviceLogReader._(
    this._iMobileDevice,
    this._majorSdkVersion,
    this._deviceId,
    this.name,
    String appName,
  ) {
    _linesController = StreamController<String>.broadcast(
      onListen: _listenToSysLog,
      onCancel: dispose,
    );

    // Match for lines for the runner in syslog.
    //
    // iOS 9 format:  Runner[297] <Notice>:
    // iOS 10 format: Runner(Flutter)[297] <Notice>:
    _runnerLineRegex = RegExp(appName + r'(\(Flutter\))?\[[\d]+\] <[A-Za-z]+>: ');
    // Similar to above, but allows ~arbitrary components instead of "Runner"
    // and "Flutter". The regex tries to strike a balance between not producing
    // false positives and not producing false negatives.
    _anyLineRegex = RegExp(r'\w+(\([^)]*\))?\[\d+\] <[A-Za-z]+>: ');
    _loggingSubscriptions = <StreamSubscription<void>>[];
  }

  /// Create a new [IOSDeviceLogReader].
  factory IOSDeviceLogReader.create({
    @required IOSDevice device,
    @required IOSApp app,
    @required IMobileDevice iMobileDevice,
  }) {
    final String appName = app == null ? '' : app.name.replaceAll('.app', '');
    return IOSDeviceLogReader._(
      iMobileDevice,
      device.majorSdkVersion,
      device.id,
      device.name,
      appName,
    );
  }

  /// Create an [IOSDeviceLogReader] for testing.
  factory IOSDeviceLogReader.test({
    @required IMobileDevice iMobileDevice,
    bool useSyslog = true,
  }) {
    return IOSDeviceLogReader._(
      iMobileDevice, useSyslog ? 12 : 13, '1234', 'test', 'Runner');
  }

  @override
  final String name;
  final int _majorSdkVersion;
  final String _deviceId;
  final IMobileDevice _iMobileDevice;

  // Matches a syslog line from the runner.
  RegExp _runnerLineRegex;
  // Matches a syslog line from any app.
  RegExp _anyLineRegex;

  StreamController<String> _linesController;
  List<StreamSubscription<void>> _loggingSubscriptions;

  @override
  Stream<String> get logLines => _linesController.stream;

  @override
  vm_service.VmService get connectedVMService => _connectedVMService;
  vm_service.VmService _connectedVMService;

  @override
  set connectedVMService(vm_service.VmService connectedVmService) {
    _listenToUnifiedLoggingEvents(connectedVmService);
    _connectedVMService = connectedVmService;
  }

  static const int _minimumUniversalLoggingSdkVersion = 13;

  Future<void> _listenToUnifiedLoggingEvents(vm_service.VmService connectedVmService) async {
    if (_majorSdkVersion < _minimumUniversalLoggingSdkVersion) {
      return;
    }
    try {
      await connectedVmService.streamListen('Stdout');
    } on vm_service.RPCError {
      // Do nothing, since the tool is already subscribed.
    }
    _loggingSubscriptions.add(connectedVmService.onStdoutEvent.listen((vm_service.Event event) {
      final String message = utf8.decode(base64.decode(event.bytes));
      if (message.isNotEmpty) {
        _linesController.add(message);
      }
    }));
  }

  void _listenToSysLog() {
    // syslog is not written on iOS 13+.
    if (_majorSdkVersion >= _minimumUniversalLoggingSdkVersion) {
      return;
    }
    _iMobileDevice.startLogger(_deviceId).then<void>((Process process) {
      process.stdout.transform<String>(utf8.decoder).transform<String>(const LineSplitter()).listen(_newSyslogLineHandler());
      process.stderr.transform<String>(utf8.decoder).transform<String>(const LineSplitter()).listen(_newSyslogLineHandler());
      process.exitCode.whenComplete(() {
        if (_linesController.hasListener) {
          _linesController.close();
        }
      });
      assert(_idevicesyslogProcess == null);
      _idevicesyslogProcess = process;
    });
  }

  @visibleForTesting
  set idevicesyslogProcess(Process process) => _idevicesyslogProcess = process;
  Process _idevicesyslogProcess;

  // Returns a stateful line handler to properly capture multiline output.
  //
  // For multiline log messages, any line after the first is logged without
  // any specific prefix. To properly capture those, we enter "printing" mode
  // after matching a log line from the runner. When in printing mode, we print
  // all lines until we find the start of another log message (from any app).
  void Function(String line) _newSyslogLineHandler() {
    bool printing = false;

    return (String line) {
      if (printing) {
        if (!_anyLineRegex.hasMatch(line)) {
          _linesController.add(decodeSyslog(line));
          return;
        }

        printing = false;
      }

      final Match match = _runnerLineRegex.firstMatch(line);

      if (match != null) {
        final String logLine = line.substring(match.end);
        // Only display the log line after the initial device and executable information.
        _linesController.add(decodeSyslog(logLine));

        printing = true;
      }
    };
  }

  @override
  void dispose() {
    for (final StreamSubscription<void> loggingSubscription in _loggingSubscriptions) {
      loggingSubscription.cancel();
    }
    _idevicesyslogProcess?.kill();
  }
}

/// A [DevicePortForwarder] specialized for iOS usage with iproxy.
class IOSDevicePortForwarder extends DevicePortForwarder {

  /// Create a new [IOSDevicePortForwarder].
  IOSDevicePortForwarder({
    @required ProcessManager processManager,
    @required Logger logger,
    @required MapEntry<String, String> dyLdLibEntry,
    @required String id,
    @required String iproxyPath,
  }) : _logger = logger,
       _dyLdLibEntry = dyLdLibEntry,
       _id = id,
       _iproxyPath = iproxyPath,
       _processUtils = ProcessUtils(processManager: processManager, logger: logger);

  /// Create a [IOSDevicePortForwarder] for testing.
  ///
  /// This specifies the path to iproxy as 'iproxy` and the dyLdLibEntry as
  /// 'DYLD_LIBRARY_PATH: /path/to/libs'.
  ///
  /// The device id may be provided, but otherwise defaultts to '1234'.
  factory IOSDevicePortForwarder.test({
    @required ProcessManager processManager,
    @required Logger logger,
    String id,
  }) {
    return IOSDevicePortForwarder(
      processManager: processManager,
      logger: logger,
      iproxyPath: 'iproxy',
      id: id ?? '1234',
      dyLdLibEntry: const MapEntry<String, String>(
        'DYLD_LIBRARY_PATH', '/path/to/libs',
      ),
    );
  }

  final ProcessUtils _processUtils;
  final Logger _logger;
  final MapEntry<String, String> _dyLdLibEntry;
  final String _id;
  final String _iproxyPath;

  @override
  List<ForwardedPort> forwardedPorts = <ForwardedPort>[];

  @visibleForTesting
  void addForwardedPorts(List<ForwardedPort> ports) {
    ports.forEach(forwardedPorts.add);
  }

  static const Duration _kiProxyPortForwardTimeout = Duration(seconds: 1);

  @override
  Future<int> forward(int devicePort, { int hostPort }) async {
    final bool autoselect = hostPort == null || hostPort == 0;
    if (autoselect) {
      hostPort = 1024;
    }

    Process process;

    bool connected = false;
    while (!connected) {
      _logger.printTrace('Attempting to forward device port $devicePort to host port $hostPort');
      // Usage: iproxy LOCAL_TCP_PORT DEVICE_TCP_PORT UDID
      process = await _processUtils.start(
        <String>[
          _iproxyPath,
          hostPort.toString(),
          devicePort.toString(),
          _id,
        ],
        environment: Map<String, String>.fromEntries(
          <MapEntry<String, String>>[_dyLdLibEntry],
        ),
      );
      // TODO(ianh): This is a flakey race condition, https://github.com/libimobiledevice/libimobiledevice/issues/674
      connected = !await process.stdout.isEmpty.timeout(_kiProxyPortForwardTimeout, onTimeout: () => false);
      if (!connected) {
        process.kill();
        if (autoselect) {
          hostPort += 1;
          if (hostPort > 65535) {
            throw Exception('Could not find open port on host.');
          }
        } else {
          throw Exception('Port $hostPort is not available.');
        }
      }
    }
    assert(connected);
    assert(process != null);

    final ForwardedPort forwardedPort = ForwardedPort.withContext(
      hostPort, devicePort, process,
    );
    _logger.printTrace('Forwarded port $forwardedPort');
    forwardedPorts.add(forwardedPort);
    return hostPort;
  }

  @override
  Future<void> unforward(ForwardedPort forwardedPort) async {
    if (!forwardedPorts.remove(forwardedPort)) {
      // Not in list. Nothing to remove.
      return;
    }

    _logger.printTrace('Unforwarding port $forwardedPort');
    forwardedPort.dispose();
  }

  @override
  Future<void> dispose() async {
    for (final ForwardedPort forwardedPort in forwardedPorts) {
      forwardedPort.dispose();
    }
  }
}<|MERGE_RESOLUTION|>--- conflicted
+++ resolved
@@ -370,7 +370,7 @@
         deviceId: device.id,
         bundlePath: bundle.path,
         launchArguments: <String>[],
-        interfaceType: interfaceType,
+        interfaceType: device.interfaceType,
       );
     } on ProcessException catch (e) {
       _logger.printError(e.message);
@@ -516,7 +516,7 @@
         deviceId: device.id,
         bundlePath: bundle.path,
         launchArguments: launchArguments,
-        interfaceType: interfaceType,
+        interfaceType: device.interfaceType,
       );
       if (installationResult != 0) {
         _logger.printError('Could not run ${bundle.path} on ${device.id}.');
@@ -557,139 +557,6 @@
       installStatus.stop();
     }
   }
-<<<<<<< HEAD
-=======
-
-  @override
-  Future<bool> stopApp(IOSApp app) async {
-    // Currently we don't have a way to stop an app running on iOS.
-    return false;
-  }
-
-  @override
-  Future<TargetPlatform> get targetPlatform async => TargetPlatform.ios;
-
-  @override
-  Future<String> get sdkNameAndVersion async => 'iOS $_sdkVersion';
-
-  @override
-  DeviceLogReader getLogReader({
-    IOSApp app,
-    bool includePastLogs = false,
-  }) {
-    assert(!includePastLogs, 'Past log reading not supported on iOS devices.');
-    _logReaders ??= <IOSApp, DeviceLogReader>{};
-    return _logReaders.putIfAbsent(app, () => IOSDeviceLogReader.create(
-      device: this,
-      app: app,
-      iMobileDevice: _iMobileDevice,
-    ));
-  }
-
-  @visibleForTesting
-  void setLogReader(IOSApp app, DeviceLogReader logReader) {
-    _logReaders ??= <IOSApp, DeviceLogReader>{};
-    _logReaders[app] = logReader;
-  }
-
-  @override
-  DevicePortForwarder get portForwarder => _portForwarder ??= IOSDevicePortForwarder(
-    processManager: globals.processManager,
-    logger: _logger,
-    dyLdLibEntry: globals.cache.dyLdLibEntry,
-    id: id,
-    iproxyPath: _iproxyPath,
-  );
-
-  @visibleForTesting
-  set portForwarder(DevicePortForwarder forwarder) {
-    _portForwarder = forwarder;
-  }
-
-  @override
-  void clearLogs() { }
-
-  @override
-  bool get supportsScreenshot => _iMobileDevice.isInstalled && interfaceType == IOSDeviceInterface.usb;
-
-  @override
-  Future<void> takeScreenshot(File outputFile) async {
-    await _iMobileDevice.takeScreenshot(outputFile);
-  }
-
-  @override
-  bool isSupportedForProject(FlutterProject flutterProject) {
-    return flutterProject.ios.existsSync();
-  }
-
-  @override
-  Future<void> dispose() async {
-    _logReaders?.forEach((IOSApp application, DeviceLogReader logReader) {
-      logReader.dispose();
-    });
-    await _portForwarder?.dispose();
-  }
-}
-
-/// Decodes a vis-encoded syslog string to a UTF-8 representation.
-///
-/// Apple's syslog logs are encoded in 7-bit form. Input bytes are encoded as follows:
-/// 1. 0x00 to 0x19: non-printing range. Some ignored, some encoded as <...>.
-/// 2. 0x20 to 0x7f: as-is, with the exception of 0x5c (backslash).
-/// 3. 0x5c (backslash): octal representation \134.
-/// 4. 0x80 to 0x9f: \M^x (using control-character notation for range 0x00 to 0x40).
-/// 5. 0xa0: octal representation \240.
-/// 6. 0xa1 to 0xf7: \M-x (where x is the input byte stripped of its high-order bit).
-/// 7. 0xf8 to 0xff: unused in 4-byte UTF-8.
-///
-/// See: [vis(3) manpage](https://www.freebsd.org/cgi/man.cgi?query=vis&sektion=3)
-String decodeSyslog(String line) {
-  // UTF-8 values for \, M, -, ^.
-  const int kBackslash = 0x5c;
-  const int kM = 0x4d;
-  const int kDash = 0x2d;
-  const int kCaret = 0x5e;
-
-  // Mask for the UTF-8 digit range.
-  const int kNum = 0x30;
-
-  // Returns true when `byte` is within the UTF-8 7-bit digit range (0x30 to 0x39).
-  bool isDigit(int byte) => (byte & 0xf0) == kNum;
-
-  // Converts a three-digit ASCII (UTF-8) representation of an octal number `xyz` to an integer.
-  int decodeOctal(int x, int y, int z) => (x & 0x3) << 6 | (y & 0x7) << 3 | z & 0x7;
-
-  try {
-    final List<int> bytes = utf8.encode(line);
-    final List<int> out = <int>[];
-    for (int i = 0; i < bytes.length;) {
-      if (bytes[i] != kBackslash || i > bytes.length - 4) {
-        // Unmapped byte: copy as-is.
-        out.add(bytes[i++]);
-      } else {
-        // Mapped byte: decode next 4 bytes.
-        if (bytes[i + 1] == kM && bytes[i + 2] == kCaret) {
-          // \M^x form: bytes in range 0x80 to 0x9f.
-          out.add((bytes[i + 3] & 0x7f) + 0x40);
-        } else if (bytes[i + 1] == kM && bytes[i + 2] == kDash) {
-          // \M-x form: bytes in range 0xa0 to 0xf7.
-          out.add(bytes[i + 3] | 0x80);
-        } else if (bytes.getRange(i + 1, i + 3).every(isDigit)) {
-          // \ddd form: octal representation (only used for \134 and \240).
-          out.add(decodeOctal(bytes[i + 1], bytes[i + 2], bytes[i + 3]));
-        } else {
-          // Unknown form: copy as-is.
-          out.addAll(bytes.getRange(0, 4));
-        }
-        i += 4;
-      }
-    }
-    return utf8.decode(out);
-  } on Exception {
-    // Unable to decode line: return as-is.
-    return line;
-  }
->>>>>>> 1d395c5e
 }
 
 @visibleForTesting
