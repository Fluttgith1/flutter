--- conflicted
+++ resolved
@@ -430,13 +430,8 @@
       final String plistPath = globals.fs.path.join(package.simulatorBundlePath, 'Info.plist');
       final String bundleIdentifier = globals.plistParser.getValueFromFile(plistPath, PlistParser.kCFBundleIdentifierKey);
 
-<<<<<<< HEAD
       await _simControl.launch(id, bundleIdentifier, args);
-    } catch (error) {
-=======
-      await SimControl.instance.launch(id, bundleIdentifier, args);
     } on Exception catch (error) {
->>>>>>> 94376395
       globals.printError('$error');
       return LaunchResult.failed();
     }
