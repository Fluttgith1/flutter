--- conflicted
+++ resolved
@@ -87,7 +87,6 @@
   name: 'support for desktop on macOS',
   configSetting: 'enable-macos-desktop',
   environmentOverride: 'FLUTTER_MACOS',
-<<<<<<< HEAD
   extraHelpText: 'Newer beta versions are available on the beta channel.',
   master: FeatureChannelSetting(
     available: true,
@@ -101,8 +100,6 @@
     available: true,
     enabledByDefault: true,
   ),
-=======
->>>>>>> 796c8ef7
 );
 
 /// The [Feature] for Linux desktop.
@@ -110,7 +107,6 @@
   name: 'support for desktop on Linux',
   configSetting: 'enable-linux-desktop',
   environmentOverride: 'FLUTTER_LINUX',
-<<<<<<< HEAD
   extraHelpText: 'Newer beta versions are available on the beta channel.',
   master: FeatureChannelSetting(
     available: true,
@@ -124,8 +120,6 @@
     available: true,
     enabledByDefault: true,
   ),
-=======
->>>>>>> 796c8ef7
 );
 
 /// The [Feature] for Windows desktop.
