--- conflicted
+++ resolved
@@ -47,13 +47,11 @@
   /// Whether WebAssembly compilation for Flutter Web is enabled.
   bool get isFlutterWebWasmEnabled => false;
 
-<<<<<<< HEAD
+  /// Whether animations are used in the command line interface.
+  bool get isCliAnimationEnabled => true;
+
   /// Whether native assets compilation and bundling is enabled.
   bool get isNativeAssetsEnabled => false;
-=======
-  /// Whether animations are used in the command line interface.
-  bool get isCliAnimationEnabled => true;
->>>>>>> 56ea352c
 
   /// Whether a particular feature is enabled for the current channel.
   ///
@@ -72,11 +70,8 @@
   flutterFuchsiaFeature,
   flutterCustomDevicesFeature,
   flutterWebWasm,
-<<<<<<< HEAD
+  cliAnimation,
   nativeAssets,
-=======
-  cliAnimation,
->>>>>>> 56ea352c
 ];
 
 /// All current Flutter feature flags that can be configured.
@@ -159,7 +154,14 @@
   ),
 );
 
-<<<<<<< HEAD
+/// The [Feature] for CLI animations.
+///
+/// The TERM environment variable set to "dumb" turns this off.
+const Feature cliAnimation = Feature.fullyEnabled(
+  name: 'animations in the command line interface',
+  configSetting: 'cli-animations',
+);
+
 /// Enable native assets compilation and bundling.
 const Feature nativeAssets = Feature(
   name: 'native assets compilation and bundling',
@@ -168,14 +170,6 @@
   master: FeatureChannelSetting(
     available: true,
   ),
-=======
-/// The [Feature] for CLI animations.
-///
-/// The TERM environment variable set to "dumb" turns this off.
-const Feature cliAnimation = Feature.fullyEnabled(
-  name: 'animations in the command line interface',
-  configSetting: 'cli-animations',
->>>>>>> 56ea352c
 );
 
 /// A [Feature] is a process for conditionally enabling tool features.
