--- conflicted
+++ resolved
@@ -1050,21 +1050,9 @@
     if (canHotRestart) {
       CommandHelp.R.print();
     }
-<<<<<<< HEAD
-    final String message = globals.terminal.color(
-      fire + globals.terminal.bolden(rawMessage),
-      TerminalColor.red,
-    );
-    globals.printStatus(message);
-    for (final FlutterDevice device in flutterDevices) {
-      final String dname = device.device.name;
-      globals.printStatus('An Observatory debugger and profiler on $dname is '
-        'available at: ${device.vmService.httpAddress}');
-=======
     CommandHelp.h.print();
     if (_didAttach) {
       CommandHelp.d.print();
->>>>>>> a9873bc7
     }
     CommandHelp.q.print();
     if (details) {
