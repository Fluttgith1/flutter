// Copyright 2016 The Chromium Authors. All rights reserved.
// Use of this source code is governed by a BSD-style license that can be
// found in the LICENSE file.

import 'dart:async';

import 'package:json_rpc_2/error_code.dart' as rpc_error_code;
import 'package:json_rpc_2/json_rpc_2.dart' as rpc;
import 'package:meta/meta.dart';
import 'package:watcher/watcher.dart';

import 'base/common.dart';
import 'base/context.dart';
import 'base/file_system.dart';
import 'base/logger.dart';
import 'base/terminal.dart';
import 'base/utils.dart';
import 'build_info.dart';
import 'compile.dart';
import 'convert.dart';
import 'devfs.dart';
import 'device.dart';
import 'globals.dart';
import 'resident_runner.dart';
import 'usage.dart';
import 'vmservice.dart';

class HotRunnerConfig {
  /// Should the hot runner assume that the minimal Dart dependencies do not change?
  bool stableDartDependencies = false;
  /// A hook for implementations to perform any necessary initialization prior
  /// to a hot restart. Should return true if the hot restart should continue.
  Future<bool> setupHotRestart() async {
    return true;
  }
  /// A hook for implementations to perform any necessary operations right
  /// before the runner is about to be shut down.
  Future<void> runPreShutdownOperations() async {
    return;
  }
}

HotRunnerConfig get hotRunnerConfig => context[HotRunnerConfig];

const bool kHotReloadDefault = true;

class DeviceReloadReport {
  DeviceReloadReport(this.device, this.reports);

  FlutterDevice device;
  List<Map<String, dynamic>> reports; // List has one report per Flutter view.
}

// TODO(mklim): Test this, flutter/flutter#23031.
class HotRunner extends ResidentRunner {
  HotRunner(
    List<FlutterDevice> devices, {
    String target,
    DebuggingOptions debuggingOptions,
    bool usesTerminalUI = true,
    this.benchmarkMode = false,
    this.applicationBinary,
    this.hostIsIde = false,
    String projectRootPath,
    String packagesFilePath,
    this.dillOutputPath,
    bool saveCompilationTrace = false,
    bool stayResident = true,
    bool ipv6 = false,
  }) : super(devices,
             target: target,
             debuggingOptions: debuggingOptions,
             usesTerminalUI: usesTerminalUI,
             projectRootPath: projectRootPath,
             packagesFilePath: packagesFilePath,
             saveCompilationTrace: saveCompilationTrace,
             stayResident: stayResident,
             ipv6: ipv6) {
                watcher = DirectoryWatcher(projectRootPath ?? fs.currentDirectory.path);
                watcher.events.listen((WatchEvent event) {
                  if (event.type == ChangeType.REMOVE) {
                    return;
                  }
                  if (event.path.endsWith('.dart')) {
                    _invalidatedFiles.add(event.path);
                  }
                });
             }

  final bool benchmarkMode;
  final File applicationBinary;
  final bool hostIsIde;
  bool _didAttach = false;
  final String dillOutputPath;
  final List<String> _invalidatedFiles = <String>[];
  Watcher watcher;

  final Map<String, List<int>> benchmarkData = <String, List<int>>{};
  // The initial launch is from a snapshot.
  bool _runningFromSnapshot = true;
  DateTime firstBuildTime;

  void _addBenchmarkData(String name, int value) {
    benchmarkData[name] ??= <int>[];
    benchmarkData[name].add(value);
  }

<<<<<<< HEAD
  Future<void> _reloadSourcesService(String isolateId,
      { bool force = false, bool pause = false }) async {
=======
  Future<bool> _refreshDartDependencies() async {
    if (!hotRunnerConfig.computeDartDependencies) {
      // Disabled.
      return true;
    }
    if (_dartDependencies != null) {
      // Already computed.
      return true;
    }

    try {
      // Will return immediately if pubspec.yaml is up-to-date.
      await pubGet(
        context: PubContext.pubGet,
        directory: projectRootPath,
      );
    } on ToolExit catch (error) {
      printError(
        'Unable to reload your application because "flutter packages get" failed to update '
        'package dependencies.\n'
        '$error'
      );
      return false;
    }

    /// When using the build system, dependency analysis is handled by build
    /// runner instead.
    if (experimentalBuildEnabled) {
      return true;
    }
    final DartDependencySetBuilder dartDependencySetBuilder = DartDependencySetBuilder(mainPath, packagesFilePath);
    try {
      _dartDependencies = Set<String>.from(dartDependencySetBuilder.build());
    } on DartDependencyException catch (error) {
      printError(
        'Your application could not be compiled, because its dependencies could not be established.\n'
        '$error'
      );
      return false;
    }
    return true;
  }

  Future<void> _reloadSourcesService(
    String isolateId, {
    bool force = false,
    bool pause = false,
  }) async {
>>>>>>> 3ce0c27f
    // TODO(cbernaschina): check that isolateId is the id of the UI isolate.
    final OperationResult result = await restart(pauseAfterRestart: pause);
    if (!result.isOk) {
      throw rpc.RpcException(
        rpc_error_code.INTERNAL_ERROR,
        'Unable to reload sources',
      );
    }
  }

  Future<void> _restartService({ bool pause = false }) async {
    final OperationResult result =
      await restart(fullRestart: true, pauseAfterRestart: pause);
    if (!result.isOk) {
      throw rpc.RpcException(
        rpc_error_code.INTERNAL_ERROR,
        'Unable to restart',
      );
    }
  }

  Future<String> _compileExpressionService(
    String isolateId,
    String expression,
    List<String> definitions,
    List<String> typeDefinitions,
    String libraryUri,
    String klass,
    bool isStatic,
  ) async {
    for (FlutterDevice device in flutterDevices) {
      if (device.generator != null) {
        final CompilerOutput compilerOutput =
            await device.generator.compileExpression(expression, definitions,
                typeDefinitions, libraryUri, klass, isStatic);
        if (compilerOutput != null && compilerOutput.outputFilename != null) {
          return base64.encode(fs.file(compilerOutput.outputFilename).readAsBytesSync());
        }
      }
    }
    throw 'Failed to compile $expression';
  }

  // Returns the exit code of the flutter tool process, like [run].
  @override
  Future<int> attach({
    Completer<DebugConnectionInfo> connectionInfoCompleter,
    Completer<void> appStartedCompleter,
  }) async {
    _didAttach = true;
    try {
      await connectToServiceProtocol(
        reloadSources: _reloadSourcesService,
        restart: _restartService,
        compileExpression: _compileExpressionService,
      );
    } catch (error) {
      printError('Error connecting to the service protocol: $error');
      return 2;
    }

    for (FlutterDevice device in flutterDevices)
      device.initLogReader();
    try {
      final List<Uri> baseUris = await _initDevFS();
      if (connectionInfoCompleter != null) {
        // Only handle one debugger connection.
        connectionInfoCompleter.complete(
          DebugConnectionInfo(
            httpUri: flutterDevices.first.observatoryUris.first,
            wsUri: flutterDevices.first.vmServices.first.wsAddress,
            baseUri: baseUris.first.toString()
          )
        );
      }
    } catch (error) {
      printError('Error initializing DevFS: $error');
      return 3;
    }
    final Stopwatch initialUpdateDevFSsTimer = Stopwatch()..start();
    final UpdateFSReport devfsResult = await _updateDevFS(fullRestart: true);
    _addBenchmarkData(
      'hotReloadInitialDevFSSyncMilliseconds',
      initialUpdateDevFSsTimer.elapsed.inMilliseconds,
    );
    if (!devfsResult.success)
      return 3;

    await refreshViews();
    for (FlutterDevice device in flutterDevices) {
      // VM must have accepted the kernel binary, there will be no reload
      // report, so we let incremental compiler know that source code was accepted.
      if (device.generator != null)
        device.generator.accept();
      for (FlutterView view in device.views)
        printTrace('Connected to $view.');
    }

    if (stayResident) {
      setupTerminal();
      registerSignalHandlers();
    }

    appStartedCompleter?.complete();

    if (benchmarkMode) {
      // We are running in benchmark mode.
      printStatus('Running in benchmark mode.');
      // Measure time to perform a hot restart.
      printStatus('Benchmarking hot restart');
      await restart(fullRestart: true);
      printStatus('Benchmarking hot reload');
      // Measure time to perform a hot reload.
      await restart(fullRestart: false);
      if (stayResident) {
        await waitForAppToFinish();
      } else {
        printStatus('Benchmark completed. Exiting application.');
        await _cleanupDevFS();
        await stopEchoingDeviceLog();
        await stopApp();
      }
      final File benchmarkOutput = fs.file('hot_benchmark.json');
      benchmarkOutput.writeAsStringSync(toPrettyJson(benchmarkData));
      return 0;
    }

    int result = 0;
    if (stayResident)
      result = await waitForAppToFinish();
    await cleanupAtFinish();
    return result;
  }

  @override
  Future<int> run({
    Completer<DebugConnectionInfo> connectionInfoCompleter,
    Completer<void> appStartedCompleter,
    String route,
    bool shouldBuild = true
  }) async {
    if (!fs.isFileSync(mainPath)) {
      String message = 'Tried to run $mainPath, but that file does not exist.';
      if (target == null)
        message += '\nConsider using the -t option to specify the Dart file to start.';
      printError(message);
      return 1;
    }

    firstBuildTime = DateTime.now();

    for (FlutterDevice device in flutterDevices) {
      final int result = await device.runHot(
        hotRunner: this,
        route: route,
        shouldBuild: shouldBuild,
      );
      if (result != 0) {
        return result;
      }
    }

    return attach(
      connectionInfoCompleter: connectionInfoCompleter,
      appStartedCompleter: appStartedCompleter,
    );
  }

  @override
  Future<void> handleTerminalCommand(String code) async {
    final String lower = code.toLowerCase();
    if (lower == 'r') {
      OperationResult result;
      if (code == 'R') {
        // If hot restart is not supported for all devices, ignore the command.
        if (!canHotRestart) {
          return;
        }
        result = await restart(fullRestart: true);
      } else {
        result = await restart(fullRestart: false);
      }
      if (!result.isOk) {
        printStatus('Try again after fixing the above error(s).', emphasis: true);
      }
    } else if (lower == 'l') {
      final List<FlutterView> views = flutterDevices.expand((FlutterDevice d) => d.views).toList();
      printStatus('Connected ${pluralize('view', views.length)}:');
      for (FlutterView v in views) {
        printStatus('${v.uiIsolate.name} (${v.uiIsolate.id})', indent: 2);
      }
    }
  }

  Future<List<Uri>> _initDevFS() async {
    final String fsName = fs.path.basename(projectRootPath);
    final List<Uri> devFSUris = <Uri>[];
    for (FlutterDevice device in flutterDevices) {
      final Uri uri = await device.setupDevFS(
        fsName,
        fs.directory(projectRootPath),
        packagesFilePath: packagesFilePath
      );
      devFSUris.add(uri);
    }
    return devFSUris;
  }

  Future<UpdateFSReport> _updateDevFS({ bool fullRestart = false }) async {
    final bool isFirstUpload = assetBundle.wasBuiltOnce() == false;
    final bool rebuildBundle = assetBundle.needsBuild();
    if (rebuildBundle) {
      printTrace('Updating assets');
      final int result = await assetBundle.build();
      if (result != 0)
        return UpdateFSReport(success: false);
    }

    final UpdateFSReport results = UpdateFSReport(success: true);
    final List<String> invalidatedFiles = List<String>.from(_invalidatedFiles);
    _invalidatedFiles.clear();
    for (FlutterDevice device in flutterDevices) {
      results.incorporateResults(await device.updateDevFS(
        mainPath: mainPath,
        target: target,
        bundle: assetBundle,
        firstBuildTime: firstBuildTime,
        bundleFirstUpload: isFirstUpload,
        bundleDirty: isFirstUpload == false && rebuildBundle,
        fullRestart: fullRestart,
        projectRootPath: projectRootPath,
        pathToReload: getReloadPath(fullRestart: fullRestart),
        invalidatedFiles: invalidatedFiles,
      ));
    }
    return results;
  }

  void _resetDirtyAssets() {
    for (FlutterDevice device in flutterDevices)
      device.devFS.assetPathsToEvict.clear();
  }

  Future<void> _cleanupDevFS() async {
    final List<Future<void>> futures = <Future<void>>[];
    for (FlutterDevice device in flutterDevices) {
      if (device.devFS != null) {
        // Cleanup the devFS, but don't wait indefinitely.
        // We ignore any errors, because it's not clear what we would do anyway.
        futures.add(device.devFS.destroy()
          .timeout(const Duration(milliseconds: 250))
          .catchError((dynamic error) {
            printTrace('Ignored error while cleaning up DevFS: $error');
          }));
      }
      device.devFS = null;
    }
    await Future.wait(futures);
  }

  Future<void> _launchInView(
    FlutterDevice device,
    Uri entryUri,
    Uri packagesUri,
    Uri assetsDirectoryUri,
  ) {
    final List<Future<void>> futures = <Future<void>>[];
    for (FlutterView view in device.views)
      futures.add(view.runFromSource(entryUri, packagesUri, assetsDirectoryUri));
    final Completer<void> completer = Completer<void>();
    Future.wait(futures).whenComplete(() { completer.complete(null); });
    return completer.future;
  }

  Future<void> _launchFromDevFS(String mainScript) async {
    final String entryUri = fs.path.relative(mainScript, from: projectRootPath);
    final List<Future<void>> futures = <Future<void>>[];
    for (FlutterDevice device in flutterDevices) {
      final Uri deviceEntryUri = device.devFS.baseUri.resolveUri(
        fs.path.toUri(entryUri));
      final Uri devicePackagesUri = device.devFS.baseUri.resolve('.packages');
      final Uri deviceAssetsDirectoryUri = device.devFS.baseUri.resolveUri(
        fs.path.toUri(getAssetBuildDirectory()));
      futures.add(_launchInView(device,
                          deviceEntryUri,
                          devicePackagesUri,
                          deviceAssetsDirectoryUri));
    }
    await Future.wait(futures);
    if (benchmarkMode) {
      futures.clear();
      for (FlutterDevice device in flutterDevices)
        for (FlutterView view in device.views)
          futures.add(view.flushUIThreadTasks());
      await Future.wait(futures);
    }

  }

  Future<OperationResult> _restartFromSources({ String reason }) async {
    final Map<String, String> analyticsParameters =
      reason == null
        ? null
        : <String, String>{ kEventReloadReasonParameterName: reason };

    if (!_isPaused()) {
      printTrace('Refreshing active FlutterViews before restarting.');
      await refreshViews();
    }

    final Stopwatch restartTimer = Stopwatch()..start();
    // TODO(aam): Add generator reset logic once we switch to using incremental
    // compiler for full application recompilation on restart.
    final UpdateFSReport updatedDevFS = await _updateDevFS(fullRestart: true);
    if (!updatedDevFS.success) {
      for (FlutterDevice device in flutterDevices) {
        if (device.generator != null)
          await device.generator.reject();
      }
      return OperationResult(1, 'DevFS synchronization failed');
    }
    _resetDirtyAssets();
    for (FlutterDevice device in flutterDevices) {
      // VM must have accepted the kernel binary, there will be no reload
      // report, so we let incremental compiler know that source code was accepted.
      if (device.generator != null)
        device.generator.accept();
    }
    // Check if the isolate is paused and resume it.
    final List<Future<void>> futures = <Future<void>>[];
    for (FlutterDevice device in flutterDevices) {
      for (FlutterView view in device.views) {
        if (view.uiIsolate != null) {
          // Reload the isolate.
          final Completer<void> completer = Completer<void>();
          futures.add(completer.future);
          unawaited(view.uiIsolate.reload().then(
            (ServiceObject _) {
              final ServiceEvent pauseEvent = view.uiIsolate.pauseEvent;
              if ((pauseEvent != null) && pauseEvent.isPauseEvent) {
                // Resume the isolate so that it can be killed by the embedder.
                return view.uiIsolate.resume();
              }
            },
          ).whenComplete(
            () { completer.complete(null); },
          ));
        }
      }
    }
    await Future.wait(futures);
    // We are now running from source.
    _runningFromSnapshot = false;
    await _launchFromDevFS(mainPath + '.dill');
    restartTimer.stop();
    printTrace('Hot restart performed in ${getElapsedAsMilliseconds(restartTimer.elapsed)}.');
    // We are now running from sources.
    _runningFromSnapshot = false;
    _addBenchmarkData('hotRestartMillisecondsToFrame',
        restartTimer.elapsed.inMilliseconds);
    flutterUsage.sendEvent('hot', 'restart', parameters: analyticsParameters);
    flutterUsage.sendTiming('hot', 'restart', restartTimer.elapsed);
    return OperationResult.ok;
  }

  /// Returns [true] if the reload was successful.
  /// Prints errors if [printErrors] is [true].
  static bool validateReloadReport(
    Map<String, dynamic> reloadReport, {
    bool printErrors = true,
  }) {
    if (reloadReport == null) {
      if (printErrors)
        printError('Hot reload did not receive reload report.');
      return false;
    }
    if (!(reloadReport['type'] == 'ReloadReport' &&
          (reloadReport['success'] == true ||
           (reloadReport['success'] == false &&
            (reloadReport['details'] is Map<String, dynamic> &&
             reloadReport['details']['notices'] is List<dynamic> &&
             reloadReport['details']['notices'].isNotEmpty &&
             reloadReport['details']['notices'].every(
               (dynamic item) => item is Map<String, dynamic> && item['message'] is String
             )
            )
           )
          )
         )) {
      if (printErrors)
        printError('Hot reload received invalid response: $reloadReport');
      return false;
    }
    if (!reloadReport['success']) {
      if (printErrors) {
        printError('Hot reload was rejected:');
        for (Map<String, dynamic> notice in reloadReport['details']['notices'])
          printError('${notice['message']}');
      }
      return false;
    }
    return true;
  }

  @override
  bool get supportsRestart => true;

  @override
  Future<OperationResult> restart({ bool fullRestart = false, bool pauseAfterRestart = false, String reason }) async {
    final Stopwatch timer = Stopwatch()..start();
    if (fullRestart) {
      if (!canHotRestart) {
        return OperationResult(1, 'hotRestart not supported');
      }
      final Status status = logger.startProgress(
        'Performing hot restart...',
        timeout: kFastOperation,
        progressId: 'hot.restart',
      );
      try {
        if (!(await hotRunnerConfig.setupHotRestart()))
          return OperationResult(1, 'setupHotRestart failed');
        final OperationResult result = await _restartFromSources(reason: reason);
        if (!result.isOk)
          return result;
      } finally {
        status.cancel();
      }
      printStatus('Restarted application in ${getElapsedAsMilliseconds(timer.elapsed)}.');
      return OperationResult.ok;
    } else {
      final bool reloadOnTopOfSnapshot = _runningFromSnapshot;
      final String progressPrefix = reloadOnTopOfSnapshot ? 'Initializing' : 'Performing';
      Status status = logger.startProgress(
        '$progressPrefix hot reload...',
        timeout: kFastOperation,
        progressId: 'hot.reload',
      );
      OperationResult result;
      bool showTime = true;
      try {
        result = await _reloadSources(
          pause: pauseAfterRestart,
          reason: reason,
          onSlow: (String message) {
            status?.cancel();
            status = logger.startProgress(
              message,
              timeout: kSlowOperation,
              progressId: 'hot.reload',
            );
            showTime = false;
          },
        );
      } finally {
        status.cancel();
      }
      if (result.isOk) {
        if (showTime) {
          printStatus('${result.message} in ${getElapsedAsMilliseconds(timer.elapsed)}.');
        } else {
          printStatus('${result.message}.');
        }
      }
      if (result.hintMessage != null)
        printStatus('\n${result.hintMessage}');
      return result;
    }
  }

  Future<OperationResult> _reloadSources({ bool pause = false, String reason, void Function(String message) onSlow }) async {
    final Map<String, String> analyticsParameters = <String, String>{};
    if (reason != null) {
      analyticsParameters[kEventReloadReasonParameterName] = reason;
    }
    for (FlutterDevice device in flutterDevices) {
      for (FlutterView view in device.views) {
        if (view.uiIsolate == null)
          throw 'Application isolate not found';
      }
    }

    // The initial launch is from a script snapshot. When we reload from source
    // on top of a script snapshot, the first reload will be a worst case reload
    // because all of the sources will end up being dirty (library paths will
    // change from host path to a device path). Subsequent reloads will
    // not be affected, so we resume reporting reload times on the second
    // reload.
    bool shouldReportReloadTime = !_runningFromSnapshot;
    final Stopwatch reloadTimer = Stopwatch()..start();

    if (!_isPaused()) {
      printTrace('Refreshing active FlutterViews before reloading.');
      await refreshViews();
    }

    final Stopwatch devFSTimer = Stopwatch()..start();
    final UpdateFSReport updatedDevFS = await _updateDevFS();
    // Record time it took to synchronize to DevFS.
    _addBenchmarkData('hotReloadDevFSSyncMilliseconds', devFSTimer.elapsed.inMilliseconds);
    if (!updatedDevFS.success)
      return OperationResult(1, 'DevFS synchronization failed');
    String reloadMessage;
    final Stopwatch vmReloadTimer = Stopwatch()..start();
    try {
      final String entryPath = fs.path.relative(
        getReloadPath(fullRestart: false),
        from: projectRootPath,
      );
      final List<Future<DeviceReloadReport>> allReportsFutures = <Future<DeviceReloadReport>>[];
      for (FlutterDevice device in flutterDevices) {
        if (_runningFromSnapshot) {
          // Asset directory has to be set only once when we switch from
          // running from snapshot to running from uploaded files.
          await device.resetAssetDirectory();
        }
        final Completer<DeviceReloadReport> completer = Completer<DeviceReloadReport>();
        allReportsFutures.add(completer.future);
        final List<Future<Map<String, dynamic>>> reportFutures = device.reloadSources(
          entryPath, pause: pause
        );
        unawaited(Future.wait(reportFutures).then(
          (List<Map<String, dynamic>> reports) async {
            // TODO(aam): Investigate why we are validating only first reload report,
            // which seems to be current behavior
            final Map<String, dynamic> firstReport = reports.first;
            // Don't print errors because they will be printed further down when
            // `validateReloadReport` is called again.
            await device.updateReloadStatus(
              validateReloadReport(firstReport, printErrors: false),
            );
            completer.complete(DeviceReloadReport(device, reports));
          },
        ));
      }
      final List<DeviceReloadReport> reports = await Future.wait(allReportsFutures);
      for (DeviceReloadReport report in reports) {
        final Map<String, dynamic> reloadReport = report.reports[0];
        if (!validateReloadReport(reloadReport)) {
          // Reload failed.
          flutterUsage.sendEvent('hot', 'reload-reject');
          return OperationResult(1, 'Reload rejected');
        } else {
          // Collect stats that help understand scale of update for this hot reload request.
          // For example, [syncedLibraryCount]/[finalLibraryCount] indicates how
          // many libraries were affected by the hot reload request.
          // Relation of [invalidatedSourcesCount] to [syncedLibraryCount] should help
          // understand sync/transfer "overhead" of updating this number of source files.
          final Map<String, dynamic> details = reloadReport['details'];
          analyticsParameters[kEventReloadFinalLibraryCount] = "${details['finalLibraryCount']}";
          analyticsParameters[kEventReloadSyncedLibraryCount] = "${details['receivedLibraryCount']}";
          analyticsParameters[kEventReloadSyncedClassesCount] = "${details['receivedClassesCount']}";
          analyticsParameters[kEventReloadSyncedProceduresCount] = "${details['receivedProceduresCount']}";
          analyticsParameters[kEventReloadSyncedBytes] = '${updatedDevFS.syncedBytes}';
          analyticsParameters[kEventReloadInvalidatedSourcesCount] = '${updatedDevFS.invalidatedSourcesCount}';
          analyticsParameters[kEventReloadTransferTimeInMs] = '${devFSTimer.elapsed.inMilliseconds}';
          final int loadedLibraryCount = reloadReport['details']['loadedLibraryCount'];
          final int finalLibraryCount = reloadReport['details']['finalLibraryCount'];
          printTrace('reloaded $loadedLibraryCount of $finalLibraryCount libraries');
          reloadMessage = 'Reloaded $loadedLibraryCount of $finalLibraryCount libraries';
        }
      }
    } on Map<String, dynamic> catch (error, stackTrace) {
      printTrace('Hot reload failed: $error\n$stackTrace');
      final int errorCode = error['code'];
      String errorMessage = error['message'];
      if (errorCode == Isolate.kIsolateReloadBarred) {
        errorMessage = 'Unable to hot reload application due to an unrecoverable error in '
                       'the source code. Please address the error and then use "R" to '
                       'restart the app.\n'
                       '$errorMessage (error code: $errorCode)';
        flutterUsage.sendEvent('hot', 'reload-barred');
        return OperationResult(errorCode, errorMessage);
      }
      return OperationResult(errorCode, '$errorMessage (error code: $errorCode)');
    } catch (error, stackTrace) {
      printTrace('Hot reload failed: $error\n$stackTrace');
      return OperationResult(1, '$error');
    }
    // Record time it took for the VM to reload the sources.
    _addBenchmarkData('hotReloadVMReloadMilliseconds', vmReloadTimer.elapsed.inMilliseconds);

    final Stopwatch reassembleTimer = Stopwatch()..start();
    // Reload the isolate.
    final List<Future<void>> allDevices = <Future<void>>[];
    for (FlutterDevice device in flutterDevices) {
      printTrace('Sending reload events to ${device.device.name}');
      final List<Future<ServiceObject>> futuresViews = <Future<ServiceObject>>[];
      for (FlutterView view in device.views) {
        printTrace('Sending reload event to "${view.uiIsolate.name}"');
        futuresViews.add(view.uiIsolate.reload());
      }
      final Completer<void> deviceCompleter = Completer<void>();
      unawaited(Future.wait(futuresViews).whenComplete(() {
        deviceCompleter.complete(device.refreshViews());
      }));
      allDevices.add(deviceCompleter.future);
    }
    await Future.wait(allDevices);
    // We are now running from source.
    _runningFromSnapshot = false;
    // Check if any isolates are paused.
    final List<FlutterView> reassembleViews = <FlutterView>[];
    String serviceEventKind;
    int pausedIsolatesFound = 0;
    for (FlutterDevice device in flutterDevices) {
      for (FlutterView view in device.views) {
        // Check if the isolate is paused, and if so, don't reassemble. Ignore the
        // PostPauseEvent event - the client requesting the pause will resume the app.
        final ServiceEvent pauseEvent = view.uiIsolate.pauseEvent;
        if (pauseEvent != null && pauseEvent.isPauseEvent && pauseEvent.kind != ServiceEvent.kPausePostRequest) {
          pausedIsolatesFound += 1;
          if (serviceEventKind == null) {
            serviceEventKind = pauseEvent.kind;
          } else if (serviceEventKind != pauseEvent.kind) {
            serviceEventKind = ''; // many kinds
          }
        } else {
          reassembleViews.add(view);
        }
      }
    }
    if (pausedIsolatesFound > 0) {
      if (onSlow != null)
        onSlow('${_describePausedIsolates(pausedIsolatesFound, serviceEventKind)}; interface might not update.');
      if (reassembleViews.isEmpty) {
        printTrace('Skipping reassemble because all isolates are paused.');
        return OperationResult(OperationResult.ok.code, reloadMessage);
      }
    }
    printTrace('Evicting dirty assets');
    await _evictDirtyAssets();
    assert(reassembleViews.isNotEmpty);
    printTrace('Reassembling application');
    bool failedReassemble = false;
    final List<Future<void>> futures = <Future<void>>[];
    for (FlutterView view in reassembleViews) {
      futures.add(() async {
        try {
          await view.uiIsolate.flutterReassemble();
        } catch (error) {
          failedReassemble = true;
          printError('Reassembling ${view.uiIsolate.name} failed: $error');
          return;
        }
      }());
    }
    final Future<void> reassembleFuture = Future.wait<void>(futures).then<void>((List<void> values) { });
    await reassembleFuture.timeout(
      const Duration(seconds: 2),
      onTimeout: () async {
        if (pausedIsolatesFound > 0) {
          shouldReportReloadTime = false;
          return; // probably no point waiting, they're probably deadlocked and we've already warned.
        }
        // Check if any isolate is newly paused.
        printTrace('This is taking a long time; will now check for paused isolates.');
        int postReloadPausedIsolatesFound = 0;
        String serviceEventKind;
        for (FlutterView view in reassembleViews) {
          await view.uiIsolate.reload();
          final ServiceEvent pauseEvent = view.uiIsolate.pauseEvent;
          if (pauseEvent != null && pauseEvent.isPauseEvent) {
            postReloadPausedIsolatesFound += 1;
            if (serviceEventKind == null) {
              serviceEventKind = pauseEvent.kind;
            } else if (serviceEventKind != pauseEvent.kind) {
              serviceEventKind = ''; // many kinds
            }
          }
        }
        printTrace('Found $postReloadPausedIsolatesFound newly paused isolate(s).');
        if (postReloadPausedIsolatesFound == 0) {
          await reassembleFuture; // must just be taking a long time... keep waiting!
          return;
        }
        shouldReportReloadTime = false;
        if (onSlow != null)
          onSlow('${_describePausedIsolates(postReloadPausedIsolatesFound, serviceEventKind)}.');
      },
    );
    // Record time it took for Flutter to reassemble the application.
    _addBenchmarkData('hotReloadFlutterReassembleMilliseconds', reassembleTimer.elapsed.inMilliseconds);

    reloadTimer.stop();
    final Duration reloadDuration = reloadTimer.elapsed;
    final int reloadInMs = reloadDuration.inMilliseconds;

    analyticsParameters[kEventReloadOverallTimeInMs] = '$reloadInMs';
    flutterUsage.sendEvent('hot', 'reload', parameters: analyticsParameters);

    if (shouldReportReloadTime) {
      printTrace('Hot reload performed in ${getElapsedAsMilliseconds(reloadDuration)}.');
      // Record complete time it took for the reload.
      _addBenchmarkData('hotReloadMillisecondsToFrame', reloadInMs);
    }
    // Only report timings if we reloaded a single view without any errors.
    if ((reassembleViews.length == 1) && !failedReassemble && shouldReportReloadTime)
      flutterUsage.sendTiming('hot', 'reload', reloadDuration);
    return OperationResult(
      failedReassemble ? 1 : OperationResult.ok.code,
      reloadMessage,
    );
  }

  String _describePausedIsolates(int pausedIsolatesFound, String serviceEventKind) {
    assert(pausedIsolatesFound > 0);
    final StringBuffer message = StringBuffer();
    bool plural;
    if (pausedIsolatesFound == 1) {
      if (flutterDevices.length == 1 && flutterDevices.single.views.length == 1) {
        message.write('The application is ');
      } else {
        message.write('An isolate is ');
      }
      plural = false;
    } else {
      message.write('$pausedIsolatesFound isolates are ');
      plural = true;
    }
    assert(serviceEventKind != null);
    switch (serviceEventKind) {
      case ServiceEvent.kPauseStart: message.write('paused (probably due to --start-paused)'); break;
      case ServiceEvent.kPauseExit: message.write('paused because ${ plural ? 'they have' : 'it has' } terminated'); break;
      case ServiceEvent.kPauseBreakpoint: message.write('paused in the debugger on a breakpoint'); break;
      case ServiceEvent.kPauseInterrupted: message.write('paused due in the debugger'); break;
      case ServiceEvent.kPauseException: message.write('paused in the debugger after an exception was thrown'); break;
      case ServiceEvent.kPausePostRequest: message.write('paused'); break;
      case '': message.write('paused for various reasons'); break;
      default:
        message.write('paused');
    }
    return message.toString();
  }

  bool _isPaused() {
    for (FlutterDevice device in flutterDevices) {
      for (FlutterView view in device.views) {
        if (view.uiIsolate != null) {
          final ServiceEvent pauseEvent = view.uiIsolate.pauseEvent;
          if (pauseEvent != null && pauseEvent.isPauseEvent) {
            return true;
          }
        }
      }
    }
    return false;
  }

  @override
  void printHelp({ @required bool details }) {
    const String fire = '🔥';
    String rawMessage = '  To hot reload changes while running, press "r". ';
    if (canHotRestart) {
      rawMessage += 'To hot restart (and rebuild state), press "R".';
    }
    final String message = terminal.color(
      fire + terminal.bolden(rawMessage),
      TerminalColor.red,
    );
    printStatus(message);
    for (FlutterDevice device in flutterDevices) {
      final String dname = device.device.name;
      for (Uri uri in device.observatoryUris)
        printStatus('An Observatory debugger and profiler on $dname is available at: $uri');
    }
    final String quitMessage = _didAttach
        ? 'To detach, press "d"; to quit, press "q".'
        : 'To quit, press "q".';
    if (details) {
      printHelpDetails();
      printStatus('To repeat this help message, press "h". $quitMessage');
    } else {
      printStatus('For a more detailed help message, press "h". $quitMessage');
    }
  }

  Future<void> _evictDirtyAssets() {
    final List<Future<Map<String, dynamic>>> futures = <Future<Map<String, dynamic>>>[];	
    for (FlutterDevice device in flutterDevices) {
      if (device.devFS.assetPathsToEvict.isEmpty)
        continue;
      if (device.views.first.uiIsolate == null) {
        printError('Application isolate not found for $device');
        continue;
      }
      for (String assetPath in device.devFS.assetPathsToEvict) {
        print(assetPath);
        futures.add(device.views.first.uiIsolate.flutterEvictAsset(assetPath));
      }
      device.devFS.assetPathsToEvict.clear();
    }
    return Future.wait<Map<String, dynamic>>(futures);
  }

  @override
  Future<void> cleanupAfterSignal() async {
    await stopEchoingDeviceLog();
    await hotRunnerConfig.runPreShutdownOperations();
    if (_didAttach) {
      appFinished();
    } else {
      await stopApp();
    }
  }

  @override
  Future<void> preStop() async {
    await _cleanupDevFS();
    await hotRunnerConfig.runPreShutdownOperations();
  }

  @override
  Future<void> cleanupAtFinish() async {
    await _cleanupDevFS();
    await stopEchoingDeviceLog();
  }
}<|MERGE_RESOLUTION|>--- conflicted
+++ resolved
@@ -4,6 +4,8 @@
 
 import 'dart:async';
 
+import 'package:flutter_tools/src/base/platform.dart';
+import 'package:flutter_tools/src/dart/package_map.dart';
 import 'package:json_rpc_2/error_code.dart' as rpc_error_code;
 import 'package:json_rpc_2/json_rpc_2.dart' as rpc;
 import 'package:meta/meta.dart';
@@ -75,25 +77,16 @@
              packagesFilePath: packagesFilePath,
              saveCompilationTrace: saveCompilationTrace,
              stayResident: stayResident,
-             ipv6: ipv6) {
-                watcher = DirectoryWatcher(projectRootPath ?? fs.currentDirectory.path);
-                watcher.events.listen((WatchEvent event) {
-                  if (event.type == ChangeType.REMOVE) {
-                    return;
-                  }
-                  if (event.path.endsWith('.dart')) {
-                    _invalidatedFiles.add(event.path);
-                  }
-                });
-             }
+             ipv6: ipv6)  {
+    watcher = ProjectWatcher(projectRootPath, packagesFilePath);
+  }
 
   final bool benchmarkMode;
   final File applicationBinary;
   final bool hostIsIde;
   bool _didAttach = false;
   final String dillOutputPath;
-  final List<String> _invalidatedFiles = <String>[];
-  Watcher watcher;
+  ProjectWatcher watcher;
 
   final Map<String, List<int>> benchmarkData = <String, List<int>>{};
   // The initial launch is from a snapshot.
@@ -105,59 +98,8 @@
     benchmarkData[name].add(value);
   }
 
-<<<<<<< HEAD
   Future<void> _reloadSourcesService(String isolateId,
       { bool force = false, bool pause = false }) async {
-=======
-  Future<bool> _refreshDartDependencies() async {
-    if (!hotRunnerConfig.computeDartDependencies) {
-      // Disabled.
-      return true;
-    }
-    if (_dartDependencies != null) {
-      // Already computed.
-      return true;
-    }
-
-    try {
-      // Will return immediately if pubspec.yaml is up-to-date.
-      await pubGet(
-        context: PubContext.pubGet,
-        directory: projectRootPath,
-      );
-    } on ToolExit catch (error) {
-      printError(
-        'Unable to reload your application because "flutter packages get" failed to update '
-        'package dependencies.\n'
-        '$error'
-      );
-      return false;
-    }
-
-    /// When using the build system, dependency analysis is handled by build
-    /// runner instead.
-    if (experimentalBuildEnabled) {
-      return true;
-    }
-    final DartDependencySetBuilder dartDependencySetBuilder = DartDependencySetBuilder(mainPath, packagesFilePath);
-    try {
-      _dartDependencies = Set<String>.from(dartDependencySetBuilder.build());
-    } on DartDependencyException catch (error) {
-      printError(
-        'Your application could not be compiled, because its dependencies could not be established.\n'
-        '$error'
-      );
-      return false;
-    }
-    return true;
-  }
-
-  Future<void> _reloadSourcesService(
-    String isolateId, {
-    bool force = false,
-    bool pause = false,
-  }) async {
->>>>>>> 3ce0c27f
     // TODO(cbernaschina): check that isolateId is the id of the UI isolate.
     final OperationResult result = await restart(pauseAfterRestart: pause);
     if (!result.isOk) {
@@ -377,8 +319,6 @@
     }
 
     final UpdateFSReport results = UpdateFSReport(success: true);
-    final List<String> invalidatedFiles = List<String>.from(_invalidatedFiles);
-    _invalidatedFiles.clear();
     for (FlutterDevice device in flutterDevices) {
       results.incorporateResults(await device.updateDevFS(
         mainPath: mainPath,
@@ -390,7 +330,7 @@
         fullRestart: fullRestart,
         projectRootPath: projectRootPath,
         pathToReload: getReloadPath(fullRestart: fullRestart),
-        invalidatedFiles: invalidatedFiles,
+        invalidatedFiles: watcher.invalidatedFiles,
       ));
     }
     return results;
@@ -975,4 +915,45 @@
     await _cleanupDevFS();
     await stopEchoingDeviceLog();
   }
+}
+
+
+class ProjectWatcher {
+  ProjectWatcher(String projectDirectory, String packagesPath) {
+    _watches.add(
+      DirectoryWatcher(projectDirectory ?? fs.currentDirectory.path),
+    );
+    print('setting up watches: $packagesPath');
+    if (packagesPath != null) {
+      final Map<String, Uri> packageMap = PackageMap(fs.path.absolute(packagesPath)).map;
+      for (String dependency in packageMap.keys) {
+        final String path = packageMap[dependency].path;
+        if (path.contains(pubCachePath)) {
+          print('skipping $path');
+          continue;
+        }
+        final String filePath = Uri.file(path, windows: platform.isWindows).path;
+        print('adding: $filePath');
+        _watches.add(DirectoryWatcher(filePath));
+      }
+    }
+    for (Watcher watcher in _watches) {
+      watcher.events.listen(_onWatchEvent);
+    }
+  }
+
+  // Used to avoid watching pubspec directories. This will not change even with pub upgrade,
+  // that actually switches the directory.
+  static const String pubCachePath = '.pub-cache';
+
+  final List<Watcher> _watches = <Watcher>[];
+
+  final List<String> invalidatedFiles = <String>[];
+
+  void _onWatchEvent(WatchEvent watchEvent) {
+    if (watchEvent.type == ChangeType.REMOVE || !watchEvent.path.endsWith('dart')) {
+      return;
+    }
+    invalidatedFiles.add(watchEvent.path);
+  }
 }