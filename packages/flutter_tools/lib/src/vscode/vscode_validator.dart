// Copyright 2018 The Chromium Authors. All rights reserved.
// Use of this source code is governed by a BSD-style license that can be
// found in the LICENSE file.

import 'dart:async';

import '../base/user_messages.dart';
import '../base/version.dart';
import '../doctor.dart';
import 'vscode.dart';

class VsCodeValidator extends DoctorValidator {
  VsCodeValidator(this._vsCode) : super(_vsCode.productName);

  final VsCode _vsCode;


  static Iterable<DoctorValidator> get installedValidators {
    return VsCode
        .allInstalled()
        .map<DoctorValidator>((VsCode vsCode) => VsCodeValidator(vsCode));
  }

  @override
  Future<ValidationResult> validate() async {
    final String vsCodeVersionText = _vsCode.version == Version.unknown
        ? null
<<<<<<< HEAD
        : userMessages.vsCodeVersion(_vsCode.version.toString());
    messages.add(ValidationMessage(userMessages.vsCodeLocation(_vsCode.directory)));
    if (_vsCode.isValid) {
      type = ValidationType.installed;
      messages.addAll(_vsCode.validationMessages
          .map<ValidationMessage>((String m) => ValidationMessage(m)));
    } else {
      type = ValidationType.partial;
      messages.addAll(_vsCode.validationMessages
          .map<ValidationMessage>((String m) => ValidationMessage.error(m)));
      messages.add(ValidationMessage(userMessages.vsCodeFlutterExtensionMissing(extensionMarketplaceUrl)));
    }

    return ValidationResult(type, messages, statusInfo: vsCodeVersionText);
=======
        : 'version ${_vsCode.version}';

    final ValidationType validationType = _vsCode.isValid
        ? ValidationType.installed
        : ValidationType.partial;

    return ValidationResult(
      validationType,
      _vsCode.validationMessages,
      statusInfo: vsCodeVersionText,
    );
>>>>>>> b8a035a3
  }
}<|MERGE_RESOLUTION|>--- conflicted
+++ resolved
@@ -25,23 +25,7 @@
   Future<ValidationResult> validate() async {
     final String vsCodeVersionText = _vsCode.version == Version.unknown
         ? null
-<<<<<<< HEAD
         : userMessages.vsCodeVersion(_vsCode.version.toString());
-    messages.add(ValidationMessage(userMessages.vsCodeLocation(_vsCode.directory)));
-    if (_vsCode.isValid) {
-      type = ValidationType.installed;
-      messages.addAll(_vsCode.validationMessages
-          .map<ValidationMessage>((String m) => ValidationMessage(m)));
-    } else {
-      type = ValidationType.partial;
-      messages.addAll(_vsCode.validationMessages
-          .map<ValidationMessage>((String m) => ValidationMessage.error(m)));
-      messages.add(ValidationMessage(userMessages.vsCodeFlutterExtensionMissing(extensionMarketplaceUrl)));
-    }
-
-    return ValidationResult(type, messages, statusInfo: vsCodeVersionText);
-=======
-        : 'version ${_vsCode.version}';
 
     final ValidationType validationType = _vsCode.isValid
         ? ValidationType.installed
@@ -52,6 +36,5 @@
       _vsCode.validationMessages,
       statusInfo: vsCodeVersionText,
     );
->>>>>>> b8a035a3
   }
 }