--- conflicted
+++ resolved
@@ -82,7 +82,6 @@
   /// The version String from the `pubspec.yaml` file.
   /// Can be null if it isn't set or has a wrong format.
   String get appVersion {
-<<<<<<< HEAD
     final String verStr = _descriptor['version']?.toString();
     if (verStr == null) {
       return null;
@@ -92,21 +91,12 @@
     try {
       version = Version.parse(verStr);
     } on Exception {
-      printTrace('Invalid version number: ${version.toString()}');
-    }
-    return version?.toString();
-=======
-    final String version = _descriptor['version']?.toString();
-    if (version != null) {
-      if (_versionPattern.hasMatch(version)) {
-        return version;
-      } else if (!_hasShowInvalidVersionMsg) {
+      if (!_hasShowInvalidVersionMsg) {
         printStatus(userMessages.invalidVersionSettingHintMessage(version), emphasis: true);
         _hasShowInvalidVersionMsg = true;
       }
     }
-    return null;
->>>>>>> 73855918
+    return version?.toString();
   }
 
   /// The build version name from the `pubspec.yaml` file.
