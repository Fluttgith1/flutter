// Copyright 2014 The Flutter Authors. All rights reserved.
// Use of this source code is governed by a BSD-style license that can be
// found in the LICENSE file.

import 'dart:async';

import 'package:package_config/package_config.dart';
import 'package:vm_service/vm_service.dart' as vm_service;

import 'asset.dart';
import 'base/context.dart';
import 'base/file_system.dart';
import 'base/io.dart';
import 'base/logger.dart';
import 'base/net.dart';
import 'base/os.dart';
import 'build_info.dart';
import 'compile.dart';
import 'convert.dart' show base64, utf8;
import 'vmservice.dart';

class DevFSConfig {
  /// Should DevFS assume that symlink targets are stable?
  bool cacheSymlinks = false;
  /// Should DevFS assume that there are no symlinks to directories?
  bool noDirectorySymlinks = false;
}

DevFSConfig? get devFSConfig => context.get<DevFSConfig>();

/// Common superclass for content copied to the device.
abstract class DevFSContent {
  /// Return true if this is the first time this method is called
  /// or if the entry has been modified since this method was last called.
  bool get isModified;

  /// Return true if this is the first time this method is called
  /// or if the entry has been modified after the given time
  /// or if the given time is null.
  bool isModifiedAfter(DateTime time);

  int get size;

  Future<List<int>> contentsAsBytes();

  Stream<List<int>> contentsAsStream();

  Stream<List<int>> contentsAsCompressedStream(
    OperatingSystemUtils osUtils,
  ) {
    return osUtils.gzipLevel1Stream(contentsAsStream());
  }
}

// File content to be copied to the device.
class DevFSFileContent extends DevFSContent {
  DevFSFileContent(this.file);

  final FileSystemEntity file;
  File? _linkTarget;
  FileStat? _fileStat;

  File _getFile() {
<<<<<<< HEAD
    if (_linkTarget != null) {
      return _linkTarget!;
=======
    final File linkTarget = _linkTarget;
    if (linkTarget != null) {
      return linkTarget;
>>>>>>> b2889091
    }
    if (file is Link) {
      // The link target.
      return file.fileSystem.file(file.resolveSymbolicLinksSync());
    }
    return file as File;
  }

  void _stat() {
    final File linkTarget = _linkTarget;
    if (linkTarget != null) {
      // Stat the cached symlink target.
<<<<<<< HEAD
      final FileStat fileStat = _linkTarget!.statSync();
=======
      final FileStat fileStat = linkTarget.statSync();
>>>>>>> b2889091
      if (fileStat.type == FileSystemEntityType.notFound) {
        _linkTarget = null;
      } else {
        _fileStat = fileStat;
        return;
      }
    }
    final FileStat fileStat = file.statSync();
    _fileStat = fileStat.type == FileSystemEntityType.notFound ? null : fileStat;
<<<<<<< HEAD
    if (_fileStat != null && _fileStat!.type == FileSystemEntityType.link) {
=======
    if (_fileStat != null && _fileStat?.type == FileSystemEntityType.link) {
>>>>>>> b2889091
      // Resolve, stat, and maybe cache the symlink target.
      final String resolved = file.resolveSymbolicLinksSync();
      final File linkTarget = file.fileSystem.file(resolved);
      // Stat the link target.
      final FileStat fileStat = linkTarget.statSync();
      if (fileStat.type == FileSystemEntityType.notFound) {
        _fileStat = null;
        _linkTarget = null;
<<<<<<< HEAD
      } else if (devFSConfig!.cacheSymlinks) {
=======
      } else if (devFSConfig?.cacheSymlinks == true) {
>>>>>>> b2889091
        _linkTarget = linkTarget;
      }
    }
  }

  @override
  bool get isModified {
<<<<<<< HEAD
    final FileStat? _oldFileStat = _fileStat;
=======
    final FileStat oldFileStat = _fileStat;
>>>>>>> b2889091
    _stat();
    final FileStat newFileStat = _fileStat;
    if (oldFileStat == null && newFileStat == null) {
      return false;
    }
<<<<<<< HEAD
    return _oldFileStat == null || _fileStat == null || _fileStat!.modified.isAfter(_oldFileStat.modified);
=======
    return oldFileStat == null || newFileStat == null || newFileStat.modified.isAfter(oldFileStat.modified);
>>>>>>> b2889091
  }

  @override
  bool isModifiedAfter(DateTime time) {
<<<<<<< HEAD
    final FileStat? _oldFileStat = _fileStat;
=======
    final FileStat oldFileStat = _fileStat;
>>>>>>> b2889091
    _stat();
    final FileStat newFileStat = _fileStat;
    if (oldFileStat == null && newFileStat == null) {
      return false;
    }
    return time == null
<<<<<<< HEAD
        || _oldFileStat == null
        || _fileStat == null
        || _fileStat!.modified.isAfter(time);
=======
        || oldFileStat == null
        || newFileStat == null
        || newFileStat.modified.isAfter(time);
>>>>>>> b2889091
  }

  @override
  int get size {
    if (_fileStat == null) {
      _stat();
    }
    // Can still be null if the file wasn't found.
    return _fileStat?.size ?? 0;
  }

  @override
  Future<List<int>> contentsAsBytes() async => _getFile().readAsBytes();

  @override
  Stream<List<int>> contentsAsStream() => _getFile().openRead();
}

/// Byte content to be copied to the device.
class DevFSByteContent extends DevFSContent {
  DevFSByteContent(this._bytes);

  List<int> _bytes;

  bool _isModified = true;
  DateTime _modificationTime = DateTime.now();

  List<int> get bytes => _bytes;

  set bytes(List<int> value) {
    _bytes = value;
    _isModified = true;
    _modificationTime = DateTime.now();
  }

  /// Return true only once so that the content is written to the device only once.
  @override
  bool get isModified {
    final bool modified = _isModified;
    _isModified = false;
    return modified;
  }

  @override
  bool isModifiedAfter(DateTime time) {
    return time == null || _modificationTime.isAfter(time);
  }

  @override
  int get size => _bytes.length;

  @override
  Future<List<int>> contentsAsBytes() async => _bytes;

  @override
  Stream<List<int>> contentsAsStream() =>
      Stream<List<int>>.fromIterable(<List<int>>[_bytes]);
}

/// String content to be copied to the device.
class DevFSStringContent extends DevFSByteContent {
  DevFSStringContent(String string)
    : _string = string,
      super(utf8.encode(string));

  String _string;

  String get string => _string;

  set string(String value) {
    _string = value;
    super.bytes = utf8.encode(_string);
  }

  @override
  set bytes(List<int> value) {
    string = utf8.decode(value);
  }
}

/// A string compressing DevFSContent.
///
/// A specialized DevFSContent similar to DevFSByteContent where the contents
/// are the compressed bytes of a string. Its difference is that the original
/// uncompressed string can be compared with directly without the indirection
/// of a compute-expensive uncompress/decode and compress/encode to compare
/// the strings.
///
/// The `hintString` parameter is a zlib dictionary hinting mechanism to suggest
/// the most common string occurrences to potentially assist with compression.
class DevFSStringCompressingBytesContent extends DevFSContent {
  DevFSStringCompressingBytesContent(this._string, { String? hintString })
    : _compressor = ZLibEncoder(
      dictionary: hintString == null
          ? null
          : utf8.encode(hintString),
      gzip: true,
      level: 9,
    );

  final String _string;
  final ZLibEncoder _compressor;
  final DateTime _modificationTime = DateTime.now();

  bool _isModified = true;

  late final List<int> bytes = _compressor.convert(utf8.encode(_string));

  /// Return true only once so that the content is written to the device only once.
  @override
  bool get isModified {
    final bool modified = _isModified;
    _isModified = false;
    return modified;
  }

  @override
  bool isModifiedAfter(DateTime time) {
    return time == null || _modificationTime.isAfter(time);
  }

  @override
  int get size => bytes.length;

  @override
  Future<List<int>> contentsAsBytes() async => bytes;

  @override
  Stream<List<int>> contentsAsStream() => Stream<List<int>>.value(bytes);

  /// This checks the source string with another string.
  bool equals(String string) => _string == string;
}

class DevFSException implements Exception {
  DevFSException(this.message, [this.error, this.stackTrace]);
  final String message;
  final dynamic error;
  final StackTrace? stackTrace;

  @override
  String toString() => 'DevFSException($message, $error, $stackTrace)';
}

/// Interface responsible for syncing asset files to a development device.
abstract class DevFSWriter {
  /// Write the assets in [entries] to the target device.
  ///
  /// The keys of the map are relative from the [baseUri].
  ///
  /// Throws a [DevFSException] if the process fails to complete.
  Future<void> write(Map<Uri, DevFSContent> entries, Uri baseUri, DevFSWriter parent);
}

class _DevFSHttpWriter implements DevFSWriter {
  _DevFSHttpWriter(
    this.fsName,
    FlutterVmService serviceProtocol, {
    required OperatingSystemUtils osUtils,
    required HttpClient httpClient,
    required Logger logger,
    Duration? uploadRetryThrottle,
  })
    : httpAddress = serviceProtocol.httpAddress!,
      _client = httpClient,
      _osUtils = osUtils,
      _uploadRetryThrottle = uploadRetryThrottle,
      _logger = logger;

  final HttpClient _client;
  final OperatingSystemUtils _osUtils;
  final Logger _logger;
  final Duration? _uploadRetryThrottle;

  final String fsName;
  final Uri httpAddress;

  // 3 was chosen to try to limit the variance in the time it takes to execute
  // `await request.close()` since there is a known bug in Dart where it doesn't
  // always return a status code in response to a PUT request:
  // https://github.com/dart-lang/sdk/issues/43525.
  static const int kMaxInFlight = 3;

  int _inFlight = 0;
<<<<<<< HEAD
  late Map<Uri, DevFSContent> _outstanding;
  late Completer<void> _completer;
=======
  Map<Uri, DevFSContent> _outstanding = <Uri, DevFSContent>{};
  Completer<void> _completer = Completer<void>();
>>>>>>> b2889091

  @override
  Future<void> write(Map<Uri, DevFSContent> entries, Uri devFSBase, [DevFSWriter? parent]) async {
    try {
      _client.maxConnectionsPerHost = kMaxInFlight;
      _completer = Completer<void>();
      _outstanding = Map<Uri, DevFSContent>.of(entries);
      _scheduleWrites();
      await _completer.future;
    } on SocketException catch (socketException, stackTrace) {
      _logger.printTrace('DevFS sync failed. Lost connection to device: $socketException');
      throw DevFSException('Lost connection to device.', socketException, stackTrace);
    } on Exception catch (exception, stackTrace) {
      _logger.printError('Could not update files on device: $exception');
      throw DevFSException('Sync failed', exception, stackTrace);
    }
  }

  void _scheduleWrites() {
    while ((_inFlight < kMaxInFlight) && (!_completer.isCompleted) && _outstanding.isNotEmpty) {
      final Uri deviceUri = _outstanding.keys.first;
      final DevFSContent content = _outstanding.remove(deviceUri)!;
      _startWrite(deviceUri, content, retry: 10);
      _inFlight += 1;
    }
    if ((_inFlight == 0) && (!_completer.isCompleted) && _outstanding.isEmpty) {
      _completer.complete();
    }
  }

  Future<void> _startWrite(
    Uri deviceUri,
    DevFSContent content, {
    int retry = 0,
  }) async {
    while(true) {
      try {
        final HttpClientRequest request = await _client.putUrl(httpAddress);
        request.headers.removeAll(HttpHeaders.acceptEncodingHeader);
        request.headers.add('dev_fs_name', fsName);
        request.headers.add('dev_fs_uri_b64', base64.encode(utf8.encode('$deviceUri')));
        final Stream<List<int>> contents = content.contentsAsCompressedStream(
          _osUtils,
        );
        await request.addStream(contents);
        // Once the bug in Dart is solved we can remove the timeout
        // (https://github.com/dart-lang/sdk/issues/43525).
        try {
          final HttpClientResponse response = await request.close().timeout(
            const Duration(seconds: 60));
          response.listen((_) {},
            onError: (dynamic error) {
              _logger.printTrace('error: $error');
            },
            cancelOnError: true,
          );
        } on TimeoutException {
          request.abort();
          // This should throw "HttpException: Request has been aborted".
          await request.done;
          // Just to be safe we rethrow the TimeoutException.
          rethrow;
        }
        break;
      } on Exception catch (error, trace) {
        if (!_completer.isCompleted) {
          _logger.printTrace('Error writing "$deviceUri" to DevFS: $error');
          if (retry > 0) {
            retry--;
            _logger.printTrace('trying again in a few - $retry more attempts left');
            await Future<void>.delayed(_uploadRetryThrottle ?? const Duration(milliseconds: 500));
            continue;
          }
          _completer.completeError(error, trace);
        }
      }
    }
    _inFlight -= 1;
    _scheduleWrites();
  }
}

// Basic statistics for DevFS update operation.
class UpdateFSReport {
  UpdateFSReport({
    bool success = false,
    int invalidatedSourcesCount = 0,
    int syncedBytes = 0,
    this.fastReassembleClassName,
    int scannedSourcesCount = 0,
    Duration compileDuration = Duration.zero,
    Duration transferDuration = Duration.zero,
    Duration findInvalidatedDuration = Duration.zero,
  }) : _success = success,
       _invalidatedSourcesCount = invalidatedSourcesCount,
       _syncedBytes = syncedBytes,
       _scannedSourcesCount = scannedSourcesCount,
       _compileDuration = compileDuration,
       _transferDuration = transferDuration,
       _findInvalidatedDuration = findInvalidatedDuration;

  bool get success => _success;
  int get invalidatedSourcesCount => _invalidatedSourcesCount;
  int get syncedBytes => _syncedBytes;
  int get scannedSourcesCount => _scannedSourcesCount;
  Duration get compileDuration => _compileDuration;
  Duration get transferDuration => _transferDuration;
  Duration get findInvalidatedDuration => _findInvalidatedDuration;

  bool _success;
  String? fastReassembleClassName;
  int _invalidatedSourcesCount;
  int _syncedBytes;
  int _scannedSourcesCount;
  Duration _compileDuration;
  Duration _transferDuration;
  Duration _findInvalidatedDuration;

  void incorporateResults(UpdateFSReport report) {
    if (!report._success) {
      _success = false;
    }
    fastReassembleClassName ??= report.fastReassembleClassName;
    _invalidatedSourcesCount += report._invalidatedSourcesCount;
    _syncedBytes += report._syncedBytes;
    _scannedSourcesCount += report._scannedSourcesCount;
    _compileDuration += report._compileDuration;
    _transferDuration += report._transferDuration;
    _findInvalidatedDuration += report._findInvalidatedDuration;
  }
}

class DevFS {
  /// Create a [DevFS] named [fsName] for the local files in [rootDirectory].
  ///
  /// Failed uploads are retried after [uploadRetryThrottle] duration, defaults to 500ms.
  DevFS(
    FlutterVmService serviceProtocol,
    this.fsName,
    this.rootDirectory, {
    required OperatingSystemUtils osUtils,
    required Logger logger,
    required FileSystem fileSystem,
    HttpClient? httpClient,
    Duration? uploadRetryThrottle,
    StopwatchFactory stopwatchFactory = const StopwatchFactory(),
  }) : _vmService = serviceProtocol,
       _logger = logger,
       _fileSystem = fileSystem,
       _httpWriter = _DevFSHttpWriter(
        fsName,
        serviceProtocol,
        osUtils: osUtils,
        logger: logger,
        uploadRetryThrottle: uploadRetryThrottle,
        httpClient: httpClient ?? ((context.get<HttpClientFactory>() == null)
          ? HttpClient()
          : context.get<HttpClientFactory>()!())),
       _stopwatchFactory = stopwatchFactory;

  final FlutterVmService _vmService;
  final _DevFSHttpWriter _httpWriter;
  final Logger _logger;
  final FileSystem _fileSystem;
  final StopwatchFactory _stopwatchFactory;

  final String fsName;
  final Directory rootDirectory;
  final Set<String> assetPathsToEvict = <String>{};

  // A flag to indicate whether we have called `setAssetDirectory` on the target device.
  bool hasSetAssetDirectory = false;

  List<Uri> sources = <Uri>[];
  DateTime? lastCompiled;
  DateTime? _previousCompiled;
  PackageConfig? lastPackageConfig;
  File? _widgetCacheOutputFile;

  Uri? _baseUri;
  Uri? get baseUri => _baseUri;

  Uri deviceUriToHostUri(Uri deviceUri) {
    final String deviceUriString = deviceUri.toString();
    final String baseUriString = baseUri.toString();
    if (deviceUriString.startsWith(baseUriString)) {
      final String deviceUriSuffix = deviceUriString.substring(baseUriString.length);
      return rootDirectory.uri.resolve(deviceUriSuffix);
    }
    return deviceUri;
  }

  Future<Uri> create() async {
    _logger.printTrace('DevFS: Creating new filesystem on the device ($_baseUri)');
    try {
      final vm_service.Response response = await _vmService.createDevFS(fsName);
      _baseUri = Uri.parse(response.json!['uri'] as String);
    } on vm_service.RPCError catch (rpcException) {
      if (rpcException.code == RPCErrorCodes.kServiceDisappeared) {
        // This can happen if the device has been disconnected, so translate to
        // a DevFSException, which the caller will handle.
        throw DevFSException('Service disconnected', rpcException);
      }
      // 1001 is kFileSystemAlreadyExists in //dart/runtime/vm/json_stream.h
      if (rpcException.code != 1001) {
        // Other RPCErrors are unexpected. Rethrow so it will hit crash
        // logging.
        rethrow;
      }
      _logger.printTrace('DevFS: Creating failed. Destroying and trying again');
      await destroy();
      final vm_service.Response response = await _vmService.createDevFS(fsName);
      _baseUri = Uri.parse(response.json!['uri'] as String);
    }
    _logger.printTrace('DevFS: Created new filesystem on the device ($_baseUri)');
    return _baseUri!;
  }

  Future<void> destroy() async {
    _logger.printTrace('DevFS: Deleting filesystem on the device ($_baseUri)');
    await _vmService.deleteDevFS(fsName);
    _logger.printTrace('DevFS: Deleted filesystem on the device ($_baseUri)');
  }

  /// Mark the [lastCompiled] time to the previous successful compile.
  ///
  /// Sometimes a hot reload will be rejected by the VM due to a change in the
  /// structure of the code not supporting the hot reload. In these cases,
  /// the best resolution is a hot restart. However, the resident runner
  /// will not recognize this file as having been changed since the delta
  /// will already have been accepted. Instead, reset the compile time so
  /// that the last updated files are included in subsequent compilations until
  /// a reload is accepted.
  void resetLastCompiled() {
    lastCompiled = _previousCompiled;
  }


  /// If the build method of a single widget was modified, return the widget name.
  ///
  /// If any other changes were made, or there is an error scanning the file,
  /// return `null`.
<<<<<<< HEAD
  String? _checkIfSingleWidgetReloadApplied() {
    if (_widgetCacheOutputFile != null && _widgetCacheOutputFile!.existsSync()) {
      final String widget = _widgetCacheOutputFile!.readAsStringSync().trim();
=======
  String _checkIfSingleWidgetReloadApplied() {
    final File widgetCacheOutputFile = _widgetCacheOutputFile;
    if (widgetCacheOutputFile != null && widgetCacheOutputFile.existsSync()) {
      final String widget = widgetCacheOutputFile.readAsStringSync().trim();
>>>>>>> b2889091
      if (widget.isNotEmpty) {
        return widget;
      }
    }
    return null;
  }

  /// Updates files on the device.
  ///
  /// Returns the number of bytes synced.
  Future<UpdateFSReport> update({
    required Uri mainUri,
    required ResidentCompiler generator,
    required bool trackWidgetCreation,
    required String pathToReload,
    required List<Uri> invalidatedFiles,
    required PackageConfig packageConfig,
    required String dillOutputPath,
    DevFSWriter? devFSWriter,
    String? target,
    AssetBundle? bundle,
    DateTime? firstBuildTime,
    bool bundleFirstUpload = false,
    bool fullRestart = false,
    String? projectRootPath,
  }) async {
    assert(trackWidgetCreation != null);
    assert(generator != null);
    final DateTime candidateCompileTime = DateTime.now();
    lastPackageConfig = packageConfig;
    _widgetCacheOutputFile = _fileSystem.file('$dillOutputPath.incremental.dill.widget_cache');

    // Update modified files
    final Map<Uri, DevFSContent> dirtyEntries = <Uri, DevFSContent>{};
    int syncedBytes = 0;
    if (fullRestart) {
      generator.reset();
    }
    // On a full restart, or on an initial compile for the attach based workflow,
    // this will produce a full dill. Subsequent invocations will produce incremental
    // dill files that depend on the invalidated files.
    _logger.printTrace('Compiling dart to kernel with ${invalidatedFiles.length} updated files');

    // Await the compiler response after checking if the bundle is updated. This allows the file
    // stating to be done while waiting for the frontend_server response.
    final Stopwatch compileTimer = _stopwatchFactory.createStopwatch('compile')..start();
    final Future<CompilerOutput?> pendingCompilerOutput = generator.recompile(
      mainUri,
      invalidatedFiles,
      outputPath: dillOutputPath,
      fs: _fileSystem,
      projectRootPath: projectRootPath,
      packageConfig: packageConfig,
    ).then((CompilerOutput? result) {
      compileTimer.stop();
      return result;
    });

    if (bundle != null) {
      // The tool writes the assets into the AssetBundle working dir so that they
      // are in the same location in DevFS and the iOS simulator.
      final String assetBuildDirPrefix = _asUriPath(getAssetBuildDirectory());
      final String assetDirectory = getAssetBuildDirectory();
      bundle.entries.forEach((String archivePath, DevFSContent content) {
        // If the content is backed by a real file, isModified will file stat and return true if
        // it was modified since the last time this was called.
        if (!content.isModified || bundleFirstUpload) {
          return;
        }
        final Uri deviceUri = _fileSystem.path.toUri(_fileSystem.path.join(assetDirectory, archivePath));
        if (deviceUri.path.startsWith(assetBuildDirPrefix)) {
          archivePath = deviceUri.path.substring(assetBuildDirPrefix.length);
        }
        dirtyEntries[deviceUri] = content;
        syncedBytes += content.size;
        if (archivePath != null && !bundleFirstUpload) {
          assetPathsToEvict.add(archivePath);
        }
      });
    }
    final CompilerOutput? compilerOutput = await pendingCompilerOutput;
    if (compilerOutput == null || compilerOutput.errorCount > 0) {
      return UpdateFSReport(success: false);
    }
    // Only update the last compiled time if we successfully compiled.
    _previousCompiled = lastCompiled;
    lastCompiled = candidateCompileTime;
    // list of sources that needs to be monitored are in [compilerOutput.sources]
    sources = compilerOutput.sources;
    //
    // Don't send full kernel file that would overwrite what VM already
    // started loading from.
    if (!bundleFirstUpload) {
      final String compiledBinary = compilerOutput.outputFilename;
      if (compiledBinary.isNotEmpty) {
        final Uri entryUri = _fileSystem.path.toUri(pathToReload);
        final DevFSFileContent content = DevFSFileContent(_fileSystem.file(compiledBinary));
        syncedBytes += content.size;
        dirtyEntries[entryUri] = content;
      }
    }
    _logger.printTrace('Updating files.');
    final Stopwatch transferTimer = _stopwatchFactory.createStopwatch('transfer')..start();
    if (dirtyEntries.isNotEmpty) {
      await (devFSWriter ?? _httpWriter).write(dirtyEntries, _baseUri!, _httpWriter);
    }
    transferTimer.stop();
    _logger.printTrace('DevFS: Sync finished');
    return UpdateFSReport(
      success: true,
      syncedBytes: syncedBytes,
      invalidatedSourcesCount: invalidatedFiles.length,
      fastReassembleClassName: _checkIfSingleWidgetReloadApplied(),
      compileDuration: compileTimer.elapsed,
      transferDuration: transferTimer.elapsed,
    );
  }

  /// Converts a platform-specific file path to a platform-independent URL path.
  String _asUriPath(String filePath) => '${_fileSystem.path.toUri(filePath).path}/';
}

/// An implementation of a devFS writer which copies physical files for devices
/// running on the same host.
///
/// DevFS entries which correspond to physical files are copied using [File.copySync],
/// while entries that correspond to arbitrary string/byte values are written from
/// memory.
///
/// Requires that the file system is the same for both the tool and application.
class LocalDevFSWriter implements DevFSWriter {
  LocalDevFSWriter({
    required FileSystem fileSystem,
  }) : _fileSystem = fileSystem;

  final FileSystem _fileSystem;

  @override
  Future<void> write(Map<Uri, DevFSContent> entries, Uri baseUri, [DevFSWriter? parent]) async {
    try {
      for (final Uri uri in entries.keys) {
        final DevFSContent devFSContent = entries[uri]!;
        final File destination = _fileSystem.file(baseUri.resolveUri(uri));
        if (!destination.parent.existsSync()) {
          destination.parent.createSync(recursive: true);
        }
        if (devFSContent is DevFSFileContent) {
          final File content = devFSContent.file as File;
          content.copySync(destination.path);
          continue;
        }
        destination.writeAsBytesSync(await devFSContent.contentsAsBytes());
      }
    } on FileSystemException catch (err) {
      throw DevFSException(err.toString());
    }
  }
}<|MERGE_RESOLUTION|>--- conflicted
+++ resolved
@@ -61,14 +61,9 @@
   FileStat? _fileStat;
 
   File _getFile() {
-<<<<<<< HEAD
-    if (_linkTarget != null) {
-      return _linkTarget!;
-=======
-    final File linkTarget = _linkTarget;
+    final File? linkTarget = _linkTarget;
     if (linkTarget != null) {
       return linkTarget;
->>>>>>> b2889091
     }
     if (file is Link) {
       // The link target.
@@ -81,11 +76,7 @@
     final File linkTarget = _linkTarget;
     if (linkTarget != null) {
       // Stat the cached symlink target.
-<<<<<<< HEAD
-      final FileStat fileStat = _linkTarget!.statSync();
-=======
       final FileStat fileStat = linkTarget.statSync();
->>>>>>> b2889091
       if (fileStat.type == FileSystemEntityType.notFound) {
         _linkTarget = null;
       } else {
@@ -95,11 +86,7 @@
     }
     final FileStat fileStat = file.statSync();
     _fileStat = fileStat.type == FileSystemEntityType.notFound ? null : fileStat;
-<<<<<<< HEAD
-    if (_fileStat != null && _fileStat!.type == FileSystemEntityType.link) {
-=======
     if (_fileStat != null && _fileStat?.type == FileSystemEntityType.link) {
->>>>>>> b2889091
       // Resolve, stat, and maybe cache the symlink target.
       final String resolved = file.resolveSymbolicLinksSync();
       final File linkTarget = file.fileSystem.file(resolved);
@@ -108,11 +95,7 @@
       if (fileStat.type == FileSystemEntityType.notFound) {
         _fileStat = null;
         _linkTarget = null;
-<<<<<<< HEAD
-      } else if (devFSConfig!.cacheSymlinks) {
-=======
       } else if (devFSConfig?.cacheSymlinks == true) {
->>>>>>> b2889091
         _linkTarget = linkTarget;
       }
     }
@@ -120,45 +103,27 @@
 
   @override
   bool get isModified {
-<<<<<<< HEAD
-    final FileStat? _oldFileStat = _fileStat;
-=======
-    final FileStat oldFileStat = _fileStat;
->>>>>>> b2889091
+    final FileStat? oldFileStat = _fileStat;
     _stat();
-    final FileStat newFileStat = _fileStat;
+    final FileStat? newFileStat = _fileStat;
     if (oldFileStat == null && newFileStat == null) {
       return false;
     }
-<<<<<<< HEAD
-    return _oldFileStat == null || _fileStat == null || _fileStat!.modified.isAfter(_oldFileStat.modified);
-=======
     return oldFileStat == null || newFileStat == null || newFileStat.modified.isAfter(oldFileStat.modified);
->>>>>>> b2889091
   }
 
   @override
   bool isModifiedAfter(DateTime time) {
-<<<<<<< HEAD
-    final FileStat? _oldFileStat = _fileStat;
-=======
-    final FileStat oldFileStat = _fileStat;
->>>>>>> b2889091
+    final FileStat? oldFileStat = _fileStat;
     _stat();
-    final FileStat newFileStat = _fileStat;
+    final FileStat? newFileStat = _fileStat;
     if (oldFileStat == null && newFileStat == null) {
       return false;
     }
     return time == null
-<<<<<<< HEAD
-        || _oldFileStat == null
-        || _fileStat == null
-        || _fileStat!.modified.isAfter(time);
-=======
         || oldFileStat == null
         || newFileStat == null
         || newFileStat.modified.isAfter(time);
->>>>>>> b2889091
   }
 
   @override
@@ -343,13 +308,8 @@
   static const int kMaxInFlight = 3;
 
   int _inFlight = 0;
-<<<<<<< HEAD
   late Map<Uri, DevFSContent> _outstanding;
   late Completer<void> _completer;
-=======
-  Map<Uri, DevFSContent> _outstanding = <Uri, DevFSContent>{};
-  Completer<void> _completer = Completer<void>();
->>>>>>> b2889091
 
   @override
   Future<void> write(Map<Uri, DevFSContent> entries, Uri devFSBase, [DevFSWriter? parent]) async {
@@ -592,16 +552,10 @@
   ///
   /// If any other changes were made, or there is an error scanning the file,
   /// return `null`.
-<<<<<<< HEAD
   String? _checkIfSingleWidgetReloadApplied() {
-    if (_widgetCacheOutputFile != null && _widgetCacheOutputFile!.existsSync()) {
-      final String widget = _widgetCacheOutputFile!.readAsStringSync().trim();
-=======
-  String _checkIfSingleWidgetReloadApplied() {
-    final File widgetCacheOutputFile = _widgetCacheOutputFile;
+    final File? widgetCacheOutputFile = _widgetCacheOutputFile;
     if (widgetCacheOutputFile != null && widgetCacheOutputFile.existsSync()) {
       final String widget = widgetCacheOutputFile.readAsStringSync().trim();
->>>>>>> b2889091
       if (widget.isNotEmpty) {
         return widget;
       }
