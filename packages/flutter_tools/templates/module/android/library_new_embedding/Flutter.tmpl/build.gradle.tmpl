--- conflicted
+++ resolved
@@ -30,7 +30,6 @@
 version = "1.0"
 
 android {
-<<<<<<< HEAD
     publishing {
         singleVariant("debug") {
             withSourcesJar()
@@ -45,14 +44,8 @@
             withJavadocJar()
         }
     }
-    // Conditional for compatibility with AGP <4.2.
-    if (project.android.hasProperty("namespace")) {
-        namespace = "{{androidIdentifier}}"
-    }
-
-=======
+    
     namespace = "{{androidIdentifier}}"
->>>>>>> 93b55edf
     compileSdk = flutter.compileSdkVersion
     ndkVersion = flutter.ndkVersion
 
