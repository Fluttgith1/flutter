#include "my_application.h"

#include <flutter_linux/flutter_linux.h>

#include "flutter/generated_plugin_registrant.h"
#include "window_configuration.h"

struct _MyApplication {
  GtkApplication parent_instance;
};

G_DEFINE_TYPE(MyApplication, my_application, GTK_TYPE_APPLICATION)

// Implements GApplication::activate.
static void my_application_activate(GApplication* application) {
  GtkWindow* window =
      GTK_WINDOW(gtk_application_window_new(GTK_APPLICATION(application)));
<<<<<<< HEAD
  gtk_window_set_default_size(window, kFlutterWindowWidth,
                              kFlutterWindowHeight);
  gtk_widget_show(GTK_WIDGET(window));
  gtk_window_set_title(window, kFlutterWindowTitle);
=======
  GtkHeaderBar *header_bar = GTK_HEADER_BAR(gtk_header_bar_new());
  gtk_widget_show(GTK_WIDGET(header_bar));
  gtk_header_bar_set_title(header_bar, kFlutterWindowTitle);
  gtk_header_bar_set_show_close_button(header_bar, TRUE);
  gtk_window_set_titlebar(window, GTK_WIDGET(header_bar));
  gtk_widget_show(GTK_WIDGET(window));
  gtk_widget_set_size_request(GTK_WIDGET(window), kFlutterWindowWidth,
                              kFlutterWindowHeight);
>>>>>>> dd9fd2c8

  g_autoptr(FlDartProject) project = fl_dart_project_new();

  FlView* view = fl_view_new(project);
  gtk_widget_show(GTK_WIDGET(view));
  gtk_container_add(GTK_CONTAINER(window), GTK_WIDGET(view));

  fl_register_plugins(FL_PLUGIN_REGISTRY(view));

  gtk_widget_grab_focus(GTK_WIDGET(view));
}

static void my_application_class_init(MyApplicationClass* klass) {
  G_APPLICATION_CLASS(klass)->activate = my_application_activate;
}

static void my_application_init(MyApplication* self) {}

MyApplication* my_application_new() {
  return MY_APPLICATION(g_object_new(my_application_get_type(), nullptr));
}<|MERGE_RESOLUTION|>--- conflicted
+++ resolved
@@ -15,21 +15,14 @@
 static void my_application_activate(GApplication* application) {
   GtkWindow* window =
       GTK_WINDOW(gtk_application_window_new(GTK_APPLICATION(application)));
-<<<<<<< HEAD
-  gtk_window_set_default_size(window, kFlutterWindowWidth,
-                              kFlutterWindowHeight);
-  gtk_widget_show(GTK_WIDGET(window));
-  gtk_window_set_title(window, kFlutterWindowTitle);
-=======
   GtkHeaderBar *header_bar = GTK_HEADER_BAR(gtk_header_bar_new());
   gtk_widget_show(GTK_WIDGET(header_bar));
   gtk_header_bar_set_title(header_bar, kFlutterWindowTitle);
   gtk_header_bar_set_show_close_button(header_bar, TRUE);
   gtk_window_set_titlebar(window, GTK_WIDGET(header_bar));
+  gtk_window_set_default_size(window, kFlutterWindowWidth,
+                              kFlutterWindowHeight);
   gtk_widget_show(GTK_WIDGET(window));
-  gtk_widget_set_size_request(GTK_WIDGET(window), kFlutterWindowWidth,
-                              kFlutterWindowHeight);
->>>>>>> dd9fd2c8
 
   g_autoptr(FlDartProject) project = fl_dart_project_new();
 
