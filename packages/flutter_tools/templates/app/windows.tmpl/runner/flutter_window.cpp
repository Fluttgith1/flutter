--- conflicted
+++ resolved
@@ -19,15 +19,11 @@
 
   // The size here must match the window dimensions to avoid unnecessary surface creation / destruction in the startup path.
   flutter_controller_ =
-<<<<<<< HEAD
       std::make_unique<flutter::FlutterViewController>(frame.right - frame.left, frame.bottom - frame.top, project_);
-=======
-      std::make_unique<flutter::FlutterViewController>(100, 100, project_);
   // Ensure that basic setup of the controller was successful.
   if (!flutter_controller_->engine() || !flutter_controller_->view()) {
     return false;
   }
->>>>>>> 34541c30
   RegisterPlugins(flutter_controller_.get());
   run_loop_->RegisterFlutterInstance(flutter_controller_.get());
   SetChildContent(flutter_controller_->view()->GetNativeWindow());
