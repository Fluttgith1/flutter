--- conflicted
+++ resolved
@@ -6,11 +6,7 @@
 
 environment:
   sdk: ">=2.7.0 <3.0.0"
-<<<<<<< HEAD
-  flutter: ">=1.20.0 <2.0.0"
-=======
   flutter: ">=1.20.0"
->>>>>>> 8874f21e
 
 dependencies:
   flutter:
