--- conflicted
+++ resolved
@@ -114,8 +114,4 @@
   # Exclude this package from the hosted API docs.
   nodoc: true
 
-<<<<<<< HEAD
-# PUBSPEC CHECKSUM: daa4
-=======
-# PUBSPEC CHECKSUM: 490d
->>>>>>> f7d1b35d
+# PUBSPEC CHECKSUM: 490d