--- conflicted
+++ resolved
@@ -80,13 +80,7 @@
       throw 'must provide a Finder, Image, or Future<Image>';
     }
 
-<<<<<<< HEAD
-    final TestWidgetsFlutterBinding binding = TestWidgetsFlutterBinding.ensureInitialized();
-=======
-    final Uri testNameUri = goldenFileComparator.getTestUri(key, version);
-
     final TestWidgetsFlutterBinding binding = TestWidgetsFlutterBinding.ensureInitialized() as TestWidgetsFlutterBinding;
->>>>>>> 38c2af6a
     return binding.runAsync<String?>(() async {
       final ui.Image? image = await imageFuture;
       if (image == null) {
