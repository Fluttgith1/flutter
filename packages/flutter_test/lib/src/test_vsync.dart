// Copyright 2016 The Chromium Authors. All rights reserved.
// Use of this source code is governed by a BSD-style license that can be
// found in the LICENSE file.

import 'package:flutter/scheduler.dart';

/// A [TickerProvider] that creates a standalone ticker.
///
/// Useful in tests that create an [AnimationController] outside of the widget
/// tree.
class TestVSync implements TickerProvider {
  /// Creates a ticker provider that creates standalone tickers.
  const TestVSync();

  @override
<<<<<<< HEAD
  Ticker createTicker(TickerCallback onTick) => Ticker(onTick)..disableAnimations = disableAnimations;
=======
  Ticker createTicker(TickerCallback onTick) => new Ticker(onTick);
>>>>>>> 908de76c
}<|MERGE_RESOLUTION|>--- conflicted
+++ resolved
@@ -13,9 +13,5 @@
   const TestVSync();
 
   @override
-<<<<<<< HEAD
-  Ticker createTicker(TickerCallback onTick) => Ticker(onTick)..disableAnimations = disableAnimations;
-=======
-  Ticker createTicker(TickerCallback onTick) => new Ticker(onTick);
->>>>>>> 908de76c
+  Ticker createTicker(TickerCallback onTick) => Ticker(onTick);
 }