--- conflicted
+++ resolved
@@ -3,10 +3,7 @@
 // found in the LICENSE file.
 
 import 'dart:async';
-<<<<<<< HEAD
 import 'dart:io';
-=======
->>>>>>> 8b99d1d8
 
 import 'package:flutter/cupertino.dart';
 import 'package:flutter/material.dart';
@@ -455,7 +452,6 @@
     controller.forward();
     expect(await tester.pumpAndSettle(const Duration(milliseconds: 300)), 5); // 0, 300, 600, 900, 1200ms
   });
-<<<<<<< HEAD
 
   group('runAsync', () {
     testWidgets('works with no async calls', (WidgetTester tester) async {
@@ -499,7 +495,6 @@
       completer.complete();
     });
   });
-=======
 }
 
 class FakeMatcher extends AsyncMatcher {
@@ -516,5 +511,4 @@
 
   @override
   Description describe(Description description) => description.add('--fake--');
->>>>>>> 8b99d1d8
 }