// Copyright 2014 The Flutter Authors. All rights reserved.
// Use of this source code is governed by a BSD-style license that can be
// found in the LICENSE file.

group 'com.example.integration_test'
version '1.0-SNAPSHOT'

buildscript {
    repositories {
        google()
        mavenCentral()
    }

    dependencies {
        classpath 'com.android.tools.build:gradle:7.3.1'
    }
}

rootProject.allprojects {
    repositories {
        google()
        mavenCentral()
    }
}

apply plugin: 'com.android.library'

android {
    // Conditional for compatibility with AGP <4.2.
    if (project.android.hasProperty("namespace")) {
        namespace 'dev.flutter.integration_test'
    }
<<<<<<< HEAD
    compileSdkVersion 33
=======
    compileSdkVersion 31
>>>>>>> 69af9343

    compileOptions {
        sourceCompatibility JavaVersion.VERSION_1_8
        targetCompatibility JavaVersion.VERSION_1_8
    }

    defaultConfig {
        minSdkVersion 19
        testInstrumentationRunner "androidx.test.runner.AndroidJUnitRunner"
    }

    dependencies {
        // TODO(egarciad): These dependencies should not be added to release builds.
        // https://github.com/flutter/flutter/issues/56591
        api 'junit:junit:4.12'

        // https://developer.android.com/jetpack/androidx/releases/test/#1.2.0
        api 'androidx.test:runner:1.2.0'
        api 'androidx.test:rules:1.2.0'
        api 'androidx.test.espresso:espresso-core:3.2.0'

        implementation 'com.google.guava:guava:28.1-android'
    }
}<|MERGE_RESOLUTION|>--- conflicted
+++ resolved
@@ -30,11 +30,8 @@
     if (project.android.hasProperty("namespace")) {
         namespace 'dev.flutter.integration_test'
     }
-<<<<<<< HEAD
+
     compileSdkVersion 33
-=======
-    compileSdkVersion 31
->>>>>>> 69af9343
 
     compileOptions {
         sourceCompatibility JavaVersion.VERSION_1_8
