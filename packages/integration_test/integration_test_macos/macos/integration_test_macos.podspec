--- conflicted
+++ resolved
@@ -14,13 +14,8 @@
 LICENSE
    }
   s.author           = { 'Flutter Team' => 'flutter-dev@googlegroups.com' }
-<<<<<<< HEAD
   s.source           = { :http => 'https://github.com/flutter/flutter/tree/master/packages/integration_test/integration_test_macos' }
   s.source_files = 'integration_test_macos/Sources/integration_test_macos/**/*'
-=======
-  s.source           = { :http => 'https://github.com/flutter/flutter/tree/main/packages/integration_test/integration_test_macos' }
-  s.source_files = 'Classes/**/*'
->>>>>>> cd43d06c
   s.dependency 'FlutterMacOS'
 
   s.platform = :osx, '10.14'
