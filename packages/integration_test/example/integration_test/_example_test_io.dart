--- conflicted
+++ resolved
@@ -17,17 +17,12 @@
 import 'package:integration_test_example/main.dart' as app;
 
 void main() {
-<<<<<<< HEAD
   final IntegrationTestWidgetsFlutterBinding binding =
-      IntegrationTestWidgetsFlutterBinding.ensureInitialized()
-          as IntegrationTestWidgetsFlutterBinding;
+      IntegrationTestWidgetsFlutterBinding.ensureInitialized();
 
   // This is required for screenshot to work.
   binding.framePolicy = LiveTestWidgetsFlutterBindingFramePolicy.fullyLive;
 
-=======
-  final IntegrationTestWidgetsFlutterBinding binding = IntegrationTestWidgetsFlutterBinding.ensureInitialized();
->>>>>>> b549e829
   testWidgets('verify text', (WidgetTester tester) async {
     // Build our app and trigger a frame.
     app.main();
