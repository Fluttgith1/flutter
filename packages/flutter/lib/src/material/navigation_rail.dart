// Copyright 2014 The Flutter Authors. All rights reserved.
// Use of this source code is governed by a BSD-style license that can be
// found in the LICENSE file.

import 'dart:ui';

import 'package:flutter/widgets.dart';

import 'color_scheme.dart';
import 'ink_well.dart';
import 'material.dart';
import 'material_localizations.dart';
import 'navigation_bar.dart';
import 'navigation_rail_theme.dart';
import 'theme.dart';

/// A material widget that is meant to be displayed at the left or right of an
/// app to navigate between a small number of views, typically between three and
/// five.
///
/// The navigation rail is meant for layouts with wide viewports, such as a
/// desktop web or tablet landscape layout. For smaller layouts, like mobile
/// portrait, a [BottomNavigationBar] should be used instead.
///
/// A navigation rail is usually used as the first or last element of a [Row]
/// which defines the app's [Scaffold] body.
///
/// The appearance of all of the [NavigationRail]s within an app can be
/// specified with [NavigationRailTheme]. The default values for null theme
/// properties are based on the [Theme]'s [ThemeData.textTheme],
/// [ThemeData.iconTheme], and [ThemeData.colorScheme].
///
/// Adaptive layouts can build different instances of the [Scaffold] in order to
/// have a navigation rail for more horizontal layouts and a bottom navigation
/// bar for more vertical layouts. See
/// [the adaptive_scaffold.dart sample](https://github.com/flutter/samples/blob/master/experimental/web_dashboard/lib/src/widgets/third_party/adaptive_scaffold.dart)
/// for an example.
///
/// {@tool dartpad}
/// This example shows a [NavigationRail] used within a Scaffold with 3
/// [NavigationRailDestination]s. The main content is separated by a divider
/// (although elevation on the navigation rail can be used instead). The
/// `_selectedIndex` is updated by the `onDestinationSelected` callback.
///
/// ** See code in examples/api/lib/material/navigation_rail/navigation_rail.0.dart **
/// {@end-tool}
///
/// See also:
///
///  * [Scaffold], which can display the navigation rail within a [Row] of the
///    [Scaffold.body] slot.
///  * [NavigationRailDestination], which is used as a model to create tappable
///    destinations in the navigation rail.
///  * [BottomNavigationBar], which is a similar navigation widget that's laid
///     out horizontally.
///  * https://material.io/components/navigation-rail/
class NavigationRail extends StatefulWidget {
  /// Creates a material design navigation rail.
  ///
  /// The value of [destinations] must be a list of one or more
  /// [NavigationRailDestination] values.
  ///
  /// If [elevation] is specified, it must be non-negative.
  ///
  /// If [minWidth] is specified, it must be non-negative, and if
  /// [minExtendedWidth] is specified, it must be non-negative and greater than
  /// [minWidth].
  ///
  /// The argument [extended] must not be null. [extended] can only be set to
  /// true when the [labelType] is null or [NavigationRailLabelType.none].
  ///
  /// If [backgroundColor], [elevation], [groupAlignment], [labelType],
  /// [unselectedLabelTextStyle], [selectedLabelTextStyle],
  /// [unselectedIconTheme], or [selectedIconTheme] are null, then their
  /// [NavigationRailThemeData] values will be used. If the corresponding
  /// [NavigationRailThemeData] property is null, then the navigation rail
  /// defaults are used. See the individual properties for more information.
  ///
  /// Typically used within a [Row] that defines the [Scaffold.body] property.
  const NavigationRail({
    Key? key,
    this.backgroundColor,
    this.extended = false,
    this.leading,
    this.trailing,
    required this.destinations,
    required this.selectedIndex,
    this.onDestinationSelected,
    this.elevation,
    this.groupAlignment,
    this.labelType,
    this.unselectedLabelTextStyle,
    this.selectedLabelTextStyle,
    this.unselectedIconTheme,
    this.selectedIconTheme,
    this.minWidth,
    this.minExtendedWidth,
    this.useIndicator,
    this.indicatorColor,
  }) :  assert(destinations != null && destinations.length >= 2),
        assert(selectedIndex != null),
        assert(0 <= selectedIndex && selectedIndex < destinations.length),
        assert(elevation == null || elevation > 0),
        assert(minWidth == null || minWidth > 0),
        assert(minExtendedWidth == null || minExtendedWidth > 0),
        assert((minWidth == null || minExtendedWidth == null) || minExtendedWidth >= minWidth),
        assert(extended != null),
        assert(!extended || (labelType == null || labelType == NavigationRailLabelType.none)),
        super(key: key);

  /// Sets the color of the Container that holds all of the [NavigationRail]'s
  /// contents.
  ///
  /// The default value is [NavigationRailThemeData.backgroundColor]. If
  /// [NavigationRailThemeData.backgroundColor] is null, then the default value
  /// is based on [ColorScheme.surface] of [ThemeData.colorScheme].
  final Color? backgroundColor;

  /// Indicates that the [NavigationRail] should be in the extended state.
  ///
  /// The extended state has a wider rail container, and the labels are
  /// positioned next to the icons. [minExtendedWidth] can be used to set the
  /// minimum width of the rail when it is in this state.
  ///
  /// The rail will implicitly animate between the extended and normal state.
  ///
  /// If the rail is going to be in the extended state, then the [labelType]
  /// must be set to [NavigationRailLabelType.none].
  ///
  /// The default value is false.
  final bool extended;

  /// The leading widget in the rail that is placed above the destinations.
  ///
  /// It is placed at the top of the rail, above the [destinations]. Its
  /// location is not affected by [groupAlignment].
  ///
  /// This is commonly a [FloatingActionButton], but may also be a non-button,
  /// such as a logo.
  ///
  /// The default value is null.
  final Widget? leading;

  /// The trailing widget in the rail that is placed below the destinations.
  ///
  /// The trailing widget is placed below the last [NavigationRailDestination].
  /// It's location is affected by [groupAlignment].
  ///
  /// This is commonly a list of additional options or destinations that is
  /// usually only rendered when [extended] is true.
  ///
  /// The default value is null.
  final Widget? trailing;

  /// Defines the appearance of the button items that are arrayed within the
  /// navigation rail.
  ///
  /// The value must be a list of two or more [NavigationRailDestination]
  /// values.
  final List<NavigationRailDestination> destinations;

  /// The index into [destinations] for the current selected
  /// [NavigationRailDestination].
  final int selectedIndex;

  /// Called when one of the [destinations] is selected.
  ///
  /// The stateful widget that creates the navigation rail needs to keep
  /// track of the index of the selected [NavigationRailDestination] and call
  /// `setState` to rebuild the navigation rail with the new [selectedIndex].
  final ValueChanged<int>? onDestinationSelected;

  /// The rail's elevation or z-coordinate.
  ///
  /// If [Directionality] is [intl.TextDirection.LTR], the inner side is the
  /// right side, and if [Directionality] is [intl.TextDirection.RTL], it is
  /// the left side.
  ///
  /// The default value is 0.
  final double? elevation;

  /// The vertical alignment for the group of [destinations] within the rail.
  ///
  /// The [NavigationRailDestination]s are grouped together with the [trailing]
  /// widget, between the [leading] widget and the bottom of the rail.
  ///
  /// The value must be between -1.0 and 1.0.
  ///
  /// If [groupAlignment] is -1.0, then the items are aligned to the top. If
  /// [groupAlignment] is 0.0, then the items are aligned to the center. If
  /// [groupAlignment] is 1.0, then the items are aligned to the bottom.
  ///
  /// The default is -1.0.
  ///
  /// See also:
  ///   * [Alignment.y]
  ///
  final double? groupAlignment;

  /// Defines the layout and behavior of the labels for the default, unextended
  /// [NavigationRail].
  ///
  /// When a navigation rail is [extended], the labels are always shown.
  ///
  /// The default value is [NavigationRailThemeData.labelType]. If
  /// [NavigationRailThemeData.labelType] is null, then the default value is
  /// [NavigationRailLabelType.none].
  ///
  /// See also:
  ///
  ///   * [NavigationRailLabelType] for information on the meaning of different
  ///   types.
  final NavigationRailLabelType? labelType;

  /// The [TextStyle] of a destination's label when it is unselected.
  ///
  /// When one of the [destinations] is selected the [selectedLabelTextStyle]
  /// will be used instead.
  ///
  /// The default value is based on the [Theme]'s [TextTheme.bodyText1]. The
  /// default color is based on the [Theme]'s [ColorScheme.onSurface].
  ///
  /// Properties from this text style, or
  /// [NavigationRailThemeData.unselectedLabelTextStyle] if this is null, are
  /// merged into the defaults.
  final TextStyle? unselectedLabelTextStyle;

  /// The [TextStyle] of a destination's label when it is selected.
  ///
  /// When a [NavigationRailDestination] is not selected,
  /// [unselectedLabelTextStyle] will be used.
  ///
  /// The default value is based on the [TextTheme.bodyText1] of
  /// [ThemeData.textTheme]. The default color is based on the [Theme]'s
  /// [ColorScheme.primary].
  ///
  /// Properties from this text style,
  /// or [NavigationRailThemeData.selectedLabelTextStyle] if this is null, are
  /// merged into the defaults.
  final TextStyle? selectedLabelTextStyle;

  /// The visual properties of the icon in the unselected destination.
  ///
  /// If this field is not provided, or provided with any null properties, then
  /// a copy of the [IconThemeData.fallback] with a custom [NavigationRail]
  /// specific color will be used.
  ///
  /// The default value is the [Theme]'s [ThemeData.iconTheme] with a color
  /// of the [Theme]'s [ColorScheme.onSurface] with an opacity of 0.64.
  /// Properties from this icon theme, or
  /// [NavigationRailThemeData.unselectedIconTheme] if this is null, are
  /// merged into the defaults.
  final IconThemeData? unselectedIconTheme;

  /// The visual properties of the icon in the selected destination.
  ///
  /// When a [NavigationRailDestination] is not selected,
  /// [unselectedIconTheme] will be used.
  ///
  /// The default value is the [Theme]'s [ThemeData.iconTheme] with a color
  /// of the [Theme]'s [ColorScheme.primary]. Properties from this icon theme,
  /// or [NavigationRailThemeData.selectedIconTheme] if this is null, are
  /// merged into the defaults.
  final IconThemeData? selectedIconTheme;

  /// The smallest possible width for the rail regardless of the destination's
  /// icon or label size.
  ///
  /// The default is 72.
  ///
  /// This value also defines the min width and min height of the destinations.
  ///
  /// To make a compact rail, set this to 56 and use
  /// [NavigationRailLabelType.none].
  final double? minWidth;

  /// The final width when the animation is complete for setting [extended] to
  /// true.
  ///
  /// This is only used when [extended] is set to true.
  ///
  /// The default value is 256.
  final double? minExtendedWidth;

  /// If `true`, adds a rounded [NavigationIndicator] behind the selected
  /// destination's icon.
  ///
  /// The indicator's shape will be circular if [labelType] is
  /// [NavigationRailLabelType.none], or a [StadiumBorder] if [labelType] is
  /// [NavigationRailLabelType.all] or [NavigationRailLabelType.selected].
  ///
  /// If `null`, defaults to [NavigationRailThemeData.useIndicator]. If that is
  /// `null`, defaults to [ThemeData.useMaterial3].
  final bool? useIndicator;

  /// Overrides the default value of [NavigationRail]'s selection indicator color,
  /// when [useIndicator] is true.
  final Color? indicatorColor;

  /// Returns the animation that controls the [NavigationRail.extended] state.
  ///
  /// This can be used to synchronize animations in the [leading] or [trailing]
  /// widget, such as an animated menu or a [FloatingActionButton] animation.
  ///
  /// {@tool dartpad}
  /// This example shows how to use this animation to create a [FloatingActionButton]
  /// that animates itself between the normal and extended states of the
  /// [NavigationRail].
  ///
  /// An instance of `MyNavigationRailFab` is created for [NavigationRail.leading].
  /// Pressing the FAB button toggles the "extended" state of the [NavigationRail].
  ///
  /// ** See code in examples/api/lib/material/navigation_rail/navigation_rail.extended_animation.0.dart **
  /// {@end-tool}
  static Animation<double> extendedAnimation(BuildContext context) {
    return context.dependOnInheritedWidgetOfExactType<_ExtendedNavigationRailAnimation>()!.animation;
  }

  @override
  State<NavigationRail> createState() => _NavigationRailState();
}

class _NavigationRailState extends State<NavigationRail> with TickerProviderStateMixin {
  late List<AnimationController> _destinationControllers;
  late List<Animation<double>> _destinationAnimations;
  late AnimationController _extendedController;
  late Animation<double> _extendedAnimation;

  @override
  void initState() {
    super.initState();
    _initControllers();
  }

  @override
  void dispose() {
    _disposeControllers();
    super.dispose();
  }

  @override
  void didUpdateWidget(NavigationRail oldWidget) {
    super.didUpdateWidget(oldWidget);

    if (widget.extended != oldWidget.extended) {
      if (widget.extended) {
        _extendedController.forward();
      } else {
        _extendedController.reverse();
      }
    }

    // No animated segue if the length of the items list changes.
    if (widget.destinations.length != oldWidget.destinations.length) {
      _resetState();
      return;
    }

    if (widget.selectedIndex != oldWidget.selectedIndex) {
      _destinationControllers[oldWidget.selectedIndex].reverse();
      _destinationControllers[widget.selectedIndex].forward();
      return;
    }
  }

  @override
  Widget build(BuildContext context) {
    final ThemeData theme = Theme.of(context);
    final NavigationRailThemeData navigationRailTheme = NavigationRailTheme.of(context);
    final MaterialLocalizations localizations = MaterialLocalizations.of(context);

    final Color backgroundColor = widget.backgroundColor ?? navigationRailTheme.backgroundColor ?? theme.colorScheme.surface;
    final double elevation = widget.elevation ?? navigationRailTheme.elevation ?? 0;
    final double minWidth = widget.minWidth ?? _minRailWidth;
    final double minExtendedWidth = widget.minExtendedWidth ?? _minExtendedRailWidth;
    final Color baseSelectedColor = theme.colorScheme.primary;
    final Color baseUnselectedColor = theme.colorScheme.onSurface.withOpacity(0.64);
    final IconThemeData? defaultUnselectedIconTheme = widget.unselectedIconTheme ?? navigationRailTheme.unselectedIconTheme;
    final IconThemeData unselectedIconTheme = IconThemeData(
      size: defaultUnselectedIconTheme?.size ?? 24.0,
      color: defaultUnselectedIconTheme?.color ?? theme.colorScheme.onSurface,
      opacity: defaultUnselectedIconTheme?.opacity ?? 0.64,
    );
    final IconThemeData? defaultSelectedIconTheme = widget.selectedIconTheme ?? navigationRailTheme.selectedIconTheme;
    final IconThemeData selectedIconTheme = IconThemeData(
      size: defaultSelectedIconTheme?.size ?? 24.0,
      color: defaultSelectedIconTheme?.color ?? theme.colorScheme.primary,
      opacity: defaultSelectedIconTheme?.opacity ?? 1.0,
    );
    final TextStyle unselectedLabelTextStyle = theme.textTheme.bodyText1!.copyWith(color: baseUnselectedColor).merge(widget.unselectedLabelTextStyle ?? navigationRailTheme.unselectedLabelTextStyle);
    final TextStyle selectedLabelTextStyle = theme.textTheme.bodyText1!.copyWith(color: baseSelectedColor).merge(widget.selectedLabelTextStyle ?? navigationRailTheme.selectedLabelTextStyle);
    final double groupAlignment = widget.groupAlignment ?? navigationRailTheme.groupAlignment ?? -1.0;
    final NavigationRailLabelType labelType = widget.labelType ?? navigationRailTheme.labelType ?? NavigationRailLabelType.none;

    return _ExtendedNavigationRailAnimation(
      animation: _extendedAnimation,
      child: Semantics(
        explicitChildNodes: true,
        child: Material(
          elevation: elevation,
          color: backgroundColor,
          child: Column(
            children: <Widget>[
              _verticalSpacer,
              if (widget.leading != null)
                ...<Widget>[
                  ConstrainedBox(
                    constraints: BoxConstraints(
                      minWidth: lerpDouble(minWidth, minExtendedWidth, _extendedAnimation.value)!,
                    ),
                    child: widget.leading,
                  ),
                  _verticalSpacer,
                ],
              Expanded(
                child: Align(
                  alignment: Alignment(0, groupAlignment),
<<<<<<< HEAD
                  child: ScrollConfiguration(
                    behavior: ScrollConfiguration.of(context).copyWith(scrollbars: false),
                    child: SingleChildScrollView(
                      child: Column(
                        mainAxisSize: MainAxisSize.min,
                        children: <Widget>[
                          for (int i = 0; i < widget.destinations.length; i += 1)
                            _RailDestination(
                              minWidth: minWidth,
                              minExtendedWidth: minExtendedWidth,
                              extendedTransitionAnimation: _extendedAnimation,
                              selected: widget.selectedIndex == i,
                              icon: widget.selectedIndex == i ? widget.destinations[i].selectedIcon : widget.destinations[i].icon,
                              label: widget.destinations[i].label,
                              destinationAnimation: _destinationAnimations[i],
                              labelType: labelType,
                              iconTheme: widget.selectedIndex == i ? selectedIconTheme : unselectedIconTheme,
                              labelTextStyle: widget.selectedIndex == i ? selectedLabelTextStyle : unselectedLabelTextStyle,
                              padding: widget.destinations[i].padding,
                              onTap: () {
                                if (widget.onDestinationSelected != null)
                                  widget.onDestinationSelected!(i);
                              },
                              indexLabel: localizations.tabLabel(
                                tabIndex: i + 1,
                                tabCount: widget.destinations.length,
                              ),
                            ),
                          if (widget.trailing != null)
                            ConstrainedBox(
                              constraints: BoxConstraints(
                                minWidth: lerpDouble(minWidth, minExtendedWidth, _extendedAnimation.value)!,
                              ),
                              child: widget.trailing,
                            ),
                        ],
                      ),
                    ),
=======
                  child: Column(
                    mainAxisSize: MainAxisSize.min,
                    children: <Widget>[
                      for (int i = 0; i < widget.destinations.length; i += 1)
                        _RailDestination(
                          minWidth: minWidth,
                          minExtendedWidth: minExtendedWidth,
                          extendedTransitionAnimation: _extendedAnimation,
                          selected: widget.selectedIndex == i,
                          icon: widget.selectedIndex == i ? widget.destinations[i].selectedIcon : widget.destinations[i].icon,
                          label: widget.destinations[i].label,
                          destinationAnimation: _destinationAnimations[i],
                          labelType: labelType,
                          iconTheme: widget.selectedIndex == i ? selectedIconTheme : unselectedIconTheme,
                          labelTextStyle: widget.selectedIndex == i ? selectedLabelTextStyle : unselectedLabelTextStyle,
                          padding: widget.destinations[i].padding,
                          useIndicator: widget.useIndicator ?? navigationRailTheme.useIndicator ?? theme.useMaterial3,
                          indicatorColor: widget.indicatorColor ?? navigationRailTheme.indicatorColor,
                          onTap: () {
                            if (widget.onDestinationSelected != null)
                              widget.onDestinationSelected!(i);
                          },
                          indexLabel: localizations.tabLabel(
                            tabIndex: i + 1,
                            tabCount: widget.destinations.length,
                          ),
                        ),
                      if (widget.trailing != null)
                        ConstrainedBox(
                          constraints: BoxConstraints(
                            minWidth: lerpDouble(minWidth, minExtendedWidth, _extendedAnimation.value)!,
                          ),
                          child: widget.trailing,
                        ),
                    ],
>>>>>>> bf602914
                  ),
                ),
              ),
            ],
          ),
        ),
      ),
    );
  }

  void _disposeControllers() {
    for (final AnimationController controller in _destinationControllers) {
      controller.dispose();
    }
    _extendedController.dispose();
  }

  void _initControllers() {
    _destinationControllers = List<AnimationController>.generate(widget.destinations.length, (int index) {
      return AnimationController(
        duration: kThemeAnimationDuration,
        vsync: this,
      )..addListener(_rebuild);
    });
    _destinationAnimations = _destinationControllers.map((AnimationController controller) => controller.view).toList();
    _destinationControllers[widget.selectedIndex].value = 1.0;
    _extendedController = AnimationController(
      duration: kThemeAnimationDuration,
      vsync: this,
      value: widget.extended ? 1.0 : 0.0,
    );
    _extendedAnimation = CurvedAnimation(
      parent: _extendedController,
      curve: Curves.easeInOut,
    );
    _extendedController.addListener(() {
      _rebuild();
    });
  }

  void _resetState() {
    _disposeControllers();
    _initControllers();
  }

  void _rebuild() {
    setState(() {
      // Rebuilding when any of the controllers tick, i.e. when the items are
      // animating.
    });
  }
}

class _RailDestination extends StatelessWidget {
  _RailDestination({
    required this.minWidth,
    required this.minExtendedWidth,
    required this.icon,
    required this.label,
    required this.destinationAnimation,
    required this.extendedTransitionAnimation,
    required this.labelType,
    required this.selected,
    required this.iconTheme,
    required this.labelTextStyle,
    required this.onTap,
    required this.indexLabel,
    this.padding,
    required this.useIndicator,
    this.indicatorColor,
  }) : assert(minWidth != null),
       assert(minExtendedWidth != null),
       assert(icon != null),
       assert(label != null),
       assert(destinationAnimation != null),
       assert(extendedTransitionAnimation != null),
       assert(labelType != null),
       assert(selected != null),
       assert(iconTheme != null),
       assert(labelTextStyle != null),
       assert(onTap != null),
       assert(indexLabel != null),
       _positionAnimation = CurvedAnimation(
          parent: ReverseAnimation(destinationAnimation),
          curve: Curves.easeInOut,
          reverseCurve: Curves.easeInOut.flipped,
       );

  final double minWidth;
  final double minExtendedWidth;
  final Widget icon;
  final Widget label;
  final Animation<double> destinationAnimation;
  final NavigationRailLabelType labelType;
  final bool selected;
  final Animation<double> extendedTransitionAnimation;
  final IconThemeData iconTheme;
  final TextStyle labelTextStyle;
  final VoidCallback onTap;
  final String indexLabel;
  final EdgeInsetsGeometry? padding;
  final bool useIndicator;
  final Color? indicatorColor;

  final Animation<double> _positionAnimation;

  @override
  Widget build(BuildContext context) {
    assert(
      useIndicator || indicatorColor == null,
      '[NavigationRail.indicatorColor] does not have an effect when [NavigationRail.useIndicator] is false',
    );

    final Widget themedIcon = IconTheme(
      data: iconTheme,
      child: icon,
    );
    final Widget styledLabel = DefaultTextStyle(
      style: labelTextStyle,
      child: label,
    );

    final Widget content;

    switch (labelType) {
      case NavigationRailLabelType.none:
        final Widget iconPart = SizedBox(
          width: minWidth,
          height: minWidth,
          child: _AddIndicator(
            addIndicator: useIndicator,
            indicatorColor: indicatorColor,
            isCircular: true,
            indicatorAnimation: destinationAnimation,
            child: themedIcon,
          ),
        );
        if (extendedTransitionAnimation.value == 0) {
          content = Padding(
            padding: padding ?? EdgeInsets.zero,
            child: Stack(
              children: <Widget>[
                iconPart,
                // For semantics when label is not showing,
                SizedBox(
                  width: 0,
                  height: 0,
                  child: Opacity(
                    alwaysIncludeSemantics: true,
                    opacity: 0.0,
                    child: label,
                  ),
                ),
              ],
            ),
          );
        } else {
          final Animation<double> labelFadeAnimation = extendedTransitionAnimation.drive(CurveTween(curve: const Interval(0.0, 0.25)));
          content = Padding(
            padding: padding ?? EdgeInsets.zero,
            child: ConstrainedBox(
              constraints: BoxConstraints(
                minWidth: lerpDouble(minWidth, minExtendedWidth, extendedTransitionAnimation.value)!,
              ),
              child: ClipRect(
                child: Row(
                  children: <Widget>[
                    iconPart,
                    Align(
                      heightFactor: 1.0,
                      widthFactor: extendedTransitionAnimation.value,
                      alignment: AlignmentDirectional.centerStart,
                      child: FadeTransition(
                        alwaysIncludeSemantics: true,
                        opacity: labelFadeAnimation,
                        child: styledLabel,
                      ),
                    ),
                    SizedBox(width: _horizontalDestinationPadding * extendedTransitionAnimation.value),
                  ],
                ),
              ),
            ),
          );
        }
        break;
      case NavigationRailLabelType.selected:
        final double appearingAnimationValue = 1 - _positionAnimation.value;
        final double verticalPadding = lerpDouble(_verticalDestinationPaddingNoLabel, _verticalDestinationPaddingWithLabel, appearingAnimationValue)!;
        final Interval interval = selected ? const Interval(0.25, 0.75) : const Interval(0.75, 1.0);
        final Animation<double> labelFadeAnimation = destinationAnimation.drive(CurveTween(curve: interval));

        content = Container(
          constraints: BoxConstraints(
            minWidth: minWidth,
            minHeight: minWidth,
          ),
          padding: padding ?? const EdgeInsets.symmetric(horizontal: _horizontalDestinationPadding),
          child: ClipRect(
            child: Column(
              mainAxisSize: MainAxisSize.min,
              mainAxisAlignment: MainAxisAlignment.center,
              children: <Widget>[
                SizedBox(height: verticalPadding),
                _AddIndicator(
                  addIndicator: useIndicator,
                  indicatorColor: indicatorColor,
                  isCircular: false,
                  indicatorAnimation: destinationAnimation,
                  child: themedIcon,
                ),
                Align(
                  alignment: Alignment.topCenter,
                  heightFactor: appearingAnimationValue,
                  widthFactor: 1.0,
                  child: FadeTransition(
                    alwaysIncludeSemantics: true,
                    opacity: labelFadeAnimation,
                    child: styledLabel,
                  ),
                ),
                SizedBox(height: verticalPadding),
              ],
            ),
          ),
        );
        break;
      case NavigationRailLabelType.all:
        content = Container(
          constraints: BoxConstraints(
            minWidth: minWidth,
            minHeight: minWidth,
          ),
          padding: padding ?? const EdgeInsets.symmetric(horizontal: _horizontalDestinationPadding),
          child: Column(
            children: <Widget>[
              const SizedBox(height: _verticalDestinationPaddingWithLabel),
              _AddIndicator(
                addIndicator: useIndicator,
                indicatorColor: indicatorColor,
                isCircular: false,
                indicatorAnimation: destinationAnimation,
                child: themedIcon,
              ),
              styledLabel,
              const SizedBox(height: _verticalDestinationPaddingWithLabel),
            ],
          ),
        );
        break;
    }

    final ColorScheme colors = Theme.of(context).colorScheme;
    return Semantics(
      container: true,
      selected: selected,
      child: Stack(
        children: <Widget>[
          Material(
            type: MaterialType.transparency,
            child: InkResponse(
              onTap: onTap,
              onHover: (_) {},
              highlightShape: BoxShape.rectangle,
              borderRadius: BorderRadius.all(Radius.circular(minWidth / 2.0)),
              containedInkWell: true,
              splashColor: colors.primary.withOpacity(0.12),
              hoverColor: colors.primary.withOpacity(0.04),
              child: content,
            ),
          ),
          Semantics(
            label: indexLabel,
          ),
        ],
      ),
    );
  }
}

/// When [addIndicator] is `true`, puts [child] center aligned in a [Stack] with
/// a [NavigationIndicator] behind it, otherwise returns [child].
///
/// When [isCircular] is true, the indicator will be a circle, otherwise the
/// indicator will be a stadium shape.
class _AddIndicator extends StatelessWidget {
  const _AddIndicator({
    Key? key,
    required this.addIndicator,
    required this.isCircular,
    required this.indicatorColor,
    required this.indicatorAnimation,
    required this.child,
  }) : super(key: key);

  final bool addIndicator;
  final bool isCircular;
  final Color? indicatorColor;
  final Animation<double> indicatorAnimation;
  final Widget child;

  @override
  Widget build(BuildContext context) {
    if (!addIndicator) {
      return child;
    }
    late final Widget indicator;
    if (isCircular) {
      const double circularIndicatorDiameter = 56;
      indicator = NavigationIndicator(
        animation: indicatorAnimation,
        height: circularIndicatorDiameter,
        width: circularIndicatorDiameter,
        borderRadius: BorderRadius.circular(circularIndicatorDiameter / 2),
        color: indicatorColor,
      );
    } else {
      indicator = NavigationIndicator(
        animation: indicatorAnimation,
        width: 56,
        borderRadius: BorderRadius.circular(16),
        color: indicatorColor,
      );
    }

    return Stack(
      alignment: Alignment.center,
      children: <Widget>[
        indicator,
        child,
      ],
    );
  }
}


/// Defines the behavior of the labels of a [NavigationRail].
///
/// See also:
///
///   * [NavigationRail]
enum NavigationRailLabelType {
  /// Only the [NavigationRailDestination]s are shown.
  none,

  /// Only the selected [NavigationRailDestination] will show its label.
  ///
  /// The label will animate in and out as new [NavigationRailDestination]s are
  /// selected.
  selected,

  /// All [NavigationRailDestination]s will show their label.
  all,
}

/// Defines a [NavigationRail] button that represents one "destination" view.
///
/// See also:
///
///  * [NavigationRail]
class NavigationRailDestination {
  /// Creates a destination that is used with [NavigationRail.destinations].
  ///
  /// [icon] and [label] must be non-null. When the [NavigationRail.labelType]
  /// is [NavigationRailLabelType.none], the label is still used for semantics,
  /// and may still be used if [NavigationRail.extended] is true.
  const NavigationRailDestination({
    required this.icon,
    Widget? selectedIcon,
    required this.label,
    this.padding,
  }) : selectedIcon = selectedIcon ?? icon,
       assert(icon != null),
       assert(label != null);

  /// The icon of the destination.
  ///
  /// Typically the icon is an [Icon] or an [ImageIcon] widget. If another type
  /// of widget is provided then it should configure itself to match the current
  /// [IconTheme] size and color.
  ///
  /// If [selectedIcon] is provided, this will only be displayed when the
  /// destination is not selected.
  ///
  /// To make the [NavigationRail] more accessible, consider choosing an
  /// icon with a stroked and filled version, such as [Icons.cloud] and
  /// [Icons.cloud_queue]. The [icon] should be set to the stroked version and
  /// [selectedIcon] to the filled version.
  final Widget icon;

  /// An alternative icon displayed when this destination is selected.
  ///
  /// If this icon is not provided, the [NavigationRail] will display [icon] in
  /// either state. The size, color, and opacity of the
  /// [NavigationRail.selectedIconTheme] will still apply.
  ///
  /// See also:
  ///
  ///  * [NavigationRailDestination.icon], for a description of how to pair
  ///    icons.
  final Widget selectedIcon;

  /// The label for the destination.
  ///
  /// The label must be provided when used with the [NavigationRail]. When the
  /// [NavigationRail.labelType] is [NavigationRailLabelType.none], the label is
  /// still used for semantics, and may still be used if
  /// [NavigationRail.extended] is true.
  final Widget label;

  /// The amount of space to inset the destination item.
  final EdgeInsetsGeometry? padding;
}

class _ExtendedNavigationRailAnimation extends InheritedWidget {
  const _ExtendedNavigationRailAnimation({
    Key? key,
    required this.animation,
    required Widget child,
  }) : assert(child != null),
       super(key: key, child: child);

  final Animation<double> animation;

  @override
  bool updateShouldNotify(_ExtendedNavigationRailAnimation old) => animation != old.animation;
}

const double _minRailWidth = 72.0;
const double _minExtendedRailWidth = 256.0;
const double _horizontalDestinationPadding = 8.0;
const double _verticalDestinationPaddingNoLabel = 24.0;
const double _verticalDestinationPaddingWithLabel = 16.0;
const Widget _verticalSpacer = SizedBox(height: 8.0);<|MERGE_RESOLUTION|>--- conflicted
+++ resolved
@@ -415,7 +415,6 @@
               Expanded(
                 child: Align(
                   alignment: Alignment(0, groupAlignment),
-<<<<<<< HEAD
                   child: ScrollConfiguration(
                     behavior: ScrollConfiguration.of(context).copyWith(scrollbars: false),
                     child: SingleChildScrollView(
@@ -435,6 +434,7 @@
                               iconTheme: widget.selectedIndex == i ? selectedIconTheme : unselectedIconTheme,
                               labelTextStyle: widget.selectedIndex == i ? selectedLabelTextStyle : unselectedLabelTextStyle,
                               padding: widget.destinations[i].padding,
+                              useIndicator: widget.useIndicator ?? navigationRailTheme.useIndicator ?? theme.useMaterial3,
                               onTap: () {
                                 if (widget.onDestinationSelected != null)
                                   widget.onDestinationSelected!(i);
@@ -454,43 +454,6 @@
                         ],
                       ),
                     ),
-=======
-                  child: Column(
-                    mainAxisSize: MainAxisSize.min,
-                    children: <Widget>[
-                      for (int i = 0; i < widget.destinations.length; i += 1)
-                        _RailDestination(
-                          minWidth: minWidth,
-                          minExtendedWidth: minExtendedWidth,
-                          extendedTransitionAnimation: _extendedAnimation,
-                          selected: widget.selectedIndex == i,
-                          icon: widget.selectedIndex == i ? widget.destinations[i].selectedIcon : widget.destinations[i].icon,
-                          label: widget.destinations[i].label,
-                          destinationAnimation: _destinationAnimations[i],
-                          labelType: labelType,
-                          iconTheme: widget.selectedIndex == i ? selectedIconTheme : unselectedIconTheme,
-                          labelTextStyle: widget.selectedIndex == i ? selectedLabelTextStyle : unselectedLabelTextStyle,
-                          padding: widget.destinations[i].padding,
-                          useIndicator: widget.useIndicator ?? navigationRailTheme.useIndicator ?? theme.useMaterial3,
-                          indicatorColor: widget.indicatorColor ?? navigationRailTheme.indicatorColor,
-                          onTap: () {
-                            if (widget.onDestinationSelected != null)
-                              widget.onDestinationSelected!(i);
-                          },
-                          indexLabel: localizations.tabLabel(
-                            tabIndex: i + 1,
-                            tabCount: widget.destinations.length,
-                          ),
-                        ),
-                      if (widget.trailing != null)
-                        ConstrainedBox(
-                          constraints: BoxConstraints(
-                            minWidth: lerpDouble(minWidth, minExtendedWidth, _extendedAnimation.value)!,
-                          ),
-                          child: widget.trailing,
-                        ),
-                    ],
->>>>>>> bf602914
                   ),
                 ),
               ),
