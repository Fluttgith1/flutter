--- conflicted
+++ resolved
@@ -313,10 +313,7 @@
     Key? key,
     double? value,
     Color? backgroundColor,
-<<<<<<< HEAD
-=======
     Color? color,
->>>>>>> 02c026b0
     Animation<Color?>? valueColor,
     this.minHeight,
     String? semanticsLabel,
