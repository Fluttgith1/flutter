--- conflicted
+++ resolved
@@ -222,35 +222,6 @@
   }
 
   @override
-<<<<<<< HEAD
-  int get hashCode {
-    return hashValues(
-      foregroundColor,
-      backgroundColor,
-      focusColor,
-      hoverColor,
-      splashColor,
-      elevation,
-      focusElevation,
-      hoverElevation,
-      disabledElevation,
-      highlightElevation,
-      shape,
-      enableFeedback,
-      iconSize,
-      sizeConstraints,
-      smallSizeConstraints,
-      largeSizeConstraints,
-      extendedSizeConstraints,
-      extendedIconLabelSpacing,
-      extendedPadding,
-      hashValues(
-        extendedTextStyle,
-        mouseCursor,
-      ),
-    );
-  }
-=======
   int get hashCode => Object.hash(
     foregroundColor,
     backgroundColor,
@@ -271,9 +242,11 @@
     extendedSizeConstraints,
     extendedIconLabelSpacing,
     extendedPadding,
-    extendedTextStyle,
+    Object.hash(
+      extendedTextStyle,
+      mouseCursor,
+    ),
   );
->>>>>>> 852bfe2a
 
   @override
   bool operator ==(Object other) {
