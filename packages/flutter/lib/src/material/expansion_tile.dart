--- conflicted
+++ resolved
@@ -761,11 +761,8 @@
                 subtitle: widget.subtitle,
                 trailing: widget.showTrailingIcon ? widget.trailing ?? _buildTrailingIcon(context) : null,
                 minTileHeight: widget.minTileHeight,
-<<<<<<< HEAD
-                shape: ShapeBorder.lerp(widget.shape, widget.collapsedShape, _animationController.value)
-=======
+                shape: ShapeBorder.lerp(widget.shape, widget.collapsedShape, _animationController.value),
                 internalAddSemanticForOnTap: widget.internalAddSemanticForOnTap,
->>>>>>> 6fe09872
               ),
             ),
           ),
