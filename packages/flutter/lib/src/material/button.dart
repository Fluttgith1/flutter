// Copyright 2015 The Chromium Authors. All rights reserved.
// Use of this source code is governed by a BSD-style license that can be
// found in the LICENSE file.

import 'dart:math' as math;

import 'package:flutter/foundation.dart';
import 'package:flutter/gestures.dart';
import 'package:flutter/rendering.dart';
import 'package:flutter/widgets.dart';

import 'button_theme.dart';
import 'constants.dart';
import 'ink_well.dart';
import 'material.dart';
import 'material_state.dart';
import 'theme.dart';
import 'theme_data.dart';

/// Creates a button based on [Semantics], [Material], and [InkWell]
/// widgets.
///
/// This class does not use the current [Theme] or [ButtonTheme] to
/// compute default values for unspecified parameters. It's intended to
/// be used for custom Material buttons that optionally incorporate defaults
/// from the themes or from app-specific sources.
///
/// [RaisedButton] and [FlatButton] configure a [RawMaterialButton] based
/// on the current [Theme] and [ButtonTheme].
class RawMaterialButton extends StatefulWidget {
  /// Create a button based on [Semantics], [Material], and [InkWell] widgets.
  ///
  /// The [shape], [elevation], [focusElevation], [hoverElevation],
  /// [highlightElevation], [disabledElevation], [padding], [constraints],
  /// [autofocus], and [clipBehavior] arguments must not be null. Additionally,
  /// [elevation], [focusElevation], [hoverElevation], [highlightElevation], and
  /// [disabledElevation] must be non-negative.
  const RawMaterialButton({
    Key key,
    @required this.onPressed,
    this.onLongPress,
    this.onHighlightChanged,
    this.textStyle,
    this.fillColor,
    this.focusColor,
    this.hoverColor,
    this.highlightColor,
    this.splashColor,
    this.elevation = 2.0,
    this.focusElevation = 4.0,
    this.hoverElevation = 4.0,
    this.highlightElevation = 8.0,
    this.disabledElevation = 0.0,
    this.padding = EdgeInsets.zero,
    this.constraints = const BoxConstraints(minWidth: 88.0, minHeight: 36.0),
    this.shape = const RoundedRectangleBorder(),
    this.animationDuration = kThemeChangeDuration,
    this.clipBehavior = Clip.none,
    this.focusNode,
    this.autofocus = false,
    MaterialTapTargetSize materialTapTargetSize,
    this.child,
  }) : materialTapTargetSize = materialTapTargetSize ?? MaterialTapTargetSize.padded,
       assert(shape != null),
       assert(elevation != null && elevation >= 0.0),
       assert(focusElevation != null && focusElevation >= 0.0),
       assert(hoverElevation != null && hoverElevation >= 0.0),
       assert(highlightElevation != null && highlightElevation >= 0.0),
       assert(disabledElevation != null && disabledElevation >= 0.0),
       assert(padding != null),
       assert(constraints != null),
       assert(animationDuration != null),
       assert(clipBehavior != null),
       assert(autofocus != null),
       super(key: key);

  /// Called when the button is tapped or otherwise activated.
  ///
  /// If this callback and [onLongPress] are null, then the button will be disabled.
  ///
  /// See also:
  ///
  ///  * [enabled], which is true if the button is enabled.
  final VoidCallback onPressed;

  /// Called when the button is long-pressed.
  ///
  /// If this callback and [onPressed] are null, then the button will be disabled.
  ///
  /// See also:
  ///
  ///  * [enabled], which is true if the button is enabled.
  final VoidCallback onLongPress;

  /// Called by the underlying [InkWell] widget's [InkWell.onHighlightChanged]
  /// callback.
  ///
  /// If [onPressed] changes from null to non-null while a gesture is ongoing,
  /// this can fire during the build phase (in which case calling
  /// [State.setState] is not allowed).
  final ValueChanged<bool> onHighlightChanged;

  /// Defines the default text style, with [Material.textStyle], for the
  /// button's [child].
  ///
  /// If [textStyle.color] is a [MaterialStateProperty<Color>], [MaterialStateProperty.resolve]
  /// is used for the following [MaterialState]s:
  ///
  ///  * [MaterialState.pressed].
  ///  * [MaterialState.hovered].
  ///  * [MaterialState.focused].
  ///  * [MaterialState.disabled].
  final TextStyle textStyle;

  /// The color of the button's [Material].
  final Color fillColor;

  /// The color for the button's [Material] when it has the input focus.
  final Color focusColor;

  /// The color for the button's [Material] when a pointer is hovering over it.
  final Color hoverColor;

  /// The highlight color for the button's [InkWell].
  final Color highlightColor;

  /// The splash color for the button's [InkWell].
  final Color splashColor;

  /// The elevation for the button's [Material] when the button
  /// is [enabled] but not pressed.
  ///
  /// Defaults to 2.0. The value is always non-negative.
  ///
  /// See also:
  ///
  ///  * [highlightElevation], the default elevation.
  ///  * [hoverElevation], the elevation when a pointer is hovering over the
  ///    button.
  ///  * [focusElevation], the elevation when the button is focused.
  ///  * [disabledElevation], the elevation when the button is disabled.
  final double elevation;

  /// The elevation for the button's [Material] when the button
  /// is [enabled] and a pointer is hovering over it.
  ///
  /// Defaults to 4.0. The value is always non-negative.
  ///
  /// If the button is [enabled], and being pressed (in the highlighted state),
  /// then the [highlightElevation] take precedence over the [hoverElevation].
  ///
  /// See also:
  ///
  ///  * [elevation], the default elevation.
  ///  * [focusElevation], the elevation when the button is focused.
  ///  * [disabledElevation], the elevation when the button is disabled.
  ///  * [highlightElevation], the elevation when the button is pressed.
  final double hoverElevation;

  /// The elevation for the button's [Material] when the button
  /// is [enabled] and has the input focus.
  ///
  /// Defaults to 4.0. The value is always non-negative.
  ///
  /// If the button is [enabled], and being pressed (in the highlighted state),
  /// or a mouse cursor is hovering over the button, then the [hoverElevation]
  /// and [highlightElevation] take precedence over the [focusElevation].
  ///
  /// See also:
  ///
  ///  * [elevation], the default elevation.
  ///  * [hoverElevation], the elevation when a pointer is hovering over the
  ///    button.
  ///  * [disabledElevation], the elevation when the button is disabled.
  ///  * [highlightElevation], the elevation when the button is pressed.
  final double focusElevation;

  /// The elevation for the button's [Material] when the button
  /// is [enabled] and pressed.
  ///
  /// Defaults to 8.0. The value is always non-negative.
  ///
  /// See also:
  ///
  ///  * [elevation], the default elevation.
  ///  * [hoverElevation], the elevation when a pointer is hovering over the
  ///  button.
  ///  * [focusElevation], the elevation when the button is focused.
  ///  * [disabledElevation], the elevation when the button is disabled.
  final double highlightElevation;

  /// The elevation for the button's [Material] when the button
  /// is not [enabled].
  ///
  /// Defaults to 0.0. The value is always non-negative.
  ///
  /// See also:
  ///
  ///  * [elevation], the default elevation.
  ///  * [hoverElevation], the elevation when a pointer is hovering over the
  ///  button.
  ///  * [focusElevation], the elevation when the button is focused.
  ///  * [highlightElevation], the elevation when the button is pressed.
  final double disabledElevation;

  /// The internal padding for the button's [child].
  final EdgeInsetsGeometry padding;

  /// Defines the button's size.
  ///
  /// Typically used to constrain the button's minimum size.
  final BoxConstraints constraints;

  /// The shape of the button's [Material].
  ///
  /// The button's highlight and splash are clipped to this shape. If the
  /// button has an elevation, then its drop shadow is defined by this shape.
  ///
  /// If [shape] is a [MaterialStateProperty<ShapeBorder>], [MaterialStateProperty.resolve]
  /// is used for the following [MaterialState]s:
  ///
  /// * [MaterialState.pressed].
  /// * [MaterialState.hovered].
  /// * [MaterialState.focused].
  /// * [MaterialState.disabled].
  final ShapeBorder shape;

  /// Defines the duration of animated changes for [shape] and [elevation].
  ///
  /// The default value is [kThemeChangeDuration].
  final Duration animationDuration;

  /// Typically the button's label.
  final Widget child;

  /// Whether the button is enabled or disabled.
  ///
  /// Buttons are disabled by default. To enable a button, set its [onPressed]
  /// or [onLongPress] properties to a non-null value.
  bool get enabled => onPressed != null || onLongPress != null;

  /// Configures the minimum size of the tap target.
  ///
  /// Defaults to [MaterialTapTargetSize.padded].
  ///
  /// See also:
  ///
  ///  * [MaterialTapTargetSize], for a description of how this affects tap targets.
  final MaterialTapTargetSize materialTapTargetSize;

  /// {@macro flutter.widgets.Focus.focusNode}
  final FocusNode focusNode;

  /// {@macro flutter.widgets.Focus.autofocus}
  final bool autofocus;

  /// {@macro flutter.widgets.Clip}
  ///
  /// Defaults to [Clip.none], and must not be null.
  final Clip clipBehavior;

  @override
  _RawMaterialButtonState createState() => _RawMaterialButtonState();
}

class _RawMaterialButtonState extends State<RawMaterialButton> {
  final Set<MaterialState> _states = <MaterialState>{};

  bool get _hovered => _states.contains(MaterialState.hovered);
  bool get _focused => _states.contains(MaterialState.focused);
  bool get _pressed => _states.contains(MaterialState.pressed);
  bool get _disabled => _states.contains(MaterialState.disabled);

  void _updateState(MaterialState state, bool value) {
    value ? _states.add(state) : _states.remove(state);
  }

  void _handleHighlightChanged(bool value) {
    if (_pressed != value) {
      setState(() {
        _updateState(MaterialState.pressed, value);
        if (widget.onHighlightChanged != null) {
          widget.onHighlightChanged(value);
        }
      });
    }
  }

  void _handleHoveredChanged(bool value) {
    if (_hovered != value) {
      setState(() {
        _updateState(MaterialState.hovered, value);
      });
    }
  }

  void _handleFocusedChanged(bool value) {
    if (_focused != value) {
      setState(() {
        _updateState(MaterialState.focused, value);
      });
    }
  }

  @override
  void initState() {
    super.initState();
    _updateState(MaterialState.disabled, !widget.enabled);
  }

  @override
  void didUpdateWidget(RawMaterialButton oldWidget) {
    super.didUpdateWidget(oldWidget);
    _updateState(MaterialState.disabled, !widget.enabled);
    // If the button is disabled while a press gesture is currently ongoing,
    // InkWell makes a call to handleHighlightChanged. This causes an exception
    // because it calls setState in the middle of a build. To preempt this, we
    // manually update pressed to false when this situation occurs.
    if (_disabled && _pressed) {
      _handleHighlightChanged(false);
    }
  }

  double get _effectiveElevation {
    // These conditionals are in order of precedence, so be careful about
    // reorganizing them.
    if (_disabled) {
      return widget.disabledElevation;
    }
    if (_pressed) {
      return widget.highlightElevation;
    }
    if (_hovered) {
      return widget.hoverElevation;
    }
    if (_focused) {
      return widget.focusElevation;
    }
    return widget.elevation;
  }

  @override
  Widget build(BuildContext context) {
    final Color effectiveTextColor = MaterialStateProperty.resolveAs<Color>(widget.textStyle?.color, _states);
    final ShapeBorder effectiveShape =  MaterialStateProperty.resolveAs<ShapeBorder>(widget.shape, _states);

<<<<<<< HEAD
    final Widget result = ConstrainedBox(
      constraints: widget.constraints,
      child: Material(
        elevation: _effectiveElevation,
        textStyle: widget.textStyle?.copyWith(color: effectiveTextColor),
        shape: effectiveShape,
        color: widget.fillColor,
        type: widget.fillColor == null ? MaterialType.transparency : MaterialType.button,
        animationDuration: widget.animationDuration,
        clipBehavior: widget.clipBehavior,
        child: InkWell(
          focusNode: widget.focusNode,
          canRequestFocus: widget.enabled,
          onFocusChange: _handleFocusedChanged,
          autofocus: widget.autofocus,
          onHighlightChanged: _handleHighlightChanged,
          splashColor: widget.splashColor,
          highlightColor: widget.highlightColor,
          focusColor: widget.focusColor,
          hoverColor: widget.hoverColor,
          onHover: _handleHoveredChanged,
          onTap: widget.onPressed,
          onLongPress: widget.onLongPress,
          customBorder: effectiveShape,
          child: IconTheme.merge(
            data: IconThemeData(color: effectiveTextColor),
            child: Container(
              padding: widget.padding,
              child: Center(
                widthFactor: 1.0,
                heightFactor: 1.0,
                child: widget.child,
=======
    final Widget result = Focus(
      focusNode: widget.focusNode,
      canRequestFocus: widget.enabled,
      onFocusChange: _handleFocusedChanged,
      autofocus: widget.autofocus,
      child: ConstrainedBox(
        constraints: widget.constraints,
        child: Material(
          elevation: _effectiveElevation,
          textStyle: widget.textStyle?.copyWith(color: effectiveTextColor),
          shape: effectiveShape,
          color: widget.fillColor,
          type: widget.fillColor == null ? MaterialType.transparency : MaterialType.button,
          animationDuration: widget.animationDuration,
          clipBehavior: widget.clipBehavior,
          child: InkWell(
            onHighlightChanged: _handleHighlightChanged,
            splashColor: widget.splashColor,
            highlightColor: widget.highlightColor,
            focusColor: widget.focusColor,
            hoverColor: widget.hoverColor,
            onHover: _handleHoveredChanged,
            onTap: widget.onPressed,
            customBorder: effectiveShape,
            child: IconTheme.merge(
              data: IconThemeData(color: effectiveTextColor),
              child: Container(
                padding: widget.padding,
                child: Center(
                  widthFactor: 1.0,
                  heightFactor: 1.0,
                  child: widget.child,
                ),
>>>>>>> 0e605cc4
              ),
            ),
          ),
        ),
      ),
    );
    Size minSize;
    switch (widget.materialTapTargetSize) {
      case MaterialTapTargetSize.padded:
        minSize = const Size(48.0, 48.0);
        break;
      case MaterialTapTargetSize.shrinkWrap:
        minSize = Size.zero;
        break;
    }

    return Semantics(
      container: true,
      button: true,
      enabled: widget.enabled,
      child: _InputPadding(
        minSize: minSize,
        child: result,
      ),
    );
  }
}

/// A widget to pad the area around a [MaterialButton]'s inner [Material].
///
/// Redirect taps that occur in the padded area around the child to the center
/// of the child. This increases the size of the button and the button's
/// "tap target", but not its material or its ink splashes.
class _InputPadding extends SingleChildRenderObjectWidget {
  const _InputPadding({
    Key key,
    Widget child,
    this.minSize,
  }) : super(key: key, child: child);

  final Size minSize;

  @override
  RenderObject createRenderObject(BuildContext context) {
    return _RenderInputPadding(minSize);
  }

  @override
  void updateRenderObject(BuildContext context, covariant _RenderInputPadding renderObject) {
    renderObject.minSize = minSize;
  }
}

class _RenderInputPadding extends RenderShiftedBox {
  _RenderInputPadding(this._minSize, [RenderBox child]) : super(child);

  Size get minSize => _minSize;
  Size _minSize;
  set minSize(Size value) {
    if (_minSize == value)
      return;
    _minSize = value;
    markNeedsLayout();
  }

  @override
  double computeMinIntrinsicWidth(double height) {
    if (child != null)
      return math.max(child.getMinIntrinsicWidth(height), minSize.width);
    return 0.0;
  }

  @override
  double computeMinIntrinsicHeight(double width) {
    if (child != null)
      return math.max(child.getMinIntrinsicHeight(width), minSize.height);
    return 0.0;
  }

  @override
  double computeMaxIntrinsicWidth(double height) {
    if (child != null)
      return math.max(child.getMaxIntrinsicWidth(height), minSize.width);
    return 0.0;
  }

  @override
  double computeMaxIntrinsicHeight(double width) {
    if (child != null)
      return math.max(child.getMaxIntrinsicHeight(width), minSize.height);
    return 0.0;
  }

  @override
  void performLayout() {
    if (child != null) {
      child.layout(constraints, parentUsesSize: true);
      final double height = math.max(child.size.width, minSize.width);
      final double width = math.max(child.size.height, minSize.height);
      size = constraints.constrain(Size(height, width));
      final BoxParentData childParentData = child.parentData;
      childParentData.offset = Alignment.center.alongOffset(size - child.size);
    } else {
      size = Size.zero;
    }
  }

  @override
  bool hitTest(BoxHitTestResult result, { Offset position }) {
    if (super.hitTest(result, position: position)) {
      return true;
    }
    final Offset center = child.size.center(Offset.zero);
    return result.addWithRawTransform(
      transform: MatrixUtils.forceToPoint(center),
      position: center,
      hitTest: (BoxHitTestResult result, Offset position) {
        assert(position == center);
        return child.hitTest(result, position: center);
      },
    );
  }
}<|MERGE_RESOLUTION|>--- conflicted
+++ resolved
@@ -343,41 +343,7 @@
   Widget build(BuildContext context) {
     final Color effectiveTextColor = MaterialStateProperty.resolveAs<Color>(widget.textStyle?.color, _states);
     final ShapeBorder effectiveShape =  MaterialStateProperty.resolveAs<ShapeBorder>(widget.shape, _states);
-
-<<<<<<< HEAD
-    final Widget result = ConstrainedBox(
-      constraints: widget.constraints,
-      child: Material(
-        elevation: _effectiveElevation,
-        textStyle: widget.textStyle?.copyWith(color: effectiveTextColor),
-        shape: effectiveShape,
-        color: widget.fillColor,
-        type: widget.fillColor == null ? MaterialType.transparency : MaterialType.button,
-        animationDuration: widget.animationDuration,
-        clipBehavior: widget.clipBehavior,
-        child: InkWell(
-          focusNode: widget.focusNode,
-          canRequestFocus: widget.enabled,
-          onFocusChange: _handleFocusedChanged,
-          autofocus: widget.autofocus,
-          onHighlightChanged: _handleHighlightChanged,
-          splashColor: widget.splashColor,
-          highlightColor: widget.highlightColor,
-          focusColor: widget.focusColor,
-          hoverColor: widget.hoverColor,
-          onHover: _handleHoveredChanged,
-          onTap: widget.onPressed,
-          onLongPress: widget.onLongPress,
-          customBorder: effectiveShape,
-          child: IconTheme.merge(
-            data: IconThemeData(color: effectiveTextColor),
-            child: Container(
-              padding: widget.padding,
-              child: Center(
-                widthFactor: 1.0,
-                heightFactor: 1.0,
-                child: widget.child,
-=======
+    
     final Widget result = Focus(
       focusNode: widget.focusNode,
       canRequestFocus: widget.enabled,
@@ -401,6 +367,7 @@
             hoverColor: widget.hoverColor,
             onHover: _handleHoveredChanged,
             onTap: widget.onPressed,
+            onLongPress: widget.onLongPress,
             customBorder: effectiveShape,
             child: IconTheme.merge(
               data: IconThemeData(color: effectiveTextColor),
@@ -411,7 +378,6 @@
                   heightFactor: 1.0,
                   child: widget.child,
                 ),
->>>>>>> 0e605cc4
               ),
             ),
           ),
