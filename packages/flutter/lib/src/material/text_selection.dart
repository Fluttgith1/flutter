// Copyright 2016 The Chromium Authors. All rights reserved.
// Use of this source code is governed by a BSD-style license that can be
// found in the LICENSE file.

import 'dart:math' as math;

import 'package:flutter/widgets.dart';
import 'package:flutter/rendering.dart';

import 'debug.dart';
import 'flat_button.dart';
import 'material.dart';
import 'material_localizations.dart';
import 'theme.dart';

const double _kHandleSize = 22.0;

// Minimal padding from all edges of the selection toolbar to all edges of the
// viewport.
const double _kToolbarScreenPadding = 8.0;
const double _kToolbarHeight = 44.0;

/// Manages a copy/paste text selection toolbar.
class _TextSelectionToolbar extends StatelessWidget {
  const _TextSelectionToolbar({
    Key key,
    this.handleCut,
    this.handleCopy,
    this.handlePaste,
    this.handleSelectAll,
  }) : super(key: key);

  final VoidCallback handleCut;
  final VoidCallback handleCopy;
  final VoidCallback handlePaste;
  final VoidCallback handleSelectAll;

  @override
  Widget build(BuildContext context) {
    final List<Widget> items = <Widget>[];
    final MaterialLocalizations localizations = MaterialLocalizations.of(context);

    if (handleCut != null)
      items.add(FlatButton(child: Text(localizations.cutButtonLabel), onPressed: handleCut));
    if (handleCopy != null)
      items.add(FlatButton(child: Text(localizations.copyButtonLabel), onPressed: handleCopy));
    if (handlePaste != null)
      items.add(FlatButton(child: Text(localizations.pasteButtonLabel), onPressed: handlePaste,));
    if (handleSelectAll != null)
      items.add(FlatButton(child: Text(localizations.selectAllButtonLabel), onPressed: handleSelectAll));

    return Material(
      elevation: 1.0,
      child: Container(
        height: _kToolbarHeight,
        child: Row(mainAxisSize: MainAxisSize.min, children: items),
      ),
    );
  }
}

/// Centers the toolbar around the given position, ensuring that it remains on
/// screen.
class _TextSelectionToolbarLayout extends SingleChildLayoutDelegate {
  _TextSelectionToolbarLayout(this.screenSize, this.globalEditableRegion, this.position);

  /// The size of the screen at the time that the toolbar was last laid out.
  final Size screenSize;

  /// Size and position of the editing region at the time the toolbar was last
  /// laid out, in global coordinates.
  final Rect globalEditableRegion;

  /// Anchor position of the toolbar, relative to the top left of the
  /// [globalEditableRegion].
  final Offset position;

  @override
  BoxConstraints getConstraintsForChild(BoxConstraints constraints) {
    return constraints.loosen();
  }

  @override
  Offset getPositionForChild(Size size, Size childSize) {
    final Offset globalPosition = globalEditableRegion.topLeft + position;

    double x = globalPosition.dx - childSize.width / 2.0;
    double y = globalPosition.dy - childSize.height;

    if (x < _kToolbarScreenPadding)
      x = _kToolbarScreenPadding;
    else if (x + childSize.width > screenSize.width - _kToolbarScreenPadding)
      x = screenSize.width - childSize.width - _kToolbarScreenPadding;

    if (y < _kToolbarScreenPadding)
      y = _kToolbarScreenPadding;
    else if (y + childSize.height > screenSize.height - _kToolbarScreenPadding)
      y = screenSize.height - childSize.height - _kToolbarScreenPadding;

    return Offset(x, y);
  }

  @override
  bool shouldRelayout(_TextSelectionToolbarLayout oldDelegate) {
    return position != oldDelegate.position;
  }
}

/// Draws a single text selection handle which points up and to the left.
class _TextSelectionHandlePainter extends CustomPainter {
  _TextSelectionHandlePainter({ this.color });

  final Color color;

  @override
  void paint(Canvas canvas, Size size) {
    final Paint paint = Paint()..color = color;
    final double radius = size.width/2.0;
    canvas.drawCircle(Offset(radius, radius), radius, paint);
    canvas.drawRect(Rect.fromLTWH(0.0, 0.0, radius, radius), paint);
  }

  @override
  bool shouldRepaint(_TextSelectionHandlePainter oldPainter) {
    return color != oldPainter.color;
  }
}

class _MaterialTextSelectionControls extends TextSelectionControls {
  @override
  Size handleSize = const Size(_kHandleSize, _kHandleSize);

  /// Builder for material-style copy/paste text selection toolbar.
  @override
  Widget buildToolbar(
    BuildContext context,
    Rect globalEditableRegion,
    Offset position,
    List<TextSelectionPoint> endpoints,
    TextSelectionDelegate delegate,
  ) {
    assert(debugCheckHasMediaQuery(context));
    assert(debugCheckHasMaterialLocalizations(context));

    // The toolbar should appear below the TextField
    // when there is not enough space above the TextField to show it.
    final TextSelectionPoint startTextSelectionPoint = endpoints[0];
    final TextSelectionPoint endTextSelectionPoint = (endpoints.length > 1)
        ? endpoints[1]
        : null;
    final double x = (endTextSelectionPoint == null)
        ? startTextSelectionPoint.point.dx
        : (startTextSelectionPoint.point.dx + endTextSelectionPoint.point.dx) / 2.0;
    final double availableHeight
        = globalEditableRegion.top - MediaQuery.of(context).padding.top - _kToolbarScreenPadding;
    final double y = (availableHeight < _kToolbarHeight)
        ? startTextSelectionPoint.point.dy + globalEditableRegion.height + _kToolbarHeight + _kToolbarScreenPadding
        : startTextSelectionPoint.point.dy - globalEditableRegion.height;
<<<<<<< HEAD
    final Offset position = Offset(x, y);
=======
    final Offset preciseMidpoint = Offset(x, y);
>>>>>>> 75a1415b

    return ConstrainedBox(
      constraints: BoxConstraints.tight(globalEditableRegion.size),
      child: CustomSingleChildLayout(
        delegate: _TextSelectionToolbarLayout(
          MediaQuery.of(context).size,
          globalEditableRegion,
          preciseMidpoint,
        ),
        child: _TextSelectionToolbar(
          handleCut: canCut(delegate) ? () => handleCut(delegate) : null,
          handleCopy: canCopy(delegate) ? () => handleCopy(delegate) : null,
          handlePaste: canPaste(delegate) ? () => handlePaste(delegate) : null,
          handleSelectAll: canSelectAll(delegate) ? () => handleSelectAll(delegate) : null,
        ),
      ),
    );
  }

  /// Builder for material-style text selection handles.
  @override
  Widget buildHandle(BuildContext context, TextSelectionHandleType type, double textHeight) {
    final Widget handle = Padding(
      padding: const EdgeInsets.only(right: 26.0, bottom: 26.0),
      child: SizedBox(
        width: _kHandleSize,
        height: _kHandleSize,
        child: CustomPaint(
          painter: _TextSelectionHandlePainter(
            color: Theme.of(context).textSelectionHandleColor
          ),
        ),
      ),
    );

    // [handle] is a circle, with a rectangle in the top left quadrant of that
    // circle (an onion pointing to 10:30). We rotate [handle] to point
    // straight up or up-right depending on the handle type.
    switch (type) {
      case TextSelectionHandleType.left: // points up-right
        return Transform(
          transform: Matrix4.rotationZ(math.pi / 2.0),
          child: handle,
        );
      case TextSelectionHandleType.right: // points up-left
        return handle;
      case TextSelectionHandleType.collapsed: // points up
        return Transform(
          transform: Matrix4.rotationZ(math.pi / 4.0),
          child: handle,
        );
    }
    assert(type != null);
    return null;
  }
}

/// Text selection controls that follow the Material Design specification.
final TextSelectionControls materialTextSelectionControls = _MaterialTextSelectionControls();<|MERGE_RESOLUTION|>--- conflicted
+++ resolved
@@ -156,11 +156,7 @@
     final double y = (availableHeight < _kToolbarHeight)
         ? startTextSelectionPoint.point.dy + globalEditableRegion.height + _kToolbarHeight + _kToolbarScreenPadding
         : startTextSelectionPoint.point.dy - globalEditableRegion.height;
-<<<<<<< HEAD
-    final Offset position = Offset(x, y);
-=======
     final Offset preciseMidpoint = Offset(x, y);
->>>>>>> 75a1415b
 
     return ConstrainedBox(
       constraints: BoxConstraints.tight(globalEditableRegion.size),
