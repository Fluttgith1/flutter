// Copyright 2014 The Flutter Authors. All rights reserved.
// Use of this source code is governed by a BSD-style license that can be
// found in the LICENSE file.

import 'package:flutter/foundation.dart';
import 'package:flutter/widgets.dart';

import 'app_bar.dart';
import 'app_bar_theme.dart';
import 'color_scheme.dart';
import 'colors.dart';
import 'debug.dart';
import 'input_border.dart';
import 'input_decorator.dart';
import 'material_localizations.dart';
import 'scaffold.dart';
import 'text_field.dart';
import 'theme.dart';

/// Shows a full screen search page and returns the search result selected by
/// the user when the page is closed.
///
/// The search page consists of an app bar with a search field and a body which
/// can either show suggested search queries or the search results.
///
/// The appearance of the search page is determined by the provided
/// `delegate`. The initial query string is given by `query`, which defaults
/// to the empty string. When `query` is set to null, `delegate.query` will
/// be used as the initial query.
///
/// This method returns the selected search result, which can be set in the
/// [SearchDelegate.close] call. If the search page is closed with the system
/// back button, it returns null.
///
/// A given [SearchDelegate] can only be associated with one active [showSearch]
/// call. Call [SearchDelegate.close] before re-using the same delegate instance
/// for another [showSearch] call.
///
/// The transition to the search page triggered by this method looks best if the
/// screen triggering the transition contains an [AppBar] at the top and the
/// transition is called from an [IconButton] that's part of [AppBar.actions].
/// The animation provided by [SearchDelegate.transitionAnimation] can be used
/// to trigger additional animations in the underlying page while the search
/// page fades in or out. This is commonly used to animate an [AnimatedIcon] in
/// the [AppBar.leading] position e.g. from the hamburger menu to the back arrow
/// used to exit the search page.
///
/// ## Handling emojis and other complex characters
/// {@macro flutter.widgets.EditableText.onChanged}
///
/// See also:
///
///  * [SearchDelegate] to define the content of the search page.
Future<T?> showSearch<T>({
  required BuildContext context,
  required SearchDelegate<T> delegate,
  String? query = '',
}) {
  assert(delegate != null);
  assert(context != null);
  delegate.query = query ?? delegate.query;
  delegate._currentBody = _SearchBody.suggestions;
  return Navigator.of(context)!.push(_SearchPageRoute<T>(
    delegate: delegate,
  ));
}

/// Delegate for [showSearch] to define the content of the search page.
///
/// The search page always shows an [AppBar] at the top where users can
/// enter their search queries. The buttons shown before and after the search
/// query text field can be customized via [SearchDelegate.buildLeading]
/// and [SearchDelegate.buildActions]. Additonally, a widget can be placed
/// across the bottom of the [AppBar] via [SearchDelegate.buildBottom].
///
/// The body below the [AppBar] can either show suggested queries (returned by
/// [SearchDelegate.buildSuggestions]) or - once the user submits a search  - the
/// results of the search as returned by [SearchDelegate.buildResults].
///
/// [SearchDelegate.query] always contains the current query entered by the user
/// and should be used to build the suggestions and results.
///
/// The results can be brought on screen by calling [SearchDelegate.showResults]
/// and you can go back to showing the suggestions by calling
/// [SearchDelegate.showSuggestions].
///
/// Once the user has selected a search result, [SearchDelegate.close] should be
/// called to remove the search page from the top of the navigation stack and
/// to notify the caller of [showSearch] about the selected search result.
///
/// A given [SearchDelegate] can only be associated with one active [showSearch]
/// call. Call [SearchDelegate.close] before re-using the same delegate instance
/// for another [showSearch] call.
///
/// ## Handling emojis and other complex characters
/// {@macro flutter.widgets.EditableText.onChanged}
abstract class SearchDelegate<T> {
  /// Constructor to be called by subclasses which may specify
  /// [searchFieldLabel], either [searchFieldStyle] or [searchFieldDecorationTheme],
  /// [keyboardType] and/or [textInputAction]. Only one of [searchFieldLabel]
  /// and [searchFieldDecorationTheme] may be non-null.
  ///
  /// {@tool snippet}
  /// ```dart
  /// class CustomSearchHintDelegate extends SearchDelegate {
  ///   CustomSearchHintDelegate({
  ///     String hintText,
  ///   }) : super(
  ///     searchFieldLabel: hintText,
  ///     keyboardType: TextInputType.text,
  ///     textInputAction: TextInputAction.search,
  ///   );
  ///
  ///   @override
  ///   Widget buildLeading(BuildContext context) => Text("leading");
  ///
  ///   @override
  ///   PreferredSizeWidget buildBottom(BuildContext context) {
  ///     return PreferredSize(
  ///        preferredSize: Size.fromHeight(56.0),
  ///        child: Text("bottom"));
  ///   }
  ///
  ///   @override
  ///   Widget buildSuggestions(BuildContext context) => Text("suggestions");
  ///
  ///   @override
  ///   Widget buildResults(BuildContext context) => Text('results');
  ///
  ///   @override
  ///   List<Widget> buildActions(BuildContext context) => [];
  /// }
  /// ```
  /// {@end-tool}
  SearchDelegate({
    this.searchFieldLabel,
    this.searchFieldStyle,
    this.searchFieldDecorationTheme,
    this.keyboardType,
    this.textInputAction = TextInputAction.search,
  }) : assert(searchFieldStyle == null || searchFieldDecorationTheme == null);

  /// Suggestions shown in the body of the search page while the user types a
  /// query into the search field.
  ///
  /// The delegate method is called whenever the content of [query] changes.
  /// The suggestions should be based on the current [query] string. If the query
  /// string is empty, it is good practice to show suggested queries based on
  /// past queries or the current context.
  ///
  /// Usually, this method will return a [ListView] with one [ListTile] per
  /// suggestion. When [ListTile.onTap] is called, [query] should be updated
  /// with the corresponding suggestion and the results page should be shown
  /// by calling [showResults].
  Widget buildSuggestions(BuildContext context);

  /// The results shown after the user submits a search from the search page.
  ///
  /// The current value of [query] can be used to determine what the user
  /// searched for.
  ///
  /// This method might be applied more than once to the same query.
  /// If your [buildResults] method is computationally expensive, you may want
  /// to cache the search results for one or more queries.
  ///
  /// Typically, this method returns a [ListView] with the search results.
  /// When the user taps on a particular search result, [close] should be called
  /// with the selected result as argument. This will close the search page and
  /// communicate the result back to the initial caller of [showSearch].
  Widget buildResults(BuildContext context);

  /// A widget to display before the current query in the [AppBar].
  ///
  /// Typically an [IconButton] configured with a [BackButtonIcon] that exits
  /// the search with [close]. One can also use an [AnimatedIcon] driven by
  /// [transitionAnimation], which animates from e.g. a hamburger menu to the
  /// back button as the search overlay fades in.
  ///
  /// Returns null if no widget should be shown.
  ///
  /// See also:
  ///
  ///  * [AppBar.leading], the intended use for the return value of this method.
  Widget buildLeading(BuildContext context);

  /// Widgets to display after the search query in the [AppBar].
  ///
  /// If the [query] is not empty, this should typically contain a button to
  /// clear the query and show the suggestions again (via [showSuggestions]) if
  /// the results are currently shown.
  ///
  /// Returns null if no widget should be shown.
  ///
  /// See also:
  ///
  ///  * [AppBar.actions], the intended use for the return value of this method.
  List<Widget> buildActions(BuildContext context);

<<<<<<< HEAD
  /// Widget to display across the bottom of the [AppBar].
  ///
  /// Returns null if no widget should be shown.
  ///
  /// See also:
  ///
  ///  * [AppBar.bottom], the intended use for the return value of this method.
  /// 
  PreferredSizeWidget buildBottom(BuildContext context);

  /// The theme used to style the [AppBar].
=======
  /// The theme used to configure the search page.
  ///
  /// The returned [ThemeData] will be used to wrap the entire search page,
  /// so it can be used to configure any of its components with the appropriate
  /// theme properties.
>>>>>>> 600c9921
  ///
  /// Unless overridden, the default theme will configure the AppBar containing
  /// the search input text field with a white background and black text on light
  /// themes. For dark themes the default is a dark grey background with light
  /// color text.
  ///
  /// See also:
  ///
  ///  * [AppBarTheme], which configures the AppBar's appearance.
  ///  * [InputDecorationTheme], which configures the appearance of the search
  ///    text field.
  ThemeData appBarTheme(BuildContext context) {
    assert(context != null);
    final ThemeData theme = Theme.of(context);
    final ColorScheme colorScheme = theme.colorScheme;
    assert(theme != null);
    return theme.copyWith(
      appBarTheme: AppBarTheme(
        brightness: colorScheme.brightness,
        color: colorScheme.brightness == Brightness.dark ? Colors.grey[900] : Colors.white,
        iconTheme: theme.primaryIconTheme.copyWith(color: Colors.grey),
        textTheme: theme.textTheme,
      ),
      inputDecorationTheme: searchFieldDecorationTheme ??
          InputDecorationTheme(
            hintStyle: searchFieldStyle ?? theme.inputDecorationTheme.hintStyle,
            border: InputBorder.none,
          ),
    );
  }

  /// The current query string shown in the [AppBar].
  ///
  /// The user manipulates this string via the keyboard.
  ///
  /// If the user taps on a suggestion provided by [buildSuggestions] this
  /// string should be updated to that suggestion via the setter.
  String get query => _queryTextController.text;
  set query(String value) {
    assert(query != null);
    _queryTextController.text = value;
  }

  /// Transition from the suggestions returned by [buildSuggestions] to the
  /// [query] results returned by [buildResults].
  ///
  /// If the user taps on a suggestion provided by [buildSuggestions] the
  /// screen should typically transition to the page showing the search
  /// results for the suggested query. This transition can be triggered
  /// by calling this method.
  ///
  /// See also:
  ///
  ///  * [showSuggestions] to show the search suggestions again.
  void showResults(BuildContext context) {
    _focusNode?.unfocus();
    _currentBody = _SearchBody.results;
  }

  /// Transition from showing the results returned by [buildResults] to showing
  /// the suggestions returned by [buildSuggestions].
  ///
  /// Calling this method will also put the input focus back into the search
  /// field of the [AppBar].
  ///
  /// If the results are currently shown this method can be used to go back
  /// to showing the search suggestions.
  ///
  /// See also:
  ///
  ///  * [showResults] to show the search results.
  void showSuggestions(BuildContext context) {
    assert(_focusNode != null, '_focusNode must be set by route before showSuggestions is called.');
    _focusNode!.requestFocus();
    _currentBody = _SearchBody.suggestions;
  }

  /// Closes the search page and returns to the underlying route.
  ///
  /// The value provided for `result` is used as the return value of the call
  /// to [showSearch] that launched the search initially.
  void close(BuildContext context, T result) {
    _currentBody = null;
    _focusNode?.unfocus();
    Navigator.of(context)!
      ..popUntil((Route<dynamic> route) => route == _route)
      ..pop(result);
  }

  /// The hint text that is shown in the search field when it is empty.
  ///
  /// If this value is set to null, the value of
  /// `MaterialLocalizations.of(context).searchFieldLabel` will be used instead.
  final String? searchFieldLabel;

  /// The style of the [searchFieldLabel].
  ///
  /// If this value is set to null, the value of the ambient [Theme]'s
  /// [InputDecorationTheme.hintStyle] will be used instead.
  ///
  /// Only one of [searchFieldStyle] or [searchFieldDecorationTheme] can
  /// be non-null.
  final TextStyle? searchFieldStyle;

  /// The [InputDecorationTheme] used to configure the search field's visuals.
  ///
  /// Only one of [searchFieldStyle] or [searchFieldDecorationTheme] can
  /// be non-null.
  final InputDecorationTheme? searchFieldDecorationTheme;

  /// The type of action button to use for the keyboard.
  ///
  /// Defaults to the default value specified in [TextField].
  final TextInputType? keyboardType;

  /// The text input action configuring the soft keyboard to a particular action
  /// button.
  ///
  /// Defaults to [TextInputAction.search].
  final TextInputAction textInputAction;

  /// [Animation] triggered when the search pages fades in or out.
  ///
  /// This animation is commonly used to animate [AnimatedIcon]s of
  /// [IconButton]s returned by [buildLeading] or [buildActions]. It can also be
  /// used to animate [IconButton]s contained within the route below the search
  /// page.
  Animation<double> get transitionAnimation => _proxyAnimation;

  // The focus node to use for manipulating focus on the search page. This is
  // managed, owned, and set by the _SearchPageRoute using this delegate.
  FocusNode? _focusNode;

  final TextEditingController _queryTextController = TextEditingController();

  final ProxyAnimation _proxyAnimation = ProxyAnimation(kAlwaysDismissedAnimation);

  final ValueNotifier<_SearchBody?> _currentBodyNotifier = ValueNotifier<_SearchBody?>(null);

  _SearchBody? get _currentBody => _currentBodyNotifier.value;
  set _currentBody(_SearchBody? value) {
    _currentBodyNotifier.value = value;
  }

  _SearchPageRoute<T>? _route;
}

/// Describes the body that is currently shown under the [AppBar] in the
/// search page.
enum _SearchBody {
  /// Suggested queries are shown in the body.
  ///
  /// The suggested queries are generated by [SearchDelegate.buildSuggestions].
  suggestions,

  /// Search results are currently shown in the body.
  ///
  /// The search results are generated by [SearchDelegate.buildResults].
  results,
}

class _SearchPageRoute<T> extends PageRoute<T> {
  _SearchPageRoute({
    required this.delegate,
  }) : assert(delegate != null) {
    assert(
      delegate._route == null,
      'The ${delegate.runtimeType} instance is currently used by another active '
      'search. Please close that search by calling close() on the SearchDelegate '
      'before opening another search with the same delegate instance.',
    );
    delegate._route = this;
  }

  final SearchDelegate<T> delegate;

  @override
  Color? get barrierColor => null;

  @override
  String? get barrierLabel => null;

  @override
  Duration get transitionDuration => const Duration(milliseconds: 300);

  @override
  bool get maintainState => false;

  @override
  Widget buildTransitions(
    BuildContext context,
    Animation<double> animation,
    Animation<double> secondaryAnimation,
    Widget child,
  ) {
    return FadeTransition(
      opacity: animation,
      child: child,
    );
  }

  @override
  Animation<double> createAnimation() {
    final Animation<double> animation = super.createAnimation();
    delegate._proxyAnimation.parent = animation;
    return animation;
  }

  @override
  Widget buildPage(
    BuildContext context,
    Animation<double> animation,
    Animation<double> secondaryAnimation,
  ) {
    return _SearchPage<T>(
      delegate: delegate,
      animation: animation,
    );
  }

  @override
  void didComplete(T? result) {
    super.didComplete(result);
    assert(delegate._route == this);
    delegate._route = null;
    delegate._currentBody = null;
  }
}

class _SearchPage<T> extends StatefulWidget {
  const _SearchPage({
    required this.delegate,
    required this.animation,
  });

  final SearchDelegate<T> delegate;
  final Animation<double> animation;

  @override
  State<StatefulWidget> createState() => _SearchPageState<T>();
}

class _SearchPageState<T> extends State<_SearchPage<T>> {
  // This node is owned, but not hosted by, the search page. Hosting is done by
  // the text field.
  FocusNode focusNode = FocusNode();

  @override
  void initState() {
    super.initState();
    widget.delegate._queryTextController.addListener(_onQueryChanged);
    widget.animation.addStatusListener(_onAnimationStatusChanged);
    widget.delegate._currentBodyNotifier.addListener(_onSearchBodyChanged);
    focusNode.addListener(_onFocusChanged);
    widget.delegate._focusNode = focusNode;
  }

  @override
  void dispose() {
    super.dispose();
    widget.delegate._queryTextController.removeListener(_onQueryChanged);
    widget.animation.removeStatusListener(_onAnimationStatusChanged);
    widget.delegate._currentBodyNotifier.removeListener(_onSearchBodyChanged);
    widget.delegate._focusNode = null;
    focusNode.dispose();
  }

  void _onAnimationStatusChanged(AnimationStatus status) {
    if (status != AnimationStatus.completed) {
      return;
    }
    widget.animation.removeStatusListener(_onAnimationStatusChanged);
    if (widget.delegate._currentBody == _SearchBody.suggestions) {
      focusNode.requestFocus();
    }
  }

  @override
  void didUpdateWidget(_SearchPage<T> oldWidget) {
    super.didUpdateWidget(oldWidget);
    if (widget.delegate != oldWidget.delegate) {
      oldWidget.delegate._queryTextController.removeListener(_onQueryChanged);
      widget.delegate._queryTextController.addListener(_onQueryChanged);
      oldWidget.delegate._currentBodyNotifier.removeListener(_onSearchBodyChanged);
      widget.delegate._currentBodyNotifier.addListener(_onSearchBodyChanged);
      oldWidget.delegate._focusNode = null;
      widget.delegate._focusNode = focusNode;
    }
  }

  void _onFocusChanged() {
    if (focusNode.hasFocus && widget.delegate._currentBody != _SearchBody.suggestions) {
      widget.delegate.showSuggestions(context);
    }
  }

  void _onQueryChanged() {
    setState(() {
      // rebuild ourselves because query changed.
    });
  }

  void _onSearchBodyChanged() {
    setState(() {
      // rebuild ourselves because search body changed.
    });
  }

  @override
  Widget build(BuildContext context) {
    assert(debugCheckHasMaterialLocalizations(context));
    final ThemeData theme = widget.delegate.appBarTheme(context);
    final String searchFieldLabel = widget.delegate.searchFieldLabel
      ?? MaterialLocalizations.of(context).searchFieldLabel;
    Widget? body;
    switch(widget.delegate._currentBody) {
      case _SearchBody.suggestions:
        body = KeyedSubtree(
          key: const ValueKey<_SearchBody>(_SearchBody.suggestions),
          child: widget.delegate.buildSuggestions(context),
        );
        break;
      case _SearchBody.results:
        body = KeyedSubtree(
          key: const ValueKey<_SearchBody>(_SearchBody.results),
          child: widget.delegate.buildResults(context),
        );
        break;
      case null:
        break;
    }

    late final String routeName;
    switch (theme.platform) {
      case TargetPlatform.iOS:
      case TargetPlatform.macOS:
        routeName = '';
        break;
      case TargetPlatform.android:
      case TargetPlatform.fuchsia:
      case TargetPlatform.linux:
      case TargetPlatform.windows:
        routeName = searchFieldLabel;
    }

    return Semantics(
      explicitChildNodes: true,
      scopesRoute: true,
      namesRoute: true,
      label: routeName,
      child: Theme(
        data: theme,
        child: Scaffold(
          appBar: AppBar(
            leading: widget.delegate.buildLeading(context),
            title: TextField(
              controller: widget.delegate._queryTextController,
              focusNode: focusNode,
              style: theme.textTheme.headline6,
              textInputAction: widget.delegate.textInputAction,
              keyboardType: widget.delegate.keyboardType,
              onSubmitted: (String _) {
                widget.delegate.showResults(context);
              },
              decoration: InputDecoration(hintText: searchFieldLabel),
            ),
            actions: widget.delegate.buildActions(context),
          ),
          body: AnimatedSwitcher(
            duration: const Duration(milliseconds: 300),
            child: body,
          ),
<<<<<<< HEAD
          bottom: widget.delegate.buildBottom(context),
          actions: widget.delegate.buildActions(context),
        ),
        body: AnimatedSwitcher(
          duration: const Duration(milliseconds: 300),
          child: body,
=======
>>>>>>> 600c9921
        ),
      ),
    );
  }
}<|MERGE_RESOLUTION|>--- conflicted
+++ resolved
@@ -196,7 +196,6 @@
   ///  * [AppBar.actions], the intended use for the return value of this method.
   List<Widget> buildActions(BuildContext context);
 
-<<<<<<< HEAD
   /// Widget to display across the bottom of the [AppBar].
   ///
   /// Returns null if no widget should be shown.
@@ -207,14 +206,11 @@
   /// 
   PreferredSizeWidget buildBottom(BuildContext context);
 
-  /// The theme used to style the [AppBar].
-=======
   /// The theme used to configure the search page.
   ///
   /// The returned [ThemeData] will be used to wrap the entire search page,
   /// so it can be used to configure any of its components with the appropriate
   /// theme properties.
->>>>>>> 600c9921
   ///
   /// Unless overridden, the default theme will configure the AppBar containing
   /// the search input text field with a white background and black text on light
@@ -587,15 +583,12 @@
             duration: const Duration(milliseconds: 300),
             child: body,
           ),
-<<<<<<< HEAD
           bottom: widget.delegate.buildBottom(context),
           actions: widget.delegate.buildActions(context),
         ),
         body: AnimatedSwitcher(
           duration: const Duration(milliseconds: 300),
           child: body,
-=======
->>>>>>> 600c9921
         ),
       ),
     );
