// Copyright 2015 The Chromium Authors. All rights reserved.
// Use of this source code is governed by a BSD-style license that can be
// found in the LICENSE file.

import 'dart:async';
import 'dart:collection';
import 'dart:math' as math;

import 'package:flutter/foundation.dart';
import 'package:flutter/rendering.dart';
import 'package:flutter/scheduler.dart';
import 'package:flutter/widgets.dart';

import 'app_bar.dart';
import 'bottom_sheet.dart';
import 'button_bar.dart';
import 'button_theme.dart';
import 'divider.dart';
import 'drawer.dart';
import 'flexible_space_bar.dart';
import 'floating_action_button.dart';
import 'floating_action_button_location.dart';
import 'material.dart';
import 'snack_bar.dart';
import 'theme.dart';

const FloatingActionButtonLocation _kDefaultFloatingActionButtonLocation = FloatingActionButtonLocation.endFloat;
const FloatingActionButtonAnimator _kDefaultFloatingActionButtonAnimator = FloatingActionButtonAnimator.scaling;

enum _ScaffoldSlot {
  body,
  appBar,
  bottomSheet,
  snackBar,
  persistentFooter,
  bottomNavigationBar,
  floatingActionButton,
  drawer,
  endDrawer,
  statusBar,
}

/// The geometry of the [Scaffold] after all its contents have been laid out
/// except the [FloatingActionButton].
///
/// The [Scaffold] passes this prelayout geometry to its
/// [FloatingActionButtonLocation], which produces an [Offset] that the
/// [Scaffold] uses to position the [FloatingActionButton].
///
/// For a description of the [Scaffold]'s geometry after it has
/// finished laying out, see the [ScaffoldGeometry].
@immutable
class ScaffoldPrelayoutGeometry {
  /// Abstract const constructor. This constructor enables subclasses to provide
  /// const constructors so that they can be used in const expressions.
  const ScaffoldPrelayoutGeometry({
    @required this.bottomSheetSize,
    @required this.contentBottom,
    @required this.contentTop,
    @required this.floatingActionButtonSize,
    @required this.minInsets,
    @required this.scaffoldSize,
    @required this.snackBarSize,
    @required this.textDirection,
  });

  /// The [Size] of [Scaffold.floatingActionButton].
  ///
  /// If [Scaffold.floatingActionButton] is null, this will be [Size.zero].
  final Size floatingActionButtonSize;

  /// The [Size] of the [Scaffold]'s [BottomSheet].
  ///
  /// If the [Scaffold] is not currently showing a [BottomSheet],
  /// this will be [Size.zero].
  final Size bottomSheetSize;

  /// The vertical distance from the Scaffold's origin to the bottom of
  /// [Scaffold.body].
  ///
  /// This is useful in a [FloatingActionButtonLocation] designed to
  /// place the [FloatingActionButton] at the bottom of the screen, while
  /// keeping it above the [BottomSheet], the [Scaffold.bottomNavigationBar],
  /// or the keyboard.
  ///
  /// Note that [Scaffold.body] is laid out with respect to [minInsets] already.
  /// This means that a [FloatingActionButtonLocation] does not need to factor
  /// in [minInsets.bottom] when aligning a [FloatingActionButton] to [contentBottom].
  final double contentBottom;

  /// The vertical distance from the [Scaffold]'s origin to the top of
  /// [Scaffold.body].
  ///
  /// This is useful in a [FloatingActionButtonLocation] designed to
  /// place the [FloatingActionButton] at the top of the screen, while
  /// keeping it below the [Scaffold.appBar].
  ///
  /// Note that [Scaffold.body] is laid out with respect to [minInsets] already.
  /// This means that a [FloatingActionButtonLocation] does not need to factor
  /// in [minInsets.top] when aligning a [FloatingActionButton] to [contentTop].
  final double contentTop;

  /// The minimum padding to inset the [FloatingActionButton] by for it
  /// to remain visible.
  ///
  /// This value is the result of calling [MediaQuery.padding] in the
  /// [Scaffold]'s [BuildContext],
  /// and is useful for insetting the [FloatingActionButton] to avoid features like
  /// the system status bar or the keyboard.
  ///
  /// If [Scaffold.resizeToAvoidBottomPadding] is set to false, [minInsets.bottom]
  /// will be 0.0 instead of [MediaQuery.padding.bottom].
  final EdgeInsets minInsets;

  /// The [Size] of the whole [Scaffold].
  ///
  /// If the [Size] of the [Scaffold]'s contents is modified by values such as
  /// [Scaffold.resizeToAvoidBottomPadding] or the keyboard opening, then the
  /// [scaffoldSize] will not reflect those changes.
  ///
  /// This means that [FloatingActionButtonLocation]s designed to reposition
  /// the [FloatingActionButton] based on events such as the keyboard popping
  /// up should use [minInsets] to make sure that the [FloatingActionButton] is
  /// inset by enough to remain visible.
  ///
  /// See [minInsets] and [MediaQuery.padding] for more information on the appropriate
  /// insets to apply.
  final Size scaffoldSize;

  /// The [Size] of the [Scaffold]'s [SnackBar].
  ///
  /// If the [Scaffold] is not showing a [SnackBar], this will be [Size.zero].
  final Size snackBarSize;

  /// The [TextDirection] of the [Scaffold]'s [BuildContext].
  final TextDirection textDirection;
}

/// A snapshot of a transition between two [FloatingActionButtonLocation]s.
///
/// [ScaffoldState] uses this to seamlessly change transition animations
/// when a running [FloatingActionButtonLocation] transition is interrupted by a new transition.
@immutable
class _TransitionSnapshotFabLocation extends FloatingActionButtonLocation {

  const _TransitionSnapshotFabLocation(this.begin, this.end, this.animator, this.progress);

  final FloatingActionButtonLocation begin;
  final FloatingActionButtonLocation end;
  final FloatingActionButtonAnimator animator;
  final double progress;

  @override
  Offset getOffset(ScaffoldPrelayoutGeometry scaffoldGeometry) {
    return animator.getOffset(
      begin: begin.getOffset(scaffoldGeometry),
      end: end.getOffset(scaffoldGeometry),
      progress: progress,
    );
  }

  @override
  String toString() {
    return '$runtimeType(begin: $begin, end: $end, progress: $progress)';
  }
}

/// Geometry information for [Scaffold] components after layout is finished.
///
/// To get a [ValueNotifier] for the scaffold geometry of a given
/// [BuildContext], use [Scaffold.geometryOf].
///
/// The ScaffoldGeometry is only available during the paint phase, because
/// its value is computed during the animation and layout phases prior to painting.
///
/// For an example of using the [ScaffoldGeometry], see the [BottomAppBar],
/// which uses the [ScaffoldGeometry] to paint a notch around the
/// [FloatingActionButton].
///
/// For information about the [Scaffold]'s geometry that is used while laying
/// out the [FloatingActionButton], see [ScaffoldPrelayoutGeometry].
@immutable
class ScaffoldGeometry {
  /// Create an object that describes the geometry of a [Scaffold].
  const ScaffoldGeometry({
    this.bottomNavigationBarTop,
    this.floatingActionButtonArea,
  });

  /// The distance from the [Scaffold]'s top edge to the top edge of the
  /// rectangle in which the [Scaffold.bottomNavigationBar] bar is laid out.
  ///
  /// Null if [Scaffold.bottomNavigationBar] is null.
  final double bottomNavigationBarTop;

  /// The [Scaffold.floatingActionButton]'s bounding rectangle.
  ///
  /// This is null when there is no floating action button showing.
  final Rect floatingActionButtonArea;

  ScaffoldGeometry _scaleFloatingActionButton(double scaleFactor) {
    if (scaleFactor == 1.0)
      return this;

    if (scaleFactor == 0.0) {
      return ScaffoldGeometry(
        bottomNavigationBarTop: bottomNavigationBarTop,
      );
    }

    final Rect scaledButton = Rect.lerp(
      floatingActionButtonArea.center & Size.zero,
      floatingActionButtonArea,
      scaleFactor
    );
    return copyWith(floatingActionButtonArea: scaledButton);
  }

  /// Creates a copy of this [ScaffoldGeometry] but with the given fields replaced with
  /// the new values.
  ScaffoldGeometry copyWith({
    double bottomNavigationBarTop,
    Rect floatingActionButtonArea,
  }) {
    return ScaffoldGeometry(
      bottomNavigationBarTop: bottomNavigationBarTop ?? this.bottomNavigationBarTop,
      floatingActionButtonArea: floatingActionButtonArea ?? this.floatingActionButtonArea,
    );
  }
}

class _ScaffoldGeometryNotifier extends ChangeNotifier implements ValueListenable<ScaffoldGeometry> {
  _ScaffoldGeometryNotifier(this.geometry, this.context)
    : assert (context != null);

  final BuildContext context;
  double floatingActionButtonScale;
  ScaffoldGeometry geometry;

  @override
  ScaffoldGeometry get value {
    assert(() {
      final RenderObject renderObject = context.findRenderObject();
      if (renderObject == null || !renderObject.owner.debugDoingPaint)
        throw FlutterError(
            'Scaffold.geometryOf() must only be accessed during the paint phase.\n'
            'The ScaffoldGeometry is only available during the paint phase, because\n'
            'its value is computed during the animation and layout phases prior to painting.'
        );
      return true;
    }());
    return geometry._scaleFloatingActionButton(floatingActionButtonScale);
  }

  void _updateWith({
    double bottomNavigationBarTop,
    Rect floatingActionButtonArea,
    double floatingActionButtonScale,
  }) {
    this.floatingActionButtonScale = floatingActionButtonScale ?? this.floatingActionButtonScale;
    geometry = geometry.copyWith(
      bottomNavigationBarTop: bottomNavigationBarTop,
      floatingActionButtonArea: floatingActionButtonArea,
    );
    notifyListeners();
  }
}

class _ScaffoldLayout extends MultiChildLayoutDelegate {
  _ScaffoldLayout({
    @required this.minInsets,
    @required this.textDirection,
    @required this.geometryNotifier,
    // for floating action button
    @required this.previousFloatingActionButtonLocation,
    @required this.currentFloatingActionButtonLocation,
    @required this.floatingActionButtonMoveAnimationProgress,
    @required this.floatingActionButtonMotionAnimator,
  }) : assert(previousFloatingActionButtonLocation != null),
       assert(currentFloatingActionButtonLocation != null);

  final EdgeInsets minInsets;
  final TextDirection textDirection;
  final _ScaffoldGeometryNotifier geometryNotifier;

  final FloatingActionButtonLocation previousFloatingActionButtonLocation;
  final FloatingActionButtonLocation currentFloatingActionButtonLocation;
  final double floatingActionButtonMoveAnimationProgress;
  final FloatingActionButtonAnimator floatingActionButtonMotionAnimator;

  @override
  void performLayout(Size size) {
    final BoxConstraints looseConstraints = BoxConstraints.loose(size);

    // This part of the layout has the same effect as putting the app bar and
    // body in a column and making the body flexible. What's different is that
    // in this case the app bar appears _after_ the body in the stacking order,
    // so the app bar's shadow is drawn on top of the body.

    final BoxConstraints fullWidthConstraints = looseConstraints.tighten(width: size.width);
    final double bottom = size.height;
    double contentTop = 0.0;
    double bottomWidgetsHeight = 0.0;

    if (hasChild(_ScaffoldSlot.appBar)) {
      contentTop = layoutChild(_ScaffoldSlot.appBar, fullWidthConstraints).height;
      positionChild(_ScaffoldSlot.appBar, Offset.zero);
    }

    double bottomNavigationBarTop;
    if (hasChild(_ScaffoldSlot.bottomNavigationBar)) {
      final double bottomNavigationBarHeight = layoutChild(_ScaffoldSlot.bottomNavigationBar, fullWidthConstraints).height;
      bottomWidgetsHeight += bottomNavigationBarHeight;
      bottomNavigationBarTop = math.max(0.0, bottom - bottomWidgetsHeight);
      positionChild(_ScaffoldSlot.bottomNavigationBar, Offset(0.0, bottomNavigationBarTop));
    }

    if (hasChild(_ScaffoldSlot.persistentFooter)) {
      final BoxConstraints footerConstraints = BoxConstraints(
        maxWidth: fullWidthConstraints.maxWidth,
        maxHeight: math.max(0.0, bottom - bottomWidgetsHeight - contentTop),
      );
      final double persistentFooterHeight = layoutChild(_ScaffoldSlot.persistentFooter, footerConstraints).height;
      bottomWidgetsHeight += persistentFooterHeight;
      positionChild(_ScaffoldSlot.persistentFooter, Offset(0.0, math.max(0.0, bottom - bottomWidgetsHeight)));
    }

    // Set the content bottom to account for the greater of the height of any
    // bottom-anchored material widgets or of the keyboard or other
    // bottom-anchored system UI.
    final double contentBottom = math.max(0.0, bottom - math.max(minInsets.bottom, bottomWidgetsHeight));

    if (hasChild(_ScaffoldSlot.body)) {
      final BoxConstraints bodyConstraints = BoxConstraints(
        maxWidth: fullWidthConstraints.maxWidth,
        maxHeight: math.max(0.0, contentBottom - contentTop),
      );
      layoutChild(_ScaffoldSlot.body, bodyConstraints);
      positionChild(_ScaffoldSlot.body, Offset(0.0, contentTop));
    }

    // The BottomSheet and the SnackBar are anchored to the bottom of the parent,
    // they're as wide as the parent and are given their intrinsic height. The
    // only difference is that SnackBar appears on the top side of the
    // BottomNavigationBar while the BottomSheet is stacked on top of it.
    //
    // If all three elements are present then either the center of the FAB straddles
    // the top edge of the BottomSheet or the bottom of the FAB is
    // kFloatingActionButtonMargin above the SnackBar, whichever puts the FAB
    // the farthest above the bottom of the parent. If only the FAB is has a
    // non-zero height then it's inset from the parent's right and bottom edges
    // by kFloatingActionButtonMargin.

    Size bottomSheetSize = Size.zero;
    Size snackBarSize = Size.zero;

    if (hasChild(_ScaffoldSlot.bottomSheet)) {
      final BoxConstraints bottomSheetConstraints = BoxConstraints(
        maxWidth: fullWidthConstraints.maxWidth,
        maxHeight: math.max(0.0, contentBottom - contentTop),
      );
      bottomSheetSize = layoutChild(_ScaffoldSlot.bottomSheet, bottomSheetConstraints);
      positionChild(_ScaffoldSlot.bottomSheet, Offset((size.width - bottomSheetSize.width) / 2.0, contentBottom - bottomSheetSize.height));
    }

    if (hasChild(_ScaffoldSlot.snackBar)) {
      snackBarSize = layoutChild(_ScaffoldSlot.snackBar, fullWidthConstraints);
      positionChild(_ScaffoldSlot.snackBar, Offset(0.0, contentBottom - snackBarSize.height));
    }

    Rect floatingActionButtonRect;
    if (hasChild(_ScaffoldSlot.floatingActionButton)) {
      final Size fabSize = layoutChild(_ScaffoldSlot.floatingActionButton, looseConstraints);

      // To account for the FAB position being changed, we'll animate between
      // the old and new positions.
      final ScaffoldPrelayoutGeometry currentGeometry = ScaffoldPrelayoutGeometry(
        bottomSheetSize: bottomSheetSize,
        contentBottom: contentBottom,
        contentTop: contentTop,
        floatingActionButtonSize: fabSize,
        minInsets: minInsets,
        scaffoldSize: size,
        snackBarSize: snackBarSize,
        textDirection: textDirection,
      );
      final Offset currentFabOffset = currentFloatingActionButtonLocation.getOffset(currentGeometry);
      final Offset previousFabOffset = previousFloatingActionButtonLocation.getOffset(currentGeometry);
      final Offset fabOffset = floatingActionButtonMotionAnimator.getOffset(
        begin: previousFabOffset,
        end: currentFabOffset,
        progress: floatingActionButtonMoveAnimationProgress,
      );
      positionChild(_ScaffoldSlot.floatingActionButton, fabOffset);
      floatingActionButtonRect = fabOffset & fabSize;
    }

    if (hasChild(_ScaffoldSlot.statusBar)) {
      layoutChild(_ScaffoldSlot.statusBar, fullWidthConstraints.tighten(height: minInsets.top));
      positionChild(_ScaffoldSlot.statusBar, Offset.zero);
    }

    if (hasChild(_ScaffoldSlot.drawer)) {
      layoutChild(_ScaffoldSlot.drawer, BoxConstraints.tight(size));
      positionChild(_ScaffoldSlot.drawer, Offset.zero);
    }

    if (hasChild(_ScaffoldSlot.endDrawer)) {
      layoutChild(_ScaffoldSlot.endDrawer, BoxConstraints.tight(size));
      positionChild(_ScaffoldSlot.endDrawer, Offset.zero);
    }

    geometryNotifier._updateWith(
      bottomNavigationBarTop: bottomNavigationBarTop,
      floatingActionButtonArea: floatingActionButtonRect,
    );
  }

  @override
  bool shouldRelayout(_ScaffoldLayout oldDelegate) {
    return oldDelegate.minInsets != minInsets
        || oldDelegate.textDirection != textDirection
        || oldDelegate.floatingActionButtonMoveAnimationProgress != floatingActionButtonMoveAnimationProgress
        || oldDelegate.previousFloatingActionButtonLocation != previousFloatingActionButtonLocation
        || oldDelegate.currentFloatingActionButtonLocation != currentFloatingActionButtonLocation;
  }
}

/// Handler for scale and rotation animations in the [FloatingActionButton].
///
/// Currently, there are two types of [FloatingActionButton] animations:
///
/// * Entrance/Exit animations, which this widget triggers
///   when the [FloatingActionButton] is added, updated, or removed.
/// * Motion animations, which are triggered by the [Scaffold]
///   when its [FloatingActionButtonLocation] is updated.
class _FloatingActionButtonTransition extends StatefulWidget {
  const _FloatingActionButtonTransition({
    Key key,
    @required this.child,
    @required this.fabMoveAnimation,
    @required this.fabMotionAnimator,
    @required this.fabHideAnimation,
    @required this.geometryNotifier,
    @required this.currentController,
  }) : assert(fabMoveAnimation != null),
       assert(fabMotionAnimator != null),
       assert(currentController != null),
       super(key: key);

  final Widget child;
  final Animation<double> fabMoveAnimation;
  final FloatingActionButtonAnimator fabMotionAnimator;
  final Animation<double> fabHideAnimation;
  final _ScaffoldGeometryNotifier geometryNotifier;

  /// Controls the current child widget.child as it exits.
  final AnimationController currentController;

  @override
  _FloatingActionButtonTransitionState createState() => _FloatingActionButtonTransitionState();
}

class _FloatingActionButtonTransitionState extends State<_FloatingActionButtonTransition> with TickerProviderStateMixin {

  // The animations applied to the Floating Action Button when it is entering or exiting.
  /// Controls the previous widget.child as it exits.
  AnimationController _previousController;
  Animation<double> _previousScaleAnimation;
  Animation<double> _previousRotationAnimation;
  // The animations to run, considering the widget's fabMoveAnimation and the current/previous entrance/exit animations.
  Animation<double> _currentScaleAnimation;
  Animation<double> _extendedCurrentScaleAnimation;
  Animation<double> _currentRotationAnimation;
  Widget _previousChild;

  @override
  void initState() {
    super.initState();

    _previousController = AnimationController(
      duration: kFloatingActionButtonSegue,
      vsync: this,
    )..addStatusListener(_handlePreviousAnimationStatusChanged);
    _updateAnimations();

    if (widget.child != null) {
      // If we start out with a child, have the child appear fully visible instead
      // of animating in.
      widget.currentController.value = 1.0;
    }
    else {
      // If we start without a child we update the geometry object with a
      // floating action button scale of 0, as it is not showing on the screen.
      _updateGeometryScale(0.0);
    }
  }

  @override
  void dispose() {
    _previousController.dispose();
    super.dispose();
  }

  @override
  void didUpdateWidget(_FloatingActionButtonTransition oldWidget) {
    super.didUpdateWidget(oldWidget);
    final bool oldChildIsNull = oldWidget.child == null;
    final bool newChildIsNull = widget.child == null;
    if (oldChildIsNull == newChildIsNull && oldWidget.child?.key == widget.child?.key)
      return;
    if (oldWidget.fabMotionAnimator != widget.fabMotionAnimator || oldWidget.fabMoveAnimation != oldWidget.fabMoveAnimation) {
      // Get the right scale and rotation animations to use for this widget.
      _updateAnimations();
    }
    if (_previousController.status == AnimationStatus.dismissed) {
      final double currentValue = widget.currentController.value;
      if (currentValue == 0.0 || oldWidget.child == null) {
        // The current child hasn't started its entrance animation yet. We can
        // just skip directly to the new child's entrance.
        _previousChild = null;
        if (widget.child != null)
          widget.currentController.forward();
      } else {
        // Otherwise, we need to copy the state from the current controller to
        // the previous controller and run an exit animation for the previous
        // widget before running the entrance animation for the new child.
        _previousChild = oldWidget.child;
        _previousController
          ..value = currentValue
          ..reverse();
        widget.currentController.value = 0.0;
      }
    }
  }

  void _updateAnimations() {
    // Get the animations for exit and entrance.
    final CurvedAnimation previousExitScaleAnimation = CurvedAnimation(
      parent: _previousController,
      curve: Curves.easeIn,
    );
    final Animation<double> previousExitRotationAnimation = Tween<double>(begin: 1.0, end: 1.0).animate(
      CurvedAnimation(
        parent: _previousController,
        curve: Curves.easeIn,
      ),
    );

    final CurvedAnimation currentEntranceScaleAnimation = CurvedAnimation(
      parent: widget.currentController,
      curve: Curves.easeIn,
    );
    final Animation<double> currentEntranceRotationAnimation = Tween<double>(
      begin: 1.0 - kFloatingActionButtonTurnInterval,
      end: 1.0,
    ).animate(
      CurvedAnimation(
        parent: widget.currentController,
<<<<<<< HEAD
        curve: Curves.easeIn,
=======
        curve: Curves.easeIn
>>>>>>> 5f4ee2fe
      ),
    );

    // Get the animations for when the FAB is moving.
    final Animation<double> moveScaleAnimation = widget.fabMotionAnimator.getScaleAnimation(parent: widget.fabMoveAnimation);
    final Animation<double> moveRotationAnimation = widget.fabMotionAnimator.getRotationAnimation(parent: widget.fabMoveAnimation);

    // Aggregate the animations.
    _previousScaleAnimation = AnimationMin<double>(moveScaleAnimation, previousExitScaleAnimation);
    _currentScaleAnimation = AnimationMin<double>(moveScaleAnimation, currentEntranceScaleAnimation);
    _extendedCurrentScaleAnimation = CurvedAnimation(
      parent: _currentScaleAnimation,
      curve: const Interval(0.0, 0.1),
    );

    _previousRotationAnimation = TrainHoppingAnimation(previousExitRotationAnimation, moveRotationAnimation);
    _currentRotationAnimation = TrainHoppingAnimation(currentEntranceRotationAnimation, moveRotationAnimation);

    _currentScaleAnimation.addListener(_onProgressChanged);
    _previousScaleAnimation.addListener(_onProgressChanged);
  }

  void _handlePreviousAnimationStatusChanged(AnimationStatus status) {
    setState(() {
      if (status == AnimationStatus.dismissed) {
        assert(widget.currentController.status == AnimationStatus.dismissed);
        if (widget.child != null)
          widget.currentController.forward();
      }
    });
  }

  bool _isExtendedFloatingActionButton(Widget widget) {
    if (widget is! FloatingActionButton)
      return false;
    final FloatingActionButton fab = widget;
    return fab.isExtended;
  }

  @override
  Widget build(BuildContext context) {
    final List<Widget> children = <Widget>[];

    if (_previousController.status != AnimationStatus.dismissed) {
      if (_isExtendedFloatingActionButton(_previousChild)) {
        children.add(FadeTransition(
          opacity: _previousScaleAnimation,
          child: _previousChild,
        ));
      } else {
        children.add(ScaleTransition(
          scale: _previousScaleAnimation,
          child: RotationTransition(
            turns: _previousRotationAnimation,
            child: _previousChild,
          ),
        ));
      }
    }

    if (_isExtendedFloatingActionButton(widget.child)) {
      children.add(ScaleTransition(
        scale: _extendedCurrentScaleAnimation,
        child: FadeTransition(
          opacity: _currentScaleAnimation,
          child: widget.child,
        ),
      ));
    } else {
      children.add(ScaleTransition(
        scale: _currentScaleAnimation,
        child: RotationTransition(
          turns: _currentRotationAnimation,
          child: widget.child,
        ),
      ));
    }

    return Stack(
      alignment: Alignment.centerRight,
      children: children,
    );
  }

  void _onProgressChanged() {
    _updateGeometryScale(math.max(_previousScaleAnimation.value, _currentScaleAnimation.value));
  }

  void _updateGeometryScale(double scale) {
    widget.geometryNotifier._updateWith(
      floatingActionButtonScale: scale,
    );
  }
}

/// Implements the basic material design visual layout structure.
///
/// This class provides APIs for showing drawers, snack bars, and bottom sheets.
///
/// To display a snackbar or a persistent bottom sheet, obtain the
/// [ScaffoldState] for the current [BuildContext] via [Scaffold.of] and use the
/// [ScaffoldState.showSnackBar] and [ScaffoldState.showBottomSheet] functions.
///
/// See also:
///
///  * [AppBar], which is a horizontal bar typically shown at the top of an app
///    using the [appBar] property.
///  * [BottomAppBar], which is a horizontal bar typically shown at the bottom
///    of an app using the [bottomNavigationBar] property.
///  * [FloatingActionButton], which is a circular button typically shown in the
///    bottom right corner of the app using the [floatingActionButton] property.
///  * [FloatingActionButtonLocation], which is used to place the
///    [floatingActionButton] within the [Scaffold]'s layout.
///  * [FloatingActionButtonAnimator], which is used to animate the
///    [floatingActionButton] from one [floatingActionButtonLocation] to
///    another.
///  * [Drawer], which is a vertical panel that is typically displayed to the
///    left of the body (and often hidden on phones) using the [drawer]
///    property.
///  * [BottomNavigationBar], which is a horizontal array of buttons typically
///    shown along the bottom of the app using the [bottomNavigationBar]
///    property.
///  * [SnackBar], which is a temporary notification typically shown near the
///    bottom of the app using the [ScaffoldState.showSnackBar] method.
///  * [BottomSheet], which is an overlay typically shown near the bottom of the
///    app. A bottom sheet can either be persistent, in which case it is shown
///    using the [ScaffoldState.showBottomSheet] method, or modal, in which case
///    it is shown using the [showModalBottomSheet] function.
///  * [ScaffoldState], which is the state associated with this widget.
///  * <https://material.google.com/layout/structure.html>
class Scaffold extends StatefulWidget {
  /// Creates a visual scaffold for material design widgets.
  const Scaffold({
    Key key,
    this.appBar,
    this.body,
    this.floatingActionButton,
    this.floatingActionButtonLocation,
    this.floatingActionButtonAnimator,
    this.persistentFooterButtons,
    this.drawer,
    this.endDrawer,
    this.bottomNavigationBar,
    this.bottomSheet,
    this.backgroundColor,
    this.resizeToAvoidBottomPadding = true,
    this.primary = true,
  }) : assert(primary != null), super(key: key);

  /// An app bar to display at the top of the scaffold.
  final PreferredSizeWidget appBar;

  /// The primary content of the scaffold.
  ///
  /// Displayed below the app bar and behind the [floatingActionButton] and
  /// [drawer]. To avoid the body being resized to avoid the window padding
  /// (e.g., from the onscreen keyboard), see [resizeToAvoidBottomPadding].
  ///
  /// The widget in the body of the scaffold is positioned at the top-left of
  /// the available space between the app bar and the bottom of the scaffold. To
  /// center this widget instead, consider putting it in a [Center] widget and
  /// having that be the body. To expand this widget instead, consider
  /// putting it in a [SizedBox.expand].
  ///
  /// If you have a column of widgets that should normally fit on the screen,
  /// but may overflow and would in such cases need to scroll, consider using a
  /// [ListView] as the body of the scaffold. This is also a good choice for
  /// the case where your body is a scrollable list.
  final Widget body;

  /// A button displayed floating above [body], in the bottom right corner.
  ///
  /// Typically a [FloatingActionButton].
  final Widget floatingActionButton;

  /// Responsible for determining where the [floatingActionButton] should go.
  ///
  /// If null, the [ScaffoldState] will use the default location, [FloatingActionButtonLocation.endFloat].
  final FloatingActionButtonLocation floatingActionButtonLocation;

  /// Animator to move the [floatingActionButton] to a new [floatingActionButtonLocation].
  ///
  /// If null, the [ScaffoldState] will use the default animator, [FloatingActionButtonAnimator.scaling].
  final FloatingActionButtonAnimator floatingActionButtonAnimator;

  /// A set of buttons that are displayed at the bottom of the scaffold.
  ///
  /// Typically this is a list of [FlatButton] widgets. These buttons are
  /// persistently visible, even if the [body] of the scaffold scrolls.
  ///
  /// These widgets will be wrapped in a [ButtonBar].
  ///
  /// The [persistentFooterButtons] are rendered above the
  /// [bottomNavigationBar] but below the [body].
  ///
  /// See also:
  ///
  ///  * <https://material.google.com/components/buttons.html#buttons-persistent-footer-buttons>
  final List<Widget> persistentFooterButtons;

  /// A panel displayed to the side of the [body], often hidden on mobile
  /// devices. Swipes in from either left-to-right ([TextDirection.ltr]) or
  /// right-to-left ([TextDirection.rtl])
  ///
  /// In the uncommon case that you wish to open the drawer manually, use the
  /// [ScaffoldState.openDrawer] function.
  ///
  /// Typically a [Drawer].
  final Widget drawer;

  /// A panel displayed to the side of the [body], often hidden on mobile
  /// devices. Swipes in from right-to-left ([TextDirection.ltr]) or
  /// left-to-right ([TextDirection.rtl])
  ///
  /// In the uncommon case that you wish to open the drawer manually, use the
  /// [ScaffoldState.openEndDrawer] function.
  ///
  /// Typically a [Drawer].
  final Widget endDrawer;

  /// The color of the [Material] widget that underlies the entire Scaffold.
  ///
  /// The theme's [ThemeData.scaffoldBackgroundColor] by default.
  final Color backgroundColor;

  /// A bottom navigation bar to display at the bottom of the scaffold.
  ///
  /// Snack bars slide from underneath the bottom navigation bar while bottom
  /// sheets are stacked on top.
  ///
  /// The [bottomNavigationBar] is rendered below the [persistentFooterButtons]
  /// and the [body].
  final Widget bottomNavigationBar;

  /// The persistent bottom sheet to display.
  ///
  /// A persistent bottom sheet shows information that supplements the primary
  /// content of the app. A persistent bottom sheet remains visible even when
  /// the user interacts with other parts of the app.
  ///
  /// A closely related widget is a modal bottom sheet, which is an alternative
  /// to a menu or a dialog and prevents the user from interacting with the rest
  /// of the app. Modal bottom sheets can be created and displayed with the
  /// [showModalBottomSheet] function.
  ///
  /// Unlike the persistent bottom sheet displayed by [showBottomSheet]
  /// this bottom sheet is not a [LocalHistoryEntry] and cannot be dismissed
  /// with the scaffold appbar's back button.
  ///
  /// If a persistent bottom sheet created with [showBottomSheet] is already
  /// visible, it must be closed before building the Scaffold with a new
  /// [bottomSheet].
  ///
  /// The value of [bottomSheet] can be any widget at all. It's unlikely to
  /// actually be a [BottomSheet], which is used by the implementations of
  /// [showBottomSheet] and [showModalBottomSheet]. Typically it's a widget
  /// that includes [Material].
  ///
  /// See also:
  ///
  ///  * [showBottomSheet], which displays a bottom sheet as a route that can
  ///    be dismissed with the scaffold's back button.
  ///  * [showModalBottomSheet], which displays a modal bottom sheet.
  final Widget bottomSheet;

  /// Whether the [body] (and other floating widgets) should size themselves to
  /// avoid the window's bottom padding.
  ///
  /// For example, if there is an onscreen keyboard displayed above the
  /// scaffold, the body can be resized to avoid overlapping the keyboard, which
  /// prevents widgets inside the body from being obscured by the keyboard.
  ///
  /// Defaults to true.
  final bool resizeToAvoidBottomPadding;

  /// Whether this scaffold is being displayed at the top of the screen.
  ///
  /// If true then the height of the [appBar] will be extended by the height
  /// of the screen's status bar, i.e. the top padding for [MediaQuery].
  ///
  /// The default value of this property, like the default value of
  /// [AppBar.primary], is true.
  final bool primary;

  /// The state from the closest instance of this class that encloses the given context.
  ///
  /// Typical usage is as follows:
  ///
  /// ```dart
  /// @override
  /// Widget build(BuildContext context) {
  ///   return RaisedButton(
  ///     child: Text('SHOW A SNACKBAR'),
  ///     onPressed: () {
  ///       Scaffold.of(context).showSnackBar(SnackBar(
  ///         content: Text('Hello!'),
  ///       ));
  ///     },
  ///   );
  /// }
  /// ```
  ///
  /// When the [Scaffold] is actually created in the same `build` function, the
  /// `context` argument to the `build` function can't be used to find the
  /// [Scaffold] (since it's "above" the widget being returned). In such cases,
  /// the following technique with a [Builder] can be used to provide a new
  /// scope with a [BuildContext] that is "under" the [Scaffold]:
  ///
  /// ```dart
  /// @override
  /// Widget build(BuildContext context) {
  ///   return Scaffold(
  ///     appBar: AppBar(
  ///       title: Text('Demo')
  ///     ),
  ///     body: Builder(
  ///       // Create an inner BuildContext so that the onPressed methods
  ///       // can refer to the Scaffold with Scaffold.of().
  ///       builder: (BuildContext context) {
  ///         return Center(
  ///           child: RaisedButton(
  ///             child: Text('SHOW A SNACKBAR'),
  ///             onPressed: () {
  ///               Scaffold.of(context).showSnackBar(SnackBar(
  ///                 content: Text('Hello!'),
  ///               ));
  ///             },
  ///           ),
  ///         );
  ///       },
  ///     ),
  ///   );
  /// }
  /// ```
  ///
  /// A more efficient solution is to split your build function into several
  /// widgets. This introduces a new context from which you can obtain the
  /// [Scaffold]. In this solution, you would have an outer widget that creates
  /// the [Scaffold] populated by instances of your new inner widgets, and then
  /// in these inner widgets you would use [Scaffold.of].
  ///
  /// A less elegant but more expedient solution is assign a [GlobalKey] to the
  /// [Scaffold], then use the `key.currentState` property to obtain the
  /// [ScaffoldState] rather than using the [Scaffold.of] function.
  ///
  /// If there is no [Scaffold] in scope, then this will throw an exception.
  /// To return null if there is no [Scaffold], then pass `nullOk: true`.
  static ScaffoldState of(BuildContext context, { bool nullOk = false }) {
    assert(nullOk != null);
    assert(context != null);
    final ScaffoldState result = context.ancestorStateOfType(const TypeMatcher<ScaffoldState>());
    if (nullOk || result != null)
      return result;
    throw FlutterError(
      'Scaffold.of() called with a context that does not contain a Scaffold.\n'
      'No Scaffold ancestor could be found starting from the context that was passed to Scaffold.of(). '
      'This usually happens when the context provided is from the same StatefulWidget as that '
      'whose build function actually creates the Scaffold widget being sought.\n'
      'There are several ways to avoid this problem. The simplest is to use a Builder to get a '
      'context that is "under" the Scaffold. For an example of this, please see the '
      'documentation for Scaffold.of():\n'
      '  https://docs.flutter.io/flutter/material/Scaffold/of.html\n'
      'A more efficient solution is to split your build function into several widgets. This '
      'introduces a new context from which you can obtain the Scaffold. In this solution, '
      'you would have an outer widget that creates the Scaffold populated by instances of '
      'your new inner widgets, and then in these inner widgets you would use Scaffold.of().\n'
      'A less elegant but more expedient solution is assign a GlobalKey to the Scaffold, '
      'then use the key.currentState property to obtain the ScaffoldState rather than '
      'using the Scaffold.of() function.\n'
      'The context used was:\n'
      '  $context'
    );
  }

  /// Returns a [ValueListenable] for the [ScaffoldGeometry] for the closest
  /// [Scaffold] ancestor of the given context.
  ///
  /// The [ValueListenable.value] is only available at paint time.
  ///
  /// Notifications are guaranteed to be sent before the first paint pass
  /// with the new geometry, but there is no guarantee whether a build or
  /// layout passes are going to happen between the notification and the next
  /// paint pass.
  ///
  /// The closest [Scaffold] ancestor for the context might change, e.g when
  /// an element is moved from one scaffold to another. For [StatefulWidget]s
  /// using this listenable, a change of the [Scaffold] ancestor will
  /// trigger a [State.didChangeDependencies].
  ///
  /// A typical pattern for listening to the scaffold geometry would be to
  /// call [Scaffold.geometryOf] in [State.didChangeDependencies], compare the
  /// return value with the previous listenable, if it has changed, unregister
  /// the listener, and register a listener to the new [ScaffoldGeometry]
  /// listenable.
  static ValueListenable<ScaffoldGeometry> geometryOf(BuildContext context) {
    final _ScaffoldScope scaffoldScope = context.inheritFromWidgetOfExactType(_ScaffoldScope);
    if (scaffoldScope == null)
      throw FlutterError(
        'Scaffold.geometryOf() called with a context that does not contain a Scaffold.\n'
        'This usually happens when the context provided is from the same StatefulWidget as that '
        'whose build function actually creates the Scaffold widget being sought.\n'
        'There are several ways to avoid this problem. The simplest is to use a Builder to get a '
        'context that is "under" the Scaffold. For an example of this, please see the '
        'documentation for Scaffold.of():\n'
        '  https://docs.flutter.io/flutter/material/Scaffold/of.html\n'
        'A more efficient solution is to split your build function into several widgets. This '
        'introduces a new context from which you can obtain the Scaffold. In this solution, '
        'you would have an outer widget that creates the Scaffold populated by instances of '
        'your new inner widgets, and then in these inner widgets you would use Scaffold.geometryOf().\n'
        'The context used was:\n'
        '  $context'
      );

    return scaffoldScope.geometryNotifier;
  }

  /// Whether the Scaffold that most tightly encloses the given context has a
  /// drawer.
  ///
  /// If this is being used during a build (for example to decide whether to
  /// show an "open drawer" button), set the `registerForUpdates` argument to
  /// true. This will then set up an [InheritedWidget] relationship with the
  /// [Scaffold] so that the client widget gets rebuilt whenever the [hasDrawer]
  /// value changes.
  ///
  /// See also:
  ///  * [Scaffold.of], which provides access to the [ScaffoldState] object as a
  ///    whole, from which you can show snackbars, bottom sheets, and so forth.
  static bool hasDrawer(BuildContext context, { bool registerForUpdates = true }) {
    assert(registerForUpdates != null);
    assert(context != null);
    if (registerForUpdates) {
      final _ScaffoldScope scaffold = context.inheritFromWidgetOfExactType(_ScaffoldScope);
      return scaffold?.hasDrawer ?? false;
    } else {
      final ScaffoldState scaffold = context.ancestorStateOfType(const TypeMatcher<ScaffoldState>());
      return scaffold?.hasDrawer ?? false;
    }
  }

  @override
  ScaffoldState createState() => ScaffoldState();
}

/// State for a [Scaffold].
///
/// Can display [SnackBar]s and [BottomSheet]s. Retrieve a [ScaffoldState] from
/// the current [BuildContext] using [Scaffold.of].
class ScaffoldState extends State<Scaffold> with TickerProviderStateMixin {

  // DRAWER API

  final GlobalKey<DrawerControllerState> _drawerKey = GlobalKey<DrawerControllerState>();
  final GlobalKey<DrawerControllerState> _endDrawerKey = GlobalKey<DrawerControllerState>();

  /// Whether this scaffold has a non-null [Scaffold.appBar].
  bool get hasAppBar => widget.appBar != null;
  /// Whether this scaffold has a non-null [Scaffold.drawer].
  bool get hasDrawer => widget.drawer != null;
  /// Whether this scaffold has a non-null [Scaffold.endDrawer].
  bool get hasEndDrawer => widget.endDrawer != null;
  /// Whether this scaffold has a non-null [Scaffold.floatingActionButton].
  bool get hasFloatingActionButton => widget.floatingActionButton != null;

  double _appBarMaxHeight;
  /// The max height the [Scaffold.appBar] uses.
  double get appBarMaxHeight => _appBarMaxHeight;
  bool _drawerOpened = false;
  bool _endDrawerOpened = false;

  void _drawerOpenedCallback(bool isOpened) {
    setState(() {
      _drawerOpened = isOpened;
    });
  }

  void _endDrawerOpenedCallback(bool isOpened) {
    setState(() {
      _endDrawerOpened = isOpened;
    });
  }

  /// Opens the [Drawer] (if any).
  ///
  /// If the scaffold has a non-null [Scaffold.drawer], this function will cause
  /// the drawer to begin its entrance animation.
  ///
  /// Normally this is not needed since the [Scaffold] automatically shows an
  /// appropriate [IconButton], and handles the edge-swipe gesture, to show the
  /// drawer.
  ///
  /// To close the drawer once it is open, use [Navigator.pop].
  ///
  /// See [Scaffold.of] for information about how to obtain the [ScaffoldState].
  void openDrawer() {
    if (_endDrawerKey.currentState != null && _endDrawerOpened)
      _endDrawerKey.currentState.close();
    _drawerKey.currentState?.open();
  }

  /// Opens the end side [Drawer] (if any).
  ///
  /// If the scaffold has a non-null [Scaffold.endDrawer], this function will cause
  /// the end side drawer to begin its entrance animation.
  ///
  /// Normally this is not needed since the [Scaffold] automatically shows an
  /// appropriate [IconButton], and handles the edge-swipe gesture, to show the
  /// drawer.
  ///
  /// To close the end side drawer once it is open, use [Navigator.pop].
  ///
  /// See [Scaffold.of] for information about how to obtain the [ScaffoldState].
  void openEndDrawer() {
    if (_drawerKey.currentState != null && _drawerOpened)
      _drawerKey.currentState.close();
    _endDrawerKey.currentState?.open();
  }

  // SNACKBAR API

  final Queue<ScaffoldFeatureController<SnackBar, SnackBarClosedReason>> _snackBars = Queue<ScaffoldFeatureController<SnackBar, SnackBarClosedReason>>();
  AnimationController _snackBarController;
  Timer _snackBarTimer;
  bool _accessibleNavigation;

  /// Shows a [SnackBar] at the bottom of the scaffold.
  ///
  /// A scaffold can show at most one snack bar at a time. If this function is
  /// called while another snack bar is already visible, the given snack bar
  /// will be added to a queue and displayed after the earlier snack bars have
  /// closed.
  ///
  /// To control how long a [SnackBar] remains visible, use [SnackBar.duration].
  ///
  /// To remove the [SnackBar] with an exit animation, use [hideCurrentSnackBar]
  /// or call [ScaffoldFeatureController.close] on the returned
  /// [ScaffoldFeatureController]. To remove a [SnackBar] suddenly (without an
  /// animation), use [removeCurrentSnackBar].
  ///
  /// See [Scaffold.of] for information about how to obtain the [ScaffoldState].
  ScaffoldFeatureController<SnackBar, SnackBarClosedReason> showSnackBar(SnackBar snackbar) {
    _snackBarController ??= SnackBar.createAnimationController(vsync: this)
      ..addStatusListener(_handleSnackBarStatusChange);
    if (_snackBars.isEmpty) {
      assert(_snackBarController.isDismissed);
      _snackBarController.forward();
    }
    ScaffoldFeatureController<SnackBar, SnackBarClosedReason> controller;
    controller = ScaffoldFeatureController<SnackBar, SnackBarClosedReason>._(
      // We provide a fallback key so that if back-to-back snackbars happen to
      // match in structure, material ink splashes and highlights don't survive
      // from one to the next.
      snackbar.withAnimation(_snackBarController, fallbackKey: UniqueKey()),
      Completer<SnackBarClosedReason>(),
      () {
        assert(_snackBars.first == controller);
        hideCurrentSnackBar(reason: SnackBarClosedReason.hide);
      },
      null // SnackBar doesn't use a builder function so setState() wouldn't rebuild it
    );
    setState(() {
      _snackBars.addLast(controller);
    });
    return controller;
  }

  void _handleSnackBarStatusChange(AnimationStatus status) {
    switch (status) {
      case AnimationStatus.dismissed:
        assert(_snackBars.isNotEmpty);
        setState(() {
          _snackBars.removeFirst();
        });
        if (_snackBars.isNotEmpty)
          _snackBarController.forward();
        break;
      case AnimationStatus.completed:
        setState(() {
          assert(_snackBarTimer == null);
          // build will create a new timer if necessary to dismiss the snack bar
        });
        break;
      case AnimationStatus.forward:
      case AnimationStatus.reverse:
        break;
    }
  }

  /// Removes the current [SnackBar] (if any) immediately.
  ///
  /// The removed snack bar does not run its normal exit animation. If there are
  /// any queued snack bars, they begin their entrance animation immediately.
  void removeCurrentSnackBar({ SnackBarClosedReason reason = SnackBarClosedReason.remove }) {
    assert(reason != null);
    if (_snackBars.isEmpty)
      return;
    final Completer<SnackBarClosedReason> completer = _snackBars.first._completer;
    if (!completer.isCompleted)
      completer.complete(reason);
    _snackBarTimer?.cancel();
    _snackBarTimer = null;
    _snackBarController.value = 0.0;
  }

  /// Removes the current [SnackBar] by running its normal exit animation.
  ///
  /// The closed completer is called after the animation is complete.
  void hideCurrentSnackBar({ SnackBarClosedReason reason = SnackBarClosedReason.hide }) {
    assert(reason != null);
    if (_snackBars.isEmpty || _snackBarController.status == AnimationStatus.dismissed)
      return;
    final MediaQueryData mediaQuery = MediaQuery.of(context);
    final Completer<SnackBarClosedReason> completer = _snackBars.first._completer;
    if (mediaQuery.accessibleNavigation) {
      _snackBarController.value = 0.0;
      completer.complete(reason);
    } else {
      _snackBarController.reverse().then<void>((Null _) {
        assert(mounted);
        if (!completer.isCompleted)
          completer.complete(reason);
      });
    }
    _snackBarTimer?.cancel();
    _snackBarTimer = null;
  }


  // PERSISTENT BOTTOM SHEET API

  final List<_PersistentBottomSheet> _dismissedBottomSheets = <_PersistentBottomSheet>[];
  PersistentBottomSheetController<dynamic> _currentBottomSheet;

  void _maybeBuildCurrentBottomSheet() {
    if (widget.bottomSheet != null) {
      // The new _currentBottomSheet is not a local history entry so a "back" button
      // will not be added to the Scaffold's appbar and the bottom sheet will not
      // support drag or swipe to dismiss.
      _currentBottomSheet = _buildBottomSheet<void>(
        (BuildContext context) => widget.bottomSheet,
        BottomSheet.createAnimationController(this)..value = 1.0,
        false,
      );
    }
  }

  void _closeCurrentBottomSheet() {
    if (_currentBottomSheet != null) {
      _currentBottomSheet.close();
      assert(_currentBottomSheet == null);
    }
  }

  PersistentBottomSheetController<T> _buildBottomSheet<T>(WidgetBuilder builder, AnimationController controller, bool isLocalHistoryEntry) {
    final Completer<T> completer = Completer<T>();
    final GlobalKey<_PersistentBottomSheetState> bottomSheetKey = GlobalKey<_PersistentBottomSheetState>();
    _PersistentBottomSheet bottomSheet;

    void _removeCurrentBottomSheet() {
      assert(_currentBottomSheet._widget == bottomSheet);
      assert(bottomSheetKey.currentState != null);
      bottomSheetKey.currentState.close();
      if (controller.status != AnimationStatus.dismissed)
        _dismissedBottomSheets.add(bottomSheet);
      setState(() {
        _currentBottomSheet = null;
      });
      completer.complete();
    }

    final LocalHistoryEntry entry = isLocalHistoryEntry
      ? LocalHistoryEntry(onRemove: _removeCurrentBottomSheet)
      : null;

    bottomSheet = _PersistentBottomSheet(
      key: bottomSheetKey,
      animationController: controller,
      enableDrag: isLocalHistoryEntry,
      onClosing: () {
        assert(_currentBottomSheet._widget == bottomSheet);
        if (isLocalHistoryEntry)
          entry.remove();
        else
          _removeCurrentBottomSheet();
      },
      onDismissed: () {
        if (_dismissedBottomSheets.contains(bottomSheet)) {
          bottomSheet.animationController.dispose();
          setState(() {
            _dismissedBottomSheets.remove(bottomSheet);
          });
        }
      },
      builder: builder
    );

    if (isLocalHistoryEntry)
      ModalRoute.of(context).addLocalHistoryEntry(entry);

    return PersistentBottomSheetController<T>._(
      bottomSheet,
      completer,
      isLocalHistoryEntry ? entry.remove : _removeCurrentBottomSheet,
      (VoidCallback fn) { bottomSheetKey.currentState?.setState(fn); },
      isLocalHistoryEntry,
    );
  }

  /// Shows a persistent material design bottom sheet in the nearest [Scaffold].
  ///
  /// Returns a controller that can be used to close and otherwise manipulate the
  /// bottom sheet.
  ///
  /// To rebuild the bottom sheet (e.g. if it is stateful), call
  /// [PersistentBottomSheetController.setState] on the controller returned by
  /// this method.
  ///
  /// The new bottom sheet becomes a [LocalHistoryEntry] for the enclosing
  /// [ModalRoute] and a back button is added to the appbar of the [Scaffold]
  /// that closes the bottom sheet.
  ///
  /// To create a persistent bottom sheet that is not a [LocalHistoryEntry] and
  /// does not add a back button to the enclosing Scaffold's appbar, use the
  /// [Scaffold.bottomSheet] constructor parameter.
  ///
  /// A persistent bottom sheet shows information that supplements the primary
  /// content of the app. A persistent bottom sheet remains visible even when
  /// the user interacts with other parts of the app.
  ///
  /// A closely related widget is a modal bottom sheet, which is an alternative
  /// to a menu or a dialog and prevents the user from interacting with the rest
  /// of the app. Modal bottom sheets can be created and displayed with the
  /// [showModalBottomSheet] function.
  ///
  /// See also:
  ///
  ///  * [BottomSheet], which is the widget typically returned by the `builder`.
  ///  * [showBottomSheet], which calls this method given a [BuildContext].
  ///  * [showModalBottomSheet], which can be used to display a modal bottom
  ///    sheet.
  ///  * [Scaffold.of], for information about how to obtain the [ScaffoldState].
  ///  * <https://material.google.com/components/bottom-sheets.html#bottom-sheets-persistent-bottom-sheets>
  PersistentBottomSheetController<T> showBottomSheet<T>(WidgetBuilder builder) {
    _closeCurrentBottomSheet();
    final AnimationController controller = BottomSheet.createAnimationController(this)
      ..forward();
    setState(() {
      _currentBottomSheet = _buildBottomSheet<T>(builder, controller, true);
    });
    return _currentBottomSheet;
  }

  // Floating Action Button API
  AnimationController _floatingActionButtonMoveController;
  AnimationController _floatingActionButtonHideController;
  FloatingActionButtonAnimator _floatingActionButtonAnimator;
  FloatingActionButtonLocation _previousFloatingActionButtonLocation;
  FloatingActionButtonLocation _floatingActionButtonLocation;

  AnimationController _floatingActionButtonVisibilityController;

<<<<<<< HEAD
  /// Gets the current value of the visbility animation for the
=======
  /// Gets the current value of the visibility animation for the
>>>>>>> 5f4ee2fe
  /// [Scaffold.floatingActionButton].
  double get floatingActionButtonVisibilityValue => _floatingActionButtonVisibilityController.value;

  /// Sets the current value of the visibility animation for the
  /// [Scaffold.floatingActionButton].  This value must not be null.
  set floatingActionButtonVisibilityValue(double newValue) {
    assert(newValue != null);
    _floatingActionButtonVisibilityController.value = newValue;
  }

  /// Hides the [Scaffold.floatingActionButton].
  TickerFuture hideFloatingActionButton() {
    return _floatingActionButtonVisibilityController.reverse();
  }

  /// Shows the [Scaffold.floatingActionButton].
  TickerFuture showFloatingActionButton() {
    return _floatingActionButtonVisibilityController.forward();
  }

  // Moves the Floating Action Button to the new Floating Action Button Location.
  void _moveFloatingActionButton(final FloatingActionButtonLocation newLocation) {
    FloatingActionButtonLocation previousLocation = _floatingActionButtonLocation;
    double restartAnimationFrom = 0.0;
    // If the Floating Action Button is moving right now, we need to start from a snapshot of the current transition.
    if (_floatingActionButtonMoveController.isAnimating) {
      previousLocation = _TransitionSnapshotFabLocation(_previousFloatingActionButtonLocation, _floatingActionButtonLocation, _floatingActionButtonAnimator, _floatingActionButtonMoveController.value);
      restartAnimationFrom = _floatingActionButtonAnimator.getAnimationRestart(_floatingActionButtonMoveController.value);
    }

    setState(() {
      _previousFloatingActionButtonLocation = previousLocation;
      _floatingActionButtonLocation = newLocation;
    });

    // Animate the motion even when the fab is null so that if the exit animation is running,
    // the old fab will start the motion transition while it exits instead of jumping to the
    // new position.
    _floatingActionButtonMoveController.forward(from: restartAnimationFrom);
  }

  // iOS FEATURES - status bar tap, back gesture

  // On iOS, tapping the status bar scrolls the app's primary scrollable to the
  // top. We implement this by providing a primary scroll controller and
  // scrolling it to the top when tapped.

  final ScrollController _primaryScrollController = ScrollController();

  void _handleStatusBarTap() {
    if (_primaryScrollController.hasClients) {
      _primaryScrollController.animateTo(
        0.0,
        duration: const Duration(milliseconds: 300),
        curve: Curves.linear, // TODO(ianh): Use a more appropriate curve.
      );
    }
  }

  // INTERNALS

  _ScaffoldGeometryNotifier _geometryNotifier;

  @override
  void initState() {
    super.initState();
    _geometryNotifier = _ScaffoldGeometryNotifier(const ScaffoldGeometry(), context);
    _floatingActionButtonLocation = widget.floatingActionButtonLocation ?? _kDefaultFloatingActionButtonLocation;
    _floatingActionButtonAnimator = widget.floatingActionButtonAnimator ?? _kDefaultFloatingActionButtonAnimator;
    _previousFloatingActionButtonLocation = _floatingActionButtonLocation;
    _floatingActionButtonMoveController = AnimationController(
      vsync: this,
      lowerBound: 0.0,
      upperBound: 1.0,
      value: 1.0,
      duration: kFloatingActionButtonSegue * 2,
    );

<<<<<<< HEAD
    _floatingActionButtonVisibilityController = new AnimationController(
=======
    _floatingActionButtonVisibilityController = AnimationController(
>>>>>>> 5f4ee2fe
      duration: kFloatingActionButtonSegue,
      vsync: this,
    );

    _maybeBuildCurrentBottomSheet();
  }

  @override
  void didUpdateWidget(Scaffold oldWidget) {
    // Update the Floating Action Button Animator, and then schedule the Floating Action Button for repositioning.
    if (widget.floatingActionButtonAnimator != oldWidget.floatingActionButtonAnimator) {
      _floatingActionButtonAnimator = widget.floatingActionButtonAnimator ?? _kDefaultFloatingActionButtonAnimator;
    }
    if (widget.floatingActionButtonLocation != oldWidget.floatingActionButtonLocation) {
      _moveFloatingActionButton(widget.floatingActionButtonLocation ?? _kDefaultFloatingActionButtonLocation);
    }
    if (widget.bottomSheet != oldWidget.bottomSheet) {
      assert(() {
        if (widget.bottomSheet != null && _currentBottomSheet?._isLocalHistoryEntry == true) {
          throw FlutterError(
            'Scaffold.bottomSheet cannot be specified while a bottom sheet displayed '
            'with showBottomSheet() is still visible.\n Use the PersistentBottomSheetController '
            'returned by showBottomSheet() to close the old bottom sheet before creating '
            'a Scaffold with a (non null) bottomSheet.'
          );
        }
        return true;
      }());
      _closeCurrentBottomSheet();
      _maybeBuildCurrentBottomSheet();
    }
    super.didUpdateWidget(oldWidget);
  }

  @override
  void didChangeDependencies() {
    final MediaQueryData mediaQuery = MediaQuery.of(context);
    // If we transition from accessible navigation to non-accessible navigation
    // and there is a SnackBar that would have timed out that has already
    // completed its timer, dismiss that SnackBar. If the timer hasn't finished
    // yet, let it timeout as normal.
    if (_accessibleNavigation == true
      && !mediaQuery.accessibleNavigation
      && _snackBarTimer != null
      && !_snackBarTimer.isActive) {
      hideCurrentSnackBar(reason: SnackBarClosedReason.timeout);
    }
    _accessibleNavigation = mediaQuery.accessibleNavigation;
    super.didChangeDependencies();
  }

  @override
  void dispose() {
    _snackBarController?.dispose();
    _snackBarTimer?.cancel();
    _snackBarTimer = null;
    _geometryNotifier.dispose();
    for (_PersistentBottomSheet bottomSheet in _dismissedBottomSheets)
      bottomSheet.animationController.dispose();
    if (_currentBottomSheet != null)
      _currentBottomSheet._widget.animationController.dispose();
    _floatingActionButtonMoveController.dispose();
    _floatingActionButtonVisibilityController.dispose();
    super.dispose();
  }

  void _addIfNonNull(List<LayoutId> children, Widget child, Object childId, {
    @required bool removeLeftPadding,
    @required bool removeTopPadding,
    @required bool removeRightPadding,
    @required bool removeBottomPadding,
  }) {
    if (child != null) {
      children.add(
        LayoutId(
          id: childId,
          child: MediaQuery.removePadding(
            context: context,
            removeLeft: removeLeftPadding,
            removeTop: removeTopPadding,
            removeRight: removeRightPadding,
            removeBottom: removeBottomPadding,
            child: child,
          ),
        ),
      );
    }
  }

  void _buildEndDrawer(List<LayoutId> children, TextDirection textDirection) {
    if (widget.endDrawer != null) {
      assert(hasEndDrawer);
      _addIfNonNull(
        children,
        DrawerController(
          key: _endDrawerKey,
          alignment: DrawerAlignment.end,
          child: widget.endDrawer,
          drawerCallback: _endDrawerOpenedCallback,
        ),
        _ScaffoldSlot.endDrawer,
        // remove the side padding from the side we're not touching
        removeLeftPadding: textDirection == TextDirection.ltr,
        removeTopPadding: false,
        removeRightPadding: textDirection == TextDirection.rtl,
        removeBottomPadding: false,
      );
    }
  }

  void _buildDrawer(List<LayoutId> children, TextDirection textDirection) {
    if (widget.drawer != null) {
      assert(hasDrawer);
      _addIfNonNull(
        children,
        DrawerController(
          key: _drawerKey,
          alignment: DrawerAlignment.start,
          child: widget.drawer,
          drawerCallback: _drawerOpenedCallback,
        ),
        _ScaffoldSlot.drawer,
        // remove the side padding from the side we're not touching
        removeLeftPadding: textDirection == TextDirection.rtl,
        removeTopPadding: false,
        removeRightPadding: textDirection == TextDirection.ltr,
        removeBottomPadding: false,
      );
    }
  }

  @override
  Widget build(BuildContext context) {
    assert(debugCheckHasMediaQuery(context));
    assert(debugCheckHasDirectionality(context));
    final MediaQueryData mediaQuery = MediaQuery.of(context);
    final ThemeData themeData = Theme.of(context);
    final TextDirection textDirection = Directionality.of(context);
    _accessibleNavigation = mediaQuery.accessibleNavigation;

    if (_snackBars.isNotEmpty) {
      final ModalRoute<dynamic> route = ModalRoute.of(context);
      if (route == null || route.isCurrent) {
        if (_snackBarController.isCompleted && _snackBarTimer == null) {
          final SnackBar snackBar = _snackBars.first._widget;
          _snackBarTimer = Timer(snackBar.duration, () {
            assert(_snackBarController.status == AnimationStatus.forward ||
                   _snackBarController.status == AnimationStatus.completed);
            // Look up MediaQuery again in case the setting changed.
            final MediaQueryData mediaQuery = MediaQuery.of(context);
            if (mediaQuery.accessibleNavigation && snackBar.action != null)
              return;
            hideCurrentSnackBar(reason: SnackBarClosedReason.timeout);
          });
        }
      } else {
        _snackBarTimer?.cancel();
        _snackBarTimer = null;
      }
    }

    final List<LayoutId> children = <LayoutId>[];

    _addIfNonNull(
      children,
      widget.body,
      _ScaffoldSlot.body,
      removeLeftPadding: false,
      removeTopPadding: widget.appBar != null,
      removeRightPadding: false,
      removeBottomPadding: widget.bottomNavigationBar != null ||
        widget.persistentFooterButtons != null,
    );

    if (widget.appBar != null) {
      final double topPadding = widget.primary ? mediaQuery.padding.top : 0.0;
      _appBarMaxHeight = widget.appBar.preferredSize.height + topPadding;
      assert(_appBarMaxHeight >= 0.0 && _appBarMaxHeight.isFinite);
      _addIfNonNull(
        children,
        ConstrainedBox(
          constraints: BoxConstraints(maxHeight: _appBarMaxHeight),
          child: FlexibleSpaceBar.createSettings(
            currentExtent: _appBarMaxHeight,
            child: widget.appBar,
          ),
        ),
        _ScaffoldSlot.appBar,
        removeLeftPadding: false,
        removeTopPadding: false,
        removeRightPadding: false,
        removeBottomPadding: true,
      );
    }

    if (_snackBars.isNotEmpty) {
      final bool removeBottomPadding = widget.persistentFooterButtons != null ||
        widget.bottomNavigationBar != null;
      _addIfNonNull(
        children,
        _snackBars.first._widget,
        _ScaffoldSlot.snackBar,
        removeLeftPadding: false,
        removeTopPadding: true,
        removeRightPadding: false,
        removeBottomPadding: removeBottomPadding,
      );
    }

    if (widget.persistentFooterButtons != null) {
      _addIfNonNull(
        children,
        Container(
          decoration: BoxDecoration(
            border: Border(
              top: Divider.createBorderSide(context, width: 1.0),
            ),
          ),
          child: SafeArea(
            child: ButtonTheme.bar(
              child: SafeArea(
                top: false,
                child: ButtonBar(
                  children: widget.persistentFooterButtons
                ),
              ),
            ),
          ),
        ),
        _ScaffoldSlot.persistentFooter,
        removeLeftPadding: false,
        removeTopPadding: true,
        removeRightPadding: false,
        removeBottomPadding: false,
      );
    }

    if (widget.bottomNavigationBar != null) {
      _addIfNonNull(
        children,
        widget.bottomNavigationBar,
        _ScaffoldSlot.bottomNavigationBar,
        removeLeftPadding: false,
        removeTopPadding: true,
        removeRightPadding: false,
        removeBottomPadding: false,
      );
    }

    if (_currentBottomSheet != null || _dismissedBottomSheets.isNotEmpty) {
      final List<Widget> bottomSheets = <Widget>[];
      if (_dismissedBottomSheets.isNotEmpty)
        bottomSheets.addAll(_dismissedBottomSheets);
      if (_currentBottomSheet != null)
        bottomSheets.add(_currentBottomSheet._widget);
      final Widget stack = Stack(
        children: bottomSheets,
        alignment: Alignment.bottomCenter,
      );
      _addIfNonNull(
        children,
        stack,
        _ScaffoldSlot.bottomSheet,
        removeLeftPadding: false,
        removeTopPadding: true,
        removeRightPadding: false,
        removeBottomPadding: widget.resizeToAvoidBottomPadding,
      );
    }

    _addIfNonNull(
      children,
      _FloatingActionButtonTransition(
        child: widget.floatingActionButton,
        fabMoveAnimation: _floatingActionButtonMoveController,
        fabMotionAnimator: _floatingActionButtonAnimator,
        fabHideAnimation: _floatingActionButtonHideController,
        geometryNotifier: _geometryNotifier,
        currentController: _floatingActionButtonVisibilityController,
      ),
      _ScaffoldSlot.floatingActionButton,
      removeLeftPadding: true,
      removeTopPadding: true,
      removeRightPadding: true,
      removeBottomPadding: true,
    );

    if (themeData.platform == TargetPlatform.iOS) {
      _addIfNonNull(
        children,
        GestureDetector(
          behavior: HitTestBehavior.opaque,
          onTap: _handleStatusBarTap,
          // iOS accessibility automatically adds scroll-to-top to the clock in the status bar
          excludeFromSemantics: true,
        ),
        _ScaffoldSlot.statusBar,
        removeLeftPadding: false,
        removeTopPadding: true,
        removeRightPadding: false,
        removeBottomPadding: true,
      );
    }

    if (_endDrawerOpened) {
      _buildDrawer(children, textDirection);
      _buildEndDrawer(children, textDirection);
    } else {
      _buildEndDrawer(children, textDirection);
      _buildDrawer(children, textDirection);
    }

    // The minimum insets for contents of the Scaffold to keep visible.
    final EdgeInsets minInsets = mediaQuery.padding.copyWith(
      bottom: widget.resizeToAvoidBottomPadding ? mediaQuery.viewInsets.bottom : 0.0,
    );

    return _ScaffoldScope(
      hasDrawer: hasDrawer,
      geometryNotifier: _geometryNotifier,
      child: PrimaryScrollController(
        controller: _primaryScrollController,
        child: Material(
          color: widget.backgroundColor ?? themeData.scaffoldBackgroundColor,
          child: AnimatedBuilder(animation: _floatingActionButtonMoveController, builder: (BuildContext context, Widget child) {
            return CustomMultiChildLayout(
              children: children,
              delegate: _ScaffoldLayout(
                minInsets: minInsets,
                currentFloatingActionButtonLocation: _floatingActionButtonLocation,
                floatingActionButtonMoveAnimationProgress: _floatingActionButtonMoveController.value,
                floatingActionButtonMotionAnimator: _floatingActionButtonAnimator,
                geometryNotifier: _geometryNotifier,
                previousFloatingActionButtonLocation: _previousFloatingActionButtonLocation,
                textDirection: textDirection,
              ),
            );
          }),
        ),
      ),
    );
  }
}

/// An interface for controlling a feature of a [Scaffold].
///
/// Commonly obtained from [ScaffoldState.showSnackBar] or [ScaffoldState.showBottomSheet].
class ScaffoldFeatureController<T extends Widget, U> {
  const ScaffoldFeatureController._(this._widget, this._completer, this.close, this.setState);
  final T _widget;
  final Completer<U> _completer;

  /// Completes when the feature controlled by this object is no longer visible.
  Future<U> get closed => _completer.future;

  /// Remove the feature (e.g., bottom sheet or snack bar) from the scaffold.
  final VoidCallback close;

  /// Mark the feature (e.g., bottom sheet or snack bar) as needing to rebuild.
  final StateSetter setState;
}

class _PersistentBottomSheet extends StatefulWidget {
  const _PersistentBottomSheet({
    Key key,
    this.animationController,
    this.enableDrag = true,
    this.onClosing,
    this.onDismissed,
    this.builder
  }) : super(key: key);

  final AnimationController animationController; // we control it, but it must be disposed by whoever created it
  final bool enableDrag;
  final VoidCallback onClosing;
  final VoidCallback onDismissed;
  final WidgetBuilder builder;

  @override
  _PersistentBottomSheetState createState() => _PersistentBottomSheetState();
}

class _PersistentBottomSheetState extends State<_PersistentBottomSheet> {
  @override
  void initState() {
    super.initState();
    assert(widget.animationController.status == AnimationStatus.forward
        || widget.animationController.status == AnimationStatus.completed);
    widget.animationController.addStatusListener(_handleStatusChange);
  }

  @override
  void didUpdateWidget(_PersistentBottomSheet oldWidget) {
    super.didUpdateWidget(oldWidget);
    assert(widget.animationController == oldWidget.animationController);
  }

  void close() {
    widget.animationController.reverse();
  }

  void _handleStatusChange(AnimationStatus status) {
    if (status == AnimationStatus.dismissed && widget.onDismissed != null)
      widget.onDismissed();
  }

  @override
  Widget build(BuildContext context) {
    return AnimatedBuilder(
      animation: widget.animationController,
      builder: (BuildContext context, Widget child) {
        return Align(
          alignment: AlignmentDirectional.topStart,
          heightFactor: widget.animationController.value,
          child: child
        );
      },
      child: Semantics(
        container: true,
        onDismiss: () {
          close();
          widget.onClosing();
        },
        child: BottomSheet(
          animationController: widget.animationController,
          enableDrag: widget.enableDrag,
          onClosing: widget.onClosing,
          builder: widget.builder
        )
      )
    );
  }

}

/// A [ScaffoldFeatureController] for persistent bottom sheets.
///
/// This is the type of objects returned by [ScaffoldState.showBottomSheet].
class PersistentBottomSheetController<T> extends ScaffoldFeatureController<_PersistentBottomSheet, T> {
  const PersistentBottomSheetController._(
    _PersistentBottomSheet widget,
    Completer<T> completer,
    VoidCallback close,
    StateSetter setState,
    this._isLocalHistoryEntry,
  ) : super._(widget, completer, close, setState);

  final bool _isLocalHistoryEntry;
}

class _ScaffoldScope extends InheritedWidget {
  const _ScaffoldScope({
    @required this.hasDrawer,
    @required this.geometryNotifier,
    @required Widget child,
  }) : assert(hasDrawer != null),
       super(child: child);

  final bool hasDrawer;
  final _ScaffoldGeometryNotifier geometryNotifier;

  @override
  bool updateShouldNotify(_ScaffoldScope oldWidget) {
    return hasDrawer != oldWidget.hasDrawer;
  }
}<|MERGE_RESOLUTION|>--- conflicted
+++ resolved
@@ -557,11 +557,7 @@
     ).animate(
       CurvedAnimation(
         parent: widget.currentController,
-<<<<<<< HEAD
         curve: Curves.easeIn,
-=======
-        curve: Curves.easeIn
->>>>>>> 5f4ee2fe
       ),
     );
 
@@ -1323,11 +1319,7 @@
 
   AnimationController _floatingActionButtonVisibilityController;
 
-<<<<<<< HEAD
-  /// Gets the current value of the visbility animation for the
-=======
   /// Gets the current value of the visibility animation for the
->>>>>>> 5f4ee2fe
   /// [Scaffold.floatingActionButton].
   double get floatingActionButtonVisibilityValue => _floatingActionButtonVisibilityController.value;
 
@@ -1406,11 +1398,7 @@
       duration: kFloatingActionButtonSegue * 2,
     );
 
-<<<<<<< HEAD
-    _floatingActionButtonVisibilityController = new AnimationController(
-=======
     _floatingActionButtonVisibilityController = AnimationController(
->>>>>>> 5f4ee2fe
       duration: kFloatingActionButtonSegue,
       vsync: this,
     );
