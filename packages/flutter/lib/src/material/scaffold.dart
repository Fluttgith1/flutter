// Copyright 2014 The Flutter Authors. All rights reserved.
// Use of this source code is governed by a BSD-style license that can be
// found in the LICENSE file.

import 'dart:async';
import 'dart:collection';
import 'dart:math' as math;
import 'dart:ui' show lerpDouble;

import 'package:flutter/foundation.dart';
import 'package:flutter/gestures.dart' show DragStartBehavior;
import 'package:flutter/widgets.dart';

import 'app_bar.dart';
import 'banner.dart';
import 'banner_theme.dart';
import 'bottom_sheet.dart';
import 'colors.dart';
import 'curves.dart';
import 'debug.dart';
import 'divider.dart';
import 'drawer.dart';
import 'flexible_space_bar.dart';
import 'floating_action_button.dart';
import 'floating_action_button_location.dart';
import 'material.dart';
import 'snack_bar.dart';
import 'snack_bar_theme.dart';
import 'theme.dart';

// Examples can assume:
// late TabController tabController;
// void setState(VoidCallback fn) { }
// late String appBarTitle;
// late int tabCount;
// late TickerProvider tickerProvider;

const FloatingActionButtonLocation _kDefaultFloatingActionButtonLocation = FloatingActionButtonLocation.endFloat;
const FloatingActionButtonAnimator _kDefaultFloatingActionButtonAnimator = FloatingActionButtonAnimator.scaling;

const Curve _standardBottomSheetCurve = standardEasing;
// When the top of the BottomSheet crosses this threshold, it will start to
// shrink the FAB and show a scrim.
const double _kBottomSheetDominatesPercentage = 0.3;
const double _kMinBottomSheetScrimOpacity = 0.1;
const double _kMaxBottomSheetScrimOpacity = 0.6;

enum _ScaffoldSlot {
  body,
  appBar,
  bodyScrim,
  bottomSheet,
  snackBar,
  materialBanner,
  persistentFooter,
  bottomNavigationBar,
  floatingActionButton,
  drawer,
  endDrawer,
  statusBar,
}

/// Manages [SnackBar]s and [MaterialBanner]s for descendant [Scaffold]s.
///
/// {@youtube 560 315 https://www.youtube.com/watch?v=lytQi-slT5Y}
///
/// This class provides APIs for showing snack bars and material banners at the
/// bottom and top of the screen, respectively.
///
/// To display one of these notifications, obtain the [ScaffoldMessengerState]
/// for the current [BuildContext] via [ScaffoldMessenger.of] and use the
/// [ScaffoldMessengerState.showSnackBar] or the
/// [ScaffoldMessengerState.showMaterialBanner] functions.
///
/// When the [ScaffoldMessenger] has nested [Scaffold] descendants, the
/// ScaffoldMessenger will only present the notification to the root Scaffold of
/// the subtree of Scaffolds. In order to show notifications for the inner, nested
/// Scaffolds, set a new scope by instantiating a new ScaffoldMessenger in
/// between the levels of nesting.
///
/// {@tool dartpad}
/// Here is an example of showing a [SnackBar] when the user presses a button.
///
/// ** See code in examples/api/lib/material/scaffold/scaffold_messenger.0.dart **
/// {@end-tool}
///
/// {@youtube 560 315 https://www.youtube.com/watch?v=lytQi-slT5Y}
///
/// See also:
///
///  * [SnackBar], which is a temporary notification typically shown near the
///    bottom of the app using the [ScaffoldMessengerState.showSnackBar] method.
///  * [MaterialBanner], which is a temporary notification typically shown at the
///    top of the app using the [ScaffoldMessengerState.showMaterialBanner] method.
///  * [debugCheckHasScaffoldMessenger], which asserts that the given context
///    has a [ScaffoldMessenger] ancestor.
///  * Cookbook: [Display a SnackBar](https://flutter.dev/docs/cookbook/design/snackbars)
class ScaffoldMessenger extends StatefulWidget {
  /// Creates a widget that manages [SnackBar]s for [Scaffold] descendants.
  const ScaffoldMessenger({
    super.key,
    required this.child,
  });

  /// The widget below this widget in the tree.
  ///
  /// {@macro flutter.widgets.ProxyWidget.child}
  final Widget child;

  /// The state from the closest instance of this class that encloses the given
  /// context.
  ///
  /// {@tool dartpad}
  /// Typical usage of the [ScaffoldMessenger.of] function is to call it in
  /// response to a user gesture or an application state change.
  ///
  /// ** See code in examples/api/lib/material/scaffold/scaffold_messenger.of.0.dart **
  /// {@end-tool}
  ///
  /// A less elegant but more expedient solution is to assign a [GlobalKey] to the
  /// [ScaffoldMessenger], then use the `key.currentState` property to obtain the
  /// [ScaffoldMessengerState] rather than using the [ScaffoldMessenger.of]
  /// function. The [MaterialApp.scaffoldMessengerKey] refers to the root
  /// ScaffoldMessenger that is provided by default.
  ///
  /// {@tool dartpad}
  /// Sometimes [SnackBar]s are produced by code that doesn't have ready access
  /// to a valid [BuildContext]. One such example of this is when you show a
  /// SnackBar from a method outside of the `build` function. In these
  /// cases, you can assign a [GlobalKey] to the [ScaffoldMessenger]. This
  /// example shows a key being used to obtain the [ScaffoldMessengerState]
  /// provided by the [MaterialApp].
  ///
  /// ** See code in examples/api/lib/material/scaffold/scaffold_messenger.of.1.dart **
  /// {@end-tool}
  ///
  /// If there is no [ScaffoldMessenger] in scope, then this will assert in
  /// debug mode, and throw an exception in release mode.
  ///
  /// See also:
  ///
  ///  * [maybeOf], which is a similar function but will return null instead of
  ///    throwing if there is no [ScaffoldMessenger] ancestor.
  ///  * [debugCheckHasScaffoldMessenger], which asserts that the given context
  ///    has a [ScaffoldMessenger] ancestor.
  static ScaffoldMessengerState of(BuildContext context) {
    assert(debugCheckHasScaffoldMessenger(context));

    final _ScaffoldMessengerScope scope = context.dependOnInheritedWidgetOfExactType<_ScaffoldMessengerScope>()!;
    return scope._scaffoldMessengerState;
  }

  /// The state from the closest instance of this class that encloses the given
  /// context, if any.
  ///
  /// Will return null if a [ScaffoldMessenger] is not found in the given context.
  ///
  /// See also:
  ///
  ///  * [of], which is a similar function, except that it will throw an
  ///    exception if a [ScaffoldMessenger] is not found in the given context.
  static ScaffoldMessengerState? maybeOf(BuildContext context) {

    final _ScaffoldMessengerScope? scope = context.dependOnInheritedWidgetOfExactType<_ScaffoldMessengerScope>();
    return scope?._scaffoldMessengerState;
  }

  @override
  ScaffoldMessengerState createState() => ScaffoldMessengerState();
}

/// State for a [ScaffoldMessenger].
///
/// A [ScaffoldMessengerState] object can be used to [showSnackBar] or
/// [showMaterialBanner] for every registered [Scaffold] that is a descendant of
/// the associated [ScaffoldMessenger]. Scaffolds will register to receive
/// [SnackBar]s and [MaterialBanner]s from their closest ScaffoldMessenger
/// ancestor.
///
/// Typically obtained via [ScaffoldMessenger.of].
class ScaffoldMessengerState extends State<ScaffoldMessenger> with TickerProviderStateMixin {
  final LinkedHashSet<ScaffoldState> _scaffolds = LinkedHashSet<ScaffoldState>();
  final Queue<ScaffoldFeatureController<MaterialBanner, MaterialBannerClosedReason>> _materialBanners = Queue<ScaffoldFeatureController<MaterialBanner, MaterialBannerClosedReason>>();
  AnimationController? _materialBannerController;
  final Queue<ScaffoldFeatureController<SnackBar, SnackBarClosedReason>> _snackBars = Queue<ScaffoldFeatureController<SnackBar, SnackBarClosedReason>>();
  AnimationController? _snackBarController;
  Timer? _snackBarTimer;
  bool? _accessibleNavigation;

  @override
  void didChangeDependencies() {
    final bool accessibleNavigation = MediaQuery.accessibleNavigationOf(context);
    // If we transition from accessible navigation to non-accessible navigation
    // and there is a SnackBar that would have timed out that has already
    // completed its timer, dismiss that SnackBar. If the timer hasn't finished
    // yet, let it timeout as normal.
    if ((_accessibleNavigation ?? false)
        && !accessibleNavigation
        && _snackBarTimer != null
        && !_snackBarTimer!.isActive) {
      hideCurrentSnackBar(reason: SnackBarClosedReason.timeout);
    }
    _accessibleNavigation = accessibleNavigation;
    super.didChangeDependencies();
  }

  void _register(ScaffoldState scaffold) {
    _scaffolds.add(scaffold);

    if (_isRoot(scaffold)) {
      if (_snackBars.isNotEmpty) {
        scaffold._updateSnackBar();
      }

      if (_materialBanners.isNotEmpty) {
        scaffold._updateMaterialBanner();
      }
    }
  }

  void _unregister(ScaffoldState scaffold) {
    final bool removed = _scaffolds.remove(scaffold);
    // ScaffoldStates should only be removed once.
    assert(removed);
  }

  void _updateScaffolds() {
    for (final ScaffoldState scaffold in _scaffolds) {
      if (_isRoot(scaffold)) {
        scaffold._updateSnackBar();
        scaffold._updateMaterialBanner();
      }
    }
  }

  // Nested Scaffolds are handled by the ScaffoldMessenger by only presenting a
  // MaterialBanner or SnackBar in the root Scaffold of the nested set.
  bool _isRoot(ScaffoldState scaffold) {
    final ScaffoldState? parent = scaffold.context.findAncestorStateOfType<ScaffoldState>();
    return parent == null || !_scaffolds.contains(parent);
  }

  // SNACKBAR API

  /// Shows a [SnackBar] across all registered [Scaffold]s. Scaffolds register
  /// to receive snack bars from their closest [ScaffoldMessenger] ancestor.
  /// If there are several registered scaffolds the snack bar is shown
  /// simultaneously on all of them.
  ///
  /// A scaffold can show at most one snack bar at a time. If this function is
  /// called while another snack bar is already visible, the given snack bar
  /// will be added to a queue and displayed after the earlier snack bars have
  /// closed.
  ///
  /// To control how long a [SnackBar] remains visible, use [SnackBar.duration].
  ///
  /// To remove the [SnackBar] with an exit animation, use [hideCurrentSnackBar]
  /// or call [ScaffoldFeatureController.close] on the returned
  /// [ScaffoldFeatureController]. To remove a [SnackBar] suddenly (without an
  /// animation), use [removeCurrentSnackBar].
  ///
  /// See [ScaffoldMessenger.of] for information about how to obtain the
  /// [ScaffoldMessengerState].
  ///
  /// {@tool dartpad}
  /// Here is an example of showing a [SnackBar] when the user presses a button.
  ///
  /// ** See code in examples/api/lib/material/scaffold/scaffold_messenger_state.show_snack_bar.0.dart **
  /// {@end-tool}
  ///
  /// ## Relative positioning of floating SnackBars
  ///
  /// A [SnackBar] with [SnackBar.behavior] set to [SnackBarBehavior.floating] is
  /// positioned above the widgets provided to [Scaffold.floatingActionButton],
  /// [Scaffold.persistentFooterButtons], and [Scaffold.bottomNavigationBar].
  /// If some or all of these widgets take up enough space such that the SnackBar
  /// would not be visible when positioned above them, an error will be thrown.
  /// In this case, consider constraining the size of these widgets to allow room for
  /// the SnackBar to be visible.
  ///
  /// {@tool dartpad}
  /// Here is an example showing how to display a [SnackBar] with [showSnackBar]
  ///
  /// ** See code in examples/api/lib/material/scaffold/scaffold_messenger_state.show_snack_bar.0.dart **
  /// {@end-tool}
  ///
  /// {@tool dartpad}
  /// Here is an example showing that a floating [SnackBar] appears above [Scaffold.floatingActionButton].
  ///
  /// ** See code in examples/api/lib/material/scaffold/scaffold_messenger_state.show_snack_bar.1.dart **
  /// {@end-tool}
  ///
  ScaffoldFeatureController<SnackBar, SnackBarClosedReason> showSnackBar(SnackBar snackBar) {
    assert(
      _scaffolds.isNotEmpty,
      'ScaffoldMessenger.showSnackBar was called, but there are currently no '
      'descendant Scaffolds to present to.',
    );
    _snackBarController ??= SnackBar.createAnimationController(vsync: this)
      ..addStatusListener(_handleSnackBarStatusChanged);
    if (_snackBars.isEmpty) {
      assert(_snackBarController!.isDismissed);
      _snackBarController!.forward();
    }
    late ScaffoldFeatureController<SnackBar, SnackBarClosedReason> controller;
    controller = ScaffoldFeatureController<SnackBar, SnackBarClosedReason>._(
      // We provide a fallback key so that if back-to-back snackbars happen to
      // match in structure, material ink splashes and highlights don't survive
      // from one to the next.
      snackBar.withAnimation(_snackBarController!, fallbackKey: UniqueKey()),
      Completer<SnackBarClosedReason>(),
        () {
          assert(_snackBars.first == controller);
          hideCurrentSnackBar();
        },
      null, // SnackBar doesn't use a builder function so setState() wouldn't rebuild it
    );
    try {
      setState(() {
        _snackBars.addLast(controller);
      });
      _updateScaffolds();
    } catch (exception) {
      assert (() {
        if (exception is FlutterError) {
          final String summary = exception.diagnostics.first.toDescription();
          if (summary == 'setState() or markNeedsBuild() called during build.') {
            final List<DiagnosticsNode> information = <DiagnosticsNode>[
              ErrorSummary('The showSnackBar() method cannot be called during build.'),
              ErrorDescription(
                'The showSnackBar() method was called during build, which is '
                'prohibited as showing snack bars requires updating state. Updating '
                'state is not possible during build.',
              ),
              ErrorHint(
                'Instead of calling showSnackBar() during build, call it directly '
                'in your on tap (and related) callbacks. If you need to immediately '
                'show a snack bar, make the call in initState() or '
                'didChangeDependencies() instead. Otherwise, you can also schedule a '
                'post-frame callback using SchedulerBinding.addPostFrameCallback to '
                'show the snack bar after the current frame.',
              ),
              context.describeOwnershipChain(
                'The ownership chain for the particular ScaffoldMessenger is',
              ),
            ];
            throw FlutterError.fromParts(information);
          }
        }
        return true;
      }());
      rethrow;
    }

    return controller;
  }

  void _handleSnackBarStatusChanged(AnimationStatus status) {
    switch (status) {
      case AnimationStatus.dismissed:
        assert(_snackBars.isNotEmpty);
        setState(() {
          _snackBars.removeFirst();
        });
        _updateScaffolds();
        if (_snackBars.isNotEmpty) {
          _snackBarController!.forward();
        }
      case AnimationStatus.completed:
        setState(() {
          assert(_snackBarTimer == null);
          // build will create a new timer if necessary to dismiss the snackBar.
        });
        _updateScaffolds();
      case AnimationStatus.forward:
        break;
      case AnimationStatus.reverse:
        break;
    }
  }

  /// Removes the current [SnackBar] (if any) immediately from registered
  /// [Scaffold]s.
  ///
  /// The removed snack bar does not run its normal exit animation. If there are
  /// any queued snack bars, they begin their entrance animation immediately.
  void removeCurrentSnackBar({ SnackBarClosedReason reason = SnackBarClosedReason.remove }) {
    if (_snackBars.isEmpty) {
      return;
    }
    final Completer<SnackBarClosedReason> completer = _snackBars.first._completer;
    if (!completer.isCompleted) {
      completer.complete(reason);
    }
    _snackBarTimer?.cancel();
    _snackBarTimer = null;
    // This will trigger the animation's status callback.
    _snackBarController!.value = 0.0;
  }

  /// Removes the current [SnackBar] by running its normal exit animation.
  ///
  /// The closed completer is called after the animation is complete.
  void hideCurrentSnackBar({ SnackBarClosedReason reason = SnackBarClosedReason.hide }) {
    if (_snackBars.isEmpty || _snackBarController!.status == AnimationStatus.dismissed) {
      return;
    }
    final Completer<SnackBarClosedReason> completer = _snackBars.first._completer;
    if (_accessibleNavigation!) {
      _snackBarController!.value = 0.0;
      completer.complete(reason);
    } else {
      _snackBarController!.reverse().then<void>((void value) {
        assert(mounted);
        if (!completer.isCompleted) {
          completer.complete(reason);
        }
      });
    }
    _snackBarTimer?.cancel();
    _snackBarTimer = null;
  }

  /// Removes all the snackBars currently in queue by clearing the queue
  /// and running normal exit animation on the current snackBar.
  void clearSnackBars() {
    if (_snackBars.isEmpty || _snackBarController!.status == AnimationStatus.dismissed) {
      return;
    }
    final ScaffoldFeatureController<SnackBar, SnackBarClosedReason> currentSnackbar = _snackBars.first;
    _snackBars.clear();
    _snackBars.add(currentSnackbar);
    hideCurrentSnackBar();
  }

  // MATERIAL BANNER API

  /// Shows a [MaterialBanner] across all registered [Scaffold]s. Scaffolds register
  /// to receive material banners from their closest [ScaffoldMessenger] ancestor.
  /// If there are several registered scaffolds the material banner is shown
  /// simultaneously on all of them.
  ///
  /// A scaffold can show at most one material banner at a time. If this function is
  /// called while another material banner is already visible, the given material banner
  /// will be added to a queue and displayed after the earlier material banners have
  /// closed.
  ///
  /// To remove the [MaterialBanner] with an exit animation, use [hideCurrentMaterialBanner]
  /// or call [ScaffoldFeatureController.close] on the returned
  /// [ScaffoldFeatureController]. To remove a [MaterialBanner] suddenly (without an
  /// animation), use [removeCurrentMaterialBanner].
  ///
  /// See [ScaffoldMessenger.of] for information about how to obtain the
  /// [ScaffoldMessengerState].
  ///
  /// {@tool dartpad}
  /// Here is an example of showing a [MaterialBanner] when the user presses a button.
  ///
  /// ** See code in examples/api/lib/material/scaffold/scaffold_messenger_state.show_material_banner.0.dart **
  /// {@end-tool}
  ScaffoldFeatureController<MaterialBanner, MaterialBannerClosedReason> showMaterialBanner(MaterialBanner materialBanner) {
    assert(
      _scaffolds.isNotEmpty,
      'ScaffoldMessenger.showMaterialBanner was called, but there are currently no '
      'descendant Scaffolds to present to.',
    );
    _materialBannerController ??= MaterialBanner.createAnimationController(vsync: this)
      ..addStatusListener(_handleMaterialBannerStatusChanged);
    if (_materialBanners.isEmpty) {
      assert(_materialBannerController!.isDismissed);
      _materialBannerController!.forward();
    }
    late ScaffoldFeatureController<MaterialBanner, MaterialBannerClosedReason> controller;
    controller = ScaffoldFeatureController<MaterialBanner, MaterialBannerClosedReason>._(
      // We provide a fallback key so that if back-to-back material banners happen to
      // match in structure, material ink splashes and highlights don't survive
      // from one to the next.
      materialBanner.withAnimation(_materialBannerController!, fallbackKey: UniqueKey()),
      Completer<MaterialBannerClosedReason>(),
          () {
        assert(_materialBanners.first == controller);
        hideCurrentMaterialBanner();
      },
      null, // MaterialBanner doesn't use a builder function so setState() wouldn't rebuild it
    );
    setState(() {
      _materialBanners.addLast(controller);
    });
    _updateScaffolds();
    return controller;
  }

  void _handleMaterialBannerStatusChanged(AnimationStatus status) {
    switch (status) {
      case AnimationStatus.dismissed:
        assert(_materialBanners.isNotEmpty);
        setState(() {
          _materialBanners.removeFirst();
        });
        _updateScaffolds();
        if (_materialBanners.isNotEmpty) {
          _materialBannerController!.forward();
        }
      case AnimationStatus.completed:
        _updateScaffolds();
      case AnimationStatus.forward:
        break;
      case AnimationStatus.reverse:
        break;
    }
  }

  /// Removes the current [MaterialBanner] (if any) immediately from registered
  /// [Scaffold]s.
  ///
  /// The removed material banner does not run its normal exit animation. If there are
  /// any queued material banners, they begin their entrance animation immediately.
  void removeCurrentMaterialBanner({ MaterialBannerClosedReason reason = MaterialBannerClosedReason.remove }) {
    if (_materialBanners.isEmpty) {
      return;
    }
    final Completer<MaterialBannerClosedReason> completer = _materialBanners.first._completer;
    if (!completer.isCompleted) {
      completer.complete(reason);
    }

    // This will trigger the animation's status callback.
    _materialBannerController!.value = 0.0;
  }

  /// Removes the current [MaterialBanner] by running its normal exit animation.
  ///
  /// The closed completer is called after the animation is complete.
  void hideCurrentMaterialBanner({ MaterialBannerClosedReason reason = MaterialBannerClosedReason.hide }) {
    if (_materialBanners.isEmpty || _materialBannerController!.status == AnimationStatus.dismissed) {
      return;
    }
    final Completer<MaterialBannerClosedReason> completer = _materialBanners.first._completer;
    if (_accessibleNavigation!) {
      _materialBannerController!.value = 0.0;
      completer.complete(reason);
    } else {
      _materialBannerController!.reverse().then<void>((void value) {
        assert(mounted);
        if (!completer.isCompleted) {
          completer.complete(reason);
        }
      });
    }
  }

  /// Removes all the [MaterialBanner]s currently in queue by clearing the queue
  /// and running normal exit animation on the current [MaterialBanner].
  void clearMaterialBanners() {
    if (_materialBanners.isEmpty || _materialBannerController!.status == AnimationStatus.dismissed) {
      return;
    }
    final ScaffoldFeatureController<MaterialBanner, MaterialBannerClosedReason> currentMaterialBanner = _materialBanners.first;
    _materialBanners.clear();
    _materialBanners.add(currentMaterialBanner);
    hideCurrentMaterialBanner();
  }

  @override
  Widget build(BuildContext context) {
    assert(debugCheckHasMediaQuery(context));
    _accessibleNavigation = MediaQuery.accessibleNavigationOf(context);

    if (_snackBars.isNotEmpty) {
      final ModalRoute<dynamic>? route = ModalRoute.of(context);
      if (route == null || route.isCurrent) {
        if (_snackBarController!.isCompleted && _snackBarTimer == null) {
          final SnackBar snackBar = _snackBars.first._widget;
          _snackBarTimer = Timer(snackBar.duration, () {
            assert(
              _snackBarController!.status == AnimationStatus.forward ||
                _snackBarController!.status == AnimationStatus.completed,
            );
            // Look up MediaQuery again in case the setting changed.
            if (snackBar.action != null && MediaQuery.accessibleNavigationOf(context)) {
              return;
            }
            hideCurrentSnackBar(reason: SnackBarClosedReason.timeout);
          });
        }
      }
    }

    return _ScaffoldMessengerScope(
      scaffoldMessengerState: this,
      child: widget.child,
    );
  }

  @override
  void dispose() {
    _materialBannerController?.dispose();
    _snackBarController?.dispose();
    _snackBarTimer?.cancel();
    _snackBarTimer = null;
    super.dispose();
  }
}

class _ScaffoldMessengerScope extends InheritedWidget {
  const _ScaffoldMessengerScope({
    required super.child,
    required ScaffoldMessengerState scaffoldMessengerState,
  }) : _scaffoldMessengerState = scaffoldMessengerState;

  final ScaffoldMessengerState _scaffoldMessengerState;

  @override
  bool updateShouldNotify(_ScaffoldMessengerScope old) => _scaffoldMessengerState != old._scaffoldMessengerState;
}

/// The geometry of the [Scaffold] after all its contents have been laid out
/// except the [FloatingActionButton].
///
/// The [Scaffold] passes this pre-layout geometry to its
/// [FloatingActionButtonLocation], which produces an [Offset] that the
/// [Scaffold] uses to position the [FloatingActionButton].
///
/// For a description of the [Scaffold]'s geometry after it has
/// finished laying out, see the [ScaffoldGeometry].
@immutable
class ScaffoldPrelayoutGeometry {
  /// Abstract const constructor. This constructor enables subclasses to provide
  /// const constructors so that they can be used in const expressions.
  const ScaffoldPrelayoutGeometry({
    required this.bottomSheetSize,
    required this.contentBottom,
    required this.contentTop,
    required this.floatingActionButtonSize,
    required this.minInsets,
    required this.minViewPadding,
    required this.scaffoldSize,
    required this.snackBarSize,
    required this.materialBannerSize,
    required this.textDirection,
  });

  /// The [Size] of [Scaffold.floatingActionButton].
  ///
  /// If [Scaffold.floatingActionButton] is null, this will be [Size.zero].
  final Size floatingActionButtonSize;

  /// The [Size] of the [Scaffold]'s [BottomSheet].
  ///
  /// If the [Scaffold] is not currently showing a [BottomSheet],
  /// this will be [Size.zero].
  final Size bottomSheetSize;

  /// The vertical distance from the Scaffold's origin to the bottom of
  /// [Scaffold.body].
  ///
  /// This is useful in a [FloatingActionButtonLocation] designed to
  /// place the [FloatingActionButton] at the bottom of the screen, while
  /// keeping it above the [BottomSheet], the [Scaffold.bottomNavigationBar],
  /// or the keyboard.
  ///
  /// The [Scaffold.body] is laid out with respect to [minInsets] already. This
  /// means that a [FloatingActionButtonLocation] does not need to factor in
  /// [EdgeInsets.bottom] of [minInsets] when aligning a [FloatingActionButton]
  /// to [contentBottom].
  final double contentBottom;

  /// The vertical distance from the [Scaffold]'s origin to the top of
  /// [Scaffold.body].
  ///
  /// This is useful in a [FloatingActionButtonLocation] designed to
  /// place the [FloatingActionButton] at the top of the screen, while
  /// keeping it below the [Scaffold.appBar].
  ///
  /// The [Scaffold.body] is laid out with respect to [minInsets] already. This
  /// means that a [FloatingActionButtonLocation] does not need to factor in
  /// [EdgeInsets.top] of [minInsets] when aligning a [FloatingActionButton] to
  /// [contentTop].
  final double contentTop;

  /// The minimum padding to inset the [FloatingActionButton] by for it
  /// to remain visible.
  ///
  /// This value is the result of calling [MediaQueryData.padding] in the
  /// [Scaffold]'s [BuildContext],
  /// and is useful for insetting the [FloatingActionButton] to avoid features like
  /// the system status bar or the keyboard.
  ///
  /// If [Scaffold.resizeToAvoidBottomInset] is set to false,
  /// [EdgeInsets.bottom] of [minInsets] will be 0.0.
  final EdgeInsets minInsets;

  /// The minimum padding to inset interactive elements to be within a safe,
  /// un-obscured space.
  ///
  /// This value reflects the [MediaQueryData.viewPadding] of the [Scaffold]'s
  /// [BuildContext] when [Scaffold.resizeToAvoidBottomInset] is false or and
  /// the [MediaQueryData.viewInsets] > 0.0. This helps distinguish between
  /// different types of obstructions on the screen, such as software keyboards
  /// and physical device notches.
  final EdgeInsets minViewPadding;

  /// The [Size] of the whole [Scaffold].
  ///
  /// If the [Size] of the [Scaffold]'s contents is modified by values such as
  /// [Scaffold.resizeToAvoidBottomInset] or the keyboard opening, then the
  /// [scaffoldSize] will not reflect those changes.
  ///
  /// This means that [FloatingActionButtonLocation]s designed to reposition
  /// the [FloatingActionButton] based on events such as the keyboard popping
  /// up should use [minInsets] to make sure that the [FloatingActionButton] is
  /// inset by enough to remain visible.
  ///
  /// See [minInsets] and [MediaQueryData.padding] for more information on the
  /// appropriate insets to apply.
  final Size scaffoldSize;

  /// The [Size] of the [Scaffold]'s [SnackBar].
  ///
  /// If the [Scaffold] is not showing a [SnackBar], this will be [Size.zero].
  final Size snackBarSize;

  /// The [Size] of the [Scaffold]'s [MaterialBanner].
  ///
  /// If the [Scaffold] is not showing a [MaterialBanner], this will be [Size.zero].
  final Size materialBannerSize;

  /// The [TextDirection] of the [Scaffold]'s [BuildContext].
  final TextDirection textDirection;
}

/// A snapshot of a transition between two [FloatingActionButtonLocation]s.
///
/// [ScaffoldState] uses this to seamlessly change transition animations
/// when a running [FloatingActionButtonLocation] transition is interrupted by a new transition.
@immutable
class _TransitionSnapshotFabLocation extends FloatingActionButtonLocation {

  const _TransitionSnapshotFabLocation(this.begin, this.end, this.animator, this.progress);

  final FloatingActionButtonLocation begin;
  final FloatingActionButtonLocation end;
  final FloatingActionButtonAnimator animator;
  final double progress;

  @override
  Offset getOffset(ScaffoldPrelayoutGeometry scaffoldGeometry) {
    return animator.getOffset(
      begin: begin.getOffset(scaffoldGeometry),
      end: end.getOffset(scaffoldGeometry),
      progress: progress,
    );
  }

  @override
  String toString() {
    return '${objectRuntimeType(this, '_TransitionSnapshotFabLocation')}(begin: $begin, end: $end, progress: $progress)';
  }
}

/// Geometry information for [Scaffold] components after layout is finished.
///
/// To get a [ValueNotifier] for the scaffold geometry of a given
/// [BuildContext], use [Scaffold.geometryOf].
///
/// The ScaffoldGeometry is only available during the paint phase, because
/// its value is computed during the animation and layout phases prior to painting.
///
/// For an example of using the [ScaffoldGeometry], see the [BottomAppBar],
/// which uses the [ScaffoldGeometry] to paint a notch around the
/// [FloatingActionButton].
///
/// For information about the [Scaffold]'s geometry that is used while laying
/// out the [FloatingActionButton], see [ScaffoldPrelayoutGeometry].
@immutable
class ScaffoldGeometry {
  /// Create an object that describes the geometry of a [Scaffold].
  const ScaffoldGeometry({
    this.bottomNavigationBarTop,
    this.floatingActionButtonArea,
  });

  /// The distance from the [Scaffold]'s top edge to the top edge of the
  /// rectangle in which the [Scaffold.bottomNavigationBar] bar is laid out.
  ///
  /// Null if [Scaffold.bottomNavigationBar] is null.
  final double? bottomNavigationBarTop;

  /// The [Scaffold.floatingActionButton]'s bounding rectangle.
  ///
  /// This is null when there is no floating action button showing.
  final Rect? floatingActionButtonArea;

  ScaffoldGeometry _scaleFloatingActionButton(double scaleFactor) {
    if (scaleFactor == 1.0) {
      return this;
    }

    if (scaleFactor == 0.0) {
      return ScaffoldGeometry(
        bottomNavigationBarTop: bottomNavigationBarTop,
      );
    }

    final Rect scaledButton = Rect.lerp(
      floatingActionButtonArea!.center & Size.zero,
      floatingActionButtonArea,
      scaleFactor,
    )!;
    return copyWith(floatingActionButtonArea: scaledButton);
  }

  /// Creates a copy of this [ScaffoldGeometry] but with the given fields replaced with
  /// the new values.
  ScaffoldGeometry copyWith({
    double? bottomNavigationBarTop,
    Rect? floatingActionButtonArea,
  }) {
    return ScaffoldGeometry(
      bottomNavigationBarTop: bottomNavigationBarTop ?? this.bottomNavigationBarTop,
      floatingActionButtonArea: floatingActionButtonArea ?? this.floatingActionButtonArea,
    );
  }
}

class _ScaffoldGeometryNotifier extends ChangeNotifier implements ValueListenable<ScaffoldGeometry> {
  _ScaffoldGeometryNotifier(this.geometry, this.context);

  final BuildContext context;
  double? floatingActionButtonScale;
  ScaffoldGeometry geometry;

  @override
  ScaffoldGeometry get value {
    assert(() {
      final RenderObject? renderObject = context.findRenderObject();
      if (renderObject == null || !renderObject.owner!.debugDoingPaint) {
        throw FlutterError(
            'Scaffold.geometryOf() must only be accessed during the paint phase.\n'
            'The ScaffoldGeometry is only available during the paint phase, because '
            'its value is computed during the animation and layout phases prior to painting.',
        );
      }
      return true;
    }());
    return geometry._scaleFloatingActionButton(floatingActionButtonScale!);
  }

  void _updateWith({
    double? bottomNavigationBarTop,
    Rect? floatingActionButtonArea,
    double? floatingActionButtonScale,
  }) {
    this.floatingActionButtonScale = floatingActionButtonScale ?? this.floatingActionButtonScale;
    geometry = geometry.copyWith(
      bottomNavigationBarTop: bottomNavigationBarTop,
      floatingActionButtonArea: floatingActionButtonArea,
    );
    notifyListeners();
  }
}

// Used to communicate the height of the Scaffold's bottomNavigationBar and
// persistentFooterButtons to the LayoutBuilder which builds the Scaffold's body.
//
// Scaffold expects a _BodyBoxConstraints to be passed to the _BodyBuilder
// widget's LayoutBuilder, see _ScaffoldLayout.performLayout(). The BoxConstraints
// methods that construct new BoxConstraints objects, like copyWith() have not
// been overridden here because we expect the _BodyBoxConstraintsObject to be
// passed along unmodified to the LayoutBuilder. If that changes in the future
// then _BodyBuilder will assert.
class _BodyBoxConstraints extends BoxConstraints {
  const _BodyBoxConstraints({
    super.maxWidth,
    super.maxHeight,
    required this.bottomWidgetsHeight,
    required this.appBarHeight,
    required this.materialBannerHeight,
  }) : assert(bottomWidgetsHeight >= 0),
       assert(appBarHeight >= 0),
       assert(materialBannerHeight >= 0);

  final double bottomWidgetsHeight;
  final double appBarHeight;
  final double materialBannerHeight;

  // RenderObject.layout() will only short-circuit its call to its performLayout
  // method if the new layout constraints are not == to the current constraints.
  // If the height of the bottom widgets has changed, even though the constraints'
  // min and max values have not, we still want performLayout to happen.
  @override
  bool operator ==(Object other) {
    if (super != other) {
      return false;
    }
    return other is _BodyBoxConstraints
        && other.materialBannerHeight == materialBannerHeight
        && other.bottomWidgetsHeight == bottomWidgetsHeight
        && other.appBarHeight == appBarHeight;
  }

  @override
  int get hashCode => Object.hash(super.hashCode, materialBannerHeight, bottomWidgetsHeight, appBarHeight);
}

// Used when Scaffold.extendBody is true to wrap the scaffold's body in a MediaQuery
// whose padding accounts for the height of the bottomNavigationBar and/or the
// persistentFooterButtons.
//
// The bottom widgets' height is passed along via the _BodyBoxConstraints parameter.
// The constraints parameter is constructed in_ScaffoldLayout.performLayout().
class _BodyBuilder extends StatelessWidget {
  const _BodyBuilder({
    required this.extendBody,
    required this.extendBodyBehindAppBar,
    required this.body,
  });

  final Widget body;
  final bool extendBody;
  final bool extendBodyBehindAppBar;

  @override
  Widget build(BuildContext context) {
    if (!extendBody && !extendBodyBehindAppBar) {
      return body;
    }

    return LayoutBuilder(
      builder: (BuildContext context, BoxConstraints constraints) {
        final _BodyBoxConstraints bodyConstraints = constraints as _BodyBoxConstraints;
        final MediaQueryData metrics = MediaQuery.of(context);

        final double bottom = extendBody
          ? math.max(metrics.padding.bottom, bodyConstraints.bottomWidgetsHeight)
          : metrics.padding.bottom;

        final double top = extendBodyBehindAppBar
          ? math.max(metrics.padding.top,
              bodyConstraints.appBarHeight + bodyConstraints.materialBannerHeight)
          : metrics.padding.top;

        return MediaQuery(
          data: metrics.copyWith(
            padding: metrics.padding.copyWith(
              top: top,
              bottom: bottom,
            ),
          ),
          child: body,
        );
      },
    );
  }
}

class _ScaffoldLayout extends MultiChildLayoutDelegate {
  _ScaffoldLayout({
    required this.minInsets,
    required this.minViewPadding,
    required this.textDirection,
    required this.geometryNotifier,
    // for floating action button
    required this.previousFloatingActionButtonLocation,
    required this.currentFloatingActionButtonLocation,
    required this.floatingActionButtonMoveAnimationProgress,
    required this.floatingActionButtonMotionAnimator,
    required this.snackBarWidth,
    required this.snackBarBehavior,
    required this.extendBody,
    required this.extendBodyBehindAppBar,
    required this.extendBodyBehindMaterialBanner,
  });

  final bool extendBody;
  final bool extendBodyBehindAppBar;
  final EdgeInsets minInsets;
  final EdgeInsets minViewPadding;
  final TextDirection textDirection;
  final _ScaffoldGeometryNotifier geometryNotifier;

  final FloatingActionButtonLocation previousFloatingActionButtonLocation;
  final FloatingActionButtonLocation currentFloatingActionButtonLocation;
  final double floatingActionButtonMoveAnimationProgress;
  final FloatingActionButtonAnimator floatingActionButtonMotionAnimator;

  final SnackBarBehavior snackBarBehavior;
  final double? snackBarWidth;

  final bool extendBodyBehindMaterialBanner;

  @override
  void performLayout(Size size) {
    final BoxConstraints looseConstraints = BoxConstraints.loose(size);

    // SnackBar can't be presented over FAB if this one is placed ad the top of the screen
    final bool canShowAboveFab = switch (currentFloatingActionButtonLocation) {
        FloatingActionButtonLocation.startTop
        || FloatingActionButtonLocation.centerTop
        || FloatingActionButtonLocation.endTop
        || FloatingActionButtonLocation.miniStartTop
        || FloatingActionButtonLocation.miniCenterTop
        || FloatingActionButtonLocation.miniEndTop => false,
        FloatingActionButtonLocation.startDocked
        || FloatingActionButtonLocation.startFloat
        || FloatingActionButtonLocation.centerDocked
        || FloatingActionButtonLocation.centerFloat
        || FloatingActionButtonLocation.endContained
        || FloatingActionButtonLocation.endDocked
        || FloatingActionButtonLocation.endFloat
        || FloatingActionButtonLocation.miniStartDocked
        || FloatingActionButtonLocation.miniStartFloat
        || FloatingActionButtonLocation.miniCenterDocked
        || FloatingActionButtonLocation.miniCenterFloat
        || FloatingActionButtonLocation.miniEndDocked
        || FloatingActionButtonLocation.miniEndFloat => true,
        FloatingActionButtonLocation() => true,
      };

    final bool showSnackBarAboveFab = snackBarBehavior != SnackBarBehavior.fixed && snackBarBehavior  == SnackBarBehavior.floating && canShowAboveFab;
    final bool showSnackBarBelowFab = snackBarBehavior != SnackBarBehavior.fixed && snackBarBehavior  == SnackBarBehavior.floatingBelowFab;
    final bool isSnackBarFloating = showSnackBarBelowFab || showSnackBarAboveFab;
    
    // This part of the layout has the same effect as putting the app bar and
    // body in a column and making the body flexible. What's different is that
    // in this case the app bar appears _after_ the body in the stacking order,
    // so the app bar's shadow is drawn on top of the body.

    final BoxConstraints fullWidthConstraints = looseConstraints.tighten(width: size.width);
    final double bottom = size.height;
    double contentTop = 0.0;
    double bottomWidgetsHeight = 0.0;
    double appBarHeight = 0.0;

    if (hasChild(_ScaffoldSlot.appBar)) {
      appBarHeight = layoutChild(_ScaffoldSlot.appBar, fullWidthConstraints).height;
      contentTop = extendBodyBehindAppBar ? 0.0 : appBarHeight;
      positionChild(_ScaffoldSlot.appBar, Offset.zero);
    }

    double? bottomNavigationBarTop;
    if (hasChild(_ScaffoldSlot.bottomNavigationBar)) {
      final double bottomNavigationBarHeight = layoutChild(_ScaffoldSlot.bottomNavigationBar, fullWidthConstraints).height;
      bottomWidgetsHeight += bottomNavigationBarHeight;
      bottomNavigationBarTop = math.max(0.0, bottom - bottomWidgetsHeight);
      positionChild(_ScaffoldSlot.bottomNavigationBar, Offset(0.0, bottomNavigationBarTop));
    }

    if (hasChild(_ScaffoldSlot.persistentFooter)) {
      final BoxConstraints footerConstraints = BoxConstraints(
        maxWidth: fullWidthConstraints.maxWidth,
        maxHeight: math.max(0.0, bottom - bottomWidgetsHeight - contentTop),
      );
      final double persistentFooterHeight = layoutChild(_ScaffoldSlot.persistentFooter, footerConstraints).height;
      bottomWidgetsHeight += persistentFooterHeight;
      positionChild(_ScaffoldSlot.persistentFooter, Offset(0.0, math.max(0.0, bottom - bottomWidgetsHeight)));
    }

    Size materialBannerSize = Size.zero;
    if (hasChild(_ScaffoldSlot.materialBanner)) {
      materialBannerSize = layoutChild(_ScaffoldSlot.materialBanner, fullWidthConstraints);
      positionChild(_ScaffoldSlot.materialBanner, Offset(0.0, appBarHeight));

      // Push content down only if elevation is 0.
      if (!extendBodyBehindMaterialBanner) {
        contentTop += materialBannerSize.height;
      }
    }

    // Set the content bottom to account for the greater of the height of any
    // bottom-anchored material widgets or of the keyboard or other
    // bottom-anchored system UI.
    final double contentBottom = math.max(0.0, bottom - math.max(minInsets.bottom, bottomWidgetsHeight));

    if (hasChild(_ScaffoldSlot.body)) {
      double bodyMaxHeight = math.max(0.0, contentBottom - contentTop);

      if (extendBody) {
        bodyMaxHeight += bottomWidgetsHeight;
        bodyMaxHeight = clampDouble(bodyMaxHeight, 0.0, looseConstraints.maxHeight - contentTop);
        assert(bodyMaxHeight <= math.max(0.0, looseConstraints.maxHeight - contentTop));
      }

      final BoxConstraints bodyConstraints = _BodyBoxConstraints(
        maxWidth: fullWidthConstraints.maxWidth,
        maxHeight: bodyMaxHeight,
        materialBannerHeight: materialBannerSize.height,
        bottomWidgetsHeight: extendBody ? bottomWidgetsHeight : 0.0,
        appBarHeight: appBarHeight,
      );
      layoutChild(_ScaffoldSlot.body, bodyConstraints);
      positionChild(_ScaffoldSlot.body, Offset(0.0, contentTop));
    }

    // The BottomSheet and the SnackBar are anchored to the bottom of the parent,
    // they're as wide as the parent and are given their intrinsic height. The
    // only difference is that SnackBar appears on the top side of the
    // BottomNavigationBar while the BottomSheet is stacked on top of it.
    //
    // If all three elements are present then either the center of the FAB straddles
    // the top edge of the BottomSheet or the bottom of the FAB is
    // kFloatingActionButtonMargin above the SnackBar, whichever puts the FAB
    // the farthest above the bottom of the parent. If only the FAB is has a
    // non-zero height then it's inset from the parent's right and bottom edges
    // by kFloatingActionButtonMargin.

    Size bottomSheetSize = Size.zero;
    Size snackBarSize = Size.zero;
    if (hasChild(_ScaffoldSlot.bodyScrim)) {
      final BoxConstraints bottomSheetScrimConstraints = BoxConstraints(
        maxWidth: fullWidthConstraints.maxWidth,
        maxHeight: contentBottom,
      );
      layoutChild(_ScaffoldSlot.bodyScrim, bottomSheetScrimConstraints);
      positionChild(_ScaffoldSlot.bodyScrim, Offset.zero);
    }

    // Set the size of the SnackBar early if the behavior is fixed so
    // the FAB can be positioned correctly.
    if (hasChild(_ScaffoldSlot.snackBar) && (!isSnackBarFloating || snackBarBehavior == SnackBarBehavior.floatingBelowFab)) {
      snackBarSize = layoutChild(_ScaffoldSlot.snackBar, fullWidthConstraints);
    }

    if (hasChild(_ScaffoldSlot.bottomSheet)) {
      final BoxConstraints bottomSheetConstraints = BoxConstraints(
        maxWidth: fullWidthConstraints.maxWidth,
        maxHeight: math.max(0.0, contentBottom - contentTop),
      );
      bottomSheetSize = layoutChild(_ScaffoldSlot.bottomSheet, bottomSheetConstraints);
      positionChild(_ScaffoldSlot.bottomSheet, Offset((size.width - bottomSheetSize.width) / 2.0, contentBottom - bottomSheetSize.height));
    }

    late Rect floatingActionButtonRect;
    if (hasChild(_ScaffoldSlot.floatingActionButton)) {
      final Size fabSize = layoutChild(_ScaffoldSlot.floatingActionButton, looseConstraints);

      // To account for the FAB position being changed, we'll animate between
      // the old and new positions.
      final ScaffoldPrelayoutGeometry currentGeometry = ScaffoldPrelayoutGeometry(
        bottomSheetSize: bottomSheetSize,
        contentBottom: contentBottom,
        /// [appBarHeight] should be used instead of [contentTop] because
        /// ScaffoldPrelayoutGeometry.contentTop must not be affected by [extendBodyBehindAppBar].
        contentTop: appBarHeight,
        floatingActionButtonSize: fabSize,
        minInsets: minInsets,
        scaffoldSize: size,
        snackBarSize: snackBarSize,
        materialBannerSize: materialBannerSize,
        textDirection: textDirection,
        minViewPadding: minViewPadding,
      );
      final Offset currentFabOffset = currentFloatingActionButtonLocation.getOffset(currentGeometry);
      final Offset previousFabOffset = previousFloatingActionButtonLocation.getOffset(currentGeometry);
      final Offset fabOffset = floatingActionButtonMotionAnimator.getOffset(
        begin: previousFabOffset,
        end: currentFabOffset,
        progress: floatingActionButtonMoveAnimationProgress,
      );
      positionChild(_ScaffoldSlot.floatingActionButton, fabOffset);
      floatingActionButtonRect = fabOffset & fabSize;
    }

    if (hasChild(_ScaffoldSlot.snackBar)) {
      final bool hasCustomWidth = snackBarWidth != null && snackBarWidth! < size.width;
      if (snackBarSize == Size.zero) {
        snackBarSize = layoutChild(
          _ScaffoldSlot.snackBar,
          hasCustomWidth ? looseConstraints : fullWidthConstraints,
        );
      }

      final double snackBarYOffsetBase;
<<<<<<< HEAD

      if (floatingActionButtonRect.size != Size.zero && showSnackBarAboveFab) {
        snackBarYOffsetBase = floatingActionButtonRect.top;
=======
      final bool showAboveFab = switch (currentFloatingActionButtonLocation) {
        FloatingActionButtonLocation.startTop
        || FloatingActionButtonLocation.centerTop
        || FloatingActionButtonLocation.endTop
        || FloatingActionButtonLocation.miniStartTop
        || FloatingActionButtonLocation.miniCenterTop
        || FloatingActionButtonLocation.miniEndTop => false,
        FloatingActionButtonLocation.startDocked
        || FloatingActionButtonLocation.startFloat
        || FloatingActionButtonLocation.centerDocked
        || FloatingActionButtonLocation.centerFloat
        || FloatingActionButtonLocation.endContained
        || FloatingActionButtonLocation.endDocked
        || FloatingActionButtonLocation.endFloat
        || FloatingActionButtonLocation.miniStartDocked
        || FloatingActionButtonLocation.miniStartFloat
        || FloatingActionButtonLocation.miniCenterDocked
        || FloatingActionButtonLocation.miniCenterFloat
        || FloatingActionButtonLocation.miniEndDocked
        || FloatingActionButtonLocation.miniEndFloat => true,
        FloatingActionButtonLocation() => true,
      };
      if (floatingActionButtonRect.size != Size.zero && isSnackBarFloating && showAboveFab) {
        if (bottomNavigationBarTop != null) {
          snackBarYOffsetBase = math.min(bottomNavigationBarTop, floatingActionButtonRect.top);
        } else {
          snackBarYOffsetBase = floatingActionButtonRect.top;
        }
>>>>>>> 6f19c7b5
      } else {
        // SnackBarBehavior.fixed applies a SafeArea automatically.
        // SnackBarBehavior.floating does not since the positioning is affected
        // if there is a FloatingActionButton (see condition above). If there is
        // no FAB, make sure we account for safe space when the SnackBar is
        // floating.
        final double safeYOffsetBase = size.height - minViewPadding.bottom;
        snackBarYOffsetBase = isSnackBarFloating
          ? math.min(contentBottom, safeYOffsetBase)
          : contentBottom;
      }

      final double xOffset = hasCustomWidth ? (size.width - snackBarWidth!) / 2 : 0.0;
      positionChild(_ScaffoldSlot.snackBar, Offset(xOffset, snackBarYOffsetBase - snackBarSize.height));

      assert((){
        // Whether a floating SnackBar has been offset too high.
        //
        // To improve the developer experience, this assert is done after the call to positionChild.
        // if we assert sooner the SnackBar is visible because its defaults position is (0,0) and
        // it can cause confusion to the user as the error message states that the SnackBar is off screen.
        if (isSnackBarFloating) {
          final bool snackBarVisible = (snackBarYOffsetBase - snackBarSize.height) >= 0;
          if (!snackBarVisible) {
            throw FlutterError.fromParts(<DiagnosticsNode>[
              ErrorSummary('Floating SnackBar presented off screen.'),
              ErrorDescription(
                'A SnackBar with behavior property set to SnackBarBehavior.floating is fully '
                'or partially off screen because some or all the widgets provided to '
                'Scaffold.floatingActionButton, Scaffold.persistentFooterButtons and '
                'Scaffold.bottomNavigationBar take up too much vertical space.\n'
              ),
              ErrorHint(
                'Consider constraining the size of these widgets to allow room for the SnackBar to be visible.',
              ),
            ]);
          }
        }
        return true;
      }());
    }

    if (hasChild(_ScaffoldSlot.statusBar)) {
      layoutChild(_ScaffoldSlot.statusBar, fullWidthConstraints.tighten(height: minInsets.top));
      positionChild(_ScaffoldSlot.statusBar, Offset.zero);
    }

    if (hasChild(_ScaffoldSlot.drawer)) {
      layoutChild(_ScaffoldSlot.drawer, BoxConstraints.tight(size));
      positionChild(_ScaffoldSlot.drawer, Offset.zero);
    }

    if (hasChild(_ScaffoldSlot.endDrawer)) {
      layoutChild(_ScaffoldSlot.endDrawer, BoxConstraints.tight(size));
      positionChild(_ScaffoldSlot.endDrawer, Offset.zero);
    }

    geometryNotifier._updateWith(
      bottomNavigationBarTop: bottomNavigationBarTop,
      floatingActionButtonArea: floatingActionButtonRect,
    );
  }

  @override
  bool shouldRelayout(_ScaffoldLayout oldDelegate) {
    return oldDelegate.minInsets != minInsets
      || oldDelegate.minViewPadding != minViewPadding
      || oldDelegate.textDirection != textDirection
      || oldDelegate.floatingActionButtonMoveAnimationProgress != floatingActionButtonMoveAnimationProgress
      || oldDelegate.previousFloatingActionButtonLocation != previousFloatingActionButtonLocation
      || oldDelegate.currentFloatingActionButtonLocation != currentFloatingActionButtonLocation
      || oldDelegate.extendBody != extendBody
      || oldDelegate.extendBodyBehindAppBar != extendBodyBehindAppBar;
  }
}

/// Handler for scale and rotation animations in the [FloatingActionButton].
///
/// Currently, there are two types of [FloatingActionButton] animations:
///
/// * Entrance/Exit animations, which this widget triggers
///   when the [FloatingActionButton] is added, updated, or removed.
/// * Motion animations, which are triggered by the [Scaffold]
///   when its [FloatingActionButtonLocation] is updated.
class _FloatingActionButtonTransition extends StatefulWidget {
  const _FloatingActionButtonTransition({
    required this.child,
    required this.fabMoveAnimation,
    required this.fabMotionAnimator,
    required this.geometryNotifier,
    required this.currentController,
  });

  final Widget? child;
  final Animation<double> fabMoveAnimation;
  final FloatingActionButtonAnimator fabMotionAnimator;
  final _ScaffoldGeometryNotifier geometryNotifier;

  /// Controls the current child widget.child as it exits.
  final AnimationController currentController;

  @override
  _FloatingActionButtonTransitionState createState() => _FloatingActionButtonTransitionState();
}

class _FloatingActionButtonTransitionState extends State<_FloatingActionButtonTransition> with TickerProviderStateMixin {
  // The animations applied to the Floating Action Button when it is entering or exiting.
  // Controls the previous widget.child as it exits.
  late AnimationController _previousController;
  late Animation<double> _previousScaleAnimation;
  late Animation<double> _previousRotationAnimation;
  // The animations to run, considering the widget's fabMoveAnimation and the current/previous entrance/exit animations.
  late Animation<double> _currentScaleAnimation;
  late Animation<double> _extendedCurrentScaleAnimation;
  late Animation<double> _currentRotationAnimation;
  Widget? _previousChild;

  @override
  void initState() {
    super.initState();

    _previousController = AnimationController(
      duration: kFloatingActionButtonSegue,
      vsync: this,
    )..addStatusListener(_handlePreviousAnimationStatusChanged);
    _updateAnimations();

    if (widget.child != null) {
      // If we start out with a child, have the child appear fully visible instead
      // of animating in.
      widget.currentController.value = 1.0;
    } else {
      // If we start without a child we update the geometry object with a
      // floating action button scale of 0, as it is not showing on the screen.
      _updateGeometryScale(0.0);
    }
  }

  @override
  void dispose() {
    _previousController.dispose();
    super.dispose();
  }

  @override
  void didUpdateWidget(_FloatingActionButtonTransition oldWidget) {
    super.didUpdateWidget(oldWidget);
    if (oldWidget.fabMotionAnimator != widget.fabMotionAnimator || oldWidget.fabMoveAnimation != widget.fabMoveAnimation) {
      // Get the right scale and rotation animations to use for this widget.
      _updateAnimations();
    }
    final bool oldChildIsNull = oldWidget.child == null;
    final bool newChildIsNull = widget.child == null;
    if (oldChildIsNull == newChildIsNull && oldWidget.child?.key == widget.child?.key) {
      return;
    }
    if (_previousController.status == AnimationStatus.dismissed) {
      final double currentValue = widget.currentController.value;
      if (currentValue == 0.0 || oldWidget.child == null) {
        // The current child hasn't started its entrance animation yet. We can
        // just skip directly to the new child's entrance.
        _previousChild = null;
        if (widget.child != null) {
          widget.currentController.forward();
        }
      } else {
        // Otherwise, we need to copy the state from the current controller to
        // the previous controller and run an exit animation for the previous
        // widget before running the entrance animation for the new child.
        _previousChild = oldWidget.child;
        _previousController
          ..value = currentValue
          ..reverse();
        widget.currentController.value = 0.0;
      }
    }
  }

  static final Animatable<double> _entranceTurnTween = Tween<double>(
    begin: 1.0 - kFloatingActionButtonTurnInterval,
    end: 1.0,
  ).chain(CurveTween(curve: Curves.easeIn));

  void _updateAnimations() {
    // Get the animations for exit and entrance.
    final CurvedAnimation previousExitScaleAnimation = CurvedAnimation(
      parent: _previousController,
      curve: Curves.easeIn,
    );
    final Animation<double> previousExitRotationAnimation = Tween<double>(begin: 1.0, end: 1.0).animate(
      CurvedAnimation(
        parent: _previousController,
        curve: Curves.easeIn,
      ),
    );

    final CurvedAnimation currentEntranceScaleAnimation = CurvedAnimation(
      parent: widget.currentController,
      curve: Curves.easeIn,
    );
    final Animation<double> currentEntranceRotationAnimation = widget.currentController.drive(_entranceTurnTween);

    // Get the animations for when the FAB is moving.
    final Animation<double> moveScaleAnimation = widget.fabMotionAnimator.getScaleAnimation(parent: widget.fabMoveAnimation);
    final Animation<double> moveRotationAnimation = widget.fabMotionAnimator.getRotationAnimation(parent: widget.fabMoveAnimation);

    // Aggregate the animations.
    _previousScaleAnimation = AnimationMin<double>(moveScaleAnimation, previousExitScaleAnimation);
    _currentScaleAnimation = AnimationMin<double>(moveScaleAnimation, currentEntranceScaleAnimation);
    _extendedCurrentScaleAnimation = _currentScaleAnimation.drive(CurveTween(curve: const Interval(0.0, 0.1)));

    _previousRotationAnimation = TrainHoppingAnimation(previousExitRotationAnimation, moveRotationAnimation);
    _currentRotationAnimation = TrainHoppingAnimation(currentEntranceRotationAnimation, moveRotationAnimation);

    _currentScaleAnimation.addListener(_onProgressChanged);
    _previousScaleAnimation.addListener(_onProgressChanged);
  }

  void _handlePreviousAnimationStatusChanged(AnimationStatus status) {
    setState(() {
      if (widget.child != null && status == AnimationStatus.dismissed) {
        assert(widget.currentController.status == AnimationStatus.dismissed);
        widget.currentController.forward();
      }
    });
  }

  bool _isExtendedFloatingActionButton(Widget? widget) {
    return widget is FloatingActionButton
        && widget.isExtended;
  }

  @override
  Widget build(BuildContext context) {
    return Stack(
      alignment: Alignment.centerRight,
      children: <Widget>[
        if (_previousController.status != AnimationStatus.dismissed)
          if (_isExtendedFloatingActionButton(_previousChild))
            FadeTransition(
              opacity: _previousScaleAnimation,
              child: _previousChild,
            )
          else
            ScaleTransition(
              scale: _previousScaleAnimation,
              child: RotationTransition(
                turns: _previousRotationAnimation,
                child: _previousChild,
              ),
            ),
        if (_isExtendedFloatingActionButton(widget.child))
          ScaleTransition(
            scale: _extendedCurrentScaleAnimation,
            child: FadeTransition(
              opacity: _currentScaleAnimation,
              child: widget.child,
            ),
          )
        else
          ScaleTransition(
            scale: _currentScaleAnimation,
            child: RotationTransition(
              turns: _currentRotationAnimation,
              child: widget.child,
            ),
          ),
      ],
    );
  }

  void _onProgressChanged() {
    _updateGeometryScale(math.max(_previousScaleAnimation.value, _currentScaleAnimation.value));
  }

  void _updateGeometryScale(double scale) {
    widget.geometryNotifier._updateWith(
      floatingActionButtonScale: scale,
    );
  }
}

/// Implements the basic Material Design visual layout structure.
///
/// This class provides APIs for showing drawers and bottom sheets.
///
/// To display a persistent bottom sheet, obtain the
/// [ScaffoldState] for the current [BuildContext] via [Scaffold.of] and use the
/// [ScaffoldState.showBottomSheet] function.
///
/// {@tool dartpad}
/// This example shows a [Scaffold] with a [body] and [FloatingActionButton].
/// The [body] is a [Text] placed in a [Center] in order to center the text
/// within the [Scaffold]. The [FloatingActionButton] is connected to a
/// callback that increments a counter.
///
/// ** See code in examples/api/lib/material/scaffold/scaffold.0.dart **
/// {@end-tool}
///
/// {@tool dartpad}
/// This example shows a [Scaffold] with a blueGrey [backgroundColor], [body]
/// and [FloatingActionButton]. The [body] is a [Text] placed in a [Center] in
/// order to center the text within the [Scaffold]. The [FloatingActionButton]
/// is connected to a callback that increments a counter.
///
/// ![](https://flutter.github.io/assets-for-api-docs/assets/material/scaffold_background_color.png)
///
/// ** See code in examples/api/lib/material/scaffold/scaffold.1.dart **
/// {@end-tool}
///
/// {@tool dartpad}
/// This example shows a [Scaffold] with an [AppBar], a [BottomAppBar] and a
/// [FloatingActionButton]. The [body] is a [Text] placed in a [Center] in order
/// to center the text within the [Scaffold]. The [FloatingActionButton] is
/// centered and docked within the [BottomAppBar] using
/// [FloatingActionButtonLocation.centerDocked]. The [FloatingActionButton] is
/// connected to a callback that increments a counter.
///
/// ![](https://flutter.github.io/assets-for-api-docs/assets/material/scaffold_bottom_app_bar.png)
///
/// ** See code in examples/api/lib/material/scaffold/scaffold.2.dart **
/// {@end-tool}
///
/// ## Scaffold layout, the keyboard, and display "notches"
///
/// The scaffold will expand to fill the available space. That usually
/// means that it will occupy its entire window or device screen. When
/// the device's keyboard appears the Scaffold's ancestor [MediaQuery]
/// widget's [MediaQueryData.viewInsets] changes and the Scaffold will
/// be rebuilt. By default the scaffold's [body] is resized to make
/// room for the keyboard. To prevent the resize set
/// [resizeToAvoidBottomInset] to false. In either case the focused
/// widget will be scrolled into view if it's within a scrollable
/// container.
///
/// The [MediaQueryData.padding] value defines areas that might
/// not be completely visible, like the display "notch" on the iPhone
/// X. The scaffold's [body] is not inset by this padding value
/// although an [appBar] or [bottomNavigationBar] will typically
/// cause the body to avoid the padding. The [SafeArea]
/// widget can be used within the scaffold's body to avoid areas
/// like display notches.
///
/// ## Floating action button with a draggable scrollable bottom sheet
///
/// If [Scaffold.bottomSheet] is a [DraggableScrollableSheet],
/// [Scaffold.floatingActionButton] is set, and the bottom sheet is dragged to
/// cover greater than 70% of the Scaffold's height, two things happen in parallel:
///
///   * Scaffold starts to show scrim (see [ScaffoldState.showBodyScrim]), and
///   * [Scaffold.floatingActionButton] is scaled down through an animation with a [Curves.easeIn], and
///     disappears when the bottom sheet covers the entire Scaffold.
///
/// And as soon as the bottom sheet is dragged down to cover less than 70% of the [Scaffold], the scrim
/// disappears and [Scaffold.floatingActionButton] animates back to its normal size.
///
/// ## Troubleshooting
///
/// ### Nested Scaffolds
///
/// The Scaffold is designed to be a top level container for
/// a [MaterialApp]. This means that adding a Scaffold
/// to each route on a Material app will provide the app with
/// Material's basic visual layout structure.
///
/// It is typically not necessary to nest Scaffolds. For example, in a
/// tabbed UI, where the [bottomNavigationBar] is a [TabBar]
/// and the body is a [TabBarView], you might be tempted to make each tab bar
/// view a scaffold with a differently titled AppBar. Rather, it would be
/// better to add a listener to the [TabController] that updates the
/// AppBar
///
/// {@tool snippet}
/// Add a listener to the app's tab controller so that the [AppBar] title of the
/// app's one and only scaffold is reset each time a new tab is selected.
///
/// ```dart
/// TabController(vsync: tickerProvider, length: tabCount)..addListener(() {
///   if (!tabController.indexIsChanging) {
///     setState(() {
///       // Rebuild the enclosing scaffold with a new AppBar title
///       appBarTitle = 'Tab ${tabController.index}';
///     });
///   }
/// })
/// ```
/// {@end-tool}
///
/// Although there are some use cases, like a presentation app that
/// shows embedded flutter content, where nested scaffolds are
/// appropriate, it's best to avoid nesting scaffolds.
///
/// See also:
///
///  * [AppBar], which is a horizontal bar typically shown at the top of an app
///    using the [appBar] property.
///  * [BottomAppBar], which is a horizontal bar typically shown at the bottom
///    of an app using the [bottomNavigationBar] property.
///  * [FloatingActionButton], which is a circular button typically shown in the
///    bottom right corner of the app using the [floatingActionButton] property.
///  * [Drawer], which is a vertical panel that is typically displayed to the
///    left of the body (and often hidden on phones) using the [drawer]
///    property.
///  * [BottomNavigationBar], which is a horizontal array of buttons typically
///    shown along the bottom of the app using the [bottomNavigationBar]
///    property.
///  * [BottomSheet], which is an overlay typically shown near the bottom of the
///    app. A bottom sheet can either be persistent, in which case it is shown
///    using the [ScaffoldState.showBottomSheet] method, or modal, in which case
///    it is shown using the [showModalBottomSheet] function.
///  * [SnackBar], which is a lightweight message with an optional action which
///    briefly displays at the bottom of the screen. Use the
///    [ScaffoldMessengerState.showSnackBar] method to show snack bars.
///  * [MaterialBanner], which displays an important, succinct message, at the
///    top of the screen, below the app bar. Use the
///    [ScaffoldMessengerState.showMaterialBanner] method to show material banners.
///  * [ScaffoldState], which is the state associated with this widget.
///  * <https://material.io/design/layout/responsive-layout-grid.html>
///  * Cookbook: [Add a Drawer to a screen](https://flutter.dev/docs/cookbook/design/drawer)
class Scaffold extends StatefulWidget {
  /// Creates a visual scaffold for Material Design widgets.
  const Scaffold({
    super.key,
    this.appBar,
    this.body,
    this.floatingActionButton,
    this.floatingActionButtonLocation,
    this.floatingActionButtonAnimator,
    this.persistentFooterButtons,
    this.persistentFooterAlignment = AlignmentDirectional.centerEnd,
    this.drawer,
    this.onDrawerChanged,
    this.endDrawer,
    this.onEndDrawerChanged,
    this.bottomNavigationBar,
    this.bottomSheet,
    this.backgroundColor,
    this.resizeToAvoidBottomInset,
    this.primary = true,
    this.drawerDragStartBehavior = DragStartBehavior.start,
    this.extendBody = false,
    this.extendBodyBehindAppBar = false,
    this.drawerScrimColor,
    this.drawerEdgeDragWidth,
    this.drawerEnableOpenDragGesture = true,
    this.endDrawerEnableOpenDragGesture = true,
    this.restorationId,
  });

  /// If true, and [bottomNavigationBar] or [persistentFooterButtons]
  /// is specified, then the [body] extends to the bottom of the Scaffold,
  /// instead of only extending to the top of the [bottomNavigationBar]
  /// or the [persistentFooterButtons].
  ///
  /// If true, a [MediaQuery] widget whose bottom padding matches the height
  /// of the [bottomNavigationBar] will be added above the scaffold's [body].
  ///
  /// This property is often useful when the [bottomNavigationBar] has
  /// a non-rectangular shape, like [CircularNotchedRectangle], which
  /// adds a [FloatingActionButton] sized notch to the top edge of the bar.
  /// In this case specifying `extendBody: true` ensures that scaffold's
  /// body will be visible through the bottom navigation bar's notch.
  ///
  /// See also:
  ///
  ///  * [extendBodyBehindAppBar], which extends the height of the body
  ///    to the top of the scaffold.
  final bool extendBody;

  /// If true, and an [appBar] is specified, then the height of the [body] is
  /// extended to include the height of the app bar and the top of the body
  /// is aligned with the top of the app bar.
  ///
  /// This is useful if the app bar's [AppBar.backgroundColor] is not
  /// completely opaque.
  ///
  /// This property is false by default.
  ///
  /// See also:
  ///
  ///  * [extendBody], which extends the height of the body to the bottom
  ///    of the scaffold.
  final bool extendBodyBehindAppBar;

  /// An app bar to display at the top of the scaffold.
  final PreferredSizeWidget? appBar;

  /// The primary content of the scaffold.
  ///
  /// Displayed below the [appBar], above the bottom of the ambient
  /// [MediaQuery]'s [MediaQueryData.viewInsets], and behind the
  /// [floatingActionButton] and [drawer]. If [resizeToAvoidBottomInset] is
  /// false then the body is not resized when the onscreen keyboard appears,
  /// i.e. it is not inset by `viewInsets.bottom`.
  ///
  /// The widget in the body of the scaffold is positioned at the top-left of
  /// the available space between the app bar and the bottom of the scaffold. To
  /// center this widget instead, consider putting it in a [Center] widget and
  /// having that be the body. To expand this widget instead, consider
  /// putting it in a [SizedBox.expand].
  ///
  /// If you have a column of widgets that should normally fit on the screen,
  /// but may overflow and would in such cases need to scroll, consider using a
  /// [ListView] as the body of the scaffold. This is also a good choice for
  /// the case where your body is a scrollable list.
  final Widget? body;

  /// A button displayed floating above [body], in the bottom right corner.
  ///
  /// Typically a [FloatingActionButton].
  final Widget? floatingActionButton;

  /// Responsible for determining where the [floatingActionButton] should go.
  ///
  /// If null, the [ScaffoldState] will use the default location, [FloatingActionButtonLocation.endFloat].
  final FloatingActionButtonLocation? floatingActionButtonLocation;

  /// Animator to move the [floatingActionButton] to a new [floatingActionButtonLocation].
  ///
  /// If null, the [ScaffoldState] will use the default animator, [FloatingActionButtonAnimator.scaling].
  final FloatingActionButtonAnimator? floatingActionButtonAnimator;

  /// A set of buttons that are displayed at the bottom of the scaffold.
  ///
  /// Typically this is a list of [TextButton] widgets. These buttons are
  /// persistently visible, even if the [body] of the scaffold scrolls.
  ///
  /// These widgets will be wrapped in an [OverflowBar].
  ///
  /// The [persistentFooterButtons] are rendered above the
  /// [bottomNavigationBar] but below the [body].
  final List<Widget>? persistentFooterButtons;

  /// The alignment of the [persistentFooterButtons] inside the [OverflowBar].
  ///
  /// Defaults to [AlignmentDirectional.centerEnd].
  final AlignmentDirectional persistentFooterAlignment;

  /// A panel displayed to the side of the [body], often hidden on mobile
  /// devices. Swipes in from either left-to-right ([TextDirection.ltr]) or
  /// right-to-left ([TextDirection.rtl])
  ///
  /// Typically a [Drawer].
  ///
  /// To open the drawer, use the [ScaffoldState.openDrawer] function.
  ///
  /// To close the drawer, use either [ScaffoldState.closeDrawer], [Navigator.pop]
  /// or press the escape key on the keyboard.
  ///
  /// {@tool dartpad}
  /// To disable the drawer edge swipe on mobile, set the
  /// [Scaffold.drawerEnableOpenDragGesture] to false. Then, use
  /// [ScaffoldState.openDrawer] to open the drawer and [Navigator.pop] to close
  /// it.
  ///
  /// ** See code in examples/api/lib/material/scaffold/scaffold.drawer.0.dart **
  /// {@end-tool}
  final Widget? drawer;

  /// Optional callback that is called when the [Scaffold.drawer] is opened or closed.
  final DrawerCallback? onDrawerChanged;

  /// A panel displayed to the side of the [body], often hidden on mobile
  /// devices. Swipes in from right-to-left ([TextDirection.ltr]) or
  /// left-to-right ([TextDirection.rtl])
  ///
  /// Typically a [Drawer].
  ///
  /// To open the drawer, use the [ScaffoldState.openEndDrawer] function.
  ///
  /// To close the drawer, use either [ScaffoldState.closeEndDrawer], [Navigator.pop]
  /// or press the escape key on the keyboard.
  ///
  /// {@tool dartpad}
  /// To disable the drawer edge swipe, set the
  /// [Scaffold.endDrawerEnableOpenDragGesture] to false. Then, use
  /// [ScaffoldState.openEndDrawer] to open the drawer and [Navigator.pop] to
  /// close it.
  ///
  /// ** See code in examples/api/lib/material/scaffold/scaffold.end_drawer.0.dart **
  /// {@end-tool}
  final Widget? endDrawer;

  /// Optional callback that is called when the [Scaffold.endDrawer] is opened or closed.
  final DrawerCallback? onEndDrawerChanged;

  /// The color to use for the scrim that obscures primary content while a drawer is open.
  ///
  /// If this is null, then [DrawerThemeData.scrimColor] is used. If that
  /// is also null, then it defaults to [Colors.black54].
  final Color? drawerScrimColor;

  /// The color of the [Material] widget that underlies the entire Scaffold.
  ///
  /// The theme's [ThemeData.scaffoldBackgroundColor] by default.
  final Color? backgroundColor;

  /// A bottom navigation bar to display at the bottom of the scaffold.
  ///
  /// Snack bars slide from underneath the bottom navigation bar while bottom
  /// sheets are stacked on top.
  ///
  /// The [bottomNavigationBar] is rendered below the [persistentFooterButtons]
  /// and the [body].
  final Widget? bottomNavigationBar;

  /// The persistent bottom sheet to display.
  ///
  /// A persistent bottom sheet shows information that supplements the primary
  /// content of the app. A persistent bottom sheet remains visible even when
  /// the user interacts with other parts of the app.
  ///
  /// A closely related widget is a modal bottom sheet, which is an alternative
  /// to a menu or a dialog and prevents the user from interacting with the rest
  /// of the app. Modal bottom sheets can be created and displayed with the
  /// [showModalBottomSheet] function.
  ///
  /// Unlike the persistent bottom sheet displayed by [showBottomSheet]
  /// this bottom sheet is not a [LocalHistoryEntry] and cannot be dismissed
  /// with the scaffold appbar's back button.
  ///
  /// If a persistent bottom sheet created with [showBottomSheet] is already
  /// visible, it must be closed before building the Scaffold with a new
  /// [bottomSheet].
  ///
  /// The value of [bottomSheet] can be any widget at all. It's unlikely to
  /// actually be a [BottomSheet], which is used by the implementations of
  /// [showBottomSheet] and [showModalBottomSheet]. Typically it's a widget
  /// that includes [Material].
  ///
  /// See also:
  ///
  ///  * [showBottomSheet], which displays a bottom sheet as a route that can
  ///    be dismissed with the scaffold's back button.
  ///  * [showModalBottomSheet], which displays a modal bottom sheet.
  ///  * [BottomSheetThemeData], which can be used to customize the default
  ///    bottom sheet property values when using a [BottomSheet].
  final Widget? bottomSheet;

  /// If true the [body] and the scaffold's floating widgets should size
  /// themselves to avoid the onscreen keyboard whose height is defined by the
  /// ambient [MediaQuery]'s [MediaQueryData.viewInsets] `bottom` property.
  ///
  /// For example, if there is an onscreen keyboard displayed above the
  /// scaffold, the body can be resized to avoid overlapping the keyboard, which
  /// prevents widgets inside the body from being obscured by the keyboard.
  ///
  /// Defaults to true.
  final bool? resizeToAvoidBottomInset;

  /// Whether this scaffold is being displayed at the top of the screen.
  ///
  /// If true then the height of the [appBar] will be extended by the height
  /// of the screen's status bar, i.e. the top padding for [MediaQuery].
  ///
  /// The default value of this property, like the default value of
  /// [AppBar.primary], is true.
  final bool primary;

  /// {@macro flutter.material.DrawerController.dragStartBehavior}
  final DragStartBehavior drawerDragStartBehavior;

  /// The width of the area within which a horizontal swipe will open the
  /// drawer.
  ///
  /// By default, the value used is 20.0 added to the padding edge of
  /// `MediaQuery.paddingOf(context)` that corresponds to the surrounding
  /// [TextDirection]. This ensures that the drag area for notched devices is
  /// not obscured. For example, if `TextDirection.of(context)` is set to
  /// [TextDirection.ltr], 20.0 will be added to
  /// `MediaQuery.paddingOf(context).left`.
  final double? drawerEdgeDragWidth;

  /// Determines if the [Scaffold.drawer] can be opened with a drag
  /// gesture on mobile.
  ///
  /// On desktop platforms, the drawer is not draggable.
  ///
  /// By default, the drag gesture is enabled on mobile.
  final bool drawerEnableOpenDragGesture;

  /// Determines if the [Scaffold.endDrawer] can be opened with a
  /// gesture on mobile.
  ///
  /// On desktop platforms, the drawer is not draggable.
  ///
  /// By default, the drag gesture is enabled on mobile.
  final bool endDrawerEnableOpenDragGesture;

  /// Restoration ID to save and restore the state of the [Scaffold].
  ///
  /// If it is non-null, the scaffold will persist and restore whether the
  /// [drawer] and [endDrawer] was open or closed.
  ///
  /// The state of this widget is persisted in a [RestorationBucket] claimed
  /// from the surrounding [RestorationScope] using the provided restoration ID.
  ///
  /// See also:
  ///
  ///  * [RestorationManager], which explains how state restoration works in
  ///    Flutter.
  final String? restorationId;

  /// Finds the [ScaffoldState] from the closest instance of this class that
  /// encloses the given context.
  ///
  /// If no instance of this class encloses the given context, will cause an
  /// assert in debug mode, and throw an exception in release mode.
  ///
  /// This method can be expensive (it walks the element tree).
  ///
  /// {@tool dartpad}
  /// Typical usage of the [Scaffold.of] function is to call it from within the
  /// `build` method of a child of a [Scaffold].
  ///
  /// ** See code in examples/api/lib/material/scaffold/scaffold.of.0.dart **
  /// {@end-tool}
  ///
  /// {@tool dartpad}
  /// When the [Scaffold] is actually created in the same `build` function, the
  /// `context` argument to the `build` function can't be used to find the
  /// [Scaffold] (since it's "above" the widget being returned in the widget
  /// tree). In such cases, the following technique with a [Builder] can be used
  /// to provide a new scope with a [BuildContext] that is "under" the
  /// [Scaffold]:
  ///
  /// ** See code in examples/api/lib/material/scaffold/scaffold.of.1.dart **
  /// {@end-tool}
  ///
  /// A more efficient solution is to split your build function into several
  /// widgets. This introduces a new context from which you can obtain the
  /// [Scaffold]. In this solution, you would have an outer widget that creates
  /// the [Scaffold] populated by instances of your new inner widgets, and then
  /// in these inner widgets you would use [Scaffold.of].
  ///
  /// A less elegant but more expedient solution is assign a [GlobalKey] to the
  /// [Scaffold], then use the `key.currentState` property to obtain the
  /// [ScaffoldState] rather than using the [Scaffold.of] function.
  ///
  /// If there is no [Scaffold] in scope, then this will throw an exception.
  /// To return null if there is no [Scaffold], use [maybeOf] instead.
  static ScaffoldState of(BuildContext context) {
    final ScaffoldState? result = context.findAncestorStateOfType<ScaffoldState>();
    if (result != null) {
      return result;
    }
    throw FlutterError.fromParts(<DiagnosticsNode>[
      ErrorSummary(
        'Scaffold.of() called with a context that does not contain a Scaffold.',
      ),
      ErrorDescription(
        'No Scaffold ancestor could be found starting from the context that was passed to Scaffold.of(). '
        'This usually happens when the context provided is from the same StatefulWidget as that '
        'whose build function actually creates the Scaffold widget being sought.',
      ),
      ErrorHint(
        'There are several ways to avoid this problem. The simplest is to use a Builder to get a '
        'context that is "under" the Scaffold. For an example of this, please see the '
        'documentation for Scaffold.of():\n'
        '  https://api.flutter.dev/flutter/material/Scaffold/of.html',
      ),
      ErrorHint(
        'A more efficient solution is to split your build function into several widgets. This '
        'introduces a new context from which you can obtain the Scaffold. In this solution, '
        'you would have an outer widget that creates the Scaffold populated by instances of '
        'your new inner widgets, and then in these inner widgets you would use Scaffold.of().\n'
        'A less elegant but more expedient solution is assign a GlobalKey to the Scaffold, '
        'then use the key.currentState property to obtain the ScaffoldState rather than '
        'using the Scaffold.of() function.',
      ),
      context.describeElement('The context used was'),
    ]);
  }

  /// Finds the [ScaffoldState] from the closest instance of this class that
  /// encloses the given context.
  ///
  /// If no instance of this class encloses the given context, will return null.
  /// To throw an exception instead, use [of] instead of this function.
  ///
  /// This method can be expensive (it walks the element tree).
  ///
  /// See also:
  ///
  ///  * [of], a similar function to this one that throws if no instance
  ///    encloses the given context. Also includes some sample code in its
  ///    documentation.
  static ScaffoldState? maybeOf(BuildContext context) {
    return context.findAncestorStateOfType<ScaffoldState>();
  }

  /// Returns a [ValueListenable] for the [ScaffoldGeometry] for the closest
  /// [Scaffold] ancestor of the given context.
  ///
  /// The [ValueListenable.value] is only available at paint time.
  ///
  /// Notifications are guaranteed to be sent before the first paint pass
  /// with the new geometry, but there is no guarantee whether a build or
  /// layout passes are going to happen between the notification and the next
  /// paint pass.
  ///
  /// The closest [Scaffold] ancestor for the context might change, e.g when
  /// an element is moved from one scaffold to another. For [StatefulWidget]s
  /// using this listenable, a change of the [Scaffold] ancestor will
  /// trigger a [State.didChangeDependencies].
  ///
  /// A typical pattern for listening to the scaffold geometry would be to
  /// call [Scaffold.geometryOf] in [State.didChangeDependencies], compare the
  /// return value with the previous listenable, if it has changed, unregister
  /// the listener, and register a listener to the new [ScaffoldGeometry]
  /// listenable.
  static ValueListenable<ScaffoldGeometry> geometryOf(BuildContext context) {
    final _ScaffoldScope? scaffoldScope = context.dependOnInheritedWidgetOfExactType<_ScaffoldScope>();
    if (scaffoldScope == null) {
      throw FlutterError.fromParts(<DiagnosticsNode>[
        ErrorSummary(
          'Scaffold.geometryOf() called with a context that does not contain a Scaffold.',
        ),
        ErrorDescription(
          'This usually happens when the context provided is from the same StatefulWidget as that '
          'whose build function actually creates the Scaffold widget being sought.',
        ),
        ErrorHint(
          'There are several ways to avoid this problem. The simplest is to use a Builder to get a '
          'context that is "under" the Scaffold. For an example of this, please see the '
          'documentation for Scaffold.of():\n'
          '  https://api.flutter.dev/flutter/material/Scaffold/of.html',
        ),
        ErrorHint(
          'A more efficient solution is to split your build function into several widgets. This '
          'introduces a new context from which you can obtain the Scaffold. In this solution, '
          'you would have an outer widget that creates the Scaffold populated by instances of '
          'your new inner widgets, and then in these inner widgets you would use Scaffold.geometryOf().',
        ),
        context.describeElement('The context used was'),
      ]);
    }
    return scaffoldScope.geometryNotifier;
  }

  /// Whether the Scaffold that most tightly encloses the given context has a
  /// drawer.
  ///
  /// If this is being used during a build (for example to decide whether to
  /// show an "open drawer" button), set the `registerForUpdates` argument to
  /// true. This will then set up an [InheritedWidget] relationship with the
  /// [Scaffold] so that the client widget gets rebuilt whenever the [hasDrawer]
  /// value changes.
  ///
  /// This method can be expensive (it walks the element tree).
  ///
  /// See also:
  ///
  ///  * [Scaffold.of], which provides access to the [ScaffoldState] object as a
  ///    whole, from which you can show bottom sheets, and so forth.
  static bool hasDrawer(BuildContext context, { bool registerForUpdates = true }) {
    if (registerForUpdates) {
      final _ScaffoldScope? scaffold = context.dependOnInheritedWidgetOfExactType<_ScaffoldScope>();
      return scaffold?.hasDrawer ?? false;
    } else {
      final ScaffoldState? scaffold = context.findAncestorStateOfType<ScaffoldState>();
      return scaffold?.hasDrawer ?? false;
    }
  }

  @override
  ScaffoldState createState() => ScaffoldState();
}

/// State for a [Scaffold].
///
/// Can display [BottomSheet]s. Retrieve a [ScaffoldState] from the current
/// [BuildContext] using [Scaffold.of].
class ScaffoldState extends State<Scaffold> with TickerProviderStateMixin, RestorationMixin {
  @override
  String? get restorationId => widget.restorationId;

  @override
  void restoreState(RestorationBucket? oldBucket, bool initialRestore) {
    registerForRestoration(_drawerOpened, 'drawer_open');
    registerForRestoration(_endDrawerOpened, 'end_drawer_open');
  }

  // DRAWER API

  final GlobalKey<DrawerControllerState> _drawerKey = GlobalKey<DrawerControllerState>();
  final GlobalKey<DrawerControllerState> _endDrawerKey = GlobalKey<DrawerControllerState>();

  final GlobalKey _bodyKey = GlobalKey();

  /// Whether this scaffold has a non-null [Scaffold.appBar].
  bool get hasAppBar => widget.appBar != null;
  /// Whether this scaffold has a non-null [Scaffold.drawer].
  bool get hasDrawer => widget.drawer != null;
  /// Whether this scaffold has a non-null [Scaffold.endDrawer].
  bool get hasEndDrawer => widget.endDrawer != null;
  /// Whether this scaffold has a non-null [Scaffold.floatingActionButton].
  bool get hasFloatingActionButton => widget.floatingActionButton != null;

  double? _appBarMaxHeight;
  /// The max height the [Scaffold.appBar] uses.
  ///
  /// This is based on the appBar preferred height plus the top padding.
  double? get appBarMaxHeight => _appBarMaxHeight;
  final RestorableBool _drawerOpened = RestorableBool(false);
  final RestorableBool _endDrawerOpened = RestorableBool(false);

  /// Whether the [Scaffold.drawer] is opened.
  ///
  /// See also:
  ///
  ///  * [ScaffoldState.openDrawer], which opens the [Scaffold.drawer] of a
  ///    [Scaffold].
  bool get isDrawerOpen => _drawerOpened.value;

  /// Whether the [Scaffold.endDrawer] is opened.
  ///
  /// See also:
  ///
  ///  * [ScaffoldState.openEndDrawer], which opens the [Scaffold.endDrawer] of
  ///    a [Scaffold].
  bool get isEndDrawerOpen => _endDrawerOpened.value;

  void _drawerOpenedCallback(bool isOpened) {
    if (_drawerOpened.value != isOpened && _drawerKey.currentState != null) {
      setState(() {
        _drawerOpened.value = isOpened;
      });
      widget.onDrawerChanged?.call(isOpened);
    }
  }

  void _endDrawerOpenedCallback(bool isOpened) {
    if (_endDrawerOpened.value != isOpened && _endDrawerKey.currentState != null) {
      setState(() {
        _endDrawerOpened.value = isOpened;
      });
      widget.onEndDrawerChanged?.call(isOpened);
    }
  }

  /// Opens the [Drawer] (if any).
  ///
  /// If the scaffold has a non-null [Scaffold.drawer], this function will cause
  /// the drawer to begin its entrance animation.
  ///
  /// Normally this is not needed since the [Scaffold] automatically shows an
  /// appropriate [IconButton], and handles the edge-swipe gesture, to show the
  /// drawer.
  ///
  /// To close the drawer, use either [ScaffoldState.closeEndDrawer] or
  /// [Navigator.pop].
  ///
  /// See [Scaffold.of] for information about how to obtain the [ScaffoldState].
  void openDrawer() {
    if (_endDrawerKey.currentState != null && _endDrawerOpened.value) {
      _endDrawerKey.currentState!.close();
    }
    _drawerKey.currentState?.open();
  }

  /// Opens the end side [Drawer] (if any).
  ///
  /// If the scaffold has a non-null [Scaffold.endDrawer], this function will cause
  /// the end side drawer to begin its entrance animation.
  ///
  /// Normally this is not needed since the [Scaffold] automatically shows an
  /// appropriate [IconButton], and handles the edge-swipe gesture, to show the
  /// drawer.
  ///
  /// To close the drawer, use either [ScaffoldState.closeEndDrawer] or
  /// [Navigator.pop].
  ///
  /// See [Scaffold.of] for information about how to obtain the [ScaffoldState].
  void openEndDrawer() {
    if (_drawerKey.currentState != null && _drawerOpened.value) {
      _drawerKey.currentState!.close();
    }
    _endDrawerKey.currentState?.open();
  }

  // Used for both the snackbar and material banner APIs
  ScaffoldMessengerState? _scaffoldMessenger;

  // SNACKBAR API
  ScaffoldFeatureController<SnackBar, SnackBarClosedReason>? _messengerSnackBar;

  // This is used to update the _messengerSnackBar by the ScaffoldMessenger.
  void _updateSnackBar() {
    final ScaffoldFeatureController<SnackBar, SnackBarClosedReason>? messengerSnackBar = _scaffoldMessenger!._snackBars.isNotEmpty
        ? _scaffoldMessenger!._snackBars.first
        : null;

    if (_messengerSnackBar != messengerSnackBar) {
      setState(() {
        _messengerSnackBar = messengerSnackBar;
      });
    }
  }

  // MATERIAL BANNER API

  // The _messengerMaterialBanner represents the current MaterialBanner being managed by
  // the ScaffoldMessenger, instead of the Scaffold.
  ScaffoldFeatureController<MaterialBanner, MaterialBannerClosedReason>? _messengerMaterialBanner;

  // This is used to update the _messengerMaterialBanner by the ScaffoldMessenger.
  void _updateMaterialBanner() {
    final ScaffoldFeatureController<MaterialBanner, MaterialBannerClosedReason>? messengerMaterialBanner = _scaffoldMessenger!._materialBanners.isNotEmpty
        ? _scaffoldMessenger!._materialBanners.first
        : null;

    if (_messengerMaterialBanner != messengerMaterialBanner) {
      setState(() {
        _messengerMaterialBanner = messengerMaterialBanner;
      });
    }
  }

  // PERSISTENT BOTTOM SHEET API

  // Contains bottom sheets that may still be animating out of view.
  // Important if the app/user takes an action that could repeatedly show a
  // bottom sheet.
  final List<_StandardBottomSheet> _dismissedBottomSheets = <_StandardBottomSheet>[];
  PersistentBottomSheetController<dynamic>? _currentBottomSheet;
  final GlobalKey _currentBottomSheetKey = GlobalKey();
  LocalHistoryEntry? _persistentSheetHistoryEntry;

  void _maybeBuildPersistentBottomSheet() {
    if (widget.bottomSheet != null && _currentBottomSheet == null) {
      // The new _currentBottomSheet is not a local history entry so a "back" button
      // will not be added to the Scaffold's appbar and the bottom sheet will not
      // support drag or swipe to dismiss.
      final AnimationController animationController = BottomSheet.createAnimationController(this)..value = 1.0;
      bool persistentBottomSheetExtentChanged(DraggableScrollableNotification notification) {
        if (notification.extent - notification.initialExtent > precisionErrorTolerance) {
          if (_persistentSheetHistoryEntry == null) {
            _persistentSheetHistoryEntry = LocalHistoryEntry(onRemove: () {
              DraggableScrollableActuator.reset(notification.context);
              showBodyScrim(false, 0.0);
              _floatingActionButtonVisibilityValue = 1.0;
              _persistentSheetHistoryEntry = null;
            });
            ModalRoute.of(context)!.addLocalHistoryEntry(_persistentSheetHistoryEntry!);
          }
        } else if (_persistentSheetHistoryEntry != null) {
          _persistentSheetHistoryEntry!.remove();
        }
        return false;
      }

      // Stop the animation and unmount the dismissed sheets from the tree immediately,
      // otherwise may cause duplicate GlobalKey assertion if the sheet sub-tree contains
      // GlobalKey widgets.
      if (_dismissedBottomSheets.isNotEmpty) {
        final List<_StandardBottomSheet> sheets = List<_StandardBottomSheet>.of(_dismissedBottomSheets, growable: false);
        for (final _StandardBottomSheet sheet in sheets) {
          sheet.animationController.reset();
        }
        assert(_dismissedBottomSheets.isEmpty);
      }

      _currentBottomSheet = _buildBottomSheet<void>(
        (BuildContext context) {
          return NotificationListener<DraggableScrollableNotification>(
            onNotification: persistentBottomSheetExtentChanged,
            child: DraggableScrollableActuator(
              child: StatefulBuilder(
                key: _currentBottomSheetKey,
                builder: (BuildContext context, StateSetter setState) {
                  return widget.bottomSheet ?? const SizedBox.shrink();
                },
              ),
            ),
          );
        },
        isPersistent: true,
        animationController: animationController,
      );
    }
  }

  void _closeCurrentBottomSheet() {
    if (_currentBottomSheet != null) {
      if (!_currentBottomSheet!._isLocalHistoryEntry) {
        _currentBottomSheet!.close();
      }
      assert(() {
        _currentBottomSheet?._completer.future.whenComplete(() {
          assert(_currentBottomSheet == null);
        });
        return true;
      }());
    }
  }

  /// Closes [Scaffold.drawer] if it is currently opened.
  ///
  /// See [Scaffold.of] for information about how to obtain the [ScaffoldState].
  void closeDrawer() {
   if (hasDrawer && isDrawerOpen) {
     _drawerKey.currentState!.close();
   }
  }

  /// Closes [Scaffold.endDrawer] if it is currently opened.
  ///
  /// See [Scaffold.of] for information about how to obtain the [ScaffoldState].
  void closeEndDrawer() {
    if (hasEndDrawer && isEndDrawerOpen) {
      _endDrawerKey.currentState!.close();
    }
  }

  void _updatePersistentBottomSheet() {
    _currentBottomSheetKey.currentState!.setState(() {});
  }

  PersistentBottomSheetController<T> _buildBottomSheet<T>(
    WidgetBuilder builder, {
    required bool isPersistent,
    required AnimationController animationController,
    Color? backgroundColor,
    double? elevation,
    ShapeBorder? shape,
    Clip? clipBehavior,
    BoxConstraints? constraints,
    bool? enableDrag,
    bool shouldDisposeAnimationController = true,
  }) {
    assert(() {
      if (widget.bottomSheet != null && isPersistent && _currentBottomSheet != null) {
        throw FlutterError(
          'Scaffold.bottomSheet cannot be specified while a bottom sheet '
          'displayed with showBottomSheet() is still visible.\n'
          'Rebuild the Scaffold with a null bottomSheet before calling showBottomSheet().',
        );
      }
      return true;
    }());

    final Completer<T> completer = Completer<T>();
    final GlobalKey<_StandardBottomSheetState> bottomSheetKey = GlobalKey<_StandardBottomSheetState>();
    late _StandardBottomSheet bottomSheet;

    bool removedEntry = false;
    bool doingDispose = false;

    void removePersistentSheetHistoryEntryIfNeeded() {
      assert(isPersistent);
      if (_persistentSheetHistoryEntry != null) {
        _persistentSheetHistoryEntry!.remove();
        _persistentSheetHistoryEntry = null;
      }
    }

    void removeCurrentBottomSheet() {
      removedEntry = true;
      if (_currentBottomSheet == null) {
        return;
      }
      assert(_currentBottomSheet!._widget == bottomSheet);
      assert(bottomSheetKey.currentState != null);
      _showFloatingActionButton();

      if (isPersistent) {
        removePersistentSheetHistoryEntryIfNeeded();
      }

      bottomSheetKey.currentState!.close();
      setState(() {
        _showBodyScrim = false;
        _bodyScrimColor = Colors.black.withOpacity(0.0);
        _currentBottomSheet = null;
      });

      if (animationController.status != AnimationStatus.dismissed) {
        _dismissedBottomSheets.add(bottomSheet);
      }
      completer.complete();
    }

    final LocalHistoryEntry? entry = isPersistent
      ? null
      : LocalHistoryEntry(onRemove: () {
          if (!removedEntry && _currentBottomSheet?._widget == bottomSheet && !doingDispose) {
            removeCurrentBottomSheet();
          }
        });

    void removeEntryIfNeeded() {
      if (!isPersistent && !removedEntry) {
        assert(entry != null);
        entry!.remove();
        removedEntry = true;
      }
    }

    bottomSheet = _StandardBottomSheet(
      key: bottomSheetKey,
      animationController: animationController,
      enableDrag: enableDrag ?? !isPersistent,
      onClosing: () {
        if (_currentBottomSheet == null) {
          return;
        }
        assert(_currentBottomSheet!._widget == bottomSheet);
        removeEntryIfNeeded();
      },
      onDismissed: () {
        if (_dismissedBottomSheets.contains(bottomSheet)) {
          setState(() {
            _dismissedBottomSheets.remove(bottomSheet);
          });
        }
      },
      onDispose: () {
        doingDispose = true;
        removeEntryIfNeeded();
        if (shouldDisposeAnimationController) {
          animationController.dispose();
        }
      },
      builder: builder,
      isPersistent: isPersistent,
      backgroundColor: backgroundColor,
      elevation: elevation,
      shape: shape,
      clipBehavior: clipBehavior,
      constraints: constraints,
    );

    if (!isPersistent) {
      ModalRoute.of(context)!.addLocalHistoryEntry(entry!);
    }

    return PersistentBottomSheetController<T>._(
      bottomSheet,
      completer,
      entry != null
        ? entry.remove
        : removeCurrentBottomSheet,
      (VoidCallback fn) { bottomSheetKey.currentState?.setState(fn); },
      !isPersistent,
    );
  }

  /// Shows a Material Design bottom sheet in the nearest [Scaffold]. To show
  /// a persistent bottom sheet, use the [Scaffold.bottomSheet].
  ///
  /// Returns a controller that can be used to close and otherwise manipulate the
  /// bottom sheet.
  ///
  /// To rebuild the bottom sheet (e.g. if it is stateful), call
  /// [PersistentBottomSheetController.setState] on the controller returned by
  /// this method.
  ///
  /// The new bottom sheet becomes a [LocalHistoryEntry] for the enclosing
  /// [ModalRoute] and a back button is added to the app bar of the [Scaffold]
  /// that closes the bottom sheet.
  ///
  /// The [transitionAnimationController] controls the bottom sheet's entrance and
  /// exit animations. It's up to the owner of the controller to call
  /// [AnimationController.dispose] when the controller is no longer needed.
  ///
  /// To create a persistent bottom sheet that is not a [LocalHistoryEntry] and
  /// does not add a back button to the enclosing Scaffold's app bar, use the
  /// [Scaffold.bottomSheet] constructor parameter.
  ///
  /// A persistent bottom sheet shows information that supplements the primary
  /// content of the app. A persistent bottom sheet remains visible even when
  /// the user interacts with other parts of the app.
  ///
  /// A closely related widget is a modal bottom sheet, which is an alternative
  /// to a menu or a dialog and prevents the user from interacting with the rest
  /// of the app. Modal bottom sheets can be created and displayed with the
  /// [showModalBottomSheet] function.
  ///
  /// {@tool dartpad}
  /// This example demonstrates how to use [showBottomSheet] to display a
  /// bottom sheet when a user taps a button. It also demonstrates how to
  /// close a bottom sheet using the Navigator.
  ///
  /// ** See code in examples/api/lib/material/scaffold/scaffold_state.show_bottom_sheet.0.dart **
  /// {@end-tool}
  /// See also:
  ///
  ///  * [BottomSheet], which becomes the parent of the widget returned by the
  ///    `builder`.
  ///  * [showBottomSheet], which calls this method given a [BuildContext].
  ///  * [showModalBottomSheet], which can be used to display a modal bottom
  ///    sheet.
  ///  * [Scaffold.of], for information about how to obtain the [ScaffoldState].
  ///  * The Material 2 spec at <https://m2.material.io/components/sheets-bottom>.
  ///  * The Material 3 spec at <https://m3.material.io/components/bottom-sheets/overview>.
  PersistentBottomSheetController<T> showBottomSheet<T>(
    WidgetBuilder builder, {
    Color? backgroundColor,
    double? elevation,
    ShapeBorder? shape,
    Clip? clipBehavior,
    BoxConstraints? constraints,
    bool? enableDrag,
    AnimationController? transitionAnimationController,
  }) {
    assert(() {
      if (widget.bottomSheet != null) {
        throw FlutterError(
          'Scaffold.bottomSheet cannot be specified while a bottom sheet '
          'displayed with showBottomSheet() is still visible.\n'
          'Rebuild the Scaffold with a null bottomSheet before calling showBottomSheet().',
        );
      }
      return true;
    }());
    assert(debugCheckHasMediaQuery(context));

    _closeCurrentBottomSheet();
    final AnimationController controller = (transitionAnimationController ?? BottomSheet.createAnimationController(this))..forward();
    setState(() {
      _currentBottomSheet = _buildBottomSheet<T>(
        builder,
        isPersistent: false,
        animationController: controller,
        backgroundColor: backgroundColor,
        elevation: elevation,
        shape: shape,
        clipBehavior: clipBehavior,
        constraints: constraints,
        enableDrag: enableDrag,
        shouldDisposeAnimationController: transitionAnimationController == null,
      );
    });
    return _currentBottomSheet! as PersistentBottomSheetController<T>;
  }

  // Floating Action Button API
  late AnimationController _floatingActionButtonMoveController;
  late FloatingActionButtonAnimator _floatingActionButtonAnimator;
  FloatingActionButtonLocation? _previousFloatingActionButtonLocation;
  FloatingActionButtonLocation? _floatingActionButtonLocation;

  late AnimationController _floatingActionButtonVisibilityController;

  /// Gets the current value of the visibility animation for the
  /// [Scaffold.floatingActionButton].
  double get _floatingActionButtonVisibilityValue => _floatingActionButtonVisibilityController.value;

  /// Sets the current value of the visibility animation for the
  /// [Scaffold.floatingActionButton].
  set _floatingActionButtonVisibilityValue(double newValue) {
    _floatingActionButtonVisibilityController.value = clampDouble(newValue,
      _floatingActionButtonVisibilityController.lowerBound,
      _floatingActionButtonVisibilityController.upperBound,
    );
  }

  /// Shows the [Scaffold.floatingActionButton].
  TickerFuture _showFloatingActionButton() {
    return _floatingActionButtonVisibilityController.forward();
  }

  // Moves the Floating Action Button to the new Floating Action Button Location.
  void _moveFloatingActionButton(final FloatingActionButtonLocation newLocation) {
    FloatingActionButtonLocation? previousLocation = _floatingActionButtonLocation;
    double restartAnimationFrom = 0.0;
    // If the Floating Action Button is moving right now, we need to start from a snapshot of the current transition.
    if (_floatingActionButtonMoveController.isAnimating) {
      previousLocation = _TransitionSnapshotFabLocation(_previousFloatingActionButtonLocation!, _floatingActionButtonLocation!, _floatingActionButtonAnimator, _floatingActionButtonMoveController.value);
      restartAnimationFrom = _floatingActionButtonAnimator.getAnimationRestart(_floatingActionButtonMoveController.value);
    }

    setState(() {
      _previousFloatingActionButtonLocation = previousLocation;
      _floatingActionButtonLocation = newLocation;
    });

    // Animate the motion even when the fab is null so that if the exit animation is running,
    // the old fab will start the motion transition while it exits instead of jumping to the
    // new position.
    _floatingActionButtonMoveController.forward(from: restartAnimationFrom);
  }

  // iOS FEATURES - status bar tap, back gesture

  // On iOS, tapping the status bar scrolls the app's primary scrollable to the
  // top. We implement this by looking up the primary scroll controller and
  // scrolling it to the top when tapped.
  void _handleStatusBarTap() {
    final ScrollController? primaryScrollController = PrimaryScrollController.maybeOf(context);
    if (primaryScrollController != null && primaryScrollController.hasClients) {
      primaryScrollController.animateTo(
        0.0,
        duration: const Duration(milliseconds: 1000),
        curve: Curves.easeOutCirc,
      );
    }
  }

  // INTERNALS

  late _ScaffoldGeometryNotifier _geometryNotifier;

  bool get _resizeToAvoidBottomInset {
    return widget.resizeToAvoidBottomInset ?? true;
  }

  @override
  void initState() {
    super.initState();
    _geometryNotifier = _ScaffoldGeometryNotifier(const ScaffoldGeometry(), context);
    _floatingActionButtonLocation = widget.floatingActionButtonLocation ?? _kDefaultFloatingActionButtonLocation;
    _floatingActionButtonAnimator = widget.floatingActionButtonAnimator ?? _kDefaultFloatingActionButtonAnimator;
    _previousFloatingActionButtonLocation = _floatingActionButtonLocation;
    _floatingActionButtonMoveController = AnimationController(
      vsync: this,
      value: 1.0,
      duration: kFloatingActionButtonSegue * 2,
    );

    _floatingActionButtonVisibilityController = AnimationController(
      duration: kFloatingActionButtonSegue,
      vsync: this,
    );
  }

  @override
  void didUpdateWidget(Scaffold oldWidget) {
    super.didUpdateWidget(oldWidget);
    // Update the Floating Action Button Animator, and then schedule the Floating Action Button for repositioning.
    if (widget.floatingActionButtonAnimator != oldWidget.floatingActionButtonAnimator) {
      _floatingActionButtonAnimator = widget.floatingActionButtonAnimator ?? _kDefaultFloatingActionButtonAnimator;
    }
    if (widget.floatingActionButtonLocation != oldWidget.floatingActionButtonLocation) {
      _moveFloatingActionButton(widget.floatingActionButtonLocation ?? _kDefaultFloatingActionButtonLocation);
    }
    if (widget.bottomSheet != oldWidget.bottomSheet) {
      assert(() {
        if (widget.bottomSheet != null && (_currentBottomSheet?._isLocalHistoryEntry ?? false)) {
          throw FlutterError.fromParts(<DiagnosticsNode>[
            ErrorSummary(
              'Scaffold.bottomSheet cannot be specified while a bottom sheet displayed '
              'with showBottomSheet() is still visible.',
            ),
            ErrorHint(
              'Use the PersistentBottomSheetController '
              'returned by showBottomSheet() to close the old bottom sheet before creating '
              'a Scaffold with a (non null) bottomSheet.',
            ),
          ]);
        }
        return true;
      }());
      if (widget.bottomSheet == null) {
        _closeCurrentBottomSheet();
      } else if (widget.bottomSheet != null && oldWidget.bottomSheet == null) {
        _maybeBuildPersistentBottomSheet();
      } else {
        _updatePersistentBottomSheet();
      }
    }
  }

  @override
  void didChangeDependencies() {
    // Using maybeOf is valid here since both the Scaffold and ScaffoldMessenger
    // are currently available for managing SnackBars.
    final ScaffoldMessengerState? currentScaffoldMessenger = ScaffoldMessenger.maybeOf(context);
    // If our ScaffoldMessenger has changed, unregister with the old one first.
    if (_scaffoldMessenger != null &&
      (currentScaffoldMessenger == null || _scaffoldMessenger != currentScaffoldMessenger)) {
      _scaffoldMessenger?._unregister(this);
    }
    // Register with the current ScaffoldMessenger, if there is one.
    _scaffoldMessenger = currentScaffoldMessenger;
    _scaffoldMessenger?._register(this);

    _maybeBuildPersistentBottomSheet();
    super.didChangeDependencies();
  }

  @override
  void dispose() {
    _geometryNotifier.dispose();
    _floatingActionButtonMoveController.dispose();
    _floatingActionButtonVisibilityController.dispose();
    _scaffoldMessenger?._unregister(this);
    _drawerOpened.dispose();
    _endDrawerOpened.dispose();
    super.dispose();
  }

  void _addIfNonNull(
    List<LayoutId> children,
    Widget? child,
    Object childId, {
    required bool removeLeftPadding,
    required bool removeTopPadding,
    required bool removeRightPadding,
    required bool removeBottomPadding,
    bool removeBottomInset = false,
    bool maintainBottomViewPadding = false,
  }) {
    MediaQueryData data = MediaQuery.of(context).removePadding(
      removeLeft: removeLeftPadding,
      removeTop: removeTopPadding,
      removeRight: removeRightPadding,
      removeBottom: removeBottomPadding,
    );
    if (removeBottomInset) {
      data = data.removeViewInsets(removeBottom: true);
    }

    if (maintainBottomViewPadding && data.viewInsets.bottom != 0.0) {
      data = data.copyWith(
        padding: data.padding.copyWith(bottom: data.viewPadding.bottom),
      );
    }

    if (child != null) {
      children.add(
        LayoutId(
          id: childId,
          child: MediaQuery(data: data, child: child),
        ),
      );
    }
  }

  void _buildEndDrawer(List<LayoutId> children, TextDirection textDirection) {
    if (widget.endDrawer != null) {
      assert(hasEndDrawer);
      _addIfNonNull(
        children,
        DrawerController(
          key: _endDrawerKey,
          alignment: DrawerAlignment.end,
          drawerCallback: _endDrawerOpenedCallback,
          dragStartBehavior: widget.drawerDragStartBehavior,
          scrimColor: widget.drawerScrimColor,
          edgeDragWidth: widget.drawerEdgeDragWidth,
          enableOpenDragGesture: widget.endDrawerEnableOpenDragGesture,
          isDrawerOpen: _endDrawerOpened.value,
          child: widget.endDrawer!,
        ),
        _ScaffoldSlot.endDrawer,
        // remove the side padding from the side we're not touching
        removeLeftPadding: textDirection == TextDirection.ltr,
        removeTopPadding: false,
        removeRightPadding: textDirection == TextDirection.rtl,
        removeBottomPadding: false,
      );
    }
  }

  void _buildDrawer(List<LayoutId> children, TextDirection textDirection) {
    if (widget.drawer != null) {
      assert(hasDrawer);
      _addIfNonNull(
        children,
        DrawerController(
          key: _drawerKey,
          alignment: DrawerAlignment.start,
          drawerCallback: _drawerOpenedCallback,
          dragStartBehavior: widget.drawerDragStartBehavior,
          scrimColor: widget.drawerScrimColor,
          edgeDragWidth: widget.drawerEdgeDragWidth,
          enableOpenDragGesture: widget.drawerEnableOpenDragGesture,
          isDrawerOpen: _drawerOpened.value,
          child: widget.drawer!,
        ),
        _ScaffoldSlot.drawer,
        // remove the side padding from the side we're not touching
        removeLeftPadding: textDirection == TextDirection.rtl,
        removeTopPadding: false,
        removeRightPadding: textDirection == TextDirection.ltr,
        removeBottomPadding: false,
      );
    }
  }

  bool _showBodyScrim = false;
  Color _bodyScrimColor = Colors.black;

  /// Whether to show a [ModalBarrier] over the body of the scaffold.
  void showBodyScrim(bool value, double opacity) {
    if (_showBodyScrim == value && _bodyScrimColor.opacity == opacity) {
      return;
    }
    setState(() {
      _showBodyScrim = value;
      _bodyScrimColor = Colors.black.withOpacity(opacity);
    });
  }

  @override
  Widget build(BuildContext context) {
    assert(debugCheckHasMediaQuery(context));
    assert(debugCheckHasDirectionality(context));
    final ThemeData themeData = Theme.of(context);
    final TextDirection textDirection = Directionality.of(context);

    final List<LayoutId> children = <LayoutId>[];
    _addIfNonNull(
      children,
      widget.body == null ? null : _BodyBuilder(
        extendBody: widget.extendBody,
        extendBodyBehindAppBar: widget.extendBodyBehindAppBar,
        body: KeyedSubtree(key: _bodyKey, child: widget.body!),
      ),
      _ScaffoldSlot.body,
      removeLeftPadding: false,
      removeTopPadding: widget.appBar != null,
      removeRightPadding: false,
      removeBottomPadding: widget.bottomNavigationBar != null || widget.persistentFooterButtons != null,
      removeBottomInset: _resizeToAvoidBottomInset,
    );
    if (_showBodyScrim) {
      _addIfNonNull(
        children,
        ModalBarrier(
          dismissible: false,
          color: _bodyScrimColor,
        ),
        _ScaffoldSlot.bodyScrim,
        removeLeftPadding: true,
        removeTopPadding: true,
        removeRightPadding: true,
        removeBottomPadding: true,
      );
    }

    if (widget.appBar != null) {
      final double topPadding = widget.primary ? MediaQuery.paddingOf(context).top : 0.0;
      _appBarMaxHeight = AppBar.preferredHeightFor(context, widget.appBar!.preferredSize) + topPadding;
      assert(_appBarMaxHeight! >= 0.0 && _appBarMaxHeight!.isFinite);
      _addIfNonNull(
        children,
        ConstrainedBox(
          constraints: BoxConstraints(maxHeight: _appBarMaxHeight!),
          child: FlexibleSpaceBar.createSettings(
            currentExtent: _appBarMaxHeight!,
            child: widget.appBar!,
          ),
        ),
        _ScaffoldSlot.appBar,
        removeLeftPadding: false,
        removeTopPadding: false,
        removeRightPadding: false,
        removeBottomPadding: true,
      );
    }

    SnackBarBehavior snackBarBehavior = SnackBarBehavior.fixed;
    double? snackBarWidth;

    if (_currentBottomSheet != null || _dismissedBottomSheets.isNotEmpty) {
      final Widget stack = Stack(
        alignment: Alignment.bottomCenter,
        children: <Widget>[
          ..._dismissedBottomSheets,
          if (_currentBottomSheet != null) _currentBottomSheet!._widget,
        ],
      );
      _addIfNonNull(
        children,
        stack,
        _ScaffoldSlot.bottomSheet,
        removeLeftPadding: false,
        removeTopPadding: true,
        removeRightPadding: false,
        removeBottomPadding: _resizeToAvoidBottomInset,
      );
    }

    // SnackBar set by ScaffoldMessenger
    if (_messengerSnackBar != null) {
      snackBarBehavior = _messengerSnackBar?._widget.behavior
        ?? themeData.snackBarTheme.behavior
        ?? SnackBarBehavior.fixed;
      snackBarWidth = _messengerSnackBar?._widget.width ?? themeData.snackBarTheme.width;

      _addIfNonNull(
        children,
        _messengerSnackBar?._widget,
        _ScaffoldSlot.snackBar,
        removeLeftPadding: false,
        removeTopPadding: true,
        removeRightPadding: false,
        removeBottomPadding: widget.bottomNavigationBar != null || widget.persistentFooterButtons != null,
        maintainBottomViewPadding: !_resizeToAvoidBottomInset,
      );
    }

    bool extendBodyBehindMaterialBanner = false;
    // MaterialBanner set by ScaffoldMessenger
    if (_messengerMaterialBanner != null) {
      final MaterialBannerThemeData bannerTheme = MaterialBannerTheme.of(context);
      final double elevation = _messengerMaterialBanner?._widget.elevation ?? bannerTheme.elevation ?? 0.0;
      extendBodyBehindMaterialBanner = elevation != 0.0;

      _addIfNonNull(
        children,
        _messengerMaterialBanner?._widget,
        _ScaffoldSlot.materialBanner,
        removeLeftPadding: false,
        removeTopPadding: widget.appBar != null,
        removeRightPadding: false,
        removeBottomPadding: true,
        maintainBottomViewPadding: !_resizeToAvoidBottomInset,
      );
    }

    if (widget.persistentFooterButtons != null) {
      _addIfNonNull(
        children,
        Container(
          decoration: BoxDecoration(
            border: Border(
              top: Divider.createBorderSide(context, width: 1.0),
            ),
          ),
          child: SafeArea(
            top: false,
            child: IntrinsicHeight(
              child: Container(
                alignment: widget.persistentFooterAlignment,
                padding: const EdgeInsets.all(8),
                child: OverflowBar(
                  spacing: 8,
                  overflowAlignment: OverflowBarAlignment.end,
                  children: widget.persistentFooterButtons!,
                ),
              ),
            ),
          ),
        ),
        _ScaffoldSlot.persistentFooter,
        removeLeftPadding: false,
        removeTopPadding: true,
        removeRightPadding: false,
        removeBottomPadding: widget.bottomNavigationBar != null,
        maintainBottomViewPadding: !_resizeToAvoidBottomInset,
      );
    }

    if (widget.bottomNavigationBar != null) {
      _addIfNonNull(
        children,
        widget.bottomNavigationBar,
        _ScaffoldSlot.bottomNavigationBar,
        removeLeftPadding: false,
        removeTopPadding: true,
        removeRightPadding: false,
        removeBottomPadding: false,
        maintainBottomViewPadding: !_resizeToAvoidBottomInset,
      );
    }

    _addIfNonNull(
      children,
      _FloatingActionButtonTransition(
        fabMoveAnimation: _floatingActionButtonMoveController,
        fabMotionAnimator: _floatingActionButtonAnimator,
        geometryNotifier: _geometryNotifier,
        currentController: _floatingActionButtonVisibilityController,
        child: widget.floatingActionButton,
      ),
      _ScaffoldSlot.floatingActionButton,
      removeLeftPadding: true,
      removeTopPadding: true,
      removeRightPadding: true,
      removeBottomPadding: true,
    );

    switch (themeData.platform) {
      case TargetPlatform.iOS:
      case TargetPlatform.macOS:
        _addIfNonNull(
          children,
          GestureDetector(
            behavior: HitTestBehavior.opaque,
            onTap: _handleStatusBarTap,
            // iOS accessibility automatically adds scroll-to-top to the clock in the status bar
            excludeFromSemantics: true,
          ),
          _ScaffoldSlot.statusBar,
          removeLeftPadding: false,
          removeTopPadding: true,
          removeRightPadding: false,
          removeBottomPadding: true,
        );
      case TargetPlatform.android:
      case TargetPlatform.fuchsia:
      case TargetPlatform.linux:
      case TargetPlatform.windows:
        break;
    }

    if (_endDrawerOpened.value) {
      _buildDrawer(children, textDirection);
      _buildEndDrawer(children, textDirection);
    } else {
      _buildEndDrawer(children, textDirection);
      _buildDrawer(children, textDirection);
    }

    // The minimum insets for contents of the Scaffold to keep visible.
    final EdgeInsets minInsets = MediaQuery.paddingOf(context).copyWith(
      bottom: _resizeToAvoidBottomInset ? MediaQuery.viewInsetsOf(context).bottom : 0.0,
    );

    // The minimum viewPadding for interactive elements positioned by the
    // Scaffold to keep within safe interactive areas.
    final EdgeInsets minViewPadding = MediaQuery.viewPaddingOf(context).copyWith(
      bottom: _resizeToAvoidBottomInset && MediaQuery.viewInsetsOf(context).bottom != 0.0 ? 0.0 : null,
    );

    // extendBody locked when keyboard is open
    final bool extendBody = minInsets.bottom <= 0 && widget.extendBody;

    return _ScaffoldScope(
      hasDrawer: hasDrawer,
      geometryNotifier: _geometryNotifier,
      child: ScrollNotificationObserver(
        child: Material(
          color: widget.backgroundColor ?? themeData.scaffoldBackgroundColor,
          child: AnimatedBuilder(animation: _floatingActionButtonMoveController, builder: (BuildContext context, Widget? child) {
            return Actions(
              actions: <Type, Action<Intent>>{
                DismissIntent: _DismissDrawerAction(context),
              },
              child: CustomMultiChildLayout(
                delegate: _ScaffoldLayout(
                  extendBody: extendBody,
                  extendBodyBehindAppBar: widget.extendBodyBehindAppBar,
                  minInsets: minInsets,
                  minViewPadding: minViewPadding,
                  currentFloatingActionButtonLocation: _floatingActionButtonLocation!,
                  floatingActionButtonMoveAnimationProgress: _floatingActionButtonMoveController.value,
                  floatingActionButtonMotionAnimator: _floatingActionButtonAnimator,
                  geometryNotifier: _geometryNotifier,
                  previousFloatingActionButtonLocation: _previousFloatingActionButtonLocation!,
                  textDirection: textDirection,
                  snackBarBehavior: snackBarBehavior,
                  extendBodyBehindMaterialBanner: extendBodyBehindMaterialBanner,
                  snackBarWidth: snackBarWidth,
                ),
                children: children,
              ),
            );
          }),
        ),
      ),
    );
  }
}

class _DismissDrawerAction extends DismissAction {
  _DismissDrawerAction(this.context);

  final BuildContext context;

  @override
  bool isEnabled(DismissIntent intent) {
    return Scaffold.of(context).isDrawerOpen || Scaffold.of(context).isEndDrawerOpen;
  }

  @override
  void invoke(DismissIntent intent) {
    Scaffold.of(context).closeDrawer();
    Scaffold.of(context).closeEndDrawer();
  }
}

/// An interface for controlling a feature of a [Scaffold].
///
/// Commonly obtained from [ScaffoldMessengerState.showSnackBar] or
/// [ScaffoldState.showBottomSheet].
class ScaffoldFeatureController<T extends Widget, U> {
  const ScaffoldFeatureController._(this._widget, this._completer, this.close, this.setState);
  final T _widget;
  final Completer<U> _completer;

  /// Completes when the feature controlled by this object is no longer visible.
  Future<U> get closed => _completer.future;

  /// Remove the feature (e.g., bottom sheet, snack bar, or material banner) from the scaffold.
  final VoidCallback close;

  /// Mark the feature (e.g., bottom sheet or snack bar) as needing to rebuild.
  final StateSetter? setState;
}

// TODO(guidezpl): Look into making this public. A copy of this class is in
//  bottom_sheet.dart, for now, https://github.com/flutter/flutter/issues/51627
/// A curve that progresses linearly until a specified [startingPoint], at which
/// point [curve] will begin. Unlike [Interval], [curve] will not start at zero,
/// but will use [startingPoint] as the Y position.
///
/// For example, if [startingPoint] is set to `0.5`, and [curve] is set to
/// [Curves.easeOut], then the bottom-left quarter of the curve will be a
/// straight line, and the top-right quarter will contain the entire contents of
/// [Curves.easeOut].
///
/// This is useful in situations where a widget must track the user's finger
/// (which requires a linear animation), and afterwards can be flung using a
/// curve specified with the [curve] argument, after the finger is released. In
/// such a case, the value of [startingPoint] would be the progress of the
/// animation at the time when the finger was released.
class _BottomSheetSuspendedCurve extends ParametricCurve<double> {
  /// Creates a suspended curve.
  const _BottomSheetSuspendedCurve(
      this.startingPoint, {
        this.curve = Curves.easeOutCubic,
      });

  /// The progress value at which [curve] should begin.
  ///
  /// This defaults to [Curves.easeOutCubic].
  final double startingPoint;

  /// The curve to use when [startingPoint] is reached.
  final Curve curve;

  @override
  double transform(double t) {
    assert(t >= 0.0 && t <= 1.0);
    assert(startingPoint >= 0.0 && startingPoint <= 1.0);

    if (t < startingPoint) {
      return t;
    }

    if (t == 1.0) {
      return t;
    }

    final double curveProgress = (t - startingPoint) / (1 - startingPoint);
    final double transformed = curve.transform(curveProgress);
    return lerpDouble(startingPoint, 1, transformed)!;
  }

  @override
  String toString() {
    return '${describeIdentity(this)}($startingPoint, $curve)';
  }
}

class _StandardBottomSheet extends StatefulWidget {
  const _StandardBottomSheet({
    super.key,
    required this.animationController,
    this.enableDrag = true,
    required this.onClosing,
    required this.onDismissed,
    required this.builder,
    this.isPersistent = false,
    this.backgroundColor,
    this.elevation,
    this.shape,
    this.clipBehavior,
    this.constraints,
    this.onDispose,
  });

  final AnimationController animationController; // we control it, but it must be disposed by whoever created it.
  final bool enableDrag;
  final VoidCallback? onClosing;
  final VoidCallback? onDismissed;
  final VoidCallback? onDispose;
  final WidgetBuilder builder;
  final bool isPersistent;
  final Color? backgroundColor;
  final double? elevation;
  final ShapeBorder? shape;
  final Clip? clipBehavior;
  final BoxConstraints? constraints;

  @override
  _StandardBottomSheetState createState() => _StandardBottomSheetState();
}

class _StandardBottomSheetState extends State<_StandardBottomSheet> {
  ParametricCurve<double> animationCurve = _standardBottomSheetCurve;

  @override
  void initState() {
    super.initState();
    assert(
      widget.animationController.status == AnimationStatus.forward
        || widget.animationController.status == AnimationStatus.completed,
    );
    widget.animationController.addStatusListener(_handleStatusChange);
  }

  @override
  void dispose() {
    widget.onDispose?.call();
    super.dispose();
  }

  @override
  void didUpdateWidget(_StandardBottomSheet oldWidget) {
    super.didUpdateWidget(oldWidget);
    assert(widget.animationController == oldWidget.animationController);
  }

  void close() {
    widget.animationController.reverse();
    widget.onClosing?.call();
  }

  void _handleDragStart(DragStartDetails details) {
    // Allow the bottom sheet to track the user's finger accurately.
    animationCurve = Curves.linear;
  }

  void _handleDragEnd(DragEndDetails details, { bool? isClosing }) {
    // Allow the bottom sheet to animate smoothly from its current position.
    animationCurve = _BottomSheetSuspendedCurve(
      widget.animationController.value,
      curve: _standardBottomSheetCurve,
    );
  }

  void _handleStatusChange(AnimationStatus status) {
    if (status == AnimationStatus.dismissed) {
      widget.onDismissed?.call();
    }
  }

  bool extentChanged(DraggableScrollableNotification notification) {
    final double extentRemaining = 1.0 - notification.extent;
    final ScaffoldState scaffold = Scaffold.of(context);
    if (extentRemaining < _kBottomSheetDominatesPercentage) {
      scaffold._floatingActionButtonVisibilityValue = extentRemaining * _kBottomSheetDominatesPercentage * 10;
      scaffold.showBodyScrim(true,  math.max(
        _kMinBottomSheetScrimOpacity,
        _kMaxBottomSheetScrimOpacity - scaffold._floatingActionButtonVisibilityValue,
      ));
    } else {
      scaffold._floatingActionButtonVisibilityValue = 1.0;
      scaffold.showBodyScrim(false, 0.0);
    }
    // If the Scaffold.bottomSheet != null, we're a persistent bottom sheet.
    if (notification.extent == notification.minExtent &&
        scaffold.widget.bottomSheet == null &&
        notification.shouldCloseOnMinExtent) {
      close();
    }
    return false;
  }

  @override
  Widget build(BuildContext context) {
    return AnimatedBuilder(
      animation: widget.animationController,
      builder: (BuildContext context, Widget? child) {
        return Align(
          alignment: AlignmentDirectional.topStart,
          heightFactor: animationCurve.transform(widget.animationController.value),
          child: child,
        );
      },
      child: Semantics(
        container: true,
        onDismiss: !widget.isPersistent ? close : null,
        child:  NotificationListener<DraggableScrollableNotification>(
          onNotification: extentChanged,
          child: BottomSheet(
            animationController: widget.animationController,
            enableDrag: widget.enableDrag,
            onDragStart: _handleDragStart,
            onDragEnd: _handleDragEnd,
            onClosing: widget.onClosing!,
            builder: widget.builder,
            backgroundColor: widget.backgroundColor,
            elevation: widget.elevation,
            shape: widget.shape,
            clipBehavior: widget.clipBehavior,
            constraints: widget.constraints,
          ),
        ),
      ),
    );
  }

}

/// A [ScaffoldFeatureController] for standard bottom sheets.
///
/// This is the type of objects returned by [ScaffoldState.showBottomSheet].
///
/// This controller is used to display both standard and persistent bottom
/// sheets. A bottom sheet is only persistent if it is set as the
/// [Scaffold.bottomSheet].
class PersistentBottomSheetController<T> extends ScaffoldFeatureController<_StandardBottomSheet, T> {
  const PersistentBottomSheetController._(
    super.widget,
    super.completer,
    super.close,
    StateSetter super.setState,
    this._isLocalHistoryEntry,
  ) : super._();

  final bool _isLocalHistoryEntry;
}

class _ScaffoldScope extends InheritedWidget {
  const _ScaffoldScope({
    required this.hasDrawer,
    required this.geometryNotifier,
    required super.child,
  });

  final bool hasDrawer;
  final _ScaffoldGeometryNotifier geometryNotifier;

  @override
  bool updateShouldNotify(_ScaffoldScope oldWidget) {
    return hasDrawer != oldWidget.hasDrawer;
  }
}<|MERGE_RESOLUTION|>--- conflicted
+++ resolved
@@ -1171,40 +1171,13 @@
       }
 
       final double snackBarYOffsetBase;
-<<<<<<< HEAD
 
       if (floatingActionButtonRect.size != Size.zero && showSnackBarAboveFab) {
-        snackBarYOffsetBase = floatingActionButtonRect.top;
-=======
-      final bool showAboveFab = switch (currentFloatingActionButtonLocation) {
-        FloatingActionButtonLocation.startTop
-        || FloatingActionButtonLocation.centerTop
-        || FloatingActionButtonLocation.endTop
-        || FloatingActionButtonLocation.miniStartTop
-        || FloatingActionButtonLocation.miniCenterTop
-        || FloatingActionButtonLocation.miniEndTop => false,
-        FloatingActionButtonLocation.startDocked
-        || FloatingActionButtonLocation.startFloat
-        || FloatingActionButtonLocation.centerDocked
-        || FloatingActionButtonLocation.centerFloat
-        || FloatingActionButtonLocation.endContained
-        || FloatingActionButtonLocation.endDocked
-        || FloatingActionButtonLocation.endFloat
-        || FloatingActionButtonLocation.miniStartDocked
-        || FloatingActionButtonLocation.miniStartFloat
-        || FloatingActionButtonLocation.miniCenterDocked
-        || FloatingActionButtonLocation.miniCenterFloat
-        || FloatingActionButtonLocation.miniEndDocked
-        || FloatingActionButtonLocation.miniEndFloat => true,
-        FloatingActionButtonLocation() => true,
-      };
-      if (floatingActionButtonRect.size != Size.zero && isSnackBarFloating && showAboveFab) {
         if (bottomNavigationBarTop != null) {
           snackBarYOffsetBase = math.min(bottomNavigationBarTop, floatingActionButtonRect.top);
         } else {
           snackBarYOffsetBase = floatingActionButtonRect.top;
         }
->>>>>>> 6f19c7b5
       } else {
         // SnackBarBehavior.fixed applies a SafeArea automatically.
         // SnackBarBehavior.floating does not since the positioning is affected
