// Copyright 2015 The Chromium Authors. All rights reserved.
// Use of this source code is governed by a BSD-style license that can be
// found in the LICENSE file.

import 'dart:async';
import 'dart:collection';
import 'dart:math' as math;

import 'package:flutter/foundation.dart';
import 'package:flutter/rendering.dart';
import 'package:flutter/widgets.dart';
import 'package:flutter/gestures.dart' show DragStartBehavior;

import 'app_bar.dart';
import 'bottom_sheet.dart';
import 'button_bar.dart';
import 'button_theme.dart';
import 'colors.dart';
import 'divider.dart';
import 'drawer.dart';
import 'flexible_space_bar.dart';
import 'floating_action_button.dart';
import 'floating_action_button_location.dart';
import 'material.dart';
import 'snack_bar.dart';
import 'snack_bar_theme.dart';
import 'theme.dart';
import 'theme_data.dart';

// Examples can assume:
// TabController tabController;
// void setState(VoidCallback fn) { }
// String appBarTitle;
// int tabCount;
// TickerProvider tickerProvider;

const FloatingActionButtonLocation _kDefaultFloatingActionButtonLocation = FloatingActionButtonLocation.endFloat;
const FloatingActionButtonAnimator _kDefaultFloatingActionButtonAnimator = FloatingActionButtonAnimator.scaling;

// When the top of the BottomSheet crosses this threshold, it will start to
// shrink the FAB and show a scrim.
const double _kBottomSheetDominatesPercentage = 0.3;
const double _kMinBottomSheetScrimOpacity = 0.1;
const double _kMaxBottomSheetScrimOpacity = 0.6;

enum _ScaffoldSlot {
  body,
  appBar,
  bodyScrim,
  bottomSheet,
  snackBar,
  persistentFooter,
  bottomNavigationBar,
  floatingActionButton,
  drawer,
  endDrawer,
  statusBar,
}

/// The geometry of the [Scaffold] after all its contents have been laid out
/// except the [FloatingActionButton].
///
/// The [Scaffold] passes this pre-layout geometry to its
/// [FloatingActionButtonLocation], which produces an [Offset] that the
/// [Scaffold] uses to position the [FloatingActionButton].
///
/// For a description of the [Scaffold]'s geometry after it has
/// finished laying out, see the [ScaffoldGeometry].
@immutable
class ScaffoldPrelayoutGeometry {
  /// Abstract const constructor. This constructor enables subclasses to provide
  /// const constructors so that they can be used in const expressions.
  const ScaffoldPrelayoutGeometry({
    @required this.bottomSheetSize,
    @required this.contentBottom,
    @required this.contentTop,
    @required this.floatingActionButtonSize,
    @required this.minInsets,
    @required this.scaffoldSize,
    @required this.snackBarSize,
    @required this.textDirection,
  });

  /// The [Size] of [Scaffold.floatingActionButton].
  ///
  /// If [Scaffold.floatingActionButton] is null, this will be [Size.zero].
  final Size floatingActionButtonSize;

  /// The [Size] of the [Scaffold]'s [BottomSheet].
  ///
  /// If the [Scaffold] is not currently showing a [BottomSheet],
  /// this will be [Size.zero].
  final Size bottomSheetSize;

  /// The vertical distance from the Scaffold's origin to the bottom of
  /// [Scaffold.body].
  ///
  /// This is useful in a [FloatingActionButtonLocation] designed to
  /// place the [FloatingActionButton] at the bottom of the screen, while
  /// keeping it above the [BottomSheet], the [Scaffold.bottomNavigationBar],
  /// or the keyboard.
  ///
  /// The [Scaffold.body] is laid out with respect to [minInsets] already. This
  /// means that a [FloatingActionButtonLocation] does not need to factor in
  /// [minInsets.bottom] when aligning a [FloatingActionButton] to
  /// [contentBottom].
  final double contentBottom;

  /// The vertical distance from the [Scaffold]'s origin to the top of
  /// [Scaffold.body].
  ///
  /// This is useful in a [FloatingActionButtonLocation] designed to
  /// place the [FloatingActionButton] at the top of the screen, while
  /// keeping it below the [Scaffold.appBar].
  ///
  /// The [Scaffold.body] is laid out with respect to [minInsets] already. This
  /// means that a [FloatingActionButtonLocation] does not need to factor in
  /// [minInsets.top] when aligning a [FloatingActionButton] to [contentTop].
  final double contentTop;

  /// The minimum padding to inset the [FloatingActionButton] by for it
  /// to remain visible.
  ///
  /// This value is the result of calling [MediaQuery.padding] in the
  /// [Scaffold]'s [BuildContext],
  /// and is useful for insetting the [FloatingActionButton] to avoid features like
  /// the system status bar or the keyboard.
  ///
  /// If [Scaffold.resizeToAvoidBottomInset] is set to false, [minInsets.bottom]
  /// will be 0.0.
  final EdgeInsets minInsets;

  /// The [Size] of the whole [Scaffold].
  ///
  /// If the [Size] of the [Scaffold]'s contents is modified by values such as
  /// [Scaffold.resizeToAvoidBottomInset] or the keyboard opening, then the
  /// [scaffoldSize] will not reflect those changes.
  ///
  /// This means that [FloatingActionButtonLocation]s designed to reposition
  /// the [FloatingActionButton] based on events such as the keyboard popping
  /// up should use [minInsets] to make sure that the [FloatingActionButton] is
  /// inset by enough to remain visible.
  ///
  /// See [minInsets] and [MediaQuery.padding] for more information on the appropriate
  /// insets to apply.
  final Size scaffoldSize;

  /// The [Size] of the [Scaffold]'s [SnackBar].
  ///
  /// If the [Scaffold] is not showing a [SnackBar], this will be [Size.zero].
  final Size snackBarSize;

  /// The [TextDirection] of the [Scaffold]'s [BuildContext].
  final TextDirection textDirection;
}

/// A snapshot of a transition between two [FloatingActionButtonLocation]s.
///
/// [ScaffoldState] uses this to seamlessly change transition animations
/// when a running [FloatingActionButtonLocation] transition is interrupted by a new transition.
@immutable
class _TransitionSnapshotFabLocation extends FloatingActionButtonLocation {

  const _TransitionSnapshotFabLocation(this.begin, this.end, this.animator, this.progress);

  final FloatingActionButtonLocation begin;
  final FloatingActionButtonLocation end;
  final FloatingActionButtonAnimator animator;
  final double progress;

  @override
  Offset getOffset(ScaffoldPrelayoutGeometry scaffoldGeometry) {
    return animator.getOffset(
      begin: begin.getOffset(scaffoldGeometry),
      end: end.getOffset(scaffoldGeometry),
      progress: progress,
    );
  }

  @override
  String toString() {
    return '$runtimeType(begin: $begin, end: $end, progress: $progress)';
  }
}

/// Geometry information for [Scaffold] components after layout is finished.
///
/// To get a [ValueNotifier] for the scaffold geometry of a given
/// [BuildContext], use [Scaffold.geometryOf].
///
/// The ScaffoldGeometry is only available during the paint phase, because
/// its value is computed during the animation and layout phases prior to painting.
///
/// For an example of using the [ScaffoldGeometry], see the [BottomAppBar],
/// which uses the [ScaffoldGeometry] to paint a notch around the
/// [FloatingActionButton].
///
/// For information about the [Scaffold]'s geometry that is used while laying
/// out the [FloatingActionButton], see [ScaffoldPrelayoutGeometry].
@immutable
class ScaffoldGeometry {
  /// Create an object that describes the geometry of a [Scaffold].
  const ScaffoldGeometry({
    this.bottomNavigationBarTop,
    this.floatingActionButtonArea,
  });

  /// The distance from the [Scaffold]'s top edge to the top edge of the
  /// rectangle in which the [Scaffold.bottomNavigationBar] bar is laid out.
  ///
  /// Null if [Scaffold.bottomNavigationBar] is null.
  final double bottomNavigationBarTop;

  /// The [Scaffold.floatingActionButton]'s bounding rectangle.
  ///
  /// This is null when there is no floating action button showing.
  final Rect floatingActionButtonArea;

  ScaffoldGeometry _scaleFloatingActionButton(double scaleFactor) {
    if (scaleFactor == 1.0)
      return this;

    if (scaleFactor == 0.0) {
      return ScaffoldGeometry(
        bottomNavigationBarTop: bottomNavigationBarTop,
      );
    }

    final Rect scaledButton = Rect.lerp(
      floatingActionButtonArea.center & Size.zero,
      floatingActionButtonArea,
      scaleFactor,
    );
    return copyWith(floatingActionButtonArea: scaledButton);
  }

  /// Creates a copy of this [ScaffoldGeometry] but with the given fields replaced with
  /// the new values.
  ScaffoldGeometry copyWith({
    double bottomNavigationBarTop,
    Rect floatingActionButtonArea,
  }) {
    return ScaffoldGeometry(
      bottomNavigationBarTop: bottomNavigationBarTop ?? this.bottomNavigationBarTop,
      floatingActionButtonArea: floatingActionButtonArea ?? this.floatingActionButtonArea,
    );
  }
}

class _ScaffoldGeometryNotifier extends ChangeNotifier implements ValueListenable<ScaffoldGeometry> {
  _ScaffoldGeometryNotifier(this.geometry, this.context)
    : assert (context != null);

  final BuildContext context;
  double floatingActionButtonScale;
  ScaffoldGeometry geometry;

  @override
  ScaffoldGeometry get value {
    assert(() {
      final RenderObject renderObject = context.findRenderObject();
      if (renderObject == null || !renderObject.owner.debugDoingPaint)
        throw FlutterError(
            'Scaffold.geometryOf() must only be accessed during the paint phase.\n'
            'The ScaffoldGeometry is only available during the paint phase, because\n'
            'its value is computed during the animation and layout phases prior to painting.'
        );
      return true;
    }());
    return geometry._scaleFloatingActionButton(floatingActionButtonScale);
  }

  void _updateWith({
    double bottomNavigationBarTop,
    Rect floatingActionButtonArea,
    double floatingActionButtonScale,
  }) {
    this.floatingActionButtonScale = floatingActionButtonScale ?? this.floatingActionButtonScale;
    geometry = geometry.copyWith(
      bottomNavigationBarTop: bottomNavigationBarTop,
      floatingActionButtonArea: floatingActionButtonArea,
    );
    notifyListeners();
  }
}

// Used to communicate the height of the Scaffold's bottomNavigationBar and
// persistentFooterButtons to the LayoutBuilder which builds the Scaffold's body.
//
// Scaffold expects a _BodyBoxConstraints to be passed to the _BodyBuilder
// widget's LayoutBuilder, see _ScaffoldLayout.performLayout(). The BoxConstraints
// methods that construct new BoxConstraints objects, like copyWith() have not
// been overridden here because we expect the _BodyBoxConstraintsObject to be
// passed along unmodified to the LayoutBuilder. If that changes in the future
// then _BodyBuilder will assert.
class _BodyBoxConstraints extends BoxConstraints {
  const _BodyBoxConstraints({
    double minWidth = 0.0,
    double maxWidth = double.infinity,
    double minHeight = 0.0,
    double maxHeight = double.infinity,
    @required this.bottomWidgetsHeight,
  }) : assert(bottomWidgetsHeight != null),
       assert(bottomWidgetsHeight >= 0),
       super(minWidth: minWidth, maxWidth: maxWidth, minHeight: minHeight, maxHeight: maxHeight);

  final double bottomWidgetsHeight;

  // RenderObject.layout() will only short-circuit its call to its performLayout
  // method if the new layout constraints are not == to the current constraints.
  // If the height of the bottom widgets has changed, even though the constraints'
  // min and max values have not, we still want performLayout to happen.
  @override
  bool operator ==(dynamic other) {
    if (super != other)
      return false;
    final _BodyBoxConstraints typedOther = other;
    return bottomWidgetsHeight == typedOther.bottomWidgetsHeight;
  }

  @override
  int get hashCode {
    return hashValues(super.hashCode, bottomWidgetsHeight);
  }
}

// Used when Scaffold.extendBody is true to wrap the scaffold's body in a MediaQuery
// whose padding accounts for the height of the bottomNavigationBar and/or the
// persistentFooterButtons.
//
// The bottom widgets' height is passed along via the _BodyBoxConstraints parameter.
// The constraints parameter is constructed in_ScaffoldLayout.performLayout().
class _BodyBuilder extends StatelessWidget {
  const _BodyBuilder({ Key key, this.body }) : super(key: key);

  final Widget body;

  @override
  Widget build(BuildContext context) {
    return LayoutBuilder(
      builder: (BuildContext context, BoxConstraints constraints) {
        final _BodyBoxConstraints bodyConstraints = constraints;
        final MediaQueryData metrics = MediaQuery.of(context);
        return MediaQuery(
          data: metrics.copyWith(
            padding: metrics.padding.copyWith(
              bottom: math.max(metrics.padding.bottom, bodyConstraints.bottomWidgetsHeight),
            ),
          ),
          child: body,
        );
      },
    );
  }
}

class _ScaffoldLayout extends MultiChildLayoutDelegate {
  _ScaffoldLayout({
    @required this.minInsets,
    @required this.textDirection,
    @required this.geometryNotifier,
    // for floating action button
    @required this.previousFloatingActionButtonLocation,
    @required this.currentFloatingActionButtonLocation,
    @required this.floatingActionButtonMoveAnimationProgress,
    @required this.floatingActionButtonMotionAnimator,
    @required this.isSnackBarFloating,
    @required this.extendBody,
  }) : assert(minInsets != null),
       assert(textDirection != null),
       assert(geometryNotifier != null),
       assert(previousFloatingActionButtonLocation != null),
       assert(currentFloatingActionButtonLocation != null),
       assert(extendBody != null);

  final bool extendBody;
  final EdgeInsets minInsets;
  final TextDirection textDirection;
  final _ScaffoldGeometryNotifier geometryNotifier;

  final FloatingActionButtonLocation previousFloatingActionButtonLocation;
  final FloatingActionButtonLocation currentFloatingActionButtonLocation;
  final double floatingActionButtonMoveAnimationProgress;
  final FloatingActionButtonAnimator floatingActionButtonMotionAnimator;

  final bool isSnackBarFloating;

  @override
  void performLayout(Size size) {
    final BoxConstraints looseConstraints = BoxConstraints.loose(size);

    // This part of the layout has the same effect as putting the app bar and
    // body in a column and making the body flexible. What's different is that
    // in this case the app bar appears _after_ the body in the stacking order,
    // so the app bar's shadow is drawn on top of the body.

    final BoxConstraints fullWidthConstraints = looseConstraints.tighten(width: size.width);
    final double bottom = size.height;
    double contentTop = 0.0;
    double bottomWidgetsHeight = 0.0;

    if (hasChild(_ScaffoldSlot.appBar)) {
      contentTop = layoutChild(_ScaffoldSlot.appBar, fullWidthConstraints).height;
      positionChild(_ScaffoldSlot.appBar, Offset.zero);
    }

    double bottomNavigationBarTop;
    if (hasChild(_ScaffoldSlot.bottomNavigationBar)) {
      final double bottomNavigationBarHeight = layoutChild(_ScaffoldSlot.bottomNavigationBar, fullWidthConstraints).height;
      bottomWidgetsHeight += bottomNavigationBarHeight;
      bottomNavigationBarTop = math.max(0.0, bottom - bottomWidgetsHeight);
      positionChild(_ScaffoldSlot.bottomNavigationBar, Offset(0.0, bottomNavigationBarTop));
    }

    if (hasChild(_ScaffoldSlot.persistentFooter)) {
      final BoxConstraints footerConstraints = BoxConstraints(
        maxWidth: fullWidthConstraints.maxWidth,
        maxHeight: math.max(0.0, bottom - bottomWidgetsHeight - contentTop),
      );
      final double persistentFooterHeight = layoutChild(_ScaffoldSlot.persistentFooter, footerConstraints).height;
      bottomWidgetsHeight += persistentFooterHeight;
      positionChild(_ScaffoldSlot.persistentFooter, Offset(0.0, math.max(0.0, bottom - bottomWidgetsHeight)));
    }

    // Set the content bottom to account for the greater of the height of any
    // bottom-anchored material widgets or of the keyboard or other
    // bottom-anchored system UI.
    final double contentBottom = math.max(0.0, bottom - math.max(minInsets.bottom, bottomWidgetsHeight));

    if (hasChild(_ScaffoldSlot.body)) {
      double bodyMaxHeight = math.max(0.0, contentBottom - contentTop);

      if (extendBody) {
        bodyMaxHeight += bottomWidgetsHeight;
        assert(bodyMaxHeight <= math.max(0.0, looseConstraints.maxHeight - contentTop));
      }

      final BoxConstraints bodyConstraints = _BodyBoxConstraints(
        maxWidth: fullWidthConstraints.maxWidth,
        maxHeight: bodyMaxHeight,
        bottomWidgetsHeight: extendBody ? bottomWidgetsHeight : 0.0,
      );
      layoutChild(_ScaffoldSlot.body, bodyConstraints);
      positionChild(_ScaffoldSlot.body, Offset(0.0, contentTop));
    }

    // The BottomSheet and the SnackBar are anchored to the bottom of the parent,
    // they're as wide as the parent and are given their intrinsic height. The
    // only difference is that SnackBar appears on the top side of the
    // BottomNavigationBar while the BottomSheet is stacked on top of it.
    //
    // If all three elements are present then either the center of the FAB straddles
    // the top edge of the BottomSheet or the bottom of the FAB is
    // kFloatingActionButtonMargin above the SnackBar, whichever puts the FAB
    // the farthest above the bottom of the parent. If only the FAB is has a
    // non-zero height then it's inset from the parent's right and bottom edges
    // by kFloatingActionButtonMargin.

    Size bottomSheetSize = Size.zero;
    Size snackBarSize = Size.zero;

<<<<<<< HEAD
    if (hasChild(_ScaffoldSlot.bodyScrim)) {
      final BoxConstraints bottomSheetScrimConstraints = BoxConstraints(
        maxWidth: fullWidthConstraints.maxWidth,
        maxHeight: contentBottom,
      );
      layoutChild(_ScaffoldSlot.bodyScrim, bottomSheetScrimConstraints);
      positionChild(_ScaffoldSlot.bodyScrim, Offset.zero);
=======
    // Set the size of the SnackBar early if the behavior is fixed so
    // the FAB can be positioned correctly.
    if (hasChild(_ScaffoldSlot.snackBar) && !isSnackBarFloating) {
      snackBarSize = layoutChild(_ScaffoldSlot.snackBar, fullWidthConstraints);
>>>>>>> 06e1f8fc
    }

    if (hasChild(_ScaffoldSlot.bottomSheet)) {
      final BoxConstraints bottomSheetConstraints = BoxConstraints(
        maxWidth: fullWidthConstraints.maxWidth,
        maxHeight: math.max(0.0, contentBottom - contentTop),
      );
      bottomSheetSize = layoutChild(_ScaffoldSlot.bottomSheet, bottomSheetConstraints);
      positionChild(_ScaffoldSlot.bottomSheet, Offset((size.width - bottomSheetSize.width) / 2.0, contentBottom - bottomSheetSize.height));
    }

    Rect floatingActionButtonRect;
    if (hasChild(_ScaffoldSlot.floatingActionButton)) {
      final Size fabSize = layoutChild(_ScaffoldSlot.floatingActionButton, looseConstraints);

      // To account for the FAB position being changed, we'll animate between
      // the old and new positions.
      final ScaffoldPrelayoutGeometry currentGeometry = ScaffoldPrelayoutGeometry(
        bottomSheetSize: bottomSheetSize,
        contentBottom: contentBottom,
        contentTop: contentTop,
        floatingActionButtonSize: fabSize,
        minInsets: minInsets,
        scaffoldSize: size,
        snackBarSize: snackBarSize,
        textDirection: textDirection,
      );
      final Offset currentFabOffset = currentFloatingActionButtonLocation.getOffset(currentGeometry);
      final Offset previousFabOffset = previousFloatingActionButtonLocation.getOffset(currentGeometry);
      final Offset fabOffset = floatingActionButtonMotionAnimator.getOffset(
        begin: previousFabOffset,
        end: currentFabOffset,
        progress: floatingActionButtonMoveAnimationProgress,
      );
      positionChild(_ScaffoldSlot.floatingActionButton, fabOffset);
      floatingActionButtonRect = fabOffset & fabSize;
    }

    if (hasChild(_ScaffoldSlot.snackBar)) {
      if (snackBarSize == Size.zero) {
        snackBarSize = layoutChild(_ScaffoldSlot.snackBar, fullWidthConstraints);
      }
      final double snackBarYOffsetBase = floatingActionButtonRect != null && isSnackBarFloating
        ? floatingActionButtonRect.top
        : contentBottom;
      positionChild(_ScaffoldSlot.snackBar, Offset(0.0, snackBarYOffsetBase - snackBarSize.height));
    }

    if (hasChild(_ScaffoldSlot.statusBar)) {
      layoutChild(_ScaffoldSlot.statusBar, fullWidthConstraints.tighten(height: minInsets.top));
      positionChild(_ScaffoldSlot.statusBar, Offset.zero);
    }

    if (hasChild(_ScaffoldSlot.drawer)) {
      layoutChild(_ScaffoldSlot.drawer, BoxConstraints.tight(size));
      positionChild(_ScaffoldSlot.drawer, Offset.zero);
    }

    if (hasChild(_ScaffoldSlot.endDrawer)) {
      layoutChild(_ScaffoldSlot.endDrawer, BoxConstraints.tight(size));
      positionChild(_ScaffoldSlot.endDrawer, Offset.zero);
    }

    geometryNotifier._updateWith(
      bottomNavigationBarTop: bottomNavigationBarTop,
      floatingActionButtonArea: floatingActionButtonRect,
    );
  }

  @override
  bool shouldRelayout(_ScaffoldLayout oldDelegate) {
    return oldDelegate.minInsets != minInsets
        || oldDelegate.textDirection != textDirection
        || oldDelegate.floatingActionButtonMoveAnimationProgress != floatingActionButtonMoveAnimationProgress
        || oldDelegate.previousFloatingActionButtonLocation != previousFloatingActionButtonLocation
        || oldDelegate.currentFloatingActionButtonLocation != currentFloatingActionButtonLocation;
  }
}

/// Handler for scale and rotation animations in the [FloatingActionButton].
///
/// Currently, there are two types of [FloatingActionButton] animations:
///
/// * Entrance/Exit animations, which this widget triggers
///   when the [FloatingActionButton] is added, updated, or removed.
/// * Motion animations, which are triggered by the [Scaffold]
///   when its [FloatingActionButtonLocation] is updated.
class _FloatingActionButtonTransition extends StatefulWidget {
  const _FloatingActionButtonTransition({
    Key key,
    @required this.child,
    @required this.fabMoveAnimation,
    @required this.fabMotionAnimator,
    @required this.geometryNotifier,
    @required this.currentController,
  }) : assert(fabMoveAnimation != null),
       assert(fabMotionAnimator != null),
       assert(currentController != null),
       super(key: key);

  final Widget child;
  final Animation<double> fabMoveAnimation;
  final FloatingActionButtonAnimator fabMotionAnimator;
  final _ScaffoldGeometryNotifier geometryNotifier;

  /// Controls the current child widget.child as it exits.
  final AnimationController currentController;

  @override
  _FloatingActionButtonTransitionState createState() => _FloatingActionButtonTransitionState();
}

class _FloatingActionButtonTransitionState extends State<_FloatingActionButtonTransition> with TickerProviderStateMixin {
  // The animations applied to the Floating Action Button when it is entering or exiting.
  // Controls the previous widget.child as it exits.
  AnimationController _previousController;
  Animation<double> _previousScaleAnimation;
  Animation<double> _previousRotationAnimation;
  // The animations to run, considering the widget's fabMoveAnimation and the current/previous entrance/exit animations.
  Animation<double> _currentScaleAnimation;
  Animation<double> _extendedCurrentScaleAnimation;
  Animation<double> _currentRotationAnimation;
  Widget _previousChild;

  @override
  void initState() {
    super.initState();

    _previousController = AnimationController(
      duration: kFloatingActionButtonSegue,
      vsync: this,
    )..addStatusListener(_handlePreviousAnimationStatusChanged);
    _updateAnimations();

    if (widget.child != null) {
      // If we start out with a child, have the child appear fully visible instead
      // of animating in.
      widget.currentController.value = 1.0;
    } else {
      // If we start without a child we update the geometry object with a
      // floating action button scale of 0, as it is not showing on the screen.
      _updateGeometryScale(0.0);
    }
  }

  @override
  void dispose() {
    _previousController.dispose();
    super.dispose();
  }

  @override
  void didUpdateWidget(_FloatingActionButtonTransition oldWidget) {
    super.didUpdateWidget(oldWidget);
    final bool oldChildIsNull = oldWidget.child == null;
    final bool newChildIsNull = widget.child == null;
    if (oldChildIsNull == newChildIsNull && oldWidget.child?.key == widget.child?.key)
      return;
    if (oldWidget.fabMotionAnimator != widget.fabMotionAnimator || oldWidget.fabMoveAnimation != widget.fabMoveAnimation) {
      // Get the right scale and rotation animations to use for this widget.
      _updateAnimations();
    }
    if (_previousController.status == AnimationStatus.dismissed) {
      final double currentValue = widget.currentController.value;
      if (currentValue == 0.0 || oldWidget.child == null) {
        // The current child hasn't started its entrance animation yet. We can
        // just skip directly to the new child's entrance.
        _previousChild = null;
        if (widget.child != null)
          widget.currentController.forward();
      } else {
        // Otherwise, we need to copy the state from the current controller to
        // the previous controller and run an exit animation for the previous
        // widget before running the entrance animation for the new child.
        _previousChild = oldWidget.child;
        _previousController
          ..value = currentValue
          ..reverse();
        widget.currentController.value = 0.0;
      }
    }
  }

  static final Animatable<double> _entranceTurnTween = Tween<double>(
    begin: 1.0 - kFloatingActionButtonTurnInterval,
    end: 1.0,
  ).chain(CurveTween(curve: Curves.easeIn));

  void _updateAnimations() {
    // Get the animations for exit and entrance.
    final CurvedAnimation previousExitScaleAnimation = CurvedAnimation(
      parent: _previousController,
      curve: Curves.easeIn,
    );
    final Animation<double> previousExitRotationAnimation = Tween<double>(begin: 1.0, end: 1.0).animate(
      CurvedAnimation(
        parent: _previousController,
        curve: Curves.easeIn,
      ),
    );

    final CurvedAnimation currentEntranceScaleAnimation = CurvedAnimation(
      parent: widget.currentController,
      curve: Curves.easeIn,
    );
    final Animation<double> currentEntranceRotationAnimation = widget.currentController.drive(_entranceTurnTween);

    // Get the animations for when the FAB is moving.
    final Animation<double> moveScaleAnimation = widget.fabMotionAnimator.getScaleAnimation(parent: widget.fabMoveAnimation);
    final Animation<double> moveRotationAnimation = widget.fabMotionAnimator.getRotationAnimation(parent: widget.fabMoveAnimation);

    // Aggregate the animations.
    _previousScaleAnimation = AnimationMin<double>(moveScaleAnimation, previousExitScaleAnimation);
    _currentScaleAnimation = AnimationMin<double>(moveScaleAnimation, currentEntranceScaleAnimation);
    _extendedCurrentScaleAnimation = _currentScaleAnimation.drive(CurveTween(curve: const Interval(0.0, 0.1)));

    _previousRotationAnimation = TrainHoppingAnimation(previousExitRotationAnimation, moveRotationAnimation);
    _currentRotationAnimation = TrainHoppingAnimation(currentEntranceRotationAnimation, moveRotationAnimation);

    _currentScaleAnimation.addListener(_onProgressChanged);
    _previousScaleAnimation.addListener(_onProgressChanged);
  }

  void _handlePreviousAnimationStatusChanged(AnimationStatus status) {
    setState(() {
      if (status == AnimationStatus.dismissed) {
        assert(widget.currentController.status == AnimationStatus.dismissed);
        if (widget.child != null)
          widget.currentController.forward();
      }
    });
  }

  bool _isExtendedFloatingActionButton(Widget widget) {
    if (widget is! FloatingActionButton)
      return false;
    final FloatingActionButton fab = widget;
    return fab.isExtended;
  }

  @override
  Widget build(BuildContext context) {
    final List<Widget> children = <Widget>[];

    if (_previousController.status != AnimationStatus.dismissed) {
      if (_isExtendedFloatingActionButton(_previousChild)) {
        children.add(FadeTransition(
          opacity: _previousScaleAnimation,
          child: _previousChild,
        ));
      } else {
        children.add(ScaleTransition(
          scale: _previousScaleAnimation,
          child: RotationTransition(
            turns: _previousRotationAnimation,
            child: _previousChild,
          ),
        ));
      }
    }

    if (_isExtendedFloatingActionButton(widget.child)) {
      children.add(ScaleTransition(
        scale: _extendedCurrentScaleAnimation,
        child: FadeTransition(
          opacity: _currentScaleAnimation,
          child: widget.child,
        ),
      ));
    } else {
      children.add(ScaleTransition(
        scale: _currentScaleAnimation,
        child: RotationTransition(
          turns: _currentRotationAnimation,
          child: widget.child,
        ),
      ));
    }

    return Stack(
      alignment: Alignment.centerRight,
      children: children,
    );
  }

  void _onProgressChanged() {
    _updateGeometryScale(math.max(_previousScaleAnimation.value, _currentScaleAnimation.value));
  }

  void _updateGeometryScale(double scale) {
    widget.geometryNotifier._updateWith(
      floatingActionButtonScale: scale,
    );
  }
}

/// Implements the basic material design visual layout structure.
///
/// This class provides APIs for showing drawers, snack bars, and bottom sheets.
///
/// To display a snackbar or a persistent bottom sheet, obtain the
/// [ScaffoldState] for the current [BuildContext] via [Scaffold.of] and use the
/// [ScaffoldState.showSnackBar] and [ScaffoldState.showBottomSheet] functions.
///
/// {@tool snippet --template=stateful_widget_material}
/// This example shows a [Scaffold] with an [AppBar], a [BottomAppBar] and a
/// [FloatingActionButton]. The [body] is a [Text] placed in a [Center] in order
/// to center the text within the [Scaffold] and the [FloatingActionButton] is
/// centered and docked within the [BottomAppBar] using
/// [FloatingActionButtonLocation.centerDocked]. The [FloatingActionButton] is
/// connected to a callback that increments a counter.
///
/// ```dart
/// int _count = 0;
///
/// Widget build(BuildContext context) {
///   return Scaffold(
///     appBar: AppBar(
///       title: Text('Sample Code'),
///     ),
///     body: Center(
///       child: Text('You have pressed the button $_count times.'),
///     ),
///     bottomNavigationBar: BottomAppBar(
///       child: Container(height: 50.0,),
///     ),
///     floatingActionButton: FloatingActionButton(
///       onPressed: () => setState(() {
///         _count++;
///       }),
///       tooltip: 'Increment Counter',
///       child: Icon(Icons.add),
///     ),
///     floatingActionButtonLocation: FloatingActionButtonLocation.centerDocked,
///   );
/// }
/// ```
/// {@end-tool}
///
/// ## Scaffold layout, the keyboard, and display "notches"
///
/// The scaffold will expand to fill the available space. That usually
/// means that it will occupy its entire window or device screen. When
/// the device's keyboard appears the Scaffold's ancestor [MediaQuery]
/// widget's [MediaQueryData.viewInsets] changes and the Scaffold will
/// be rebuilt. By default the scaffold's [body] is resized to make
/// room for the keyboard. To prevent the resize set
/// [resizeToAvoidBottomInset] to false. In either case the focused
/// widget will be scrolled into view if it's within a scrollable
/// container.
///
/// The [MediaQueryData.padding] value defines areas that might
/// not be completely visible, like the display "notch" on the iPhone
/// X. The scaffold's [body] is not inset by this padding value
/// although an [appBar] or [bottomNavigationBar] will typically
/// cause the body to avoid the padding. The [SafeArea]
/// widget can be used within the scaffold's body to avoid areas
/// like display notches.
///
/// ## Troubleshooting
///
/// ### Nested Scaffolds
///
/// The Scaffold was designed to be the single top level container for
/// a [MaterialApp] and it's typically not necessary to nest
/// scaffolds. For example in a tabbed UI, where the
/// [bottomNavigationBar] is a [TabBar] and the body is a
/// [TabBarView], you might be tempted to make each tab bar view a
/// scaffold with a differently titled AppBar. It would be better to add a
/// listener to the [TabController] that updates the AppBar.
///
/// {@tool sample}
/// Add a listener to the app's tab controller so that the [AppBar] title of the
/// app's one and only scaffold is reset each time a new tab is selected.
///
/// ```dart
/// TabController(vsync: tickerProvider, length: tabCount)..addListener(() {
///   if (!tabController.indexIsChanging) {
///     setState(() {
///       // Rebuild the enclosing scaffold with a new AppBar title
///       appBarTitle = 'Tab ${tabController.index}';
///     });
///   }
/// })
/// ```
/// {@end-tool}
///
/// Although there are some use cases, like a presentation app that
/// shows embedded flutter content, where nested scaffolds are
/// appropriate, it's best to avoid nesting scaffolds.
///
/// See also:
///
///  * [AppBar], which is a horizontal bar typically shown at the top of an app
///    using the [appBar] property.
///  * [BottomAppBar], which is a horizontal bar typically shown at the bottom
///    of an app using the [bottomNavigationBar] property.
///  * [FloatingActionButton], which is a circular button typically shown in the
///    bottom right corner of the app using the [floatingActionButton] property.
///  * [Drawer], which is a vertical panel that is typically displayed to the
///    left of the body (and often hidden on phones) using the [drawer]
///    property.
///  * [BottomNavigationBar], which is a horizontal array of buttons typically
///    shown along the bottom of the app using the [bottomNavigationBar]
///    property.
///  * [SnackBar], which is a temporary notification typically shown near the
///    bottom of the app using the [ScaffoldState.showSnackBar] method.
///  * [BottomSheet], which is an overlay typically shown near the bottom of the
///    app. A bottom sheet can either be persistent, in which case it is shown
///    using the [ScaffoldState.showBottomSheet] method, or modal, in which case
///    it is shown using the [showModalBottomSheet] function.
///  * [ScaffoldState], which is the state associated with this widget.
///  * <https://material.io/design/layout/responsive-layout-grid.html>
class Scaffold extends StatefulWidget {
  /// Creates a visual scaffold for material design widgets.
  const Scaffold({
    Key key,
    this.appBar,
    this.body,
    this.floatingActionButton,
    this.floatingActionButtonLocation,
    this.floatingActionButtonAnimator,
    this.persistentFooterButtons,
    this.drawer,
    this.endDrawer,
    this.bottomNavigationBar,
    this.bottomSheet,
    this.backgroundColor,
    this.resizeToAvoidBottomPadding,
    this.resizeToAvoidBottomInset,
    this.primary = true,
    this.drawerDragStartBehavior = DragStartBehavior.start,
    this.extendBody = false,
  }) : assert(primary != null),
       assert(extendBody != null),
       assert(drawerDragStartBehavior != null),
       super(key: key);

  /// If true, and [bottomNavigationBar] or [persistentFooterButtons]
  /// is specified, then the [body] extends to the bottom of the Scaffold,
  /// instead of only extending to the top of the [bottomNavigationBar]
  /// or the [persistentFooterButtons].
  ///
  /// If true, a [MediaQuery] widget whose bottom padding matches the
  /// the height of the [bottomNavigationBar] will be added above the
  /// scaffold's [body].
  ///
  /// This property is often useful when the [bottomNavigationBar] has
  /// a non-rectangular shape, like [CircularNotchedRectangle], which
  /// adds a [FloatingActionButton] sized notch to the top edge of the bar.
  /// In this case specifying `extendBody: true` ensures that that scaffold's
  /// body will be visible through the bottom navigation bar's notch.
  final bool extendBody;

  /// An app bar to display at the top of the scaffold.
  final PreferredSizeWidget appBar;

  /// The primary content of the scaffold.
  ///
  /// Displayed below the [appBar], above the bottom of the ambient
  /// [MediaQuery]'s [MediaQueryData.viewInsets], and behind the
  /// [floatingActionButton] and [drawer]. If [resizeToAvoidBottomInset] is
  /// false then the body is not resized when the onscreen keyboard appears,
  /// i.e. it is not inset by `viewInsets.bottom`.
  ///
  /// The widget in the body of the scaffold is positioned at the top-left of
  /// the available space between the app bar and the bottom of the scaffold. To
  /// center this widget instead, consider putting it in a [Center] widget and
  /// having that be the body. To expand this widget instead, consider
  /// putting it in a [SizedBox.expand].
  ///
  /// If you have a column of widgets that should normally fit on the screen,
  /// but may overflow and would in such cases need to scroll, consider using a
  /// [ListView] as the body of the scaffold. This is also a good choice for
  /// the case where your body is a scrollable list.
  final Widget body;

  /// A button displayed floating above [body], in the bottom right corner.
  ///
  /// Typically a [FloatingActionButton].
  final Widget floatingActionButton;

  /// Responsible for determining where the [floatingActionButton] should go.
  ///
  /// If null, the [ScaffoldState] will use the default location, [FloatingActionButtonLocation.endFloat].
  final FloatingActionButtonLocation floatingActionButtonLocation;

  /// Animator to move the [floatingActionButton] to a new [floatingActionButtonLocation].
  ///
  /// If null, the [ScaffoldState] will use the default animator, [FloatingActionButtonAnimator.scaling].
  final FloatingActionButtonAnimator floatingActionButtonAnimator;

  /// A set of buttons that are displayed at the bottom of the scaffold.
  ///
  /// Typically this is a list of [FlatButton] widgets. These buttons are
  /// persistently visible, even if the [body] of the scaffold scrolls.
  ///
  /// These widgets will be wrapped in a [ButtonBar].
  ///
  /// The [persistentFooterButtons] are rendered above the
  /// [bottomNavigationBar] but below the [body].
  final List<Widget> persistentFooterButtons;

  /// A panel displayed to the side of the [body], often hidden on mobile
  /// devices. Swipes in from either left-to-right ([TextDirection.ltr]) or
  /// right-to-left ([TextDirection.rtl])
  ///
  /// In the uncommon case that you wish to open the drawer manually, use the
  /// [ScaffoldState.openDrawer] function.
  ///
  /// Typically a [Drawer].
  final Widget drawer;

  /// A panel displayed to the side of the [body], often hidden on mobile
  /// devices. Swipes in from right-to-left ([TextDirection.ltr]) or
  /// left-to-right ([TextDirection.rtl])
  ///
  /// In the uncommon case that you wish to open the drawer manually, use the
  /// [ScaffoldState.openEndDrawer] function.
  ///
  /// Typically a [Drawer].
  final Widget endDrawer;

  /// The color of the [Material] widget that underlies the entire Scaffold.
  ///
  /// The theme's [ThemeData.scaffoldBackgroundColor] by default.
  final Color backgroundColor;

  /// A bottom navigation bar to display at the bottom of the scaffold.
  ///
  /// Snack bars slide from underneath the bottom navigation bar while bottom
  /// sheets are stacked on top.
  ///
  /// The [bottomNavigationBar] is rendered below the [persistentFooterButtons]
  /// and the [body].
  final Widget bottomNavigationBar;

  /// The persistent bottom sheet to display.
  ///
  /// A persistent bottom sheet shows information that supplements the primary
  /// content of the app. A persistent bottom sheet remains visible even when
  /// the user interacts with other parts of the app.
  ///
  /// A closely related widget is a modal bottom sheet, which is an alternative
  /// to a menu or a dialog and prevents the user from interacting with the rest
  /// of the app. Modal bottom sheets can be created and displayed with the
  /// [showModalBottomSheet] function.
  ///
  /// Unlike the persistent bottom sheet displayed by [showBottomSheet]
  /// this bottom sheet is not a [LocalHistoryEntry] and cannot be dismissed
  /// with the scaffold appbar's back button.
  ///
  /// If a persistent bottom sheet created with [showBottomSheet] is already
  /// visible, it must be closed before building the Scaffold with a new
  /// [bottomSheet].
  ///
  /// The value of [bottomSheet] can be any widget at all. It's unlikely to
  /// actually be a [BottomSheet], which is used by the implementations of
  /// [showBottomSheet] and [showModalBottomSheet]. Typically it's a widget
  /// that includes [Material].
  ///
  /// See also:
  ///
  ///  * [showBottomSheet], which displays a bottom sheet as a route that can
  ///    be dismissed with the scaffold's back button.
  ///  * [showModalBottomSheet], which displays a modal bottom sheet.
  final Widget bottomSheet;

  /// This flag is deprecated, please use [resizeToAvoidBottomInset]
  /// instead.
  ///
  /// Originally the name referred [MediaQueryData.padding]. Now it refers
  /// [MediaQueryData.viewInsets], so using [resizeToAvoidBottomInset]
  /// should be clearer to readers.
  @Deprecated('Use resizeToAvoidBottomInset to specify if the body should resize when the keyboard appears')
  final bool resizeToAvoidBottomPadding;

  /// If true the [body] and the scaffold's floating widgets should size
  /// themselves to avoid the onscreen keyboard whose height is defined by the
  /// ambient [MediaQuery]'s [MediaQueryData.viewInsets] `bottom` property.
  ///
  /// For example, if there is an onscreen keyboard displayed above the
  /// scaffold, the body can be resized to avoid overlapping the keyboard, which
  /// prevents widgets inside the body from being obscured by the keyboard.
  ///
  /// Defaults to true.
  final bool resizeToAvoidBottomInset;

  /// Whether this scaffold is being displayed at the top of the screen.
  ///
  /// If true then the height of the [appBar] will be extended by the height
  /// of the screen's status bar, i.e. the top padding for [MediaQuery].
  ///
  /// The default value of this property, like the default value of
  /// [AppBar.primary], is true.
  final bool primary;

  /// {@macro flutter.material.drawer.dragStartBehavior}
  final DragStartBehavior drawerDragStartBehavior;

  /// The state from the closest instance of this class that encloses the given context.
  ///
  /// {@tool snippet --template=freeform}
  /// Typical usage of the [Scaffold.of] function is to call it from within the
  /// `build` method of a child of a [Scaffold].
  ///
  /// ```dart imports
  /// import 'package:flutter/material.dart';
  /// ```
  ///
  /// ```dart main
  /// void main() => runApp(MyApp());
  /// ```
  ///
  /// ```dart preamble
  /// class MyApp extends StatelessWidget {
  ///   // This widget is the root of your application.
  ///   @override
  ///   Widget build(BuildContext context) {
  ///     return MaterialApp(
  ///       title: 'Flutter Code Sample for Scaffold.of.',
  ///       theme: ThemeData(
  ///         primarySwatch: Colors.blue,
  ///       ),
  ///       home: Scaffold(
  ///         body: MyScaffoldBody(),
  ///         appBar: AppBar(title: Text('Scaffold.of Example')),
  ///       ),
  ///       color: Colors.white,
  ///     );
  ///   }
  /// }
  /// ```
  ///
  /// ```dart
  /// class MyScaffoldBody extends StatelessWidget {
  ///   @override
  ///   Widget build(BuildContext context) {
  ///     return Center(
  ///       child: RaisedButton(
  ///         child: Text('SHOW A SNACKBAR'),
  ///         onPressed: () {
  ///           Scaffold.of(context).showSnackBar(
  ///             SnackBar(
  ///               content: Text('Have a snack!'),
  ///             ),
  ///           );
  ///         },
  ///       ),
  ///     );
  ///   }
  /// }
  /// ```
  /// {@end-tool}
  ///
  /// {@tool snippet --template=stateless_widget_material}
  /// When the [Scaffold] is actually created in the same `build` function, the
  /// `context` argument to the `build` function can't be used to find the
  /// [Scaffold] (since it's "above" the widget being returned in the widget
  /// tree). In such cases, the following technique with a [Builder] can be used
  /// to provide a new scope with a [BuildContext] that is "under" the
  /// [Scaffold]:
  ///
  /// ```dart
  /// Widget build(BuildContext context) {
  ///   return Scaffold(
  ///     appBar: AppBar(
  ///       title: Text('Demo')
  ///     ),
  ///     body: Builder(
  ///       // Create an inner BuildContext so that the onPressed methods
  ///       // can refer to the Scaffold with Scaffold.of().
  ///       builder: (BuildContext context) {
  ///         return Center(
  ///           child: RaisedButton(
  ///             child: Text('SHOW A SNACKBAR'),
  ///             onPressed: () {
  ///               Scaffold.of(context).showSnackBar(SnackBar(
  ///                 content: Text('Have a snack!'),
  ///               ));
  ///             },
  ///           ),
  ///         );
  ///       },
  ///     ),
  ///   );
  /// }
  /// ```
  /// {@end-tool}
  ///
  /// A more efficient solution is to split your build function into several
  /// widgets. This introduces a new context from which you can obtain the
  /// [Scaffold]. In this solution, you would have an outer widget that creates
  /// the [Scaffold] populated by instances of your new inner widgets, and then
  /// in these inner widgets you would use [Scaffold.of].
  ///
  /// A less elegant but more expedient solution is assign a [GlobalKey] to the
  /// [Scaffold], then use the `key.currentState` property to obtain the
  /// [ScaffoldState] rather than using the [Scaffold.of] function.
  ///
  /// If there is no [Scaffold] in scope, then this will throw an exception.
  /// To return null if there is no [Scaffold], then pass `nullOk: true`.
  static ScaffoldState of(BuildContext context, { bool nullOk = false }) {
    assert(nullOk != null);
    assert(context != null);
    final ScaffoldState result = context.ancestorStateOfType(const TypeMatcher<ScaffoldState>());
    if (nullOk || result != null)
      return result;
    throw FlutterError(
      'Scaffold.of() called with a context that does not contain a Scaffold.\n'
      'No Scaffold ancestor could be found starting from the context that was passed to Scaffold.of(). '
      'This usually happens when the context provided is from the same StatefulWidget as that '
      'whose build function actually creates the Scaffold widget being sought.\n'
      'There are several ways to avoid this problem. The simplest is to use a Builder to get a '
      'context that is "under" the Scaffold. For an example of this, please see the '
      'documentation for Scaffold.of():\n'
      '  https://docs.flutter.io/flutter/material/Scaffold/of.html\n'
      'A more efficient solution is to split your build function into several widgets. This '
      'introduces a new context from which you can obtain the Scaffold. In this solution, '
      'you would have an outer widget that creates the Scaffold populated by instances of '
      'your new inner widgets, and then in these inner widgets you would use Scaffold.of().\n'
      'A less elegant but more expedient solution is assign a GlobalKey to the Scaffold, '
      'then use the key.currentState property to obtain the ScaffoldState rather than '
      'using the Scaffold.of() function.\n'
      'The context used was:\n'
      '  $context'
    );
  }

  /// Returns a [ValueListenable] for the [ScaffoldGeometry] for the closest
  /// [Scaffold] ancestor of the given context.
  ///
  /// The [ValueListenable.value] is only available at paint time.
  ///
  /// Notifications are guaranteed to be sent before the first paint pass
  /// with the new geometry, but there is no guarantee whether a build or
  /// layout passes are going to happen between the notification and the next
  /// paint pass.
  ///
  /// The closest [Scaffold] ancestor for the context might change, e.g when
  /// an element is moved from one scaffold to another. For [StatefulWidget]s
  /// using this listenable, a change of the [Scaffold] ancestor will
  /// trigger a [State.didChangeDependencies].
  ///
  /// A typical pattern for listening to the scaffold geometry would be to
  /// call [Scaffold.geometryOf] in [State.didChangeDependencies], compare the
  /// return value with the previous listenable, if it has changed, unregister
  /// the listener, and register a listener to the new [ScaffoldGeometry]
  /// listenable.
  static ValueListenable<ScaffoldGeometry> geometryOf(BuildContext context) {
    final _ScaffoldScope scaffoldScope = context.inheritFromWidgetOfExactType(_ScaffoldScope);
    if (scaffoldScope == null)
      throw FlutterError(
        'Scaffold.geometryOf() called with a context that does not contain a Scaffold.\n'
        'This usually happens when the context provided is from the same StatefulWidget as that '
        'whose build function actually creates the Scaffold widget being sought.\n'
        'There are several ways to avoid this problem. The simplest is to use a Builder to get a '
        'context that is "under" the Scaffold. For an example of this, please see the '
        'documentation for Scaffold.of():\n'
        '  https://docs.flutter.io/flutter/material/Scaffold/of.html\n'
        'A more efficient solution is to split your build function into several widgets. This '
        'introduces a new context from which you can obtain the Scaffold. In this solution, '
        'you would have an outer widget that creates the Scaffold populated by instances of '
        'your new inner widgets, and then in these inner widgets you would use Scaffold.geometryOf().\n'
        'The context used was:\n'
        '  $context'
      );

    return scaffoldScope.geometryNotifier;
  }

  /// Whether the Scaffold that most tightly encloses the given context has a
  /// drawer.
  ///
  /// If this is being used during a build (for example to decide whether to
  /// show an "open drawer" button), set the `registerForUpdates` argument to
  /// true. This will then set up an [InheritedWidget] relationship with the
  /// [Scaffold] so that the client widget gets rebuilt whenever the [hasDrawer]
  /// value changes.
  ///
  /// See also:
  ///
  ///  * [Scaffold.of], which provides access to the [ScaffoldState] object as a
  ///    whole, from which you can show snackbars, bottom sheets, and so forth.
  static bool hasDrawer(BuildContext context, { bool registerForUpdates = true }) {
    assert(registerForUpdates != null);
    assert(context != null);
    if (registerForUpdates) {
      final _ScaffoldScope scaffold = context.inheritFromWidgetOfExactType(_ScaffoldScope);
      return scaffold?.hasDrawer ?? false;
    } else {
      final ScaffoldState scaffold = context.ancestorStateOfType(const TypeMatcher<ScaffoldState>());
      return scaffold?.hasDrawer ?? false;
    }
  }

  @override
  ScaffoldState createState() => ScaffoldState();
}

/// State for a [Scaffold].
///
/// Can display [SnackBar]s and [BottomSheet]s. Retrieve a [ScaffoldState] from
/// the current [BuildContext] using [Scaffold.of].
class ScaffoldState extends State<Scaffold> with TickerProviderStateMixin {

  // DRAWER API

  final GlobalKey<DrawerControllerState> _drawerKey = GlobalKey<DrawerControllerState>();
  final GlobalKey<DrawerControllerState> _endDrawerKey = GlobalKey<DrawerControllerState>();

  /// Whether this scaffold has a non-null [Scaffold.appBar].
  bool get hasAppBar => widget.appBar != null;
  /// Whether this scaffold has a non-null [Scaffold.drawer].
  bool get hasDrawer => widget.drawer != null;
  /// Whether this scaffold has a non-null [Scaffold.endDrawer].
  bool get hasEndDrawer => widget.endDrawer != null;
  /// Whether this scaffold has a non-null [Scaffold.floatingActionButton].
  bool get hasFloatingActionButton => widget.floatingActionButton != null;

  double _appBarMaxHeight;
  /// The max height the [Scaffold.appBar] uses.
  ///
  /// This is based on the appBar preferred height plus the top padding.
  double get appBarMaxHeight => _appBarMaxHeight;
  bool _drawerOpened = false;
  bool _endDrawerOpened = false;

  /// Whether the [Scaffold.drawer] is opened.
  ///
  /// See also:
  ///
  ///  * [ScaffoldState.openDrawer], which opens the [Scaffold.drawer] of a
  ///    [Scaffold].
  bool get isDrawerOpen => _drawerOpened;

  /// Whether the [Scaffold.endDrawer] is opened.
  ///
  /// See also:
  ///
  ///  * [ScaffoldState.openEndDrawer], which opens the [Scaffold.endDrawer] of
  ///    a [Scaffold].
  bool get isEndDrawerOpen => _endDrawerOpened;

  void _drawerOpenedCallback(bool isOpened) {
    setState(() {
      _drawerOpened = isOpened;
    });
  }

  void _endDrawerOpenedCallback(bool isOpened) {
    setState(() {
      _endDrawerOpened = isOpened;
    });
  }

  /// Opens the [Drawer] (if any).
  ///
  /// If the scaffold has a non-null [Scaffold.drawer], this function will cause
  /// the drawer to begin its entrance animation.
  ///
  /// Normally this is not needed since the [Scaffold] automatically shows an
  /// appropriate [IconButton], and handles the edge-swipe gesture, to show the
  /// drawer.
  ///
  /// To close the drawer once it is open, use [Navigator.pop].
  ///
  /// See [Scaffold.of] for information about how to obtain the [ScaffoldState].
  void openDrawer() {
    if (_endDrawerKey.currentState != null && _endDrawerOpened)
      _endDrawerKey.currentState.close();
    _drawerKey.currentState?.open();
  }

  /// Opens the end side [Drawer] (if any).
  ///
  /// If the scaffold has a non-null [Scaffold.endDrawer], this function will cause
  /// the end side drawer to begin its entrance animation.
  ///
  /// Normally this is not needed since the [Scaffold] automatically shows an
  /// appropriate [IconButton], and handles the edge-swipe gesture, to show the
  /// drawer.
  ///
  /// To close the end side drawer once it is open, use [Navigator.pop].
  ///
  /// See [Scaffold.of] for information about how to obtain the [ScaffoldState].
  void openEndDrawer() {
    if (_drawerKey.currentState != null && _drawerOpened)
      _drawerKey.currentState.close();
    _endDrawerKey.currentState?.open();
  }

  // SNACKBAR API

  final Queue<ScaffoldFeatureController<SnackBar, SnackBarClosedReason>> _snackBars = Queue<ScaffoldFeatureController<SnackBar, SnackBarClosedReason>>();
  AnimationController _snackBarController;
  Timer _snackBarTimer;
  bool _accessibleNavigation;

  /// Shows a [SnackBar] at the bottom of the scaffold.
  ///
  /// A scaffold can show at most one snack bar at a time. If this function is
  /// called while another snack bar is already visible, the given snack bar
  /// will be added to a queue and displayed after the earlier snack bars have
  /// closed.
  ///
  /// To control how long a [SnackBar] remains visible, use [SnackBar.duration].
  ///
  /// To remove the [SnackBar] with an exit animation, use [hideCurrentSnackBar]
  /// or call [ScaffoldFeatureController.close] on the returned
  /// [ScaffoldFeatureController]. To remove a [SnackBar] suddenly (without an
  /// animation), use [removeCurrentSnackBar].
  ///
  /// See [Scaffold.of] for information about how to obtain the [ScaffoldState].
  ScaffoldFeatureController<SnackBar, SnackBarClosedReason> showSnackBar(SnackBar snackbar) {
    _snackBarController ??= SnackBar.createAnimationController(vsync: this)
      ..addStatusListener(_handleSnackBarStatusChange);
    if (_snackBars.isEmpty) {
      assert(_snackBarController.isDismissed);
      _snackBarController.forward();
    }
    ScaffoldFeatureController<SnackBar, SnackBarClosedReason> controller;
    controller = ScaffoldFeatureController<SnackBar, SnackBarClosedReason>._(
      // We provide a fallback key so that if back-to-back snackbars happen to
      // match in structure, material ink splashes and highlights don't survive
      // from one to the next.
      snackbar.withAnimation(_snackBarController, fallbackKey: UniqueKey()),
      Completer<SnackBarClosedReason>(),
      () {
        assert(_snackBars.first == controller);
        hideCurrentSnackBar(reason: SnackBarClosedReason.hide);
      },
      null, // SnackBar doesn't use a builder function so setState() wouldn't rebuild it
    );
    setState(() {
      _snackBars.addLast(controller);
    });
    return controller;
  }

  void _handleSnackBarStatusChange(AnimationStatus status) {
    switch (status) {
      case AnimationStatus.dismissed:
        assert(_snackBars.isNotEmpty);
        setState(() {
          _snackBars.removeFirst();
        });
        if (_snackBars.isNotEmpty)
          _snackBarController.forward();
        break;
      case AnimationStatus.completed:
        setState(() {
          assert(_snackBarTimer == null);
          // build will create a new timer if necessary to dismiss the snack bar
        });
        break;
      case AnimationStatus.forward:
      case AnimationStatus.reverse:
        break;
    }
  }

  /// Removes the current [SnackBar] (if any) immediately.
  ///
  /// The removed snack bar does not run its normal exit animation. If there are
  /// any queued snack bars, they begin their entrance animation immediately.
  void removeCurrentSnackBar({ SnackBarClosedReason reason = SnackBarClosedReason.remove }) {
    assert(reason != null);
    if (_snackBars.isEmpty)
      return;
    final Completer<SnackBarClosedReason> completer = _snackBars.first._completer;
    if (!completer.isCompleted)
      completer.complete(reason);
    _snackBarTimer?.cancel();
    _snackBarTimer = null;
    _snackBarController.value = 0.0;
  }

  /// Removes the current [SnackBar] by running its normal exit animation.
  ///
  /// The closed completer is called after the animation is complete.
  void hideCurrentSnackBar({ SnackBarClosedReason reason = SnackBarClosedReason.hide }) {
    assert(reason != null);
    if (_snackBars.isEmpty || _snackBarController.status == AnimationStatus.dismissed)
      return;
    final MediaQueryData mediaQuery = MediaQuery.of(context);
    final Completer<SnackBarClosedReason> completer = _snackBars.first._completer;
    if (mediaQuery.accessibleNavigation) {
      _snackBarController.value = 0.0;
      completer.complete(reason);
    } else {
      _snackBarController.reverse().then<void>((void value) {
        assert(mounted);
        if (!completer.isCompleted)
          completer.complete(reason);
      });
    }
    _snackBarTimer?.cancel();
    _snackBarTimer = null;
  }


  // PERSISTENT BOTTOM SHEET API

  // Contains bottom sheets that may still be animating out of view.
  // Important if the app/user takes an action that could repeatedly show a
  // bottom sheet.
  final List<_StandardBottomSheet> _dismissedBottomSheets = <_StandardBottomSheet>[];
  PersistentBottomSheetController<dynamic> _currentBottomSheet;

  void _maybeBuildPersistentBottomSheet() {
    if (widget.bottomSheet != null && _currentBottomSheet == null) {
      // The new _currentBottomSheet is not a local history entry so a "back" button
      // will not be added to the Scaffold's appbar and the bottom sheet will not
      // support drag or swipe to dismiss.
      final AnimationController animationController = BottomSheet.createAnimationController(this)..value = 1.0;
      LocalHistoryEntry _persistentSheetHistoryEntry;
      bool _persistentBottomSheetExtentChanged(DraggableScrollableNotification notification) {
        if (notification.extent > notification.initialExtent) {
          if (_persistentSheetHistoryEntry == null) {
            _persistentSheetHistoryEntry = LocalHistoryEntry(onRemove: () {
              if (notification.extent > notification.initialExtent) {
                DraggableScrollableActuator.reset(notification.context);
              }
              showBodyScrim(false, 0.0);
              _floatingActionButtonVisibilityValue = 1.0;
              _persistentSheetHistoryEntry = null;
            });
            ModalRoute.of(context).addLocalHistoryEntry(_persistentSheetHistoryEntry);
          }
        } else if (_persistentSheetHistoryEntry != null) {
          ModalRoute.of(context).removeLocalHistoryEntry(_persistentSheetHistoryEntry);
        }
        return false;
      }

      _currentBottomSheet = _buildBottomSheet<void>(
        (BuildContext context) {
          return NotificationListener<DraggableScrollableNotification>(
            onNotification: _persistentBottomSheetExtentChanged,
            child: DraggableScrollableActuator(
              child: widget.bottomSheet,
            ),
          );
        },
        true,
        animationController: animationController,
      );
    }
  }

  void _closeCurrentBottomSheet() {
    if (_currentBottomSheet != null) {
      if (!_currentBottomSheet._isLocalHistoryEntry) {
        _currentBottomSheet.close();
      }
      assert(() {
        _currentBottomSheet?._completer?.future?.whenComplete(() {
          assert(_currentBottomSheet == null);
        });
        return true;
      }());
    }
  }

  PersistentBottomSheetController<T> _buildBottomSheet<T>(
    WidgetBuilder builder,
    bool isPersistent, {
    AnimationController animationController,
    Color bottomSheetColor,
  }) {
    assert(() {
      if (widget.bottomSheet != null && isPersistent && _currentBottomSheet != null) {
        throw FlutterError(
          'Scaffold.bottomSheet cannot be specified while a bottom sheet displayed '
          'with showBottomSheet() is still visible.\n Rebuild the Scaffold with a null '
          'bottomSheet before calling showBottomSheet().'
        );
      }
      return true;
    }());

    final Completer<T> completer = Completer<T>();
    final GlobalKey<_StandardBottomSheetState> bottomSheetKey = GlobalKey<_StandardBottomSheetState>();
    _StandardBottomSheet bottomSheet;

    bool removedEntry = false;
    void _removeCurrentBottomSheet() {
      removedEntry = true;
      if (_currentBottomSheet == null) {
        return;
      }
      assert(_currentBottomSheet._widget == bottomSheet);
      assert(bottomSheetKey.currentState != null);
      _showFloatingActionButton();

      void _closed(void value) {
        setState(() {
          _currentBottomSheet = null;
        });

        if (animationController.status != AnimationStatus.dismissed) {
          _dismissedBottomSheets.add(bottomSheet);
        }
        completer.complete();
      }

      final Future<void> closing = bottomSheetKey.currentState.close();
      if (closing != null) {
        closing.then(_closed);
      } else {
        _closed(null);
      }
    }

    final LocalHistoryEntry entry = isPersistent
      ? null
      : LocalHistoryEntry(onRemove: () {
        if (!removedEntry) {
          _removeCurrentBottomSheet();
        }
      });

    bottomSheet = _StandardBottomSheet(
      key: bottomSheetKey,
      animationController: animationController,
      enableDrag: !isPersistent,
      onClosing: () {
        if (_currentBottomSheet == null) {
          return;
        }
        assert(_currentBottomSheet._widget == bottomSheet);
        if (!isPersistent && !removedEntry) {
          assert(entry != null);
          entry.remove();
          removedEntry = true;
        }
      },
      onDismissed: () {
        if (_dismissedBottomSheets.contains(bottomSheet)) {
          setState(() {
            _dismissedBottomSheets.remove(bottomSheet);
          });
        }
      },
      builder: builder,
      isPersistent: isPersistent,
      bottomSheetColor: bottomSheetColor,
    );

    if (!isPersistent)
      ModalRoute.of(context).addLocalHistoryEntry(entry);

    return PersistentBottomSheetController<T>._(
      bottomSheet,
      completer,
      entry != null
        ? entry.remove
        : _removeCurrentBottomSheet,
      (VoidCallback fn) { bottomSheetKey.currentState?.setState(fn); },
      !isPersistent,
    );
  }

  /// Shows a material design bottom sheet in the nearest [Scaffold]. To show
  /// a persistent bottom sheet, use the [Scaffold.bottomSheet].
  ///
  /// Returns a controller that can be used to close and otherwise manipulate the
  /// bottom sheet.
  ///
  /// To rebuild the bottom sheet (e.g. if it is stateful), call
  /// [PersistentBottomSheetController.setState] on the controller returned by
  /// this method.
  ///
  /// The new bottom sheet becomes a [LocalHistoryEntry] for the enclosing
  /// [ModalRoute] and a back button is added to the appbar of the [Scaffold]
  /// that closes the bottom sheet.
  ///
  /// To create a persistent bottom sheet that is not a [LocalHistoryEntry] and
  /// does not add a back button to the enclosing Scaffold's appbar, use the
  /// [Scaffold.bottomSheet] constructor parameter.
  ///
  /// A persistent bottom sheet shows information that supplements the primary
  /// content of the app. A persistent bottom sheet remains visible even when
  /// the user interacts with other parts of the app.
  ///
  /// A closely related widget is a modal bottom sheet, which is an alternative
  /// to a menu or a dialog and prevents the user from interacting with the rest
  /// of the app. Modal bottom sheets can be created and displayed with the
  /// [showModalBottomSheet] function.
  ///
  /// See also:
  ///
  ///  * [BottomSheet], which is the widget typically returned by the `builder`.
  ///  * [showBottomSheet], which calls this method given a [BuildContext].
  ///  * [showModalBottomSheet], which can be used to display a modal bottom
  ///    sheet.
  ///  * [Scaffold.of], for information about how to obtain the [ScaffoldState].
  ///  * <https://material.io/design/components/sheets-bottom.html#standard-bottom-sheet>
  PersistentBottomSheetController<T> showBottomSheet<T>(
    WidgetBuilder builder, {
    Color bottomSheetColor,
  }) {
    assert(() {
      if (widget.bottomSheet != null) {
        throw FlutterError(
          'Scaffold.bottomSheet cannot be specified while a bottom sheet displayed '
          'with showBottomSheet() is still visible.\n Rebuild the Scaffold with a null '
          'bottomSheet before calling showBottomSheet().'
        );
      }
      return true;
    }());
    assert(debugCheckHasMediaQuery(context));

    _closeCurrentBottomSheet();
    final AnimationController controller = BottomSheet.createAnimationController(this)..forward();
    setState(() {
      _currentBottomSheet = _buildBottomSheet<T>(
        builder,
        false,
        animationController: controller,
        bottomSheetColor: bottomSheetColor,
      );
    });
    return _currentBottomSheet;
  }

  // Floating Action Button API
  AnimationController _floatingActionButtonMoveController;
  FloatingActionButtonAnimator _floatingActionButtonAnimator;
  FloatingActionButtonLocation _previousFloatingActionButtonLocation;
  FloatingActionButtonLocation _floatingActionButtonLocation;

  AnimationController _floatingActionButtonVisibilityController;

  /// Gets the current value of the visibility animation for the
  /// [Scaffold.floatingActionButton].
  double get _floatingActionButtonVisibilityValue => _floatingActionButtonVisibilityController.value;

  /// Sets the current value of the visibility animation for the
  /// [Scaffold.floatingActionButton].  This value must not be null.
  set _floatingActionButtonVisibilityValue(double newValue) {
    assert(newValue != null);
    _floatingActionButtonVisibilityController.value = newValue.clamp(
      _floatingActionButtonVisibilityController.lowerBound,
      _floatingActionButtonVisibilityController.upperBound,
    );
  }

  /// Shows the [Scaffold.floatingActionButton].
  TickerFuture _showFloatingActionButton() {
    return _floatingActionButtonVisibilityController.forward();
  }

  // Moves the Floating Action Button to the new Floating Action Button Location.
  void _moveFloatingActionButton(final FloatingActionButtonLocation newLocation) {
    FloatingActionButtonLocation previousLocation = _floatingActionButtonLocation;
    double restartAnimationFrom = 0.0;
    // If the Floating Action Button is moving right now, we need to start from a snapshot of the current transition.
    if (_floatingActionButtonMoveController.isAnimating) {
      previousLocation = _TransitionSnapshotFabLocation(_previousFloatingActionButtonLocation, _floatingActionButtonLocation, _floatingActionButtonAnimator, _floatingActionButtonMoveController.value);
      restartAnimationFrom = _floatingActionButtonAnimator.getAnimationRestart(_floatingActionButtonMoveController.value);
    }

    setState(() {
      _previousFloatingActionButtonLocation = previousLocation;
      _floatingActionButtonLocation = newLocation;
    });

    // Animate the motion even when the fab is null so that if the exit animation is running,
    // the old fab will start the motion transition while it exits instead of jumping to the
    // new position.
    _floatingActionButtonMoveController.forward(from: restartAnimationFrom);
  }

  // iOS FEATURES - status bar tap, back gesture

  // On iOS, tapping the status bar scrolls the app's primary scrollable to the
  // top. We implement this by providing a primary scroll controller and
  // scrolling it to the top when tapped.

  final ScrollController _primaryScrollController = ScrollController();

  void _handleStatusBarTap() {
    if (_primaryScrollController.hasClients) {
      _primaryScrollController.animateTo(
        0.0,
        duration: const Duration(milliseconds: 300),
        curve: Curves.linear, // TODO(ianh): Use a more appropriate curve.
      );
    }
  }

  // INTERNALS

  _ScaffoldGeometryNotifier _geometryNotifier;

  // Backwards compatibility for deprecated resizeToAvoidBottomPadding property
  bool get _resizeToAvoidBottomInset {
    // ignore: deprecated_member_use_from_same_package
    return widget.resizeToAvoidBottomInset ?? widget.resizeToAvoidBottomPadding ?? true;
  }

  @override
  void initState() {
    super.initState();
    _geometryNotifier = _ScaffoldGeometryNotifier(const ScaffoldGeometry(), context);
    _floatingActionButtonLocation = widget.floatingActionButtonLocation ?? _kDefaultFloatingActionButtonLocation;
    _floatingActionButtonAnimator = widget.floatingActionButtonAnimator ?? _kDefaultFloatingActionButtonAnimator;
    _previousFloatingActionButtonLocation = _floatingActionButtonLocation;
    _floatingActionButtonMoveController = AnimationController(
      vsync: this,
      lowerBound: 0.0,
      upperBound: 1.0,
      value: 1.0,
      duration: kFloatingActionButtonSegue * 2,
    );

    _floatingActionButtonVisibilityController = AnimationController(
      duration: kFloatingActionButtonSegue,
      vsync: this,
    );
  }

  @override
  void didUpdateWidget(Scaffold oldWidget) {
    // Update the Floating Action Button Animator, and then schedule the Floating Action Button for repositioning.
    if (widget.floatingActionButtonAnimator != oldWidget.floatingActionButtonAnimator) {
      _floatingActionButtonAnimator = widget.floatingActionButtonAnimator ?? _kDefaultFloatingActionButtonAnimator;
    }
    if (widget.floatingActionButtonLocation != oldWidget.floatingActionButtonLocation) {
      _moveFloatingActionButton(widget.floatingActionButtonLocation ?? _kDefaultFloatingActionButtonLocation);
    }
    if (widget.bottomSheet != oldWidget.bottomSheet) {
      assert(() {
        if (widget.bottomSheet != null && _currentBottomSheet?._isLocalHistoryEntry == true) {
          throw FlutterError(
            'Scaffold.bottomSheet cannot be specified while a bottom sheet displayed '
            'with showBottomSheet() is still visible.\n Use the PersistentBottomSheetController '
            'returned by showBottomSheet() to close the old bottom sheet before creating '
            'a Scaffold with a (non null) bottomSheet.'
          );
        }
        return true;
      }());
      _closeCurrentBottomSheet();
      _maybeBuildPersistentBottomSheet();
    }
    super.didUpdateWidget(oldWidget);
  }

  @override
  void didChangeDependencies() {
    final MediaQueryData mediaQuery = MediaQuery.of(context);
    // If we transition from accessible navigation to non-accessible navigation
    // and there is a SnackBar that would have timed out that has already
    // completed its timer, dismiss that SnackBar. If the timer hasn't finished
    // yet, let it timeout as normal.
    if (_accessibleNavigation == true
      && !mediaQuery.accessibleNavigation
      && _snackBarTimer != null
      && !_snackBarTimer.isActive) {
      hideCurrentSnackBar(reason: SnackBarClosedReason.timeout);
    }
    _accessibleNavigation = mediaQuery.accessibleNavigation;
    _maybeBuildPersistentBottomSheet();
    super.didChangeDependencies();
  }

  @override
  void dispose() {
    _snackBarController?.dispose();
    _snackBarTimer?.cancel();
    _snackBarTimer = null;
    _geometryNotifier.dispose();
    for (_StandardBottomSheet bottomSheet in _dismissedBottomSheets) {
      bottomSheet.animationController?.dispose();
    }
    if (_currentBottomSheet != null) {
      _currentBottomSheet._widget.animationController?.dispose();
    }
    _floatingActionButtonMoveController.dispose();
    _floatingActionButtonVisibilityController.dispose();
    super.dispose();
  }

  void _addIfNonNull(
    List<LayoutId> children,
    Widget child,
    Object childId, {
    @required bool removeLeftPadding,
    @required bool removeTopPadding,
    @required bool removeRightPadding,
    @required bool removeBottomPadding,
    bool removeBottomInset = false,
  }) {
    MediaQueryData data = MediaQuery.of(context).removePadding(
      removeLeft: removeLeftPadding,
      removeTop: removeTopPadding,
      removeRight: removeRightPadding,
      removeBottom: removeBottomPadding,
    );
    if (removeBottomInset)
      data = data.removeViewInsets(removeBottom: true);

    if (child != null) {
      children.add(
        LayoutId(
          id: childId,
          child: MediaQuery(data: data, child: child),
        ),
      );
    }
  }

  void _buildEndDrawer(List<LayoutId> children, TextDirection textDirection) {
    if (widget.endDrawer != null) {
      assert(hasEndDrawer);
      _addIfNonNull(
        children,
        DrawerController(
          key: _endDrawerKey,
          alignment: DrawerAlignment.end,
          child: widget.endDrawer,
          drawerCallback: _endDrawerOpenedCallback,
          dragStartBehavior: widget.drawerDragStartBehavior,
        ),
        _ScaffoldSlot.endDrawer,
        // remove the side padding from the side we're not touching
        removeLeftPadding: textDirection == TextDirection.ltr,
        removeTopPadding: false,
        removeRightPadding: textDirection == TextDirection.rtl,
        removeBottomPadding: false,
      );
    }
  }

  void _buildDrawer(List<LayoutId> children, TextDirection textDirection) {
    if (widget.drawer != null) {
      assert(hasDrawer);
      _addIfNonNull(
        children,
        DrawerController(
          key: _drawerKey,
          alignment: DrawerAlignment.start,
          child: widget.drawer,
          drawerCallback: _drawerOpenedCallback,
          dragStartBehavior: widget.drawerDragStartBehavior,
        ),
        _ScaffoldSlot.drawer,
        // remove the side padding from the side we're not touching
        removeLeftPadding: textDirection == TextDirection.rtl,
        removeTopPadding: false,
        removeRightPadding: textDirection == TextDirection.ltr,
        removeBottomPadding: false,
      );
    }
  }

  bool _showBodyScrim = false;
  Color _bodyScrimColor = Colors.black;

  /// Whether to show a [ModalBarrier] over the body of the scaffold.
  ///
  /// The `value` parameter must not be null.
  void showBodyScrim(bool value, double opacity) {
    assert(value != null);
    if (_showBodyScrim == value && _bodyScrimColor.opacity == opacity) {
      return;
    }
    setState(() {
      _showBodyScrim = value;
      _bodyScrimColor = Colors.black.withOpacity(opacity);
    });
  }

  @override
  Widget build(BuildContext context) {
    assert(debugCheckHasMediaQuery(context));
    assert(debugCheckHasDirectionality(context));
    final MediaQueryData mediaQuery = MediaQuery.of(context);
    final ThemeData themeData = Theme.of(context);
    final TextDirection textDirection = Directionality.of(context);
    _accessibleNavigation = mediaQuery.accessibleNavigation;

    if (_snackBars.isNotEmpty) {
      final ModalRoute<dynamic> route = ModalRoute.of(context);
      if (route == null || route.isCurrent) {
        if (_snackBarController.isCompleted && _snackBarTimer == null) {
          final SnackBar snackBar = _snackBars.first._widget;
          _snackBarTimer = Timer(snackBar.duration, () {
            assert(_snackBarController.status == AnimationStatus.forward ||
                   _snackBarController.status == AnimationStatus.completed);
            // Look up MediaQuery again in case the setting changed.
            final MediaQueryData mediaQuery = MediaQuery.of(context);
            if (mediaQuery.accessibleNavigation && snackBar.action != null)
              return;
            hideCurrentSnackBar(reason: SnackBarClosedReason.timeout);
          });
        }
      } else {
        _snackBarTimer?.cancel();
        _snackBarTimer = null;
      }
    }

    final List<LayoutId> children = <LayoutId>[];

    _addIfNonNull(
      children,
      widget.body != null && widget.extendBody ? _BodyBuilder(body: widget.body) : widget.body,
      _ScaffoldSlot.body,
      removeLeftPadding: false,
      removeTopPadding: widget.appBar != null,
      removeRightPadding: false,
      removeBottomPadding: widget.bottomNavigationBar != null || widget.persistentFooterButtons != null,
      removeBottomInset: _resizeToAvoidBottomInset,
    );
    if (_showBodyScrim) {
      _addIfNonNull(
        children,
        ModalBarrier(
          dismissible: false,
          color: _bodyScrimColor,
        ),
        _ScaffoldSlot.bodyScrim,
        removeLeftPadding: true,
        removeTopPadding: true,
        removeRightPadding: true,
        removeBottomPadding: true,
      );
    }

    if (widget.appBar != null) {
      final double topPadding = widget.primary ? mediaQuery.padding.top : 0.0;
      _appBarMaxHeight = widget.appBar.preferredSize.height + topPadding;
      assert(_appBarMaxHeight >= 0.0 && _appBarMaxHeight.isFinite);
      _addIfNonNull(
        children,
        ConstrainedBox(
          constraints: BoxConstraints(maxHeight: _appBarMaxHeight),
          child: FlexibleSpaceBar.createSettings(
            currentExtent: _appBarMaxHeight,
            child: widget.appBar,
          ),
        ),
        _ScaffoldSlot.appBar,
        removeLeftPadding: false,
        removeTopPadding: false,
        removeRightPadding: false,
        removeBottomPadding: true,
      );
    }

    bool isSnackBarFloating = false;
    if (_snackBars.isNotEmpty) {
      final SnackBarBehavior snackBarBehavior = _snackBars.first._widget.behavior
        ?? themeData.snackBarTheme.behavior
        ?? SnackBarBehavior.fixed;
      isSnackBarFloating = snackBarBehavior == SnackBarBehavior.floating;

      _addIfNonNull(
        children,
        _snackBars.first._widget,
        _ScaffoldSlot.snackBar,
        removeLeftPadding: false,
        removeTopPadding: true,
        removeRightPadding: false,
        removeBottomPadding: widget.bottomNavigationBar != null || widget.persistentFooterButtons != null,
      );
    }

    if (widget.persistentFooterButtons != null) {
      _addIfNonNull(
        children,
        Container(
          decoration: BoxDecoration(
            border: Border(
              top: Divider.createBorderSide(context, width: 1.0),
            ),
          ),
          child: SafeArea(
            child: ButtonTheme.bar(
              child: SafeArea(
                top: false,
                child: ButtonBar(
                  children: widget.persistentFooterButtons,
                ),
              ),
            ),
          ),
        ),
        _ScaffoldSlot.persistentFooter,
        removeLeftPadding: false,
        removeTopPadding: true,
        removeRightPadding: false,
        removeBottomPadding: false,
      );
    }

    if (widget.bottomNavigationBar != null) {
      _addIfNonNull(
        children,
        widget.bottomNavigationBar,
        _ScaffoldSlot.bottomNavigationBar,
        removeLeftPadding: false,
        removeTopPadding: true,
        removeRightPadding: false,
        removeBottomPadding: false,
      );
    }

    if (_currentBottomSheet != null || _dismissedBottomSheets.isNotEmpty) {
      final List<Widget> bottomSheets = <Widget>[];
      if (_dismissedBottomSheets.isNotEmpty)
        bottomSheets.addAll(_dismissedBottomSheets);
      if (_currentBottomSheet != null)
        bottomSheets.add(_currentBottomSheet._widget);
      final Widget stack = Stack(
        children: bottomSheets,
        alignment: Alignment.bottomCenter,
      );
      _addIfNonNull(
        children,
        stack,
        _ScaffoldSlot.bottomSheet,
        removeLeftPadding: false,
        removeTopPadding: true,
        removeRightPadding: false,
        removeBottomPadding: _resizeToAvoidBottomInset,
      );
    }

    _addIfNonNull(
      children,
      _FloatingActionButtonTransition(
        child: widget.floatingActionButton,
        fabMoveAnimation: _floatingActionButtonMoveController,
        fabMotionAnimator: _floatingActionButtonAnimator,
        geometryNotifier: _geometryNotifier,
        currentController: _floatingActionButtonVisibilityController,
      ),
      _ScaffoldSlot.floatingActionButton,
      removeLeftPadding: true,
      removeTopPadding: true,
      removeRightPadding: true,
      removeBottomPadding: true,
    );

    switch (themeData.platform) {
      case TargetPlatform.iOS:
        _addIfNonNull(
          children,
          GestureDetector(
            behavior: HitTestBehavior.opaque,
            onTap: _handleStatusBarTap,
            // iOS accessibility automatically adds scroll-to-top to the clock in the status bar
            excludeFromSemantics: true,
          ),
          _ScaffoldSlot.statusBar,
          removeLeftPadding: false,
          removeTopPadding: true,
          removeRightPadding: false,
          removeBottomPadding: true,
        );
        break;
      case TargetPlatform.android:
      case TargetPlatform.fuchsia:
        break;
    }

    if (_endDrawerOpened) {
      _buildDrawer(children, textDirection);
      _buildEndDrawer(children, textDirection);
    } else {
      _buildEndDrawer(children, textDirection);
      _buildDrawer(children, textDirection);
    }

    // The minimum insets for contents of the Scaffold to keep visible.
    final EdgeInsets minInsets = mediaQuery.padding.copyWith(
      bottom: _resizeToAvoidBottomInset ? mediaQuery.viewInsets.bottom : 0.0,
    );

    // extendBody locked when keyboard is open
    final bool _extendBody = minInsets.bottom > 0 ? false : widget.extendBody;

    return _ScaffoldScope(
      hasDrawer: hasDrawer,
      geometryNotifier: _geometryNotifier,
      child: PrimaryScrollController(
        controller: _primaryScrollController,
        child: Material(
          color: widget.backgroundColor ?? themeData.scaffoldBackgroundColor,
          child: AnimatedBuilder(animation: _floatingActionButtonMoveController, builder: (BuildContext context, Widget child) {
            return CustomMultiChildLayout(
              children: children,
              delegate: _ScaffoldLayout(
                extendBody: _extendBody,
                minInsets: minInsets,
                currentFloatingActionButtonLocation: _floatingActionButtonLocation,
                floatingActionButtonMoveAnimationProgress: _floatingActionButtonMoveController.value,
                floatingActionButtonMotionAnimator: _floatingActionButtonAnimator,
                geometryNotifier: _geometryNotifier,
                previousFloatingActionButtonLocation: _previousFloatingActionButtonLocation,
                textDirection: textDirection,
                isSnackBarFloating: isSnackBarFloating,
              ),
            );
          }),
        ),
      ),
    );
  }
}

/// An interface for controlling a feature of a [Scaffold].
///
/// Commonly obtained from [ScaffoldState.showSnackBar] or [ScaffoldState.showBottomSheet].
class ScaffoldFeatureController<T extends Widget, U> {
  const ScaffoldFeatureController._(this._widget, this._completer, this.close, this.setState);
  final T _widget;
  final Completer<U> _completer;

  /// Completes when the feature controlled by this object is no longer visible.
  Future<U> get closed => _completer.future;

  /// Remove the feature (e.g., bottom sheet or snack bar) from the scaffold.
  final VoidCallback close;

  /// Mark the feature (e.g., bottom sheet or snack bar) as needing to rebuild.
  final StateSetter setState;
}

class _StandardBottomSheet extends StatefulWidget {
  const _StandardBottomSheet({
    Key key,
    this.animationController,
    this.enableDrag = true,
    this.onClosing,
    this.onDismissed,
    this.builder,
    this.isPersistent = false,
    this.bottomSheetColor,
  }) : super(key: key);

  final AnimationController animationController; // we control it, but it must be disposed by whoever created it.
  final bool enableDrag;
  final VoidCallback onClosing;
  final VoidCallback onDismissed;
  final WidgetBuilder builder;
  final bool isPersistent;
  final Color bottomSheetColor;

  @override
  _StandardBottomSheetState createState() => _StandardBottomSheetState();
}

class _StandardBottomSheetState extends State<_StandardBottomSheet> {
  @override
  void initState() {
    super.initState();
    assert(widget.animationController != null);
    assert(widget.animationController.status == AnimationStatus.forward
        || widget.animationController.status == AnimationStatus.completed);
    widget.animationController.addStatusListener(_handleStatusChange);
  }

  @override
  void didUpdateWidget(_StandardBottomSheet oldWidget) {
    super.didUpdateWidget(oldWidget);
    assert(widget.animationController == oldWidget.animationController);
  }

  Future<void> close() {
    assert(widget.animationController != null);
    widget.animationController.reverse();
    if (widget.onClosing != null) {
      widget.onClosing();
    }
    return null;
  }

  void _handleStatusChange(AnimationStatus status) {
    if (status == AnimationStatus.dismissed && widget.onDismissed != null) {
      widget.onDismissed();
    }
  }

  bool extentChanged(DraggableScrollableNotification notification) {
    final double extentRemaining = 1.0 - notification.extent;
    final ScaffoldState scaffold = Scaffold.of(context);
    if (extentRemaining < _kBottomSheetDominatesPercentage) {
      scaffold._floatingActionButtonVisibilityValue = extentRemaining * _kBottomSheetDominatesPercentage * 10;
      scaffold.showBodyScrim(true,  math.max(
        _kMinBottomSheetScrimOpacity,
        _kMaxBottomSheetScrimOpacity - scaffold._floatingActionButtonVisibilityValue,
      ));
    } else {
      scaffold._floatingActionButtonVisibilityValue = 1.0;
      scaffold.showBodyScrim(false, 0.0);
    }
    // If the Scaffold.bottomSheet != null, we're a persistent bottom sheet.
    if (notification.extent == notification.minExtent && scaffold.widget.bottomSheet == null) {
      close();
    }
    return false;
  }

  Widget _wrapBottomSheet(Widget bottomSheet) {
    return Semantics(
      container: true,
      onDismiss: close,
      child:  NotificationListener<DraggableScrollableNotification>(
        onNotification: extentChanged,
        child: bottomSheet,
      )
    );
  }

  @override
  Widget build(BuildContext context) {
    if (widget.animationController != null) {
      return AnimatedBuilder(
        animation: widget.animationController,
        builder: (BuildContext context, Widget child) {
          return Align(
            alignment: AlignmentDirectional.topStart,
            heightFactor: widget.animationController.value,
            child: child
          );
        },
        child: _wrapBottomSheet(
          BottomSheet(
            animationController: widget.animationController,
            enableDrag: widget.enableDrag,
            onClosing: widget.onClosing,
            builder: widget.builder,
            color: widget.bottomSheetColor,
          ),
        ),
      );
    }

    return _wrapBottomSheet(
      BottomSheet(
        onClosing: widget.onClosing,
        builder: widget.builder,
        color: widget.bottomSheetColor,
      ),
    );
  }

}

/// A [ScaffoldFeatureController] for standard bottom sheets.
///
/// This is the type of objects returned by [ScaffoldState.showBottomSheet].
///
/// This controller is used to display both standard and persistent bottom
/// sheets. A bottom sheet is only persistent if it is set as the
/// [Scaffold.bottomSheet].
class PersistentBottomSheetController<T> extends ScaffoldFeatureController<_StandardBottomSheet, T> {
  const PersistentBottomSheetController._(
    _StandardBottomSheet widget,
    Completer<T> completer,
    VoidCallback close,
    StateSetter setState,
    this._isLocalHistoryEntry,
  ) : super._(widget, completer, close, setState);

  final bool _isLocalHistoryEntry;
}

class _ScaffoldScope extends InheritedWidget {
  const _ScaffoldScope({
    @required this.hasDrawer,
    @required this.geometryNotifier,
    @required Widget child,
  }) : assert(hasDrawer != null),
       super(child: child);

  final bool hasDrawer;
  final _ScaffoldGeometryNotifier geometryNotifier;

  @override
  bool updateShouldNotify(_ScaffoldScope oldWidget) {
    return hasDrawer != oldWidget.hasDrawer;
  }
}<|MERGE_RESOLUTION|>--- conflicted
+++ resolved
@@ -458,8 +458,6 @@
 
     Size bottomSheetSize = Size.zero;
     Size snackBarSize = Size.zero;
-
-<<<<<<< HEAD
     if (hasChild(_ScaffoldSlot.bodyScrim)) {
       final BoxConstraints bottomSheetScrimConstraints = BoxConstraints(
         maxWidth: fullWidthConstraints.maxWidth,
@@ -467,12 +465,11 @@
       );
       layoutChild(_ScaffoldSlot.bodyScrim, bottomSheetScrimConstraints);
       positionChild(_ScaffoldSlot.bodyScrim, Offset.zero);
-=======
+
     // Set the size of the SnackBar early if the behavior is fixed so
     // the FAB can be positioned correctly.
     if (hasChild(_ScaffoldSlot.snackBar) && !isSnackBarFloating) {
       snackBarSize = layoutChild(_ScaffoldSlot.snackBar, fullWidthConstraints);
->>>>>>> 06e1f8fc
     }
 
     if (hasChild(_ScaffoldSlot.bottomSheet)) {
