// Copyright 2017 The Chromium Authors. All rights reserved.
// Use of this source code is governed by a BSD-style license that can be
// found in the LICENSE file.

import 'dart:math' as math;

import 'package:flutter/foundation.dart';
import 'package:flutter/rendering.dart';
import 'package:flutter/widgets.dart';

import 'material.dart';

const Duration _kUnconfirmedSplashDuration = const Duration(seconds: 1);
const Duration _kSplashFadeDuration = const Duration(milliseconds: 200);

const double _kSplashInitialSize = 0.0; // logical pixels
const double _kSplashConfirmedVelocity = 1.0; // logical pixels per millisecond

RectCallback _getClipCallback(RenderBox referenceBox, bool containedInkWell, RectCallback rectCallback) {
  if (rectCallback != null) {
    assert(containedInkWell);
    return rectCallback;
  }
  if (containedInkWell)
    return () => Point.origin & referenceBox.size;
  return null;
}

double _getTargetRadius(RenderBox referenceBox, bool containedInkWell, RectCallback rectCallback, Point position) {
  if (containedInkWell) {
    final Size size = rectCallback != null ? rectCallback().size : referenceBox.size;
    return _getSplashRadiusForPoistionInSize(size, position);
  }
  return Material.defaultSplashRadius;
}

double _getSplashRadiusForPoistionInSize(Size bounds, Point position) {
  final double d1 = (position - bounds.topLeft(Point.origin)).distance;
  final double d2 = (position - bounds.topRight(Point.origin)).distance;
  final double d3 = (position - bounds.bottomLeft(Point.origin)).distance;
  final double d4 = (position - bounds.bottomRight(Point.origin)).distance;
  return math.max(math.max(d1, d2), math.max(d3, d4)).ceilToDouble();
}

/// A visual reaction on a piece of [Material] to user input.
///
/// This object is rarely created directly. Instead of creating an ink splash
/// directly, consider using an [InkResponse] or [InkWell] widget, which uses
/// gestures (such as tap and long-press) to trigger ink splashes.
///
/// See also:
///
///  * [InkResponse], which uses gestures to trigger ink highlights and ink
///    splashes in the parent [Material].
///  * [InkWell], which is a rectangular [InkResponse] (the most common type of
///    ink response).
///  * [Material], which is the widget on which the ink splash is painted.
///  * [InkHighlight], which is an ink feature that emphasizes a part of a
///    [Material].
class InkSplash extends InkFeature {
  /// Begin a splash, centered at position relative to [referenceBox].
  ///
  /// The [controller] argument is typically obtained via
  /// `Material.of(context)`.
  ///
  /// If `containedInkWell` is true, then the splash will be sized to fit
  /// the well rectangle, then clipped to it when drawn. The well
  /// rectangle is the box returned by `rectCallback`, if provided, or
  /// otherwise is the bounds of the [referenceBox].
  ///
  /// If `containedInkWell` is false, then `rectCallback` should be null.
  /// The ink splash is clipped only to the edges of the [Material].
  /// This is the default.
  ///
  /// When the splash is removed, `onRemoved` will be called.
  InkSplash({
    @required MaterialInkController controller,
    @required RenderBox referenceBox,
    Point position,
    Color color,
    bool containedInkWell: false,
    RectCallback rectCallback,
    BorderRadius borderRadius = BorderRadius.zero,
    double radius,
    VoidCallback onRemoved,
  }) : _position = position,
       _color = color,
       _borderRadius = borderRadius,
       _targetRadius = radius ?? _getTargetRadius(referenceBox, containedInkWell, rectCallback, position),
       _clipCallback = _getClipCallback(referenceBox, containedInkWell, rectCallback),
       _repositionToReferenceBox = !containedInkWell,
       super(controller: controller, referenceBox: referenceBox, onRemoved: onRemoved) {
    assert(_borderRadius != null);
    _radiusController = new AnimationController(duration: _kUnconfirmedSplashDuration, vsync: controller.vsync)
      ..addListener(controller.markNeedsPaint)
      ..forward();
    _radius = new Tween<double>(
      begin: _kSplashInitialSize,
      end: _targetRadius
    ).animate(_radiusController);
    _alphaController = new AnimationController(duration: _kSplashFadeDuration, vsync: controller.vsync)
      ..addListener(controller.markNeedsPaint)
      ..addStatusListener(_handleAlphaStatusChanged);
    _alpha = new IntTween(
      begin: color.alpha,
      end: 0
    ).animate(_alphaController);

    controller.addInkFeature(this);
  }

  final Point _position;
<<<<<<< HEAD
  final Color _color;
  final BorderRadius _borderRadius;
=======
>>>>>>> e271fa3e
  final double _targetRadius;
  final RectCallback _clipCallback;
  final bool _repositionToReferenceBox;

  Animation<double> _radius;
  AnimationController _radiusController;

  Animation<int> _alpha;
  AnimationController _alphaController;

  /// The color of the splash.
  Color get color => _color;
  Color _color;
  set color(Color value) {
    if (value == _color)
      return;
    _color = value;
    controller.markNeedsPaint();
  }


  /// The user input is confirmed.
  ///
  /// Causes the reaction to propagate faster across the material.
  void confirm() {
    final int duration = (_targetRadius / _kSplashConfirmedVelocity).floor();
    _radiusController
      ..duration = new Duration(milliseconds: duration)
      ..forward();
    _alphaController.forward();
  }

  /// The user input was canceled.
  ///
  /// Causes the reaction to gradually disappear.
  void cancel() {
    _alphaController.forward();
  }

  void _handleAlphaStatusChanged(AnimationStatus status) {
    if (status == AnimationStatus.completed)
      dispose();
  }

  @override
  void dispose() {
    _radiusController.dispose();
    _alphaController.dispose();
    super.dispose();
  }

  RRect _clipRRectFromRect(Rect rect) {
    return new RRect.fromRectAndCorners(
      rect,
      topLeft: _borderRadius.topLeft, topRight: _borderRadius.topRight,
      bottomLeft: _borderRadius.bottomLeft, bottomRight: _borderRadius.bottomRight,
    );
  }

  void _clipCanvasWithRect(Canvas canvas, Rect rect, {Offset offset}) {
    Rect clipRect = rect;
    if (offset != null) {
      clipRect = clipRect.shift(offset);
    }
    if (_borderRadius != BorderRadius.zero) {
      canvas.clipRRect(_clipRRectFromRect(clipRect));
    } else {
      canvas.clipRect(clipRect);
    }
  }

  @override
  void paintFeature(Canvas canvas, Matrix4 transform) {
    final Paint paint = new Paint()..color = _color.withAlpha(_alpha.value);
    Point center = _position;
    if (_repositionToReferenceBox)
      center = Point.lerp(center, referenceBox.size.center(Point.origin), _radiusController.value);
    final Offset originOffset = MatrixUtils.getAsTranslation(transform);
    if (originOffset == null) {
      canvas.save();
      canvas.transform(transform.storage);
      if (_clipCallback != null) {
        _clipCanvasWithRect(canvas, _clipCallback());
      }
      canvas.drawCircle(center, _radius.value, paint);
      canvas.restore();
    } else {
      if (_clipCallback != null) {
        canvas.save();
        _clipCanvasWithRect(canvas, _clipCallback(), offset: originOffset);
      }
      canvas.drawCircle(center + originOffset, _radius.value, paint);
      if (_clipCallback != null)
        canvas.restore();
    }
  }
}<|MERGE_RESOLUTION|>--- conflicted
+++ resolved
@@ -110,11 +110,7 @@
   }
 
   final Point _position;
-<<<<<<< HEAD
-  final Color _color;
   final BorderRadius _borderRadius;
-=======
->>>>>>> e271fa3e
   final double _targetRadius;
   final RectCallback _clipCallback;
   final bool _repositionToReferenceBox;
