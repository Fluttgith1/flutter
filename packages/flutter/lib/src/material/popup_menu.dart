--- conflicted
+++ resolved
@@ -1086,13 +1086,8 @@
   /// show the menu of the button with `globalKey.currentState.showButtonMenu`.
   void showButtonMenu() {
     final PopupMenuThemeData popupMenuTheme = PopupMenuTheme.of(context);
-<<<<<<< HEAD
     final RenderBox button = _menuButtonKey.currentContext!.findRenderObject()! as RenderBox;
-    final RenderBox overlay = Navigator.of(context)!.overlay!.context.findRenderObject()! as RenderBox;
-=======
-    final RenderBox button = context.findRenderObject()! as RenderBox;
     final RenderBox overlay = Navigator.of(context).overlay!.context.findRenderObject()! as RenderBox;
->>>>>>> e6bd95bc
     final RelativeRect position = RelativeRect.fromRect(
       Rect.fromPoints(
         button.localToGlobal(widget.offset, ancestor: overlay),
