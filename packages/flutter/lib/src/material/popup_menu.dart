--- conflicted
+++ resolved
@@ -781,29 +781,10 @@
       }
     }
 
-<<<<<<< HEAD
     final Widget menu = _PopupMenu<T>(
         padding: padding,
         route: this,
         semanticLabel: semanticLabel);
-
-    return Builder(
-      builder: (BuildContext context) {
-        final MediaQueryData mediaQuery = MediaQuery.of(context);
-        return CustomSingleChildLayout(
-          delegate: _PopupMenuRouteLayout(
-            position,
-            itemSizes,
-            selectedItemIndex,
-            Directionality.of(context),
-            mediaQuery.padding.top,
-            mediaQuery.padding.bottom,
-          ),
-          child: capturedThemes.wrap(menu),
-        );
-      },
-=======
-    final Widget menu = _PopupMenu<T>(route: this, semanticLabel: semanticLabel);
     final MediaQueryData mediaQuery = MediaQuery.of(context);
     return MediaQuery.removePadding(
       context: context,
@@ -825,7 +806,6 @@
           );
         },
       ),
->>>>>>> def601ac
     );
   }
 }
