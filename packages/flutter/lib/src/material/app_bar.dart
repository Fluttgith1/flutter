// Copyright 2014 The Flutter Authors. All rights reserved.
// Use of this source code is governed by a BSD-style license that can be
// found in the LICENSE file.

import 'dart:math' as math;

import 'package:flutter/foundation.dart';
import 'package:flutter/rendering.dart';
import 'package:flutter/services.dart';
import 'package:flutter/widgets.dart';

import 'action_buttons.dart';
import 'app_bar_theme.dart';
import 'button_style.dart';
import 'color_scheme.dart';
import 'colors.dart';
import 'constants.dart';
import 'debug.dart';
import 'flexible_space_bar.dart';
import 'icon_button.dart';
import 'icon_button_theme.dart';
import 'icons.dart';
import 'material.dart';
import 'material_state.dart';
import 'scaffold.dart';
import 'tabs.dart';
import 'text_theme.dart';
import 'theme.dart';

// Examples can assume:
// late String _logoAsset;
// double _myToolbarHeight = 250.0;

const double _kLeadingWidth = kToolbarHeight; // So the leading button is square.
const double _kMaxTitleTextScaleFactor = 1.34; // TODO(perc): Add link to Material spec when available, https://github.com/flutter/flutter/issues/58769.

// Bottom justify the toolbarHeight child which may overflow the top.
class _ToolbarContainerLayout extends SingleChildLayoutDelegate {
  const _ToolbarContainerLayout(this.toolbarHeight);

  final double toolbarHeight;

  @override
  BoxConstraints getConstraintsForChild(BoxConstraints constraints) {
    return constraints.tighten(height: toolbarHeight);
  }

  @override
  Size getSize(BoxConstraints constraints) {
    return Size(constraints.maxWidth, toolbarHeight);
  }

  @override
  Offset getPositionForChild(Size size, Size childSize) {
    return Offset(0.0, size.height - childSize.height);
  }

  @override
  bool shouldRelayout(_ToolbarContainerLayout oldDelegate) =>
      toolbarHeight != oldDelegate.toolbarHeight;
}

class _PreferredAppBarSize extends Size {
  _PreferredAppBarSize(this.toolbarHeight, this.bottomHeight)
    : super.fromHeight((toolbarHeight ?? kToolbarHeight) + (bottomHeight ?? 0));

  final double? toolbarHeight;
  final double? bottomHeight;
}

/// A Material Design app bar.
///
/// An app bar consists of a toolbar and potentially other widgets, such as a
/// [TabBar] and a [FlexibleSpaceBar]. App bars typically expose one or more
/// common [actions] with [IconButton]s which are optionally followed by a
/// [PopupMenuButton] for less common operations (sometimes called the "overflow
/// menu").
///
/// App bars are typically used in the [Scaffold.appBar] property, which places
/// the app bar as a fixed-height widget at the top of the screen. For a scrollable
/// app bar, see [SliverAppBar], which embeds an [AppBar] in a sliver for use in
/// a [CustomScrollView].
///
/// The AppBar displays the toolbar widgets, [leading], [title], and [actions],
/// above the [bottom] (if any). The [bottom] is usually used for a [TabBar]. If
/// a [flexibleSpace] widget is specified then it is stacked behind the toolbar
/// and the bottom widget. The following diagram shows where each of these slots
/// appears in the toolbar when the writing language is left-to-right (e.g.
/// English):
///
/// The [AppBar] insets its content based on the ambient [MediaQuery]'s padding,
/// to avoid system UI intrusions. It's taken care of by [Scaffold] when used in
/// the [Scaffold.appBar] property. When animating an [AppBar], unexpected
/// [MediaQuery] changes (as is common in [Hero] animations) may cause the content
/// to suddenly jump. Wrap the [AppBar] in a [MediaQuery] widget, and adjust its
/// padding such that the animation is smooth.
///
/// ![The leading widget is in the top left, the actions are in the top right,
/// the title is between them. The bottom is, naturally, at the bottom, and the
/// flexibleSpace is behind all of them.](https://flutter.github.io/assets-for-api-docs/assets/material/app_bar.png)
///
/// If the [leading] widget is omitted, but the [AppBar] is in a [Scaffold] with
/// a [Drawer], then a button will be inserted to open the drawer. Otherwise, if
/// the nearest [Navigator] has any previous routes, a [BackButton] is inserted
/// instead. This behavior can be turned off by setting the [automaticallyImplyLeading]
/// to false. In that case a null leading widget will result in the middle/title widget
/// stretching to start.
///
/// {@tool dartpad}
/// This sample shows an [AppBar] with two simple actions. The first action
/// opens a [SnackBar], while the second action navigates to a new page.
///
/// ** See code in examples/api/lib/material/app_bar/app_bar.0.dart **
/// {@end-tool}
///
/// Material Design 3 introduced new types of app bar.
/// {@tool dartpad}
/// This sample shows the creation of an [AppBar] widget with the [shadowColor] and
/// [scrolledUnderElevation] properties set, as described in:
/// https://m3.material.io/components/top-app-bar/overview
///
/// ** See code in examples/api/lib/material/app_bar/app_bar.1.dart **
/// {@end-tool}
///
/// ## Troubleshooting
///
/// ### Why don't my TextButton actions appear?
///
/// If the app bar's [actions] contains [TextButton]s, they will not
/// be visible if their foreground (text) color is the same as the
/// app bar's background color.
///
/// The default app bar [backgroundColor] is the overall theme's
/// [ColorScheme.primary] if the overall theme's brightness is
/// [Brightness.light]. Unfortunately this is the same as the default
/// [ButtonStyle.foregroundColor] for [TextButton] for light themes.
/// In this case a preferable text button foreground color is
/// [ColorScheme.onPrimary], a color that contrasts nicely with
/// [ColorScheme.primary]. To remedy the problem, override
/// [TextButton.style]:
///
/// {@tool dartpad}
/// This sample shows an [AppBar] with two action buttons with their primary
/// color set to [ColorScheme.onPrimary].
///
/// ** See code in examples/api/lib/material/app_bar/app_bar.2.dart **
/// {@end-tool}
///
/// {@tool dartpad}
/// This example shows how to listen to a nested Scrollable's scroll notification
/// in a nested scroll view using the [notificationPredicate] property and use it
/// to make [scrolledUnderElevation] take effect.
///
/// ** See code in examples/api/lib/material/app_bar/app_bar.3.dart **
/// {@end-tool}
///
/// See also:
///
///  * [Scaffold], which displays the [AppBar] in its [Scaffold.appBar] slot.
///  * [SliverAppBar], which uses [AppBar] to provide a flexible app bar that
///    can be used in a [CustomScrollView].
///  * [TabBar], which is typically placed in the [bottom] slot of the [AppBar]
///    if the screen has multiple pages arranged in tabs.
///  * [IconButton], which is used with [actions] to show buttons on the app bar.
///  * [PopupMenuButton], to show a popup menu on the app bar, via [actions].
///  * [FlexibleSpaceBar], which is used with [flexibleSpace] when the app bar
///    can expand and collapse.
///  * <https://material.io/design/components/app-bars-top.html>
///  * <https://m3.material.io/components/top-app-bar>
///  * Cookbook: [Place a floating app bar above a list](https://flutter.dev/docs/cookbook/lists/floating-app-bar)
class AppBar extends StatefulWidget implements PreferredSizeWidget {
  /// Creates a Material Design app bar.
  ///
  /// If [elevation] is specified, it must be non-negative.
  ///
  /// Typically used in the [Scaffold.appBar] property.
  AppBar({
    super.key,
    this.leading,
    this.automaticallyImplyLeading = true,
    this.title,
    this.actions,
    this.flexibleSpace,
    this.bottom,
    this.elevation,
    this.scrolledUnderElevation,
<<<<<<< HEAD
=======
    this.notificationPredicate = defaultScrollNotificationPredicate,
>>>>>>> 796c8ef7
    this.shadowColor,
    this.surfaceTintColor,
    this.shape,
    this.backgroundColor,
    this.foregroundColor,
    this.iconTheme,
    this.actionsIconTheme,
    this.primary = true,
    this.centerTitle,
    this.excludeHeaderSemantics = false,
    this.titleSpacing,
    this.toolbarOpacity = 1.0,
    this.bottomOpacity = 1.0,
    this.toolbarHeight,
    this.leadingWidth,
    this.toolbarTextStyle,
    this.titleTextStyle,
    this.systemOverlayStyle,
    this.forceMaterialTransparency = false,
    this.clipBehavior,
  }) : assert(elevation == null || elevation >= 0.0),
       preferredSize = _PreferredAppBarSize(toolbarHeight, bottom?.preferredSize.height);

  /// Used by [Scaffold] to compute its [AppBar]'s overall height. The returned value is
  /// the same `preferredSize.height` unless [AppBar.toolbarHeight] was null and
  /// `AppBarTheme.of(context).toolbarHeight` is non-null. In that case the
  /// return value is the sum of the theme's toolbar height and the height of
  /// the app bar's [AppBar.bottom] widget.
  static double preferredHeightFor(BuildContext context, Size preferredSize) {
    if (preferredSize is _PreferredAppBarSize && preferredSize.toolbarHeight == null) {
      return (AppBarTheme.of(context).toolbarHeight ?? kToolbarHeight) + (preferredSize.bottomHeight ?? 0);
    }
    return preferredSize.height;
  }

  /// {@template flutter.material.appbar.leading}
  /// A widget to display before the toolbar's [title].
  ///
  /// Typically the [leading] widget is an [Icon] or an [IconButton].
  ///
  /// Becomes the leading component of the [NavigationToolbar] built
  /// by this widget. The [leading] widget's width and height are constrained to
  /// be no bigger than [leadingWidth] and [toolbarHeight] respectively.
  ///
  /// If this is null and [automaticallyImplyLeading] is set to true, the
  /// [AppBar] will imply an appropriate widget. For example, if the [AppBar] is
  /// in a [Scaffold] that also has a [Drawer], the [Scaffold] will fill this
  /// widget with an [IconButton] that opens the drawer (using [Icons.menu]). If
  /// there's no [Drawer] and the parent [Navigator] can go back, the [AppBar]
  /// will use a [BackButton] that calls [Navigator.maybePop].
  /// {@endtemplate}
  ///
  /// {@tool snippet}
  ///
  /// The following code shows how the drawer button could be manually specified
  /// instead of relying on [automaticallyImplyLeading]:
  ///
  /// ```dart
  /// AppBar(
  ///   leading: Builder(
  ///     builder: (BuildContext context) {
  ///       return IconButton(
  ///         icon: const Icon(Icons.menu),
  ///         onPressed: () { Scaffold.of(context).openDrawer(); },
  ///         tooltip: MaterialLocalizations.of(context).openAppDrawerTooltip,
  ///       );
  ///     },
  ///   ),
  /// )
  /// ```
  /// {@end-tool}
  ///
  /// The [Builder] is used in this example to ensure that the `context` refers
  /// to that part of the subtree. That way this code snippet can be used even
  /// inside the very code that is creating the [Scaffold] (in which case,
  /// without the [Builder], the `context` wouldn't be able to see the
  /// [Scaffold], since it would refer to an ancestor of that widget).
  ///
  /// See also:
  ///
  ///  * [Scaffold.appBar], in which an [AppBar] is usually placed.
  ///  * [Scaffold.drawer], in which the [Drawer] is usually placed.
  final Widget? leading;

  /// {@template flutter.material.appbar.automaticallyImplyLeading}
  /// Controls whether we should try to imply the leading widget if null.
  ///
  /// If true and [leading] is null, automatically try to deduce what the leading
  /// widget should be. If false and [leading] is null, leading space is given to [title].
  /// If leading widget is not null, this parameter has no effect.
  /// {@endtemplate}
  final bool automaticallyImplyLeading;

  /// {@template flutter.material.appbar.title}
  /// The primary widget displayed in the app bar.
  ///
  /// Becomes the middle component of the [NavigationToolbar] built by this widget.
  ///
  /// Typically a [Text] widget that contains a description of the current
  /// contents of the app.
  /// {@endtemplate}
  ///
  /// The [title]'s width is constrained to fit within the remaining space
  /// between the toolbar's [leading] and [actions] widgets. Its height is
  /// _not_ constrained. The [title] is vertically centered and clipped to fit
  /// within the toolbar, whose height is [toolbarHeight]. Typically this
  /// isn't noticeable because a simple [Text] [title] will fit within the
  /// toolbar by default. On the other hand, it is noticeable when a
  /// widget with an intrinsic height that is greater than [toolbarHeight]
  /// is used as the [title]. For example, when the height of an Image used
  /// as the [title] exceeds [toolbarHeight], it will be centered and
  /// clipped (top and bottom), which may be undesirable. In cases like this
  /// the height of the [title] widget can be constrained. For example:
  ///
  /// ```dart
  /// MaterialApp(
  ///   home: Scaffold(
  ///     appBar: AppBar(
  ///       title: SizedBox(
  ///         height: _myToolbarHeight,
  ///         child: Image.asset(_logoAsset),
  ///       ),
  ///       toolbarHeight: _myToolbarHeight,
  ///     ),
  ///   ),
  /// )
  /// ```
  final Widget? title;

  /// {@template flutter.material.appbar.actions}
  /// A list of Widgets to display in a row after the [title] widget.
  ///
  /// Typically these widgets are [IconButton]s representing common operations.
  /// For less common operations, consider using a [PopupMenuButton] as the
  /// last action.
  ///
  /// The [actions] become the trailing component of the [NavigationToolbar] built
  /// by this widget. The height of each action is constrained to be no bigger
  /// than the [toolbarHeight].
  ///
  /// To avoid having the last action covered by the debug banner, you may want
  /// to set the [MaterialApp.debugShowCheckedModeBanner] to false.
  /// {@endtemplate}
  ///
  /// {@tool snippet}
  ///
  /// ```dart
  /// Scaffold(
  ///   body: CustomScrollView(
  ///     primary: true,
  ///     slivers: <Widget>[
  ///       SliverAppBar(
  ///         title: const Text('Hello World'),
  ///         actions: <Widget>[
  ///           IconButton(
  ///             icon: const Icon(Icons.shopping_cart),
  ///             tooltip: 'Open shopping cart',
  ///             onPressed: () {
  ///               // handle the press
  ///             },
  ///           ),
  ///         ],
  ///       ),
  ///       // ...rest of body...
  ///     ],
  ///   ),
  /// )
  /// ```
  /// {@end-tool}
  final List<Widget>? actions;

  /// {@template flutter.material.appbar.flexibleSpace}
  /// This widget is stacked behind the toolbar and the tab bar. Its height will
  /// be the same as the app bar's overall height.
  ///
  /// A flexible space isn't actually flexible unless the [AppBar]'s container
  /// changes the [AppBar]'s size. A [SliverAppBar] in a [CustomScrollView]
  /// changes the [AppBar]'s height when scrolled.
  ///
  /// Typically a [FlexibleSpaceBar]. See [FlexibleSpaceBar] for details.
  /// {@endtemplate}
  final Widget? flexibleSpace;

  /// {@template flutter.material.appbar.bottom}
  /// This widget appears across the bottom of the app bar.
  ///
  /// Typically a [TabBar]. Only widgets that implement [PreferredSizeWidget] can
  /// be used at the bottom of an app bar.
  /// {@endtemplate}
  ///
  /// See also:
  ///
  ///  * [PreferredSize], which can be used to give an arbitrary widget a preferred size.
  final PreferredSizeWidget? bottom;

  /// {@template flutter.material.appbar.elevation}
  /// The z-coordinate at which to place this app bar relative to its parent.
  ///
  /// This property controls the size of the shadow below the app bar if
  /// [shadowColor] is not null.
  ///
  /// If [surfaceTintColor] is not null then it will apply a surface tint overlay
  /// to the background color (see [Material.surfaceTintColor] for more
  /// detail).
  ///
  /// The value must be non-negative.
  ///
  /// If this property is null, then [AppBarTheme.elevation] of
  /// [ThemeData.appBarTheme] is used. If that is also null, the
  /// default value is 4.
  /// {@endtemplate}
  ///
  /// See also:
  ///
  ///  * [scrolledUnderElevation], which will be used when the app bar has
  ///    something scrolled underneath it.
  ///  * [shadowColor], which is the color of the shadow below the app bar.
  ///  * [surfaceTintColor], which determines the elevation overlay that will
  ///    be applied to the background of the app bar.
  ///  * [shape], which defines the shape of the app bar's [Material] and its
  ///    shadow.
  final double? elevation;

  /// {@template flutter.material.appbar.scrolledUnderElevation}
  /// The elevation that will be used if this app bar has something
  /// scrolled underneath it.
  ///
  /// If non-null then it [AppBarTheme.scrolledUnderElevation] of
  /// [ThemeData.appBarTheme] will be used. If that is also null then [elevation]
  /// will be used.
  ///
  /// The value must be non-negative.
  ///
  /// {@endtemplate}
  ///
  /// See also:
  ///  * [elevation], which will be used if there is no content scrolled under
  ///    the app bar.
  ///  * [shadowColor], which is the color of the shadow below the app bar.
  ///  * [surfaceTintColor], which determines the elevation overlay that will
  ///    be applied to the background of the app bar.
  ///  * [shape], which defines the shape of the app bar's [Material] and its
  ///    shadow.
  final double? scrolledUnderElevation;

<<<<<<< HEAD
=======
  /// A check that specifies which child's [ScrollNotification]s should be
  /// listened to.
  ///
  /// By default, checks whether `notification.depth == 0`. Set it to something
  /// else for more complicated layouts.
  final ScrollNotificationPredicate notificationPredicate;

>>>>>>> 796c8ef7
  /// {@template flutter.material.appbar.shadowColor}
  /// The color of the shadow below the app bar.
  ///
  /// If this property is null, then [AppBarTheme.shadowColor] of
  /// [ThemeData.appBarTheme] is used. If that is also null, the default value
  /// is fully opaque black.
  /// {@endtemplate}
  ///
  /// See also:
  ///
  ///  * [elevation], which defines the size of the shadow below the app bar.
  ///  * [shape], which defines the shape of the app bar and its shadow.
  final Color? shadowColor;

  /// {@template flutter.material.appbar.surfaceTintColor}
  /// The color of the surface tint overlay applied to the app bar's
  /// background color to indicate elevation.
  ///
  /// If null no overlay will be applied.
  /// {@endtemplate}
  ///
  /// See also:
  ///   * [Material.surfaceTintColor], which described this feature in more detail.
  final Color? surfaceTintColor;

  /// {@template flutter.material.appbar.shape}
  /// The shape of the app bar's [Material] as well as its shadow.
  ///
  /// If this property is null, then [AppBarTheme.shape] of
  /// [ThemeData.appBarTheme] is used. Both properties default to null.
  /// If both properties are null then the shape of the app bar's [Material]
  /// is just a simple rectangle.
  ///
  /// A shadow is only displayed if the [elevation] is greater than
  /// zero.
  /// {@endtemplate}
  ///
  /// See also:
  ///
  ///  * [elevation], which defines the size of the shadow below the app bar.
  ///  * [shadowColor], which is the color of the shadow below the app bar.
  final ShapeBorder? shape;

  /// {@template flutter.material.appbar.backgroundColor}
  /// The fill color to use for an app bar's [Material].
  ///
  /// If null, then the [AppBarTheme.backgroundColor] is used. If that value is also
  /// null, then [AppBar] uses the overall theme's [ColorScheme.primary] if the
  /// overall theme's brightness is [Brightness.light], and [ColorScheme.surface]
  /// if the overall theme's brightness is [Brightness.dark].
  ///
  /// If this color is a [MaterialStateColor] it will be resolved against
  /// [MaterialState.scrolledUnder] when the content of the app's
  /// primary scrollable overlaps the app bar.
  /// {@endtemplate}
  ///
  /// See also:
  ///
  ///  * [foregroundColor], which specifies the color for icons and text within
  ///    the app bar.
  ///  * [Theme.of], which returns the current overall Material theme as
  ///    a [ThemeData].
  ///  * [ThemeData.colorScheme], the thirteen colors that most Material widget
  ///    default colors are based on.
  ///  * [ColorScheme.brightness], which indicates if the overall [Theme]
  ///    is light or dark.
  final Color? backgroundColor;

  /// {@template flutter.material.appbar.foregroundColor}
  /// The default color for [Text] and [Icon]s within the app bar.
  ///
  /// If null, then [AppBarTheme.foregroundColor] is used. If that
  /// value is also null, then [AppBar] uses the overall theme's
  /// [ColorScheme.onPrimary] if the overall theme's brightness is
  /// [Brightness.light], and [ColorScheme.onSurface] if the overall
  /// theme's brightness is [Brightness.dark].
  ///
  /// This color is used to configure [DefaultTextStyle] that contains
  /// the toolbar's children, and the default [IconTheme] widgets that
  /// are created if [iconTheme] and [actionsIconTheme] are null.
  /// {@endtemplate}
  ///
  /// See also:
  ///
  ///  * [backgroundColor], which specifies the app bar's background color.
  ///  * [Theme.of], which returns the current overall Material theme as
  ///    a [ThemeData].
  ///  * [ThemeData.colorScheme], the thirteen colors that most Material widget
  ///    default colors are based on.
  ///  * [ColorScheme.brightness], which indicates if the overall [Theme]
  ///    is light or dark.
  final Color? foregroundColor;

  /// {@template flutter.material.appbar.iconTheme}
  /// The color, opacity, and size to use for toolbar icons.
  ///
  /// If this property is null, then a copy of [ThemeData.iconTheme]
  /// is used, with the [IconThemeData.color] set to the
  /// app bar's [foregroundColor].
  /// {@endtemplate}
  ///
  /// See also:
  ///
  ///  * [actionsIconTheme], which defines the appearance of icons in
  ///    the [actions] list.
  final IconThemeData? iconTheme;

  /// {@template flutter.material.appbar.actionsIconTheme}
  /// The color, opacity, and size to use for the icons that appear in the app
  /// bar's [actions].
  ///
  /// This property should only be used when the [actions] should be
  /// themed differently than the icon that appears in the app bar's [leading]
  /// widget.
  ///
  /// If this property is null, then [AppBarTheme.actionsIconTheme] of
  /// [ThemeData.appBarTheme] is used. If that is also null, then the value of
  /// [iconTheme] is used.
  /// {@endtemplate}
  ///
  /// See also:
  ///
  ///  * [iconTheme], which defines the appearance of all of the toolbar icons.
  final IconThemeData? actionsIconTheme;

  /// {@template flutter.material.appbar.primary}
  /// Whether this app bar is being displayed at the top of the screen.
  ///
  /// If true, the app bar's toolbar elements and [bottom] widget will be
  /// padded on top by the height of the system status bar. The layout
  /// of the [flexibleSpace] is not affected by the [primary] property.
  /// {@endtemplate}
  final bool primary;

  /// {@template flutter.material.appbar.centerTitle}
  /// Whether the title should be centered.
  ///
  /// If this property is null, then [AppBarTheme.centerTitle] of
  /// [ThemeData.appBarTheme] is used. If that is also null, then value is
  /// adapted to the current [TargetPlatform].
  /// {@endtemplate}
  final bool? centerTitle;

  /// {@template flutter.material.appbar.excludeHeaderSemantics}
  /// Whether the title should be wrapped with header [Semantics].
  ///
  /// Defaults to false.
  /// {@endtemplate}
  final bool excludeHeaderSemantics;

  /// {@template flutter.material.appbar.titleSpacing}
  /// The spacing around [title] content on the horizontal axis. This spacing is
  /// applied even if there is no [leading] content or [actions]. If you want
  /// [title] to take all the space available, set this value to 0.0.
  ///
  /// If this property is null, then [AppBarTheme.titleSpacing] of
  /// [ThemeData.appBarTheme] is used. If that is also null, then the
  /// default value is [NavigationToolbar.kMiddleSpacing].
  /// {@endtemplate}
  final double? titleSpacing;

  /// {@template flutter.material.appbar.toolbarOpacity}
  /// How opaque the toolbar part of the app bar is.
  ///
  /// A value of 1.0 is fully opaque, and a value of 0.0 is fully transparent.
  ///
  /// Typically, this value is not changed from its default value (1.0). It is
  /// used by [SliverAppBar] to animate the opacity of the toolbar when the app
  /// bar is scrolled.
  /// {@endtemplate}
  final double toolbarOpacity;

  /// {@template flutter.material.appbar.bottomOpacity}
  /// How opaque the bottom part of the app bar is.
  ///
  /// A value of 1.0 is fully opaque, and a value of 0.0 is fully transparent.
  ///
  /// Typically, this value is not changed from its default value (1.0). It is
  /// used by [SliverAppBar] to animate the opacity of the toolbar when the app
  /// bar is scrolled.
  /// {@endtemplate}
  final double bottomOpacity;

  /// {@template flutter.material.appbar.preferredSize}
  /// A size whose height is the sum of [toolbarHeight] and the [bottom] widget's
  /// preferred height.
  ///
  /// [Scaffold] uses this size to set its app bar's height.
  /// {@endtemplate}
  @override
  final Size preferredSize;

  /// {@template flutter.material.appbar.toolbarHeight}
  /// Defines the height of the toolbar component of an [AppBar].
  ///
  /// By default, the value of [toolbarHeight] is [kToolbarHeight].
  /// {@endtemplate}
  final double? toolbarHeight;

  /// {@template flutter.material.appbar.leadingWidth}
  /// Defines the width of [leading] widget.
  ///
  /// By default, the value of [leadingWidth] is 56.0.
  /// {@endtemplate}
  final double? leadingWidth;

  /// {@template flutter.material.appbar.toolbarTextStyle}
  /// The default text style for the AppBar's [leading], and
  /// [actions] widgets, but not its [title].
  ///
  /// If this property is null, then [AppBarTheme.toolbarTextStyle] of
  /// [ThemeData.appBarTheme] is used. If that is also null, the default
  /// value is a copy of the overall theme's [TextTheme.bodyMedium]
  /// [TextStyle], with color set to the app bar's [foregroundColor].
  /// {@endtemplate}
  ///
  /// See also:
  ///
  ///  * [titleTextStyle], which overrides the default text style for the [title].
  ///  * [DefaultTextStyle], which overrides the default text style for all of the
  ///    widgets in a subtree.
  final TextStyle? toolbarTextStyle;

  /// {@template flutter.material.appbar.titleTextStyle}
  /// The default text style for the AppBar's [title] widget.
  ///
  /// If this property is null, then [AppBarTheme.titleTextStyle] of
  /// [ThemeData.appBarTheme] is used. If that is also null, the default
  /// value is a copy of the overall theme's [TextTheme.titleLarge]
  /// [TextStyle], with color set to the app bar's [foregroundColor].
  /// {@endtemplate}
  ///
  /// See also:
  ///
  ///  * [toolbarTextStyle], which is the default text style for the AppBar's
  ///    [title], [leading], and [actions] widgets, also known as the
  ///    AppBar's "toolbar".
  ///  * [DefaultTextStyle], which overrides the default text style for all of the
  ///    widgets in a subtree.
  final TextStyle? titleTextStyle;

  /// {@template flutter.material.appbar.systemOverlayStyle}
  /// Specifies the style to use for the system overlays (e.g. the status bar on
  /// Android or iOS, the system navigation bar on Android).
  ///
  /// If this property is null, then [AppBarTheme.systemOverlayStyle] of
  /// [ThemeData.appBarTheme] is used. If that is also null, an appropriate
  /// [SystemUiOverlayStyle] is calculated based on the [backgroundColor].
  ///
  /// The AppBar's descendants are built within a
  /// `AnnotatedRegion<SystemUiOverlayStyle>` widget, which causes
  /// [SystemChrome.setSystemUIOverlayStyle] to be called
  /// automatically. Apps should not enclose an AppBar with their
  /// own [AnnotatedRegion].
  /// {@endtemplate}
  //
  /// See also:
  ///
  ///  * [AnnotatedRegion], for placing [SystemUiOverlayStyle] in the layer tree.
  ///  * [SystemChrome.setSystemUIOverlayStyle], the imperative API for setting
  ///    system overlays style.
  final SystemUiOverlayStyle? systemOverlayStyle;

<<<<<<< HEAD
  bool _getEffectiveCenterTitle(ThemeData theme) {
    bool platformCenter() {
      assert(theme.platform != null);
=======
  /// {@template flutter.material.appbar.forceMaterialTransparency}
  /// Forces the AppBar's Material widget type to be [MaterialType.transparency]
  /// (instead of Material's default type).
  ///
  /// This will remove the visual display of [backgroundColor] and [elevation],
  /// and affect other characteristics of the AppBar's Material widget.
  ///
  /// Provided for cases where the app bar is to be transparent, and gestures
  /// must pass through the app bar to widgets beneath the app bar (i.e. with
  /// [Scaffold.extendBodyBehindAppBar] set to true).
  ///
  /// Defaults to false.
  /// {@endtemplate}
  final bool forceMaterialTransparency;

  /// {@macro flutter.material.Material.clipBehavior}
  final Clip? clipBehavior;

  bool _getEffectiveCenterTitle(ThemeData theme) {
    bool platformCenter() {
>>>>>>> 796c8ef7
      switch (theme.platform) {
        case TargetPlatform.android:
        case TargetPlatform.fuchsia:
        case TargetPlatform.linux:
        case TargetPlatform.windows:
          return false;
        case TargetPlatform.iOS:
        case TargetPlatform.macOS:
          return actions == null || actions!.length < 2;
      }
    }

    return centerTitle
      ?? theme.appBarTheme.centerTitle
      ?? platformCenter();
  }

  @override
  State<AppBar> createState() => _AppBarState();
}

class _AppBarState extends State<AppBar> {
  ScrollNotificationObserverState? _scrollNotificationObserver;
  bool _scrolledUnder = false;

  @override
  void didChangeDependencies() {
    super.didChangeDependencies();
    _scrollNotificationObserver?.removeListener(_handleScrollNotification);
    _scrollNotificationObserver = ScrollNotificationObserver.maybeOf(context);
    _scrollNotificationObserver?.addListener(_handleScrollNotification);
  }

  @override
  void dispose() {
    if (_scrollNotificationObserver != null) {
      _scrollNotificationObserver!.removeListener(_handleScrollNotification);
      _scrollNotificationObserver = null;
    }
    super.dispose();
  }

  void _handleScrollNotification(ScrollNotification notification) {
    if (notification is ScrollUpdateNotification && widget.notificationPredicate(notification)) {
      final bool oldScrolledUnder = _scrolledUnder;
      final ScrollMetrics metrics = notification.metrics;
      switch (metrics.axisDirection) {
        case AxisDirection.up:
          // Scroll view is reversed
          _scrolledUnder = metrics.extentAfter > 0;
        case AxisDirection.down:
          _scrolledUnder = metrics.extentBefore > 0;
        case AxisDirection.right:
        case AxisDirection.left:
          // Scrolled under is only supported in the vertical axis, and should
          // not be altered based on horizontal notifications of the same
          // predicate since it could be a 2D scroller.
          break;
      }

      if (_scrolledUnder != oldScrolledUnder) {
        setState(() {
          // React to a change in MaterialState.scrolledUnder
        });
      }
    }
  }

  Color _resolveColor(Set<MaterialState> states, Color? widgetColor, Color? themeColor, Color defaultColor) {
    return MaterialStateProperty.resolveAs<Color?>(widgetColor, states)
      ?? MaterialStateProperty.resolveAs<Color?>(themeColor, states)
      ?? MaterialStateProperty.resolveAs<Color>(defaultColor, states);
  }

  SystemUiOverlayStyle _systemOverlayStyleForBrightness(Brightness brightness, [Color? backgroundColor]) {
    final SystemUiOverlayStyle style = brightness == Brightness.dark
      ? SystemUiOverlayStyle.light
      : SystemUiOverlayStyle.dark;
    // For backward compatibility, create an overlay style without system navigation bar settings.
    return SystemUiOverlayStyle(
      statusBarColor: backgroundColor,
      statusBarBrightness: style.statusBarBrightness,
      statusBarIconBrightness: style.statusBarIconBrightness,
      systemStatusBarContrastEnforced: style.systemStatusBarContrastEnforced,
    );
  }

  @override
  Widget build(BuildContext context) {
    assert(!widget.primary || debugCheckHasMediaQuery(context));
    assert(debugCheckHasMaterialLocalizations(context));
    final ThemeData theme = Theme.of(context);
<<<<<<< HEAD
    final AppBarTheme appBarTheme = AppBarTheme.of(context);
    final AppBarTheme defaults = theme.useMaterial3 ? _TokenDefaultsM3(context) : _DefaultsM2(context);
=======
    final IconButtonThemeData iconButtonTheme = IconButtonTheme.of(context);
    final AppBarTheme appBarTheme = AppBarTheme.of(context);
    final AppBarTheme defaults = theme.useMaterial3 ? _AppBarDefaultsM3(context) : _AppBarDefaultsM2(context);
>>>>>>> 796c8ef7
    final ScaffoldState? scaffold = Scaffold.maybeOf(context);
    final ModalRoute<dynamic>? parentRoute = ModalRoute.of(context);

    final FlexibleSpaceBarSettings? settings = context.dependOnInheritedWidgetOfExactType<FlexibleSpaceBarSettings>();
    final Set<MaterialState> states = <MaterialState>{
      if (settings?.isScrolledUnder ?? _scrolledUnder) MaterialState.scrolledUnder,
    };

    final bool hasDrawer = scaffold?.hasDrawer ?? false;
    final bool hasEndDrawer = scaffold?.hasEndDrawer ?? false;
    final bool canPop = parentRoute?.canPop ?? false;
    final bool useCloseButton = parentRoute is PageRoute<dynamic> && parentRoute.fullscreenDialog;

    final double toolbarHeight = widget.toolbarHeight ?? appBarTheme.toolbarHeight ?? kToolbarHeight;
<<<<<<< HEAD
    final bool backwardsCompatibility = widget.backwardsCompatibility ?? appBarTheme.backwardsCompatibility ?? false;

    final Color backgroundColor = backwardsCompatibility
      ? widget.backgroundColor
        ?? appBarTheme.backgroundColor
        ?? theme.primaryColor
      : _resolveColor(
          states,
          widget.backgroundColor,
          appBarTheme.backgroundColor,
          defaults.backgroundColor!,
        );
=======

    final Color backgroundColor = _resolveColor(
      states,
      widget.backgroundColor,
      appBarTheme.backgroundColor,
      defaults.backgroundColor!,
    );
>>>>>>> 796c8ef7

    final Color foregroundColor = widget.foregroundColor
      ?? appBarTheme.foregroundColor
      ?? defaults.foregroundColor!;

    final double elevation = widget.elevation
      ?? appBarTheme.elevation
      ?? defaults.elevation!;
<<<<<<< HEAD

    final double effectiveElevation = states.contains(MaterialState.scrolledUnder)
      ? widget.scrolledUnderElevation
        ?? appBarTheme.scrolledUnderElevation
        ?? defaults.scrolledUnderElevation
        ?? elevation
      : elevation;

    IconThemeData overallIconTheme = backwardsCompatibility
      ? widget.iconTheme
        ?? appBarTheme.iconTheme
        ?? theme.primaryIconTheme
      : widget.iconTheme
        ?? appBarTheme.iconTheme
        ?? defaults.iconTheme!.copyWith(color: foregroundColor);
=======

    final double effectiveElevation = states.contains(MaterialState.scrolledUnder)
      ? widget.scrolledUnderElevation
        ?? appBarTheme.scrolledUnderElevation
        ?? defaults.scrolledUnderElevation
        ?? elevation
      : elevation;
>>>>>>> 796c8ef7

    IconThemeData overallIconTheme = widget.iconTheme
      ?? appBarTheme.iconTheme
      ?? defaults.iconTheme!.copyWith(color: foregroundColor);

    final Color? actionForegroundColor = widget.foregroundColor
      ?? appBarTheme.foregroundColor;
    IconThemeData actionsIconTheme = widget.actionsIconTheme
      ?? appBarTheme.actionsIconTheme
      ?? widget.iconTheme
      ?? appBarTheme.iconTheme
<<<<<<< HEAD
      ?? defaults.actionsIconTheme?.copyWith(color: foregroundColor)
      ?? overallIconTheme;

    TextStyle? toolbarTextStyle = backwardsCompatibility
      ? widget.textTheme?.bodyText2
        ?? appBarTheme.textTheme?.bodyText2
        ?? theme.primaryTextTheme.bodyText2
      : widget.toolbarTextStyle
        ?? appBarTheme.toolbarTextStyle
        ?? defaults.toolbarTextStyle?.copyWith(color: foregroundColor);

    TextStyle? titleTextStyle = backwardsCompatibility
      ? widget.textTheme?.headline6
        ?? appBarTheme.textTheme?.headline6
        ?? theme.primaryTextTheme.headline6
      : widget.titleTextStyle
        ?? appBarTheme.titleTextStyle
        ?? defaults.titleTextStyle?.copyWith(color: foregroundColor);
=======
      ?? defaults.actionsIconTheme?.copyWith(color: actionForegroundColor)
      ?? overallIconTheme;

    TextStyle? toolbarTextStyle = widget.toolbarTextStyle
      ?? appBarTheme.toolbarTextStyle
      ?? defaults.toolbarTextStyle?.copyWith(color: foregroundColor);

    TextStyle? titleTextStyle = widget.titleTextStyle
      ?? appBarTheme.titleTextStyle
      ?? defaults.titleTextStyle?.copyWith(color: foregroundColor);
>>>>>>> 796c8ef7

    if (widget.toolbarOpacity != 1.0) {
      final double opacity = const Interval(0.25, 1.0, curve: Curves.fastOutSlowIn).transform(widget.toolbarOpacity);
      if (titleTextStyle?.color != null) {
        titleTextStyle = titleTextStyle!.copyWith(color: titleTextStyle.color!.withOpacity(opacity));
      }
      if (toolbarTextStyle?.color != null) {
        toolbarTextStyle = toolbarTextStyle!.copyWith(color: toolbarTextStyle.color!.withOpacity(opacity));
      }
      overallIconTheme = overallIconTheme.copyWith(
        opacity: opacity * (overallIconTheme.opacity ?? 1.0),
      );
      actionsIconTheme = actionsIconTheme.copyWith(
        opacity: opacity * (actionsIconTheme.opacity ?? 1.0),
      );
    }

    Widget? leading = widget.leading;
    if (leading == null && widget.automaticallyImplyLeading) {
      if (hasDrawer) {
        leading = DrawerButton(
          style: IconButton.styleFrom(iconSize: overallIconTheme.size ?? 24),
        );
        // TODO(chunhtai): remove (!hasEndDrawer && canPop) once internal tests
        // are migrated.
        // https://github.com/flutter/flutter/issues/80256.
      } else if ((!hasEndDrawer && canPop) || (parentRoute?.impliesAppBarDismissal ?? false)) {
        leading = useCloseButton ? const CloseButton() : const BackButton();
      }
    }
    if (leading != null) {
      if (theme.useMaterial3) {
        final IconButtonThemeData effectiveIconButtonTheme;

        // This comparison is to check if there is a custom [overallIconTheme]. If true, it means that no
        // custom [overallIconTheme] is provided, so [iconButtonTheme] is applied. Otherwise, we generate
        // a new [IconButtonThemeData] based on the values from [overallIconTheme]. If [iconButtonTheme] only
        // has null values, the default [overallIconTheme] will be applied below by [IconTheme.merge]
        if (overallIconTheme == defaults.iconTheme) {
          effectiveIconButtonTheme = iconButtonTheme;
        } else {
          // The [IconButton.styleFrom] method is used to generate a correct [overlayColor] based on the [foregroundColor].
          final ButtonStyle leadingIconButtonStyle = IconButton.styleFrom(
            foregroundColor: overallIconTheme.color,
            iconSize: overallIconTheme.size,
          );

          effectiveIconButtonTheme = IconButtonThemeData(
            style: iconButtonTheme.style?.copyWith(
              foregroundColor: leadingIconButtonStyle.foregroundColor,
              overlayColor: leadingIconButtonStyle.overlayColor,
              iconSize: leadingIconButtonStyle.iconSize,
            )
          );
        }

        leading = IconButtonTheme(
            data: effectiveIconButtonTheme,
            child: leading is IconButton ? Center(child: leading) : leading,
        );

        // Based on the Material Design 3 specs, the leading IconButton should have
        // a size of 48x48, and a highlight size of 40x40. Users can also put other
        // type of widgets on leading with the original config.
        leading = ConstrainedBox(
          constraints: BoxConstraints.tightFor(width: widget.leadingWidth ?? _kLeadingWidth),
          child: leading,
        );
      } else {
        leading = ConstrainedBox(
          constraints: BoxConstraints.tightFor(width: widget.leadingWidth ?? _kLeadingWidth),
          child: leading,
        );
      }
    }

    Widget? title = widget.title;
    if (title != null) {
      bool? namesRoute;
      switch (theme.platform) {
        case TargetPlatform.android:
        case TargetPlatform.fuchsia:
        case TargetPlatform.linux:
        case TargetPlatform.windows:
          namesRoute = true;
        case TargetPlatform.iOS:
        case TargetPlatform.macOS:
          break;
      }

      title = _AppBarTitleBox(child: title);
      if (!widget.excludeHeaderSemantics) {
        title = Semantics(
          namesRoute: namesRoute,
          header: true,
          child: title,
        );
      }

      title = DefaultTextStyle(
        style: titleTextStyle!,
        softWrap: false,
        overflow: TextOverflow.ellipsis,
        child: title,
      );

      // Set maximum text scale factor to [_kMaxTitleTextScaleFactor] for the
      // title to keep the visual hierarchy the same even with larger font
      // sizes. To opt out, wrap the [title] widget in a [MediaQuery] widget
      // with [MediaQueryData.textScaleFactor] set to
      // `MediaQuery.textScaleFactorOf(context)`.
      final MediaQueryData mediaQueryData = MediaQuery.of(context);
      title = MediaQuery(
        data: mediaQueryData.copyWith(
          textScaleFactor: math.min(
            mediaQueryData.textScaleFactor,
            _kMaxTitleTextScaleFactor,
          ),
        ),
        child: title,
      );
    }

    Widget? actions;
    if (widget.actions != null && widget.actions!.isNotEmpty) {
      actions = Row(
        mainAxisSize: MainAxisSize.min,
        crossAxisAlignment: theme.useMaterial3 ? CrossAxisAlignment.center : CrossAxisAlignment.stretch,
        children: widget.actions!,
      );
    } else if (hasEndDrawer) {
      actions = EndDrawerButton(
        style: IconButton.styleFrom(iconSize: overallIconTheme.size ?? 24),
      );
    }

    // Allow the trailing actions to have their own theme if necessary.
    if (actions != null) {
      final IconButtonThemeData effectiveActionsIconButtonTheme;
      if (actionsIconTheme == defaults.actionsIconTheme) {
        effectiveActionsIconButtonTheme = iconButtonTheme;
      } else {
        final ButtonStyle actionsIconButtonStyle = IconButton.styleFrom(
          foregroundColor: actionsIconTheme.color,
          iconSize: actionsIconTheme.size,
        );

        effectiveActionsIconButtonTheme = IconButtonThemeData(
          style: iconButtonTheme.style?.copyWith(
            foregroundColor: actionsIconButtonStyle.foregroundColor,
            overlayColor: actionsIconButtonStyle.overlayColor,
            iconSize: actionsIconButtonStyle.iconSize,
          )
        );
      }

      actions = IconButtonTheme(
        data: effectiveActionsIconButtonTheme,
        child: IconTheme.merge(
          data: actionsIconTheme,
          child: actions,
        ),
      );
    }

    final Widget toolbar = NavigationToolbar(
      leading: leading,
      middle: title,
      trailing: actions,
      centerMiddle: widget._getEffectiveCenterTitle(theme),
      middleSpacing: widget.titleSpacing ?? appBarTheme.titleSpacing ?? NavigationToolbar.kMiddleSpacing,
    );

    // If the toolbar is allocated less than toolbarHeight make it
    // appear to scroll upwards within its shrinking container.
    Widget appBar = ClipRect(
      clipBehavior: widget.clipBehavior ?? Clip.hardEdge,
      child: CustomSingleChildLayout(
        delegate: _ToolbarContainerLayout(toolbarHeight),
        child: IconTheme.merge(
          data: overallIconTheme,
          child: DefaultTextStyle(
            style: toolbarTextStyle!,
            child: toolbar,
          ),
        ),
      ),
    );
    if (widget.bottom != null) {
      appBar = Column(
        mainAxisAlignment: MainAxisAlignment.spaceBetween,
        children: <Widget>[
          Flexible(
            child: ConstrainedBox(
              constraints: BoxConstraints(maxHeight: toolbarHeight),
              child: appBar,
            ),
          ),
          if (widget.bottomOpacity == 1.0)
            widget.bottom!
          else
            Opacity(
              opacity: const Interval(0.25, 1.0, curve: Curves.fastOutSlowIn).transform(widget.bottomOpacity),
              child: widget.bottom,
            ),
        ],
      );
    }

    // The padding applies to the toolbar and tabbar, not the flexible space.
    if (widget.primary) {
      appBar = SafeArea(
        bottom: false,
        child: appBar,
      );
    }

    appBar = Align(
      alignment: Alignment.topCenter,
      child: appBar,
    );

    if (widget.flexibleSpace != null) {
      appBar = Stack(
        fit: StackFit.passthrough,
        children: <Widget>[
          Semantics(
            sortKey: const OrdinalSortKey(1.0),
            explicitChildNodes: true,
            child: widget.flexibleSpace,
          ),
          Semantics(
            sortKey: const OrdinalSortKey(0.0),
            explicitChildNodes: true,
            // Creates a material widget to prevent the flexibleSpace from
            // obscuring the ink splashes produced by appBar children.
            child: Material(
              type: MaterialType.transparency,
              child: appBar,
            ),
          ),
        ],
      );
    }

<<<<<<< HEAD
    final SystemUiOverlayStyle overlayStyle = backwardsCompatibility
      ? _systemOverlayStyleForBrightness(
          widget.brightness
          ?? appBarTheme.brightness
          ?? ThemeData.estimateBrightnessForColor(backgroundColor),
        )
      : widget.systemOverlayStyle
        ?? appBarTheme.systemOverlayStyle
        ?? defaults.systemOverlayStyle
        ?? _systemOverlayStyleForBrightness(ThemeData.estimateBrightnessForColor(backgroundColor));
=======
    final SystemUiOverlayStyle overlayStyle = widget.systemOverlayStyle
      ?? appBarTheme.systemOverlayStyle
      ?? defaults.systemOverlayStyle
      ?? _systemOverlayStyleForBrightness(
        ThemeData.estimateBrightnessForColor(backgroundColor),
        // Make the status bar transparent for M3 so the elevation overlay
        // color is picked up by the statusbar.
        theme.useMaterial3 ? const Color(0x00000000) : null,
      );
>>>>>>> 796c8ef7

    return Semantics(
      container: true,
      child: AnnotatedRegion<SystemUiOverlayStyle>(
        value: overlayStyle,
        child: Material(
          color: backgroundColor,
          elevation: effectiveElevation,
<<<<<<< HEAD
=======
          type: widget.forceMaterialTransparency
              ? MaterialType.transparency
              : MaterialType.canvas,
>>>>>>> 796c8ef7
          shadowColor: widget.shadowColor
            ?? appBarTheme.shadowColor
            ?? defaults.shadowColor,
          surfaceTintColor: widget.surfaceTintColor
            ?? appBarTheme.surfaceTintColor
            ?? defaults.surfaceTintColor,
          shape: widget.shape ?? appBarTheme.shape ?? defaults.shape,
          child: Semantics(
            explicitChildNodes: true,
            child: appBar,
          ),
        ),
      ),
    );
  }
}

class _SliverAppBarDelegate extends SliverPersistentHeaderDelegate {
  _SliverAppBarDelegate({
    required this.leading,
    required this.automaticallyImplyLeading,
    required this.title,
    required this.actions,
    required this.flexibleSpace,
    required this.bottom,
    required this.elevation,
    required this.scrolledUnderElevation,
    required this.shadowColor,
    required this.surfaceTintColor,
    required this.forceElevated,
    required this.backgroundColor,
    required this.foregroundColor,
    required this.iconTheme,
    required this.actionsIconTheme,
    required this.primary,
    required this.centerTitle,
    required this.excludeHeaderSemantics,
    required this.titleSpacing,
    required this.expandedHeight,
    required this.collapsedHeight,
    required this.topPadding,
    required this.floating,
    required this.pinned,
    required this.vsync,
    required this.snapConfiguration,
    required this.stretchConfiguration,
    required this.showOnScreenConfiguration,
    required this.shape,
    required this.toolbarHeight,
    required this.leadingWidth,
    required this.toolbarTextStyle,
    required this.titleTextStyle,
    required this.systemOverlayStyle,
    required this.forceMaterialTransparency,
    required this.clipBehavior
  }) : assert(primary || topPadding == 0.0),
       _bottomHeight = bottom?.preferredSize.height ?? 0.0;

  final Widget? leading;
  final bool automaticallyImplyLeading;
  final Widget? title;
  final List<Widget>? actions;
  final Widget? flexibleSpace;
  final PreferredSizeWidget? bottom;
  final double? elevation;
  final double? scrolledUnderElevation;
  final Color? shadowColor;
  final Color? surfaceTintColor;
  final bool forceElevated;
  final Color? backgroundColor;
  final Color? foregroundColor;
  final IconThemeData? iconTheme;
  final IconThemeData? actionsIconTheme;
  final bool primary;
  final bool? centerTitle;
  final bool excludeHeaderSemantics;
  final double? titleSpacing;
  final double? expandedHeight;
  final double collapsedHeight;
  final double topPadding;
  final bool floating;
  final bool pinned;
  final ShapeBorder? shape;
  final double? toolbarHeight;
  final double? leadingWidth;
  final TextStyle? toolbarTextStyle;
  final TextStyle? titleTextStyle;
  final SystemUiOverlayStyle? systemOverlayStyle;
  final double _bottomHeight;
  final bool forceMaterialTransparency;
  final Clip? clipBehavior;

  @override
  double get minExtent => collapsedHeight;

  @override
  double get maxExtent => math.max(topPadding + (expandedHeight ?? (toolbarHeight ?? kToolbarHeight) + _bottomHeight), minExtent);

  @override
  final TickerProvider vsync;

  @override
  final FloatingHeaderSnapConfiguration? snapConfiguration;

  @override
  final OverScrollHeaderStretchConfiguration? stretchConfiguration;

  @override
  final PersistentHeaderShowOnScreenConfiguration? showOnScreenConfiguration;

  @override
  Widget build(BuildContext context, double shrinkOffset, bool overlapsContent) {
    final double visibleMainHeight = maxExtent - shrinkOffset - topPadding;
    final double extraToolbarHeight = math.max(minExtent - _bottomHeight - topPadding - (toolbarHeight ?? kToolbarHeight), 0.0);
    final double visibleToolbarHeight = visibleMainHeight - _bottomHeight - extraToolbarHeight;

    final bool isScrolledUnder = overlapsContent || forceElevated || (pinned && shrinkOffset > maxExtent - minExtent);
    final bool isPinnedWithOpacityFade = pinned && floating && bottom != null && extraToolbarHeight == 0.0;
    final double toolbarOpacity = !pinned || isPinnedWithOpacityFade
      ? clampDouble(visibleToolbarHeight / (toolbarHeight ?? kToolbarHeight), 0.0, 1.0)
      : 1.0;

    final Widget appBar = FlexibleSpaceBar.createSettings(
      minExtent: minExtent,
      maxExtent: maxExtent,
      currentExtent: math.max(minExtent, maxExtent - shrinkOffset),
      toolbarOpacity: toolbarOpacity,
      isScrolledUnder: isScrolledUnder,
      child: AppBar(
        clipBehavior: clipBehavior,
        leading: leading,
        automaticallyImplyLeading: automaticallyImplyLeading,
        title: title,
        actions: actions,
        flexibleSpace: (title == null && flexibleSpace != null && !excludeHeaderSemantics)
          ? Semantics(
              header: true,
              child: flexibleSpace,
            )
          : flexibleSpace,
        bottom: bottom,
<<<<<<< HEAD
        elevation: forceElevated || isScrolledUnder ? elevation : 0.0,
=======
        elevation: isScrolledUnder ? elevation : 0.0,
>>>>>>> 796c8ef7
        scrolledUnderElevation: scrolledUnderElevation,
        shadowColor: shadowColor,
        surfaceTintColor: surfaceTintColor,
        backgroundColor: backgroundColor,
        foregroundColor: foregroundColor,
        iconTheme: iconTheme,
        actionsIconTheme: actionsIconTheme,
        primary: primary,
        centerTitle: centerTitle,
        excludeHeaderSemantics: excludeHeaderSemantics,
        titleSpacing: titleSpacing,
        shape: shape,
        toolbarOpacity: toolbarOpacity,
        bottomOpacity: pinned ? 1.0 : clampDouble(visibleMainHeight / _bottomHeight, 0.0, 1.0),
        toolbarHeight: toolbarHeight,
        leadingWidth: leadingWidth,
        toolbarTextStyle: toolbarTextStyle,
        titleTextStyle: titleTextStyle,
        systemOverlayStyle: systemOverlayStyle,
        forceMaterialTransparency: forceMaterialTransparency,
      ),
    );
    return appBar;
  }

  @override
  bool shouldRebuild(covariant _SliverAppBarDelegate oldDelegate) {
    return leading != oldDelegate.leading
        || automaticallyImplyLeading != oldDelegate.automaticallyImplyLeading
        || title != oldDelegate.title
        || actions != oldDelegate.actions
        || flexibleSpace != oldDelegate.flexibleSpace
        || bottom != oldDelegate.bottom
        || _bottomHeight != oldDelegate._bottomHeight
        || elevation != oldDelegate.elevation
        || shadowColor != oldDelegate.shadowColor
        || backgroundColor != oldDelegate.backgroundColor
        || foregroundColor != oldDelegate.foregroundColor
        || iconTheme != oldDelegate.iconTheme
        || actionsIconTheme != oldDelegate.actionsIconTheme
        || primary != oldDelegate.primary
        || centerTitle != oldDelegate.centerTitle
        || titleSpacing != oldDelegate.titleSpacing
        || expandedHeight != oldDelegate.expandedHeight
        || topPadding != oldDelegate.topPadding
        || pinned != oldDelegate.pinned
        || floating != oldDelegate.floating
        || vsync != oldDelegate.vsync
        || snapConfiguration != oldDelegate.snapConfiguration
        || stretchConfiguration != oldDelegate.stretchConfiguration
        || showOnScreenConfiguration != oldDelegate.showOnScreenConfiguration
        || forceElevated != oldDelegate.forceElevated
        || toolbarHeight != oldDelegate.toolbarHeight
        || leadingWidth != oldDelegate.leadingWidth
        || toolbarTextStyle != oldDelegate.toolbarTextStyle
        || titleTextStyle != oldDelegate.titleTextStyle
        || systemOverlayStyle != oldDelegate.systemOverlayStyle
        || forceMaterialTransparency != oldDelegate.forceMaterialTransparency;
  }

  @override
  String toString() {
    return '${describeIdentity(this)}(topPadding: ${topPadding.toStringAsFixed(1)}, bottomHeight: ${_bottomHeight.toStringAsFixed(1)}, ...)';
  }
}

/// A Material Design app bar that integrates with a [CustomScrollView].
///
/// An app bar consists of a toolbar and potentially other widgets, such as a
/// [TabBar] and a [FlexibleSpaceBar]. App bars typically expose one or more
/// common actions with [IconButton]s which are optionally followed by a
/// [PopupMenuButton] for less common operations.
///
/// {@youtube 560 315 https://www.youtube.com/watch?v=R9C5KMJKluE}
///
/// Sliver app bars are typically used as the first child of a
/// [CustomScrollView], which lets the app bar integrate with the scroll view so
/// that it can vary in height according to the scroll offset or float above the
/// other content in the scroll view. For a fixed-height app bar at the top of
/// the screen see [AppBar], which is used in the [Scaffold.appBar] slot.
///
/// The AppBar displays the toolbar widgets, [leading], [title], and
/// [actions], above the [bottom] (if any). If a [flexibleSpace] widget is
/// specified then it is stacked behind the toolbar and the bottom widget.
///
/// {@tool snippet}
///
/// This is an example that could be included in a [CustomScrollView]'s
/// [CustomScrollView.slivers] list:
///
/// ```dart
/// SliverAppBar(
///   expandedHeight: 150.0,
///   flexibleSpace: const FlexibleSpaceBar(
///     title: Text('Available seats'),
///   ),
///   actions: <Widget>[
///     IconButton(
///       icon: const Icon(Icons.add_circle),
///       tooltip: 'Add new entry',
///       onPressed: () { /* ... */ },
///     ),
///   ]
/// )
/// ```
/// {@end-tool}
///
/// {@tool dartpad}
/// This sample shows a [SliverAppBar] and it's behavior when using the
/// [pinned], [snap] and [floating] parameters.
///
/// ** See code in examples/api/lib/material/app_bar/sliver_app_bar.1.dart **
/// {@end-tool}
///
/// ## Animated Examples
///
/// The following animations show how app bars with different configurations
/// behave when a user scrolls up and then down again.
///
/// * App bar with [floating]: false, [pinned]: false, [snap]: false:
///   {@animation 476 400 https://flutter.github.io/assets-for-api-docs/assets/material/app_bar.mp4}
///
/// * App bar with [floating]: true, [pinned]: false, [snap]: false:
///   {@animation 476 400 https://flutter.github.io/assets-for-api-docs/assets/material/app_bar_floating.mp4}
///
/// * App bar with [floating]: true, [pinned]: false, [snap]: true:
///   {@animation 476 400 https://flutter.github.io/assets-for-api-docs/assets/material/app_bar_floating_snap.mp4}
///
/// * App bar with [floating]: true, [pinned]: true, [snap]: false:
///   {@animation 476 400 https://flutter.github.io/assets-for-api-docs/assets/material/app_bar_pinned_floating.mp4}
///
/// * App bar with [floating]: true, [pinned]: true, [snap]: true:
///   {@animation 476 400 https://flutter.github.io/assets-for-api-docs/assets/material/app_bar_pinned_floating_snap.mp4}
///
/// * App bar with [floating]: false, [pinned]: true, [snap]: false:
///   {@animation 476 400 https://flutter.github.io/assets-for-api-docs/assets/material/app_bar_pinned.mp4}
///
/// The property [snap] can only be set to true if [floating] is also true.
///
/// See also:
///
///  * [CustomScrollView], which integrates the [SliverAppBar] into its
///    scrolling.
///  * [AppBar], which is a fixed-height app bar for use in [Scaffold.appBar].
///  * [TabBar], which is typically placed in the [bottom] slot of the [AppBar]
///    if the screen has multiple pages arranged in tabs.
///  * [IconButton], which is used with [actions] to show buttons on the app bar.
///  * [PopupMenuButton], to show a popup menu on the app bar, via [actions].
///  * [FlexibleSpaceBar], which is used with [flexibleSpace] when the app bar
///    can expand and collapse.
///  * <https://material.io/design/components/app-bars-top.html>
class SliverAppBar extends StatefulWidget {
  /// Creates a Material Design app bar that can be placed in a [CustomScrollView].
  ///
  /// The arguments [forceElevated], [primary], [floating], [pinned], [snap]
  /// and [automaticallyImplyLeading] must not be null.
  const SliverAppBar({
    super.key,
    this.leading,
    this.automaticallyImplyLeading = true,
    this.title,
    this.actions,
    this.flexibleSpace,
    this.bottom,
    this.elevation,
    this.scrolledUnderElevation,
    this.shadowColor,
    this.surfaceTintColor,
    this.forceElevated = false,
    this.backgroundColor,
    this.foregroundColor,
    this.iconTheme,
    this.actionsIconTheme,
    this.primary = true,
    this.centerTitle,
    this.excludeHeaderSemantics = false,
    this.titleSpacing,
    this.collapsedHeight,
    this.expandedHeight,
    this.floating = false,
    this.pinned = false,
    this.snap = false,
    this.stretch = false,
    this.stretchTriggerOffset = 100.0,
    this.onStretchTrigger,
    this.shape,
    this.toolbarHeight = kToolbarHeight,
    this.leadingWidth,
    this.toolbarTextStyle,
    this.titleTextStyle,
    this.systemOverlayStyle,
    this.forceMaterialTransparency = false,
    this.clipBehavior,
  }) : assert(floating || !snap, 'The "snap" argument only makes sense for floating app bars.'),
       assert(stretchTriggerOffset > 0.0),
       assert(collapsedHeight == null || collapsedHeight >= toolbarHeight, 'The "collapsedHeight" argument has to be larger than or equal to [toolbarHeight].');

  /// Creates a Material Design medium top app bar that can be placed
  /// in a [CustomScrollView].
  ///
  /// Returns a [SliverAppBar] configured with appropriate defaults
  /// for a medium top app bar as defined in Material 3. It starts fully
  /// expanded with the title in an area underneath the main row of icons.
  /// When the [CustomScrollView] is scrolled, the title will be scrolled
  /// under the main row. When it is fully collapsed, a smaller version of the
  /// title will fade in on the main row. The reverse will happen if it is
  /// expanded again.
  ///
  /// {@tool dartpad}
  /// This sample shows how to use [SliverAppBar.medium] in a [CustomScrollView].
  ///
  /// ** See code in examples/api/lib/material/app_bar/sliver_app_bar.2.dart **
  /// {@end-tool}
  ///
  /// See also:
  ///
  ///   * [AppBar], for a small or center-aligned top app bar.
  ///   * [SliverAppBar.large], for a large top app bar.
  ///   * https://m3.material.io/components/top-app-bar/overview, the Material 3
  ///     app bar specification.
  factory SliverAppBar.medium({
    Key? key,
    Widget? leading,
    bool automaticallyImplyLeading = true,
    Widget? title,
    List<Widget>? actions,
    Widget? flexibleSpace,
    PreferredSizeWidget? bottom,
    double? elevation,
    double? scrolledUnderElevation,
    Color? shadowColor,
    Color? surfaceTintColor,
    bool forceElevated = false,
    Color? backgroundColor,
    Color? foregroundColor,
    IconThemeData? iconTheme,
    IconThemeData? actionsIconTheme,
    bool primary = true,
    bool? centerTitle,
    bool excludeHeaderSemantics = false,
    double? titleSpacing,
    double? collapsedHeight,
    double? expandedHeight,
    bool floating = false,
    bool pinned = true,
    bool snap = false,
    bool stretch = false,
    double stretchTriggerOffset = 100.0,
    AsyncCallback? onStretchTrigger,
    ShapeBorder? shape,
    double toolbarHeight = _MediumScrollUnderFlexibleConfig.collapsedHeight,
    double? leadingWidth,
    TextStyle? toolbarTextStyle,
    TextStyle? titleTextStyle,
    SystemUiOverlayStyle? systemOverlayStyle,
  }) {
    return SliverAppBar(
      key: key,
      leading: leading,
      automaticallyImplyLeading: automaticallyImplyLeading,
      flexibleSpace: flexibleSpace ?? _ScrollUnderFlexibleSpace(
        hasLeading: leading != null,
        title: title,
        actions: actions,
        foregroundColor: foregroundColor,
        variant: _ScrollUnderFlexibleVariant.medium,
        centerCollapsedTitle: centerTitle,
        primary: primary,
        leadingWidth: leadingWidth,
        titleSpacing: titleSpacing,
      ),
      bottom: bottom,
      elevation: elevation,
      scrolledUnderElevation: scrolledUnderElevation,
      shadowColor: shadowColor,
      surfaceTintColor: surfaceTintColor,
      forceElevated: forceElevated,
      backgroundColor: backgroundColor,
      foregroundColor: foregroundColor,
      iconTheme: iconTheme,
      actionsIconTheme: actionsIconTheme,
      primary: primary,
      centerTitle: centerTitle,
      excludeHeaderSemantics: excludeHeaderSemantics,
      titleSpacing: titleSpacing,
      collapsedHeight: collapsedHeight ?? _MediumScrollUnderFlexibleConfig.collapsedHeight,
      expandedHeight: expandedHeight ?? _MediumScrollUnderFlexibleConfig.expandedHeight,
      floating: floating,
      pinned: pinned,
      snap: snap,
      stretch: stretch,
      stretchTriggerOffset: stretchTriggerOffset,
      onStretchTrigger: onStretchTrigger,
      shape: shape,
      toolbarHeight: toolbarHeight,
      leadingWidth: leadingWidth,
      toolbarTextStyle: toolbarTextStyle,
      titleTextStyle: titleTextStyle,
      systemOverlayStyle: systemOverlayStyle,
    );
  }

  /// Creates a Material Design large top app bar that can be placed
  /// in a [CustomScrollView].
  ///
  /// Returns a [SliverAppBar] configured with appropriate defaults
  /// for a large top app bar as defined in Material 3. It starts fully
  /// expanded with the title in an area underneath the main row of icons.
  /// When the [CustomScrollView] is scrolled, the title will be scrolled
  /// under the main row. When it is fully collapsed, a smaller version of the
  /// title will fade in on the main row. The reverse will happen if it is
  /// expanded again.
  ///
  /// {@tool dartpad}
  /// This sample shows how to use [SliverAppBar.large] in a [CustomScrollView].
  ///
  /// ** See code in examples/api/lib/material/app_bar/sliver_app_bar.3.dart **
  /// {@end-tool}
  ///
  /// See also:
  ///
  ///   * [AppBar], for a small or center-aligned top app bar.
  ///   * [SliverAppBar.medium], for a medium top app bar.
  ///   * https://m3.material.io/components/top-app-bar/overview, the Material 3
  ///     app bar specification.
  factory SliverAppBar.large({
    Key? key,
    Widget? leading,
    bool automaticallyImplyLeading = true,
    Widget? title,
    List<Widget>? actions,
    Widget? flexibleSpace,
    PreferredSizeWidget? bottom,
    double? elevation,
    double? scrolledUnderElevation,
    Color? shadowColor,
    Color? surfaceTintColor,
    bool forceElevated = false,
    Color? backgroundColor,
    Color? foregroundColor,
    IconThemeData? iconTheme,
    IconThemeData? actionsIconTheme,
    bool primary = true,
    bool? centerTitle,
    bool excludeHeaderSemantics = false,
    double? titleSpacing,
    double? collapsedHeight,
    double? expandedHeight,
    bool floating = false,
    bool pinned = true,
    bool snap = false,
    bool stretch = false,
    double stretchTriggerOffset = 100.0,
    AsyncCallback? onStretchTrigger,
    ShapeBorder? shape,
    double toolbarHeight = _LargeScrollUnderFlexibleConfig.collapsedHeight,
    double? leadingWidth,
    TextStyle? toolbarTextStyle,
    TextStyle? titleTextStyle,
    SystemUiOverlayStyle? systemOverlayStyle,
  }) {
    return SliverAppBar(
      key: key,
      leading: leading,
      automaticallyImplyLeading: automaticallyImplyLeading,
      flexibleSpace: flexibleSpace ?? _ScrollUnderFlexibleSpace(
        hasLeading: leading != null,
        title: title,
        actions: actions,
        foregroundColor: foregroundColor,
        variant: _ScrollUnderFlexibleVariant.large,
        centerCollapsedTitle: centerTitle,
        primary: primary,
        leadingWidth: leadingWidth,
        titleSpacing: titleSpacing,
      ),
      bottom: bottom,
      elevation: elevation,
      scrolledUnderElevation: scrolledUnderElevation,
      shadowColor: shadowColor,
      surfaceTintColor: surfaceTintColor,
      forceElevated: forceElevated,
      backgroundColor: backgroundColor,
      foregroundColor: foregroundColor,
      iconTheme: iconTheme,
      actionsIconTheme: actionsIconTheme,
      primary: primary,
      centerTitle: centerTitle,
      excludeHeaderSemantics: excludeHeaderSemantics,
      titleSpacing: titleSpacing,
      collapsedHeight: collapsedHeight ?? _LargeScrollUnderFlexibleConfig.collapsedHeight,
      expandedHeight: expandedHeight ?? _LargeScrollUnderFlexibleConfig.expandedHeight,
      floating: floating,
      pinned: pinned,
      snap: snap,
      stretch: stretch,
      stretchTriggerOffset: stretchTriggerOffset,
      onStretchTrigger: onStretchTrigger,
      shape: shape,
      toolbarHeight: toolbarHeight,
      leadingWidth: leadingWidth,
      toolbarTextStyle: toolbarTextStyle,
      titleTextStyle: titleTextStyle,
      systemOverlayStyle: systemOverlayStyle,
    );
  }

  /// {@macro flutter.material.appbar.leading}
  ///
  /// This property is used to configure an [AppBar].
  final Widget? leading;

  /// {@macro flutter.material.appbar.automaticallyImplyLeading}
  ///
  /// This property is used to configure an [AppBar].
  final bool automaticallyImplyLeading;

  /// {@macro flutter.material.appbar.title}
  ///
  /// This property is used to configure an [AppBar].
  final Widget? title;

  /// {@macro flutter.material.appbar.actions}
  ///
  /// This property is used to configure an [AppBar].
  final List<Widget>? actions;

  /// {@macro flutter.material.appbar.flexibleSpace}
  ///
  /// This property is used to configure an [AppBar].
  final Widget? flexibleSpace;

  /// {@macro flutter.material.appbar.bottom}
  ///
  /// This property is used to configure an [AppBar].
  final PreferredSizeWidget? bottom;

  /// {@macro flutter.material.appbar.elevation}
  ///
  /// This property is used to configure an [AppBar].
  final double? elevation;

  /// {@macro flutter.material.appbar.scrolledUnderElevation}
  ///
  /// This property is used to configure an [AppBar].
  final double? scrolledUnderElevation;

  /// {@macro flutter.material.appbar.shadowColor}
  ///
  /// This property is used to configure an [AppBar].
  final Color? shadowColor;

  /// {@macro flutter.material.appbar.surfaceTintColor}
  ///
  /// This property is used to configure an [AppBar].
  final Color? surfaceTintColor;

  /// Whether to show the shadow appropriate for the [elevation] even if the
  /// content is not scrolled under the [AppBar].
  ///
  /// Defaults to false, meaning that the [elevation] is only applied when the
  /// [AppBar] is being displayed over content that is scrolled under it.
  ///
  /// When set to true, the [elevation] is applied regardless.
  ///
  /// Ignored when [elevation] is zero.
  final bool forceElevated;

  /// {@macro flutter.material.appbar.backgroundColor}
  ///
  /// This property is used to configure an [AppBar].
  final Color? backgroundColor;

  /// {@macro flutter.material.appbar.foregroundColor}
  ///
  /// This property is used to configure an [AppBar].
  final Color? foregroundColor;

  /// {@macro flutter.material.appbar.iconTheme}
  ///
  /// This property is used to configure an [AppBar].
  final IconThemeData? iconTheme;

  /// {@macro flutter.material.appbar.actionsIconTheme}
  ///
  /// This property is used to configure an [AppBar].
  final IconThemeData? actionsIconTheme;

  /// {@macro flutter.material.appbar.primary}
  ///
  /// This property is used to configure an [AppBar].
  final bool primary;

  /// {@macro flutter.material.appbar.centerTitle}
  ///
  /// This property is used to configure an [AppBar].
  final bool? centerTitle;

  /// {@macro flutter.material.appbar.excludeHeaderSemantics}
  ///
  /// This property is used to configure an [AppBar].
  final bool excludeHeaderSemantics;

  /// {@macro flutter.material.appbar.titleSpacing}
  ///
  /// This property is used to configure an [AppBar].
  final double? titleSpacing;

  /// Defines the height of the app bar when it is collapsed.
  ///
  /// By default, the collapsed height is [toolbarHeight]. If [bottom] widget is
  /// specified, then its height from [PreferredSizeWidget.preferredSize] is
  /// added to the height. If [primary] is true, then the [MediaQuery] top
  /// padding, [EdgeInsets.top] of [MediaQueryData.padding], is added as well.
  ///
  /// If [pinned] and [floating] are true, with [bottom] set, the default
  /// collapsed height is only the height of [PreferredSizeWidget.preferredSize]
  /// with the [MediaQuery] top padding.
  final double? collapsedHeight;

  /// The size of the app bar when it is fully expanded.
  ///
  /// By default, the total height of the toolbar and the bottom widget (if
  /// any). If a [flexibleSpace] widget is specified this height should be big
  /// enough to accommodate whatever that widget contains.
  ///
  /// This does not include the status bar height (which will be automatically
  /// included if [primary] is true).
  final double? expandedHeight;

  /// Whether the app bar should become visible as soon as the user scrolls
  /// towards the app bar.
  ///
  /// Otherwise, the user will need to scroll near the top of the scroll view to
  /// reveal the app bar.
  ///
  /// If [snap] is true then a scroll that exposes the app bar will trigger an
  /// animation that slides the entire app bar into view. Similarly if a scroll
  /// dismisses the app bar, the animation will slide it completely out of view.
  ///
  /// ## Animated Examples
  ///
  /// The following animations show how the app bar changes its scrolling
  /// behavior based on the value of this property.
  ///
  /// * App bar with [floating] set to false:
  ///   {@animation 476 400 https://flutter.github.io/assets-for-api-docs/assets/material/app_bar.mp4}
  /// * App bar with [floating] set to true:
  ///   {@animation 476 400 https://flutter.github.io/assets-for-api-docs/assets/material/app_bar_floating.mp4}
  ///
  /// See also:
  ///
  ///  * [SliverAppBar] for more animated examples of how this property changes the
  ///    behavior of the app bar in combination with [pinned] and [snap].
  final bool floating;

  /// Whether the app bar should remain visible at the start of the scroll view.
  ///
  /// The app bar can still expand and contract as the user scrolls, but it will
  /// remain visible rather than being scrolled out of view.
  ///
  /// ## Animated Examples
  ///
  /// The following animations show how the app bar changes its scrolling
  /// behavior based on the value of this property.
  ///
  /// * App bar with [pinned] set to false:
  ///   {@animation 476 400 https://flutter.github.io/assets-for-api-docs/assets/material/app_bar.mp4}
  /// * App bar with [pinned] set to true:
  ///   {@animation 476 400 https://flutter.github.io/assets-for-api-docs/assets/material/app_bar_pinned.mp4}
  ///
  /// See also:
  ///
  ///  * [SliverAppBar] for more animated examples of how this property changes the
  ///    behavior of the app bar in combination with [floating].
  final bool pinned;

  /// {@macro flutter.material.appbar.shape}
  ///
  /// This property is used to configure an [AppBar].
  final ShapeBorder? shape;

  /// If [snap] and [floating] are true then the floating app bar will "snap"
  /// into view.
  ///
  /// If [snap] is true then a scroll that exposes the floating app bar will
  /// trigger an animation that slides the entire app bar into view. Similarly
  /// if a scroll dismisses the app bar, the animation will slide the app bar
  /// completely out of view. Additionally, setting [snap] to true will fully
  /// expand the floating app bar when the framework tries to reveal the
  /// contents of the app bar by calling [RenderObject.showOnScreen]. For
  /// example, when a [TextField] in the floating app bar gains focus, if [snap]
  /// is true, the framework will always fully expand the floating app bar, in
  /// order to reveal the focused [TextField].
  ///
  /// Snapping only applies when the app bar is floating, not when the app bar
  /// appears at the top of its scroll view.
  ///
  /// ## Animated Examples
  ///
  /// The following animations show how the app bar changes its scrolling
  /// behavior based on the value of this property.
  ///
  /// * App bar with [snap] set to false:
  ///   {@animation 476 400 https://flutter.github.io/assets-for-api-docs/assets/material/app_bar_floating.mp4}
  /// * App bar with [snap] set to true:
  ///   {@animation 476 400 https://flutter.github.io/assets-for-api-docs/assets/material/app_bar_floating_snap.mp4}
  ///
  /// See also:
  ///
  ///  * [SliverAppBar] for more animated examples of how this property changes the
  ///    behavior of the app bar in combination with [pinned] and [floating].
  final bool snap;

  /// Whether the app bar should stretch to fill the over-scroll area.
  ///
  /// The app bar can still expand and contract as the user scrolls, but it will
  /// also stretch when the user over-scrolls.
  final bool stretch;

  /// The offset of overscroll required to activate [onStretchTrigger].
  ///
  /// This defaults to 100.0.
  final double stretchTriggerOffset;

  /// The callback function to be executed when a user over-scrolls to the
  /// offset specified by [stretchTriggerOffset].
  final AsyncCallback? onStretchTrigger;

  /// {@macro flutter.material.appbar.toolbarHeight}
  ///
  /// This property is used to configure an [AppBar].
  final double toolbarHeight;

  /// {@macro flutter.material.appbar.leadingWidth}
  ///
  /// This property is used to configure an [AppBar].
  final double? leadingWidth;

  /// {@macro flutter.material.appbar.toolbarTextStyle}
  ///
  /// This property is used to configure an [AppBar].
  final TextStyle? toolbarTextStyle;

  /// {@macro flutter.material.appbar.titleTextStyle}
  ///
  /// This property is used to configure an [AppBar].
  final TextStyle? titleTextStyle;

  /// {@macro flutter.material.appbar.systemOverlayStyle}
  ///
  /// This property is used to configure an [AppBar].
  final SystemUiOverlayStyle? systemOverlayStyle;

  /// {@macro flutter.material.appbar.forceMaterialTransparency}
  ///
  /// This property is used to configure an [AppBar].
  final bool forceMaterialTransparency;

  /// {@macro flutter.material.Material.clipBehavior}
  final Clip? clipBehavior;

  @override
  State<SliverAppBar> createState() => _SliverAppBarState();
}

// This class is only Stateful because it owns the TickerProvider used
// by the floating appbar snap animation (via FloatingHeaderSnapConfiguration).
class _SliverAppBarState extends State<SliverAppBar> with TickerProviderStateMixin {
  FloatingHeaderSnapConfiguration? _snapConfiguration;
  OverScrollHeaderStretchConfiguration? _stretchConfiguration;
  PersistentHeaderShowOnScreenConfiguration? _showOnScreenConfiguration;

  void _updateSnapConfiguration() {
    if (widget.snap && widget.floating) {
      _snapConfiguration = FloatingHeaderSnapConfiguration(
        curve: Curves.easeOut,
        duration: const Duration(milliseconds: 200),
      );
    } else {
      _snapConfiguration = null;
    }

    _showOnScreenConfiguration = widget.floating & widget.snap
      ? const PersistentHeaderShowOnScreenConfiguration(minShowOnScreenExtent: double.infinity)
      : null;
  }

  void _updateStretchConfiguration() {
    if (widget.stretch) {
      _stretchConfiguration = OverScrollHeaderStretchConfiguration(
        stretchTriggerOffset: widget.stretchTriggerOffset,
        onStretchTrigger: widget.onStretchTrigger,
      );
    } else {
      _stretchConfiguration = null;
    }
  }

  @override
  void initState() {
    super.initState();
    _updateSnapConfiguration();
    _updateStretchConfiguration();
  }

  @override
  void didUpdateWidget(SliverAppBar oldWidget) {
    super.didUpdateWidget(oldWidget);
    if (widget.snap != oldWidget.snap || widget.floating != oldWidget.floating) {
      _updateSnapConfiguration();
    }
    if (widget.stretch != oldWidget.stretch) {
      _updateStretchConfiguration();
    }
  }

  @override
  Widget build(BuildContext context) {
    assert(!widget.primary || debugCheckHasMediaQuery(context));
    final double bottomHeight = widget.bottom?.preferredSize.height ?? 0.0;
    final double topPadding = widget.primary ? MediaQuery.paddingOf(context).top : 0.0;
    final double collapsedHeight = (widget.pinned && widget.floating && widget.bottom != null)
      ? (widget.collapsedHeight ?? 0.0) + bottomHeight + topPadding
      : (widget.collapsedHeight ?? widget.toolbarHeight) + bottomHeight + topPadding;

    return MediaQuery.removePadding(
      context: context,
      removeBottom: true,
      child: SliverPersistentHeader(
        floating: widget.floating,
        pinned: widget.pinned,
        delegate: _SliverAppBarDelegate(
          vsync: this,
          leading: widget.leading,
          automaticallyImplyLeading: widget.automaticallyImplyLeading,
          title: widget.title,
          actions: widget.actions,
          flexibleSpace: widget.flexibleSpace,
          bottom: widget.bottom,
          elevation: widget.elevation,
          scrolledUnderElevation: widget.scrolledUnderElevation,
          shadowColor: widget.shadowColor,
          surfaceTintColor: widget.surfaceTintColor,
          forceElevated: widget.forceElevated,
          backgroundColor: widget.backgroundColor,
          foregroundColor: widget.foregroundColor,
          iconTheme: widget.iconTheme,
          actionsIconTheme: widget.actionsIconTheme,
          primary: widget.primary,
          centerTitle: widget.centerTitle,
          excludeHeaderSemantics: widget.excludeHeaderSemantics,
          titleSpacing: widget.titleSpacing,
          expandedHeight: widget.expandedHeight,
          collapsedHeight: collapsedHeight,
          topPadding: topPadding,
          floating: widget.floating,
          pinned: widget.pinned,
          shape: widget.shape,
          snapConfiguration: _snapConfiguration,
          stretchConfiguration: _stretchConfiguration,
          showOnScreenConfiguration: _showOnScreenConfiguration,
          toolbarHeight: widget.toolbarHeight,
          leadingWidth: widget.leadingWidth,
          toolbarTextStyle: widget.toolbarTextStyle,
          titleTextStyle: widget.titleTextStyle,
          systemOverlayStyle: widget.systemOverlayStyle,
          forceMaterialTransparency: widget.forceMaterialTransparency,
          clipBehavior: widget.clipBehavior,
        ),
      ),
    );
  }
}

// Layout the AppBar's title with unconstrained height, vertically
// center it within its (NavigationToolbar) parent, and allow the
// parent to constrain the title's actual height.
class _AppBarTitleBox extends SingleChildRenderObjectWidget {
  const _AppBarTitleBox({ required Widget super.child });

  @override
  _RenderAppBarTitleBox createRenderObject(BuildContext context) {
    return _RenderAppBarTitleBox(
      textDirection: Directionality.of(context),
    );
  }

  @override
  void updateRenderObject(BuildContext context, _RenderAppBarTitleBox renderObject) {
    renderObject.textDirection = Directionality.of(context);
  }
}

class _RenderAppBarTitleBox extends RenderAligningShiftedBox {
  _RenderAppBarTitleBox({
    super.textDirection,
  }) : super(alignment: Alignment.center);

  @override
  Size computeDryLayout(BoxConstraints constraints) {
    final BoxConstraints innerConstraints = constraints.copyWith(maxHeight: double.infinity);
    final Size childSize = child!.getDryLayout(innerConstraints);
    return constraints.constrain(childSize);
  }

  @override
  void performLayout() {
    final BoxConstraints innerConstraints = constraints.copyWith(maxHeight: double.infinity);
    child!.layout(innerConstraints, parentUsesSize: true);
    size = constraints.constrain(child!.size);
    alignChild();
  }
}

<<<<<<< HEAD
class _DefaultsM2 extends AppBarTheme {
  _DefaultsM2(this.context)
=======
enum _ScrollUnderFlexibleVariant { medium, large }

class _ScrollUnderFlexibleSpace extends StatelessWidget {
  const _ScrollUnderFlexibleSpace({
    required this.hasLeading,
    this.title,
    this.actions,
    this.foregroundColor,
    required this.variant,
    this.centerCollapsedTitle,
    this.primary = true,
    this.leadingWidth,
    this.titleSpacing,
  });

  final bool hasLeading;
  final Widget? title;
  final List<Widget>? actions;
  final Color? foregroundColor;
  final _ScrollUnderFlexibleVariant variant;
  final bool? centerCollapsedTitle;
  final bool primary;
  final double? leadingWidth;
  final double? titleSpacing;

  @override
  Widget build(BuildContext context) {
    late final ThemeData theme = Theme.of(context);
    late final AppBarTheme appBarTheme = AppBarTheme.of(context);
    final FlexibleSpaceBarSettings settings = context.dependOnInheritedWidgetOfExactType<FlexibleSpaceBarSettings>()!;
    final double topPadding = primary ? MediaQuery.viewPaddingOf(context).top : 0;
    final double collapsedHeight = settings.minExtent - topPadding;
    final double scrollUnderHeight = settings.maxExtent - settings.minExtent;
    final _ScrollUnderFlexibleConfig config;
    switch (variant) {
      case _ScrollUnderFlexibleVariant.medium:
        config = _MediumScrollUnderFlexibleConfig(context);
      case _ScrollUnderFlexibleVariant.large:
        config = _LargeScrollUnderFlexibleConfig(context);
    }

    late final Widget? collapsedTitle;
    late final Widget? expandedTitle;
    if (title != null) {
      collapsedTitle = config.collapsedTextStyle != null
        ? DefaultTextStyle(
            style: config.collapsedTextStyle!.copyWith(color: foregroundColor ?? appBarTheme.foregroundColor),
            child: title!,
          )
        : title;
      expandedTitle = config.expandedTextStyle != null
        ? DefaultTextStyle(
            style: config.expandedTextStyle!.copyWith(color: foregroundColor ?? appBarTheme.foregroundColor),
            child: title!,
          )
        : title;
    }

    late final bool centerTitle;
    {
      bool platformCenter() {
        switch (theme.platform) {
          case TargetPlatform.android:
          case TargetPlatform.fuchsia:
          case TargetPlatform.linux:
          case TargetPlatform.windows:
            return false;
          case TargetPlatform.iOS:
          case TargetPlatform.macOS:
            return true;
        }
      }
      centerTitle = centerCollapsedTitle ?? appBarTheme.centerTitle ?? platformCenter();
    }

    EdgeInsetsGeometry effectiveCollapsedTitlePadding = EdgeInsets.zero;
    if (hasLeading && leadingWidth == null) {
      effectiveCollapsedTitlePadding = centerTitle
        ? config.collapsedCenteredTitlePadding!
        : config.collapsedTitlePadding!;
    } else if (hasLeading && leadingWidth != null) {
      effectiveCollapsedTitlePadding = EdgeInsetsDirectional.only(start: leadingWidth!);
    }
    final bool isCollapsed = settings.isScrolledUnder ?? false;
    return Column(
      children: <Widget>[
        Padding(
          padding: EdgeInsets.only(top: topPadding),
          child: Container(
            height: collapsedHeight,
            padding: effectiveCollapsedTitlePadding,
            child: NavigationToolbar(
              centerMiddle: centerTitle,
              middleSpacing: titleSpacing ?? appBarTheme.titleSpacing ?? NavigationToolbar.kMiddleSpacing,
              middle: AnimatedOpacity(
                opacity: isCollapsed ? 1 : 0,
                duration: const Duration(milliseconds: 500),
                curve: const Cubic(0.2, 0.0, 0.0, 1.0),
                child: collapsedTitle,
              ),
              trailing: actions != null ? Row(
                mainAxisSize: MainAxisSize.min,
                children: actions!,
              ) : null,
            ),
          ),
        ),
        Flexible(
          child: ClipRect(
            child: OverflowBox(
              minHeight: scrollUnderHeight,
              maxHeight: scrollUnderHeight,
              alignment: Alignment.bottomLeft,
              child: Container(
                alignment: AlignmentDirectional.bottomStart,
                padding: config.expandedTitlePadding,
                child: expandedTitle,
              ),
            ),
          ),
        ),
      ],
    );
  }
}

mixin _ScrollUnderFlexibleConfig {
  TextStyle? get collapsedTextStyle;
  TextStyle? get expandedTextStyle;
  EdgeInsetsGeometry? get collapsedTitlePadding;
  EdgeInsetsGeometry? get collapsedCenteredTitlePadding;
  EdgeInsetsGeometry? get expandedTitlePadding;
}

// Hand coded defaults based on Material Design 2.
class _AppBarDefaultsM2 extends AppBarTheme {
  _AppBarDefaultsM2(this.context)
>>>>>>> 796c8ef7
    : super(
      elevation: 4.0,
      shadowColor: const Color(0xFF000000),
      titleSpacing: NavigationToolbar.kMiddleSpacing,
      toolbarHeight: kToolbarHeight,
    );

  final BuildContext context;
  late final ThemeData _theme = Theme.of(context);
  late final ColorScheme _colors = _theme.colorScheme;

  @override
  Color? get backgroundColor => _colors.brightness == Brightness.dark ? _colors.surface : _colors.primary;

  @override
  Color? get foregroundColor => _colors.brightness == Brightness.dark ? _colors.onSurface : _colors.onPrimary;

  @override
  IconThemeData? get iconTheme => _theme.iconTheme;

  @override
<<<<<<< HEAD
  TextStyle? get toolbarTextStyle => _theme.textTheme.bodyText2;

  @override
  TextStyle? get titleTextStyle => _theme.textTheme.headline6;
}

// BEGIN GENERATED TOKEN PROPERTIES

// Generated code to the end of this file. Do not edit by hand.
// These defaults are generated from the Material Design Token
// database by the script dev/tools/gen_defaults/bin/gen_defaults.dart.

// Generated version v0_92
class _TokenDefaultsM3 extends AppBarTheme {
  _TokenDefaultsM3(this.context)
=======
  TextStyle? get toolbarTextStyle => _theme.textTheme.bodyMedium;

  @override
  TextStyle? get titleTextStyle => _theme.textTheme.titleLarge;
}

// BEGIN GENERATED TOKEN PROPERTIES - AppBar

// Do not edit by hand. The code between the "BEGIN GENERATED" and
// "END GENERATED" comments are generated from data in the Material
// Design token database by the script:
//   dev/tools/gen_defaults/bin/gen_defaults.dart.

// Token database version: v0_162

class _AppBarDefaultsM3 extends AppBarTheme {
  _AppBarDefaultsM3(this.context)
>>>>>>> 796c8ef7
    : super(
      elevation: 0.0,
      scrolledUnderElevation: 3.0,
      titleSpacing: NavigationToolbar.kMiddleSpacing,
      toolbarHeight: 64.0,
    );

  final BuildContext context;
  late final ThemeData _theme = Theme.of(context);
  late final ColorScheme _colors = _theme.colorScheme;
  late final TextTheme _textTheme = _theme.textTheme;

  @override
  Color? get backgroundColor => _colors.surface;

  @override
  Color? get foregroundColor => _colors.onSurface;

  @override
<<<<<<< HEAD
=======
  Color? get shadowColor => Colors.transparent;

  @override
>>>>>>> 796c8ef7
  Color? get surfaceTintColor => _colors.surfaceTint;

  @override
  IconThemeData? get iconTheme => IconThemeData(
    color: _colors.onSurface,
    size: 24.0,
  );

  @override
  IconThemeData? get actionsIconTheme => IconThemeData(
    color: _colors.onSurfaceVariant,
    size: 24.0,
  );

  @override
<<<<<<< HEAD
  TextStyle? get toolbarTextStyle => _textTheme.bodyText2;
=======
  TextStyle? get toolbarTextStyle => _textTheme.bodyMedium;
>>>>>>> 796c8ef7

  @override
  TextStyle? get titleTextStyle => _textTheme.titleLarge;
}
<<<<<<< HEAD
// END GENERATED TOKEN PROPERTIES
=======

// Variant configuration
class _MediumScrollUnderFlexibleConfig with _ScrollUnderFlexibleConfig {
  _MediumScrollUnderFlexibleConfig(this.context);

  final BuildContext context;
  late final ThemeData _theme = Theme.of(context);
  late final ColorScheme _colors = _theme.colorScheme;
  late final TextTheme _textTheme = _theme.textTheme;

  static const double collapsedHeight = 64.0;
  static const double expandedHeight = 112.0;

  @override
  TextStyle? get collapsedTextStyle =>
    _textTheme.titleLarge?.apply(color: _colors.onSurface);

  @override
  TextStyle? get expandedTextStyle =>
    _textTheme.headlineSmall?.apply(color: _colors.onSurface);

  @override
  EdgeInsetsGeometry? get collapsedTitlePadding => const EdgeInsetsDirectional.only(start: 40);

  @override
  EdgeInsetsGeometry? get collapsedCenteredTitlePadding => const EdgeInsetsDirectional.only(start: 40);

  @override
  EdgeInsetsGeometry? get expandedTitlePadding => const EdgeInsets.fromLTRB(16, 0, 16, 20);
}

class _LargeScrollUnderFlexibleConfig with _ScrollUnderFlexibleConfig {
  _LargeScrollUnderFlexibleConfig(this.context);

  final BuildContext context;
  late final ThemeData _theme = Theme.of(context);
  late final ColorScheme _colors = _theme.colorScheme;
  late final TextTheme _textTheme = _theme.textTheme;

  static const double collapsedHeight = 64.0;
  static const double expandedHeight = 152.0;

  @override
  TextStyle? get collapsedTextStyle =>
    _textTheme.titleLarge?.apply(color: _colors.onSurface);

  @override
  TextStyle? get expandedTextStyle =>
    _textTheme.headlineMedium?.apply(color: _colors.onSurface);

  @override
  EdgeInsetsGeometry? get collapsedTitlePadding => const EdgeInsetsDirectional.only(start: 40);

  @override
  EdgeInsetsGeometry? get collapsedCenteredTitlePadding => const EdgeInsetsDirectional.only(start: 40);

  @override
  EdgeInsetsGeometry? get expandedTitlePadding => const EdgeInsets.fromLTRB(16, 0, 16, 28);
}

// END GENERATED TOKEN PROPERTIES - AppBar
>>>>>>> 796c8ef7
<|MERGE_RESOLUTION|>--- conflicted
+++ resolved
@@ -184,10 +184,8 @@
     this.bottom,
     this.elevation,
     this.scrolledUnderElevation,
-<<<<<<< HEAD
-=======
     this.notificationPredicate = defaultScrollNotificationPredicate,
->>>>>>> 796c8ef7
+    this.scrolledUnderElevation,
     this.shadowColor,
     this.surfaceTintColor,
     this.shape,
@@ -433,8 +431,6 @@
   ///    shadow.
   final double? scrolledUnderElevation;
 
-<<<<<<< HEAD
-=======
   /// A check that specifies which child's [ScrollNotification]s should be
   /// listened to.
   ///
@@ -442,7 +438,28 @@
   /// else for more complicated layouts.
   final ScrollNotificationPredicate notificationPredicate;
 
->>>>>>> 796c8ef7
+  /// {@template flutter.material.appbar.scrolledUnderElevation}
+  /// The elevation that will be used if this app bar has something
+  /// scrolled underneath it.
+  ///
+  /// If non-null then it [AppBarTheme.scrolledUnderElevation] of
+  /// [ThemeData.appBarTheme] will be used. If that is also null then [elevation]
+  /// will be used.
+  ///
+  /// The value must be non-negative.
+  ///
+  /// {@endtemplate}
+  ///
+  /// See also:
+  ///  * [elevation], which will be used if there is no content scrolled under
+  ///    the app bar.
+  ///  * [shadowColor], which is the color of the shadow below the app bar.
+  ///  * [surfaceTintColor], which determines the elevation overlay that will
+  ///    be applied to the background of the app bar.
+  ///  * [shape], which defines the shape of the app bar's [Material] and its
+  ///    shadow.
+  final double? scrolledUnderElevation;
+
   /// {@template flutter.material.appbar.shadowColor}
   /// The color of the shadow below the app bar.
   ///
@@ -705,12 +722,6 @@
   ///  * [SystemChrome.setSystemUIOverlayStyle], the imperative API for setting
   ///    system overlays style.
   final SystemUiOverlayStyle? systemOverlayStyle;
-
-<<<<<<< HEAD
-  bool _getEffectiveCenterTitle(ThemeData theme) {
-    bool platformCenter() {
-      assert(theme.platform != null);
-=======
   /// {@template flutter.material.appbar.forceMaterialTransparency}
   /// Forces the AppBar's Material widget type to be [MaterialType.transparency]
   /// (instead of Material's default type).
@@ -731,7 +742,6 @@
 
   bool _getEffectiveCenterTitle(ThemeData theme) {
     bool platformCenter() {
->>>>>>> 796c8ef7
       switch (theme.platform) {
         case TargetPlatform.android:
         case TargetPlatform.fuchsia:
@@ -824,14 +834,10 @@
     assert(!widget.primary || debugCheckHasMediaQuery(context));
     assert(debugCheckHasMaterialLocalizations(context));
     final ThemeData theme = Theme.of(context);
-<<<<<<< HEAD
-    final AppBarTheme appBarTheme = AppBarTheme.of(context);
-    final AppBarTheme defaults = theme.useMaterial3 ? _TokenDefaultsM3(context) : _DefaultsM2(context);
-=======
     final IconButtonThemeData iconButtonTheme = IconButtonTheme.of(context);
     final AppBarTheme appBarTheme = AppBarTheme.of(context);
     final AppBarTheme defaults = theme.useMaterial3 ? _AppBarDefaultsM3(context) : _AppBarDefaultsM2(context);
->>>>>>> 796c8ef7
+    final AppBarTheme defaults = theme.useMaterial3 ? _TokenDefaultsM3(context) : _DefaultsM2(context);
     final ScaffoldState? scaffold = Scaffold.maybeOf(context);
     final ModalRoute<dynamic>? parentRoute = ModalRoute.of(context);
 
@@ -846,20 +852,6 @@
     final bool useCloseButton = parentRoute is PageRoute<dynamic> && parentRoute.fullscreenDialog;
 
     final double toolbarHeight = widget.toolbarHeight ?? appBarTheme.toolbarHeight ?? kToolbarHeight;
-<<<<<<< HEAD
-    final bool backwardsCompatibility = widget.backwardsCompatibility ?? appBarTheme.backwardsCompatibility ?? false;
-
-    final Color backgroundColor = backwardsCompatibility
-      ? widget.backgroundColor
-        ?? appBarTheme.backgroundColor
-        ?? theme.primaryColor
-      : _resolveColor(
-          states,
-          widget.backgroundColor,
-          appBarTheme.backgroundColor,
-          defaults.backgroundColor!,
-        );
-=======
 
     final Color backgroundColor = _resolveColor(
       states,
@@ -867,7 +859,6 @@
       appBarTheme.backgroundColor,
       defaults.backgroundColor!,
     );
->>>>>>> 796c8ef7
 
     final Color foregroundColor = widget.foregroundColor
       ?? appBarTheme.foregroundColor
@@ -876,7 +867,6 @@
     final double elevation = widget.elevation
       ?? appBarTheme.elevation
       ?? defaults.elevation!;
-<<<<<<< HEAD
 
     final double effectiveElevation = states.contains(MaterialState.scrolledUnder)
       ? widget.scrolledUnderElevation
@@ -885,23 +875,6 @@
         ?? elevation
       : elevation;
 
-    IconThemeData overallIconTheme = backwardsCompatibility
-      ? widget.iconTheme
-        ?? appBarTheme.iconTheme
-        ?? theme.primaryIconTheme
-      : widget.iconTheme
-        ?? appBarTheme.iconTheme
-        ?? defaults.iconTheme!.copyWith(color: foregroundColor);
-=======
-
-    final double effectiveElevation = states.contains(MaterialState.scrolledUnder)
-      ? widget.scrolledUnderElevation
-        ?? appBarTheme.scrolledUnderElevation
-        ?? defaults.scrolledUnderElevation
-        ?? elevation
-      : elevation;
->>>>>>> 796c8ef7
-
     IconThemeData overallIconTheme = widget.iconTheme
       ?? appBarTheme.iconTheme
       ?? defaults.iconTheme!.copyWith(color: foregroundColor);
@@ -912,26 +885,6 @@
       ?? appBarTheme.actionsIconTheme
       ?? widget.iconTheme
       ?? appBarTheme.iconTheme
-<<<<<<< HEAD
-      ?? defaults.actionsIconTheme?.copyWith(color: foregroundColor)
-      ?? overallIconTheme;
-
-    TextStyle? toolbarTextStyle = backwardsCompatibility
-      ? widget.textTheme?.bodyText2
-        ?? appBarTheme.textTheme?.bodyText2
-        ?? theme.primaryTextTheme.bodyText2
-      : widget.toolbarTextStyle
-        ?? appBarTheme.toolbarTextStyle
-        ?? defaults.toolbarTextStyle?.copyWith(color: foregroundColor);
-
-    TextStyle? titleTextStyle = backwardsCompatibility
-      ? widget.textTheme?.headline6
-        ?? appBarTheme.textTheme?.headline6
-        ?? theme.primaryTextTheme.headline6
-      : widget.titleTextStyle
-        ?? appBarTheme.titleTextStyle
-        ?? defaults.titleTextStyle?.copyWith(color: foregroundColor);
-=======
       ?? defaults.actionsIconTheme?.copyWith(color: actionForegroundColor)
       ?? overallIconTheme;
 
@@ -942,7 +895,6 @@
     TextStyle? titleTextStyle = widget.titleTextStyle
       ?? appBarTheme.titleTextStyle
       ?? defaults.titleTextStyle?.copyWith(color: foregroundColor);
->>>>>>> 796c8ef7
 
     if (widget.toolbarOpacity != 1.0) {
       final double opacity = const Interval(0.25, 1.0, curve: Curves.fastOutSlowIn).transform(widget.toolbarOpacity);
@@ -1188,20 +1140,9 @@
       );
     }
 
-<<<<<<< HEAD
-    final SystemUiOverlayStyle overlayStyle = backwardsCompatibility
-      ? _systemOverlayStyleForBrightness(
-          widget.brightness
-          ?? appBarTheme.brightness
-          ?? ThemeData.estimateBrightnessForColor(backgroundColor),
-        )
-      : widget.systemOverlayStyle
-        ?? appBarTheme.systemOverlayStyle
-        ?? defaults.systemOverlayStyle
-        ?? _systemOverlayStyleForBrightness(ThemeData.estimateBrightnessForColor(backgroundColor));
-=======
     final SystemUiOverlayStyle overlayStyle = widget.systemOverlayStyle
       ?? appBarTheme.systemOverlayStyle
+        ?? defaults.systemOverlayStyle
       ?? defaults.systemOverlayStyle
       ?? _systemOverlayStyleForBrightness(
         ThemeData.estimateBrightnessForColor(backgroundColor),
@@ -1209,7 +1150,6 @@
         // color is picked up by the statusbar.
         theme.useMaterial3 ? const Color(0x00000000) : null,
       );
->>>>>>> 796c8ef7
 
     return Semantics(
       container: true,
@@ -1218,12 +1158,9 @@
         child: Material(
           color: backgroundColor,
           elevation: effectiveElevation,
-<<<<<<< HEAD
-=======
           type: widget.forceMaterialTransparency
               ? MaterialType.transparency
               : MaterialType.canvas,
->>>>>>> 796c8ef7
           shadowColor: widget.shadowColor
             ?? appBarTheme.shadowColor
             ?? defaults.shadowColor,
@@ -1365,11 +1302,8 @@
             )
           : flexibleSpace,
         bottom: bottom,
-<<<<<<< HEAD
-        elevation: forceElevated || isScrolledUnder ? elevation : 0.0,
-=======
         elevation: isScrolledUnder ? elevation : 0.0,
->>>>>>> 796c8ef7
+        scrolledUnderElevation: scrolledUnderElevation,
         scrolledUnderElevation: scrolledUnderElevation,
         shadowColor: shadowColor,
         surfaceTintColor: surfaceTintColor,
@@ -2185,10 +2119,6 @@
   }
 }
 
-<<<<<<< HEAD
-class _DefaultsM2 extends AppBarTheme {
-  _DefaultsM2(this.context)
-=======
 enum _ScrollUnderFlexibleVariant { medium, large }
 
 class _ScrollUnderFlexibleSpace extends StatelessWidget {
@@ -2326,7 +2256,6 @@
 // Hand coded defaults based on Material Design 2.
 class _AppBarDefaultsM2 extends AppBarTheme {
   _AppBarDefaultsM2(this.context)
->>>>>>> 796c8ef7
     : super(
       elevation: 4.0,
       shadowColor: const Color(0xFF000000),
@@ -2348,23 +2277,6 @@
   IconThemeData? get iconTheme => _theme.iconTheme;
 
   @override
-<<<<<<< HEAD
-  TextStyle? get toolbarTextStyle => _theme.textTheme.bodyText2;
-
-  @override
-  TextStyle? get titleTextStyle => _theme.textTheme.headline6;
-}
-
-// BEGIN GENERATED TOKEN PROPERTIES
-
-// Generated code to the end of this file. Do not edit by hand.
-// These defaults are generated from the Material Design Token
-// database by the script dev/tools/gen_defaults/bin/gen_defaults.dart.
-
-// Generated version v0_92
-class _TokenDefaultsM3 extends AppBarTheme {
-  _TokenDefaultsM3(this.context)
-=======
   TextStyle? get toolbarTextStyle => _theme.textTheme.bodyMedium;
 
   @override
@@ -2382,7 +2294,6 @@
 
 class _AppBarDefaultsM3 extends AppBarTheme {
   _AppBarDefaultsM3(this.context)
->>>>>>> 796c8ef7
     : super(
       elevation: 0.0,
       scrolledUnderElevation: 3.0,
@@ -2402,12 +2313,9 @@
   Color? get foregroundColor => _colors.onSurface;
 
   @override
-<<<<<<< HEAD
-=======
   Color? get shadowColor => Colors.transparent;
 
   @override
->>>>>>> 796c8ef7
   Color? get surfaceTintColor => _colors.surfaceTint;
 
   @override
@@ -2423,18 +2331,11 @@
   );
 
   @override
-<<<<<<< HEAD
-  TextStyle? get toolbarTextStyle => _textTheme.bodyText2;
-=======
   TextStyle? get toolbarTextStyle => _textTheme.bodyMedium;
->>>>>>> 796c8ef7
 
   @override
   TextStyle? get titleTextStyle => _textTheme.titleLarge;
 }
-<<<<<<< HEAD
-// END GENERATED TOKEN PROPERTIES
-=======
 
 // Variant configuration
 class _MediumScrollUnderFlexibleConfig with _ScrollUnderFlexibleConfig {
@@ -2496,4 +2397,82 @@
 }
 
 // END GENERATED TOKEN PROPERTIES - AppBar
->>>>>>> 796c8ef7
+
+class _DefaultsM2 extends AppBarTheme {
+  _DefaultsM2(this.context)
+    : super(
+      elevation: 4.0,
+      shadowColor: const Color(0xFF000000),
+      titleSpacing: NavigationToolbar.kMiddleSpacing,
+      toolbarHeight: kToolbarHeight,
+    );
+
+  final BuildContext context;
+  late final ThemeData _theme = Theme.of(context);
+  late final ColorScheme _colors = _theme.colorScheme;
+
+  @override
+  Color? get backgroundColor => _colors.brightness == Brightness.dark ? _colors.surface : _colors.primary;
+
+  @override
+  Color? get foregroundColor => _colors.brightness == Brightness.dark ? _colors.onSurface : _colors.onPrimary;
+
+  @override
+  IconThemeData? get iconTheme => _theme.iconTheme;
+
+  @override
+  TextStyle? get toolbarTextStyle => _theme.textTheme.bodyText2;
+
+  @override
+  TextStyle? get titleTextStyle => _theme.textTheme.headline6;
+}
+
+// BEGIN GENERATED TOKEN PROPERTIES
+
+// Generated code to the end of this file. Do not edit by hand.
+// These defaults are generated from the Material Design Token
+// database by the script dev/tools/gen_defaults/bin/gen_defaults.dart.
+
+// Generated version v0_92
+class _TokenDefaultsM3 extends AppBarTheme {
+  _TokenDefaultsM3(this.context)
+    : super(
+      elevation: 0.0,
+      scrolledUnderElevation: 3.0,
+      titleSpacing: NavigationToolbar.kMiddleSpacing,
+      toolbarHeight: 64.0,
+    );
+
+  final BuildContext context;
+  late final ThemeData _theme = Theme.of(context);
+  late final ColorScheme _colors = _theme.colorScheme;
+  late final TextTheme _textTheme = _theme.textTheme;
+
+  @override
+  Color? get backgroundColor => _colors.surface;
+
+  @override
+  Color? get foregroundColor => _colors.onSurface;
+
+  @override
+  Color? get surfaceTintColor => _colors.surfaceTint;
+
+  @override
+  IconThemeData? get iconTheme => IconThemeData(
+    color: _colors.onSurface,
+    size: 24.0,
+  );
+
+  @override
+  IconThemeData? get actionsIconTheme => IconThemeData(
+    color: _colors.onSurfaceVariant,
+    size: 24.0,
+  );
+
+  @override
+  TextStyle? get toolbarTextStyle => _textTheme.bodyText2;
+
+  @override
+  TextStyle? get titleTextStyle => _textTheme.titleLarge;
+}
+// END GENERATED TOKEN PROPERTIES