// Copyright 2014 The Flutter Authors. All rights reserved.
// Use of this source code is governed by a BSD-style license that can be
// found in the LICENSE file.

import 'dart:async';
import 'dart:math' as math;
import 'dart:ui';

import 'package:flutter/widgets.dart';

import 'button_style.dart';
import 'color_scheme.dart';
import 'colors.dart';
import 'constants.dart';
import 'divider.dart';
import 'divider_theme.dart';
import 'icon_button.dart';
import 'icons.dart';
import 'ink_well.dart';
import 'input_border.dart';
import 'input_decorator.dart';
import 'material.dart';
import 'material_state.dart';
import 'search_bar_theme.dart';
import 'search_view_theme.dart';
import 'text_field.dart';
import 'text_theme.dart';
import 'theme.dart';
import 'theme_data.dart';

const int _kOpenViewMilliseconds = 600;
const Duration _kOpenViewDuration = Duration(milliseconds: _kOpenViewMilliseconds);
const Duration _kAnchorFadeDuration = Duration(milliseconds: 150);
const Curve _kViewFadeOnInterval = Interval(0.0, 1/2);
const Curve _kViewIconsFadeOnInterval = Interval(1/6, 2/6);
const Curve _kViewDividerFadeOnInterval = Interval(0.0, 1/6);
const Curve _kViewListFadeOnInterval = Interval(133 / _kOpenViewMilliseconds, 233 / _kOpenViewMilliseconds);

/// Signature for a function that creates a [Widget] which is used to open a search view.
///
/// The `controller` callback provided to [SearchAnchor.builder] can be used
/// to open the search view and control the editable field on the view.
typedef SearchAnchorChildBuilder = Widget Function(BuildContext context, SearchController controller);

/// Signature for a function that creates a [Widget] to build the suggestion list
/// based on the input in the search bar.
///
/// The `controller` callback provided to [SearchAnchor.suggestionsBuilder] can be used
/// to close the search view and control the editable field on the view.
typedef SuggestionsBuilder = FutureOr<Iterable<Widget>> Function(BuildContext context, SearchController controller);

/// Signature for a function that creates a [Widget] to layout the suggestion list.
///
/// Parameter `suggestions` is the content list that this function wants to lay out.
typedef ViewBuilder = Widget Function(Iterable<Widget> suggestions);

/// Manages a "search view" route that allows the user to select one of the
/// suggested completions for a search query.
///
/// The search view's route can either be shown by creating a [SearchController]
/// and then calling [SearchController.openView] or by tapping on an anchor.
/// When the anchor is tapped or [SearchController.openView] is called, the search view either
/// grows to a specific size, or grows to fill the entire screen. By default,
/// the search view only shows full screen on mobile platforms. Use [SearchAnchor.isFullScreen]
/// to override the default setting.
///
/// The search view is usually opened by a [SearchBar], an [IconButton] or an [Icon].
/// If [builder] returns an Icon, or any un-tappable widgets, we don't have
/// to explicitly call [SearchController.openView].
///
/// The search view route will be popped if the window size is changed and the
/// search view route is not in full-screen mode. However, if the search view route
/// is in full-screen mode, changing the window size, such as rotating a mobile
/// device from portrait mode to landscape mode, will not close the search view.
///
/// {@tool dartpad}
/// This example shows how to use an IconButton to open a search view in a [SearchAnchor].
/// It also shows how to use [SearchController] to open or close the search view route.
///
/// ** See code in examples/api/lib/material/search_anchor/search_anchor.2.dart **
/// {@end-tool}
///
/// {@tool dartpad}
/// This example shows how to set up a floating (or pinned) AppBar with a
/// [SearchAnchor] for a title.
///
/// ** See code in examples/api/lib/material/search_anchor/search_anchor.1.dart **
/// {@end-tool}
///
/// {@tool dartpad}
/// This example shows how to fetch the search suggestions from a remote API.
///
/// ** See code in examples/api/lib/material/search_anchor/search_anchor.3.dart **
/// {@end-tool}
///
/// {@tool dartpad}
/// This example demonstrates fetching the search suggestions asynchronously and
/// debouncing network calls.
///
/// ** See code in examples/api/lib/material/search_anchor/search_anchor.4.dart **
/// {@end-tool}
///
/// See also:
///
/// * [SearchBar], a widget that defines a search bar.
/// * [SearchBarTheme], a widget that overrides the default configuration of a search bar.
/// * [SearchViewTheme], a widget that overrides the default configuration of a search view.
class SearchAnchor extends StatefulWidget {
  /// Creates a const [SearchAnchor].
  ///
  /// The [builder] and [suggestionsBuilder] arguments are required.
  const SearchAnchor({
    super.key,
    this.isFullScreen,
    this.searchController,
    this.viewBuilder,
    this.viewLeading,
    this.viewTrailing,
    this.viewHintText,
    this.viewBackgroundColor,
    this.viewElevation,
    this.viewSurfaceTintColor,
    this.viewSide,
    this.viewShape,
    this.headerTextStyle,
    this.headerHintStyle,
    this.dividerColor,
    this.viewConstraints,
    this.textCapitalization,
    this.viewOnChanged,
    this.viewOnSubmitted,
    required this.builder,
    required this.suggestionsBuilder,
    this.textInputAction,
    this.keyboardType,
  });

  /// Create a [SearchAnchor] that has a [SearchBar] which opens a search view.
  ///
  /// All the barX parameters are used to customize the anchor. Similarly, all the
  /// viewX parameters are used to override the view's defaults.
  ///
  /// {@tool dartpad}
  /// This example shows how to use a [SearchAnchor.bar] which uses a default search
  /// bar to open a search view route.
  ///
  /// ** See code in examples/api/lib/material/search_anchor/search_anchor.0.dart **
  /// {@end-tool}
  factory SearchAnchor.bar({
    Widget? barLeading,
    Iterable<Widget>? barTrailing,
    String? barHintText,
    GestureTapCallback? onTap,
    ValueChanged<String>? onSubmitted,
    ValueChanged<String>? onChanged,
    MaterialStateProperty<double?>? barElevation,
    MaterialStateProperty<Color?>? barBackgroundColor,
    MaterialStateProperty<Color?>? barOverlayColor,
    MaterialStateProperty<BorderSide?>? barSide,
    MaterialStateProperty<OutlinedBorder?>? barShape,
    MaterialStateProperty<EdgeInsetsGeometry?>? barPadding,
    MaterialStateProperty<TextStyle?>? barTextStyle,
    MaterialStateProperty<TextStyle?>? barHintStyle,
    Widget? viewLeading,
    Iterable<Widget>? viewTrailing,
    String? viewHintText,
    Color? viewBackgroundColor,
    double? viewElevation,
    BorderSide? viewSide,
    OutlinedBorder? viewShape,
    TextStyle? viewHeaderTextStyle,
    TextStyle? viewHeaderHintStyle,
    Color? dividerColor,
    BoxConstraints? constraints,
    BoxConstraints? viewConstraints,
    bool? isFullScreen,
    SearchController searchController,
    TextCapitalization textCapitalization,
    required SuggestionsBuilder suggestionsBuilder,
    TextInputAction? textInputAction,
    TextInputType? keyboardType,
  }) = _SearchAnchorWithSearchBar;

  /// Whether the search view grows to fill the entire screen when the
  /// [SearchAnchor] is tapped.
  ///
  /// By default, the search view is full-screen on mobile devices. On other
  /// platforms, the search view only grows to a specific size that is determined
  /// by the anchor and the default size.
  final bool? isFullScreen;

  /// An optional controller that allows opening and closing of the search view from
  /// other widgets.
  ///
  /// If this is null, one internal search controller is created automatically
  /// and it is used to open the search view when the user taps on the anchor.
  final SearchController? searchController;

  /// Optional callback to obtain a widget to lay out the suggestion list of the
  /// search view.
  ///
  /// Default view uses a [ListView] with a vertical scroll direction.
  final ViewBuilder? viewBuilder;

  /// An optional widget to display before the text input field when the search
  /// view is open.
  ///
  /// Typically the [viewLeading] widget is an [Icon] or an [IconButton].
  ///
  /// Defaults to a back button which pops the view.
  final Widget? viewLeading;

  /// An optional widget list to display after the text input field when the search
  /// view is open.
  ///
  /// Typically the [viewTrailing] widget list only has one or two widgets.
  ///
  /// Defaults to an icon button which clears the text in the input field.
  final Iterable<Widget>? viewTrailing;

  /// Text that is displayed when the search bar's input field is empty.
  final String? viewHintText;

  /// The search view's background fill color.
  ///
  /// If null, the value of [SearchViewThemeData.backgroundColor] will be used.
  /// If this is also null, then the default value is [ColorScheme.surface].
  final Color? viewBackgroundColor;

  /// The elevation of the search view's [Material].
  ///
  /// If null, the value of [SearchViewThemeData.elevation] will be used. If this
  /// is also null, then default value is 6.0.
  final double? viewElevation;

  /// The surface tint color of the search view's [Material].
  ///
  /// See [Material.surfaceTintColor] for more details.
  ///
  /// If null, the value of [SearchViewThemeData.surfaceTintColor] will be used.
  /// If this is also null, then the default value is [ColorScheme.surfaceTint].
  final Color? viewSurfaceTintColor;

  /// The color and weight of the search view's outline.
  ///
  /// This value is combined with [viewShape] to create a shape decorated
  /// with an outline. This will be ignored if the view is full-screen.
  ///
  /// If null, the value of [SearchViewThemeData.side] will be used. If this is
  /// also null, the search view doesn't have a side by default.
  final BorderSide? viewSide;

  /// The shape of the search view's underlying [Material].
  ///
  /// This shape is combined with [viewSide] to create a shape decorated
  /// with an outline.
  ///
  /// If null, the value of [SearchViewThemeData.shape] will be used.
  /// If this is also null, then the default value is a rectangle shape for full-screen
  /// mode and a [RoundedRectangleBorder] shape with a 28.0 radius otherwise.
  final OutlinedBorder? viewShape;

  /// The style to use for the text being edited on the search view.
  ///
  /// If null, defaults to the `bodyLarge` text style from the current [Theme].
  /// The default text color is [ColorScheme.onSurface].
  final TextStyle? headerTextStyle;

  /// The style to use for the [viewHintText] on the search view.
  ///
  /// If null, the value of [SearchViewThemeData.headerHintStyle] will be used.
  /// If this is also null, the value of [headerTextStyle] will be used. If this is also null,
  /// defaults to the `bodyLarge` text style from the current [Theme]. The default
  /// text color is [ColorScheme.onSurfaceVariant].
  final TextStyle? headerHintStyle;

  /// The color of the divider on the search view.
  ///
  /// If this property is null, then [SearchViewThemeData.dividerColor] is used.
  /// If that is also null, the default value is [ColorScheme.outline].
  final Color? dividerColor;

  /// Optional size constraints for the search view.
  ///
  /// By default, the search view has the same width as the anchor and is 2/3
  /// the height of the screen. If the width and height of the view are within
  /// the [viewConstraints], the view will show its default size. Otherwise,
  /// the size of the view will be constrained by this property.
  ///
  /// If null, the value of [SearchViewThemeData.constraints] will be used. If
  /// this is also null, then the constraints defaults to:
  /// ```dart
  /// const BoxConstraints(minWidth: 360.0, minHeight: 240.0)
  /// ```
  final BoxConstraints? viewConstraints;

  /// {@macro flutter.widgets.editableText.textCapitalization}
  final TextCapitalization? textCapitalization;

  /// Called each time the user modifies the search view's text field.
  ///
  /// See also:
  ///
  ///  * [viewOnSubmitted], which is called when the user indicates that they
  ///  are done editing the search view's text field.
  final ValueChanged<String>? viewOnChanged;

  /// Called when the user indicates that they are done editing the text in the
  /// text field of a search view. Typically this is called when the user presses
  /// the enter key.
  ///
  /// See also:
  ///
  /// * [viewOnChanged], which is called when the user modifies the text field
  /// of the search view.
  final ValueChanged<String>? viewOnSubmitted;

  /// Called to create a widget which can open a search view route when it is tapped.
  ///
  /// The widget returned by this builder is faded out when it is tapped.
  /// At the same time a search view route is faded in.
  final SearchAnchorChildBuilder builder;

  /// Called to get the suggestion list for the search view.
  ///
  /// By default, the list returned by this builder is laid out in a [ListView].
  /// To get a different layout, use [viewBuilder] to override.
  final SuggestionsBuilder suggestionsBuilder;

  /// {@macro flutter.widgets.TextField.textInputAction}
  final TextInputAction? textInputAction;

  /// The type of action button to use for the keyboard.
  ///
  /// Defaults to the default value specified in [TextField].
  final TextInputType? keyboardType;

  @override
  State<SearchAnchor> createState() => _SearchAnchorState();
}

class _SearchAnchorState extends State<SearchAnchor> {
  Size? _screenSize;
  bool _anchorIsVisible = true;
  final GlobalKey _anchorKey = GlobalKey();
  bool get _viewIsOpen => !_anchorIsVisible;
  SearchController? _internalSearchController;
  SearchController get _searchController => widget.searchController ?? (_internalSearchController ??= SearchController());

  @override
  void initState() {
    super.initState();
    _searchController._attach(this);
  }

  @override
  void didChangeDependencies() {
    super.didChangeDependencies();
    final Size updatedScreenSize = MediaQuery.of(context).size;
    if (_screenSize != null && _screenSize != updatedScreenSize) {
      if (_searchController.isOpen && !getShowFullScreenView()) {
        _closeView(null);
      }
    }
    _screenSize = updatedScreenSize;
  }

  @override
  void didUpdateWidget(SearchAnchor oldWidget) {
    super.didUpdateWidget(oldWidget);
    if (oldWidget.searchController != widget.searchController) {
      oldWidget.searchController?._detach(this);
      _searchController._attach(this);
    }
  }

  @override
  void dispose() {
    super.dispose();
    widget.searchController?._detach(this);
    _internalSearchController?._detach(this);
    _internalSearchController?.dispose();
  }

  void _openView() {
    final NavigatorState navigator = Navigator.of(context);
    navigator.push(_SearchViewRoute(
      viewOnChanged: widget.viewOnChanged,
      viewOnSubmitted: widget.viewOnSubmitted,
      viewLeading: widget.viewLeading,
      viewTrailing: widget.viewTrailing,
      viewHintText: widget.viewHintText,
      viewBackgroundColor: widget.viewBackgroundColor,
      viewElevation: widget.viewElevation,
      viewSurfaceTintColor: widget.viewSurfaceTintColor,
      viewSide: widget.viewSide,
      viewShape: widget.viewShape,
      viewHeaderTextStyle: widget.headerTextStyle,
      viewHeaderHintStyle: widget.headerHintStyle,
      dividerColor: widget.dividerColor,
      viewConstraints: widget.viewConstraints,
      showFullScreenView: getShowFullScreenView(),
      toggleVisibility: toggleVisibility,
      textDirection: Directionality.of(context),
      viewBuilder: widget.viewBuilder,
      anchorKey: _anchorKey,
      searchController: _searchController,
      suggestionsBuilder: widget.suggestionsBuilder,
      textCapitalization: widget.textCapitalization,
      capturedThemes: InheritedTheme.capture(from: context, to: navigator.context),
      textInputAction: widget.textInputAction,
      keyboardType: widget.keyboardType,
    ));
  }

  void _closeView(String? selectedText) {
    if (selectedText != null) {
      _searchController.text = selectedText;
    }
    Navigator.of(context).pop();
  }

  bool toggleVisibility() {
    setState(() {
      _anchorIsVisible = !_anchorIsVisible;
    });
    return _anchorIsVisible;
  }

  bool getShowFullScreenView() {
    if (widget.isFullScreen != null) {
      return widget.isFullScreen!;
    }

    switch (Theme.of(context).platform) {
      case TargetPlatform.iOS:
      case TargetPlatform.android:
      case TargetPlatform.fuchsia:
        return true;
      case TargetPlatform.macOS:
      case TargetPlatform.linux:
      case TargetPlatform.windows:
        return false;
    }
  }

  @override
  Widget build(BuildContext context) {
    return AnimatedOpacity(
      key: _anchorKey,
      opacity: _anchorIsVisible ? 1.0 : 0.0,
      duration: _kAnchorFadeDuration,
      child: GestureDetector(
        onTap: _openView,
        child: widget.builder(context, _searchController),
      ),
    );
  }
}

class _SearchViewRoute extends PopupRoute<_SearchViewRoute> {
  _SearchViewRoute({
    this.viewOnChanged,
    this.viewOnSubmitted,
    this.toggleVisibility,
    this.textDirection,
    this.viewBuilder,
    this.viewLeading,
    this.viewTrailing,
    this.viewHintText,
    this.viewBackgroundColor,
    this.viewElevation,
    this.viewSurfaceTintColor,
    this.viewSide,
    this.viewShape,
    this.viewHeaderTextStyle,
    this.viewHeaderHintStyle,
    this.dividerColor,
    this.viewConstraints,
    this.textCapitalization,
    required this.showFullScreenView,
    required this.anchorKey,
    required this.searchController,
    required this.suggestionsBuilder,
    required this.capturedThemes,
    this.textInputAction,
    this.keyboardType,
  });

  final ValueChanged<String>? viewOnChanged;
  final ValueChanged<String>? viewOnSubmitted;
  final ValueGetter<bool>? toggleVisibility;
  final TextDirection? textDirection;
  final ViewBuilder? viewBuilder;
  final Widget? viewLeading;
  final Iterable<Widget>? viewTrailing;
  final String? viewHintText;
  final Color? viewBackgroundColor;
  final double? viewElevation;
  final Color? viewSurfaceTintColor;
  final BorderSide? viewSide;
  final OutlinedBorder? viewShape;
  final TextStyle? viewHeaderTextStyle;
  final TextStyle? viewHeaderHintStyle;
  final Color? dividerColor;
  final BoxConstraints? viewConstraints;
  final TextCapitalization? textCapitalization;
  final bool showFullScreenView;
  final GlobalKey anchorKey;
  final SearchController searchController;
  final SuggestionsBuilder suggestionsBuilder;
  final CapturedThemes capturedThemes;
  final TextInputAction? textInputAction;
  final TextInputType? keyboardType;

  @override
  Color? get barrierColor => Colors.transparent;

  @override
  bool get barrierDismissible => true;

  @override
  String? get barrierLabel => 'Dismiss';

  late final SearchViewThemeData viewDefaults;
  late final SearchViewThemeData viewTheme;
  final RectTween _rectTween = RectTween();

  Rect? getRect() {
    final BuildContext? context = anchorKey.currentContext;
    if (context != null) {
      final RenderBox searchBarBox = context.findRenderObject()! as RenderBox;
      final Size boxSize = searchBarBox.size;
      final NavigatorState navigator = Navigator.of(context);
      final Offset boxLocation = searchBarBox.localToGlobal(Offset.zero, ancestor: navigator.context.findRenderObject());
      return boxLocation & boxSize;
    }
    return null;
  }

  @override
  TickerFuture didPush() {
    assert(anchorKey.currentContext != null);
    updateViewConfig(anchorKey.currentContext!);
    updateTweens(anchorKey.currentContext!);
    toggleVisibility?.call();
    return super.didPush();
  }

  @override
  bool didPop(_SearchViewRoute? result) {
    assert(anchorKey.currentContext != null);
    updateTweens(anchorKey.currentContext!);
    toggleVisibility?.call();
    return super.didPop(result);
  }

  void updateViewConfig(BuildContext context) {
    viewDefaults = _SearchViewDefaultsM3(context, isFullScreen: showFullScreenView);
    viewTheme = SearchViewTheme.of(context);
  }

  void updateTweens(BuildContext context) {
    final RenderBox navigator = Navigator.of(context).context.findRenderObject()! as RenderBox;
    final Size screenSize = navigator.size;
    final Rect anchorRect = getRect() ?? Rect.zero;

    final BoxConstraints effectiveConstraints = viewConstraints ?? viewTheme.constraints ?? viewDefaults.constraints!;
    _rectTween.begin = anchorRect;

    final double viewWidth = clampDouble(anchorRect.width, effectiveConstraints.minWidth, effectiveConstraints.maxWidth);
    final double viewHeight = clampDouble(screenSize.height * 2 / 3, effectiveConstraints.minHeight, effectiveConstraints.maxHeight);

    switch (textDirection ?? TextDirection.ltr) {
      case TextDirection.ltr:
        final double viewLeftToScreenRight = screenSize.width - anchorRect.left;
        final double viewTopToScreenBottom = screenSize.height - anchorRect.top;

        // Make sure the search view doesn't go off the screen. If the search view
        // doesn't fit, move the top-left corner of the view to fit the window.
        // If the window is smaller than the view, then we resize the view to fit the window.
        Offset topLeft = anchorRect.topLeft;
        if (viewLeftToScreenRight < viewWidth) {
          topLeft = Offset(screenSize.width - math.min(viewWidth, screenSize.width), topLeft.dy);
        }
        if (viewTopToScreenBottom < viewHeight) {
          topLeft = Offset(topLeft.dx, screenSize.height - math.min(viewHeight, screenSize.height));
        }
        final Size endSize = Size(viewWidth, viewHeight);
        _rectTween.end = showFullScreenView ? Offset.zero & screenSize : (topLeft & endSize);
        return;
      case TextDirection.rtl:
        final double viewRightToScreenLeft = anchorRect.right;
        final double viewTopToScreenBottom = screenSize.height - anchorRect.top;

        // Make sure the search view doesn't go off the screen.
        Offset topLeft = Offset(math.max(anchorRect.right - viewWidth, 0.0), anchorRect.top);
        if (viewRightToScreenLeft < viewWidth) {
          topLeft = Offset(0.0, topLeft.dy);
        }
        if (viewTopToScreenBottom < viewHeight) {
          topLeft = Offset(topLeft.dx, screenSize.height - math.min(viewHeight, screenSize.height));
        }
        final Size endSize = Size(viewWidth, viewHeight);
        _rectTween.end = showFullScreenView ? Offset.zero & screenSize : (topLeft & endSize);
    }
  }

  @override
  Widget buildPage(BuildContext context, Animation<double> animation, Animation<double> secondaryAnimation) {

    return Directionality(
      textDirection: textDirection ?? TextDirection.ltr,
      child: AnimatedBuilder(
        animation: animation,
        builder: (BuildContext context, Widget? child) {
          final Animation<double> curvedAnimation = CurvedAnimation(
            parent: animation,
            curve: Curves.easeInOutCubicEmphasized,
            reverseCurve: Curves.easeInOutCubicEmphasized.flipped,
          );

          final Rect viewRect = _rectTween.evaluate(curvedAnimation)!;
          final double topPadding = showFullScreenView
            ? lerpDouble(0.0, MediaQuery.paddingOf(context).top, curvedAnimation.value)!
            : 0.0;

          return FadeTransition(
            opacity: CurvedAnimation(
              parent: animation,
              curve: _kViewFadeOnInterval,
              reverseCurve: _kViewFadeOnInterval.flipped,
            ),
            child: capturedThemes.wrap(
              _ViewContent(
                viewOnChanged: viewOnChanged,
                viewOnSubmitted: viewOnSubmitted,
                viewLeading: viewLeading,
                viewTrailing: viewTrailing,
                viewHintText: viewHintText,
                viewBackgroundColor: viewBackgroundColor,
                viewElevation: viewElevation,
                viewSurfaceTintColor: viewSurfaceTintColor,
                viewSide: viewSide,
                viewShape: viewShape,
                viewHeaderTextStyle: viewHeaderTextStyle,
                viewHeaderHintStyle: viewHeaderHintStyle,
                dividerColor: dividerColor,
                showFullScreenView: showFullScreenView,
                animation: curvedAnimation,
                topPadding: topPadding,
                viewMaxWidth: _rectTween.end!.width,
                viewRect: viewRect,
                viewBuilder: viewBuilder,
                searchController: searchController,
                suggestionsBuilder: suggestionsBuilder,
                textCapitalization: textCapitalization,
                textInputAction: textInputAction,
                keyboardType: keyboardType,
              ),
            ),
          );
        }
      ),
    );
  }

  @override
  Duration get transitionDuration => _kOpenViewDuration;
}

class _ViewContent extends StatefulWidget {
  const _ViewContent({
    this.viewOnChanged,
    this.viewOnSubmitted,
    this.viewBuilder,
    this.viewLeading,
    this.viewTrailing,
    this.viewHintText,
    this.viewBackgroundColor,
    this.viewElevation,
    this.viewSurfaceTintColor,
    this.viewSide,
    this.viewShape,
    this.viewHeaderTextStyle,
    this.viewHeaderHintStyle,
    this.dividerColor,
    this.textCapitalization,
    required this.showFullScreenView,
    required this.topPadding,
    required this.animation,
    required this.viewMaxWidth,
    required this.viewRect,
    required this.searchController,
    required this.suggestionsBuilder,
    this.textInputAction,
    this.keyboardType,
  });

  final ValueChanged<String>? viewOnChanged;
  final ValueChanged<String>? viewOnSubmitted;
  final ViewBuilder? viewBuilder;
  final Widget? viewLeading;
  final Iterable<Widget>? viewTrailing;
  final String? viewHintText;
  final Color? viewBackgroundColor;
  final double? viewElevation;
  final Color? viewSurfaceTintColor;
  final BorderSide? viewSide;
  final OutlinedBorder? viewShape;
  final TextStyle? viewHeaderTextStyle;
  final TextStyle? viewHeaderHintStyle;
  final Color? dividerColor;
  final TextCapitalization? textCapitalization;
  final bool showFullScreenView;
  final double topPadding;
  final Animation<double> animation;
  final double viewMaxWidth;
  final Rect viewRect;
  final SearchController searchController;
  final SuggestionsBuilder suggestionsBuilder;
  final TextInputAction? textInputAction;
  final TextInputType? keyboardType;

  @override
  State<_ViewContent> createState() => _ViewContentState();
}

class _ViewContentState extends State<_ViewContent> {
  Size? _screenSize;
  late Rect _viewRect;
  late final SearchController _controller;
  Iterable<Widget> result = <Widget>[];

  @override
  void initState() {
    super.initState();
    _viewRect = widget.viewRect;
    _controller = widget.searchController;
    _controller.addListener(updateSuggestions);
  }

  @override
  void didUpdateWidget(covariant _ViewContent oldWidget) {
    super.didUpdateWidget(oldWidget);
    if (widget.viewRect != oldWidget.viewRect) {
      setState(() {
        _viewRect = widget.viewRect;
      });
    }
  }

  @override
  void didChangeDependencies() {
    super.didChangeDependencies();
    final Size updatedScreenSize = MediaQuery.of(context).size;

    if (_screenSize != updatedScreenSize) {
      _screenSize = updatedScreenSize;
      if (widget.showFullScreenView) {
        _viewRect = Offset.zero & _screenSize!;
      }
    }
    unawaited(updateSuggestions());
  }

  @override
  void dispose() {
    _controller.removeListener(updateSuggestions);
    super.dispose();
  }

  Widget viewBuilder(Iterable<Widget> suggestions) {
    if (widget.viewBuilder == null) {
      return MediaQuery.removePadding(
        context: context,
        removeTop: true,
        child: ListView(
          children: suggestions.toList()
        ),
      );
    }
    return widget.viewBuilder!(suggestions);
  }

  Future<void> updateSuggestions() async {
    final Iterable<Widget> suggestions = await widget.suggestionsBuilder(context, _controller);
    if (mounted) {
      setState(() {
        result = suggestions;
      });
    }
  }

  @override
  Widget build(BuildContext context) {
    final Widget defaultLeading = IconButton(
      icon: const Icon(Icons.arrow_back),
      onPressed: () { Navigator.of(context).pop(); },
      style: const ButtonStyle(tapTargetSize: MaterialTapTargetSize.shrinkWrap),
    );

    final List<Widget> defaultTrailing = <Widget>[
      IconButton(
        icon: const Icon(Icons.close),
        onPressed: () {
          _controller.clear();
        },
      ),
    ];

    final SearchViewThemeData viewDefaults = _SearchViewDefaultsM3(context, isFullScreen: widget.showFullScreenView);
    final SearchViewThemeData viewTheme = SearchViewTheme.of(context);
    final DividerThemeData dividerTheme = DividerTheme.of(context);

    final Color effectiveBackgroundColor = widget.viewBackgroundColor
      ?? viewTheme.backgroundColor
      ?? viewDefaults.backgroundColor!;
    final Color effectiveSurfaceTint = widget.viewSurfaceTintColor
      ?? viewTheme.surfaceTintColor
      ?? viewDefaults.surfaceTintColor!;
    final double effectiveElevation = widget.viewElevation
      ?? viewTheme.elevation
      ?? viewDefaults.elevation!;
    final BorderSide? effectiveSide = widget.viewSide
      ?? viewTheme.side
      ?? viewDefaults.side;
    OutlinedBorder effectiveShape = widget.viewShape
      ?? viewTheme.shape
      ?? viewDefaults.shape!;
    if (effectiveSide != null) {
      effectiveShape = effectiveShape.copyWith(side: effectiveSide);
    }
    final Color effectiveDividerColor = widget.dividerColor
      ?? viewTheme.dividerColor
      ?? dividerTheme.color
      ?? viewDefaults.dividerColor!;
    final TextStyle? effectiveTextStyle = widget.viewHeaderTextStyle
      ?? viewTheme.headerTextStyle
      ?? viewDefaults.headerTextStyle;
    final TextStyle? effectiveHintStyle = widget.viewHeaderHintStyle
      ?? viewTheme.headerHintStyle
      ?? widget.viewHeaderTextStyle
      ?? viewTheme.headerTextStyle
      ?? viewDefaults.headerHintStyle;

    final Widget viewDivider = DividerTheme(
      data: dividerTheme.copyWith(color: effectiveDividerColor),
      child: const Divider(height: 1),
    );

    return Align(
      alignment: Alignment.topLeft,
      child: Transform.translate(
        offset: _viewRect.topLeft,
        child: SizedBox(
          width: _viewRect.width,
          height: _viewRect.height,
          child: Material(
            clipBehavior: Clip.antiAlias,
            shape: effectiveShape,
            color: effectiveBackgroundColor,
            surfaceTintColor: effectiveSurfaceTint,
            elevation: effectiveElevation,
            child: ClipRect(
              clipBehavior: Clip.antiAlias,
              child: OverflowBox(
                alignment: Alignment.topLeft,
                maxWidth: math.min(widget.viewMaxWidth, _screenSize!.width),
                minWidth: 0,
                child: FadeTransition(
                  opacity: CurvedAnimation(
                    parent: widget.animation,
                    curve: _kViewIconsFadeOnInterval,
                    reverseCurve: _kViewIconsFadeOnInterval.flipped,
                  ),
                  child: Column(
                    crossAxisAlignment: CrossAxisAlignment.stretch,
                    children: <Widget>[
                      Padding(
                        padding: EdgeInsets.only(top: widget.topPadding),
                        child: SafeArea(
                          top: false,
                          bottom: false,
                          child: SearchBar(
                            autoFocus: true,
                            constraints: widget.showFullScreenView ? BoxConstraints(minHeight: _SearchViewDefaultsM3.fullScreenBarHeight) : null,
                            leading: widget.viewLeading ?? defaultLeading,
                            trailing: widget.viewTrailing ?? defaultTrailing,
                            hintText: widget.viewHintText,
                            backgroundColor: const MaterialStatePropertyAll<Color>(Colors.transparent),
                            overlayColor: const MaterialStatePropertyAll<Color>(Colors.transparent),
                            elevation: const MaterialStatePropertyAll<double>(0.0),
                            textStyle: MaterialStatePropertyAll<TextStyle?>(effectiveTextStyle),
                            hintStyle: MaterialStatePropertyAll<TextStyle?>(effectiveHintStyle),
                            controller: _controller,
                            onChanged: (String value) {
                              widget.viewOnChanged?.call(value);
                              updateSuggestions();
                            },
                            onSubmitted: widget.viewOnSubmitted,
                            textCapitalization: widget.textCapitalization,
                            textInputAction: widget.textInputAction,
                            keyboardType: widget.keyboardType,
                          ),
                        ),
                      ),
                      FadeTransition(
                        opacity: CurvedAnimation(
                          parent: widget.animation,
                          curve: _kViewDividerFadeOnInterval,
                          reverseCurve: _kViewFadeOnInterval.flipped,
                        ),
                        child: viewDivider),
                      Expanded(
                        child: FadeTransition(
                          opacity: CurvedAnimation(
                            parent: widget.animation,
                            curve: _kViewListFadeOnInterval,
                            reverseCurve: _kViewListFadeOnInterval.flipped,
                          ),
                          child: viewBuilder(result),
                        ),
                      ),
                    ],
                  ),
                ),
              ),
            ),
          ),
        ),
      ),
    );
  }
}

class _SearchAnchorWithSearchBar extends SearchAnchor {
  _SearchAnchorWithSearchBar({
    Widget? barLeading,
    Iterable<Widget>? barTrailing,
    String? barHintText,
    GestureTapCallback? onTap,
    MaterialStateProperty<double?>? barElevation,
    MaterialStateProperty<Color?>? barBackgroundColor,
    MaterialStateProperty<Color?>? barOverlayColor,
    MaterialStateProperty<BorderSide?>? barSide,
    MaterialStateProperty<OutlinedBorder?>? barShape,
    MaterialStateProperty<EdgeInsetsGeometry?>? barPadding,
    MaterialStateProperty<TextStyle?>? barTextStyle,
    MaterialStateProperty<TextStyle?>? barHintStyle,
    super.viewLeading,
    super.viewTrailing,
    String? viewHintText,
    super.viewBackgroundColor,
    super.viewElevation,
    super.viewSide,
    super.viewShape,
    TextStyle? viewHeaderTextStyle,
    TextStyle? viewHeaderHintStyle,
    super.dividerColor,
    BoxConstraints? constraints,
    super.viewConstraints,
    super.isFullScreen,
    super.searchController,
    super.textCapitalization,
    ValueChanged<String>? onChanged,
    ValueChanged<String>? onSubmitted,
    required super.suggestionsBuilder,
    super.textInputAction,
    super.keyboardType,
  }) : super(
    viewHintText: viewHintText ?? barHintText,
    headerTextStyle: viewHeaderTextStyle,
    headerHintStyle: viewHeaderHintStyle,
    viewOnSubmitted: onSubmitted,
    viewOnChanged: onChanged,
    builder: (BuildContext context, SearchController controller) {
      return SearchBar(
        constraints: constraints,
        controller: controller,
        onTap: () {
          controller.openView();
          onTap?.call();
        },
        onChanged: (String value) {
          controller.openView();
        },
        onSubmitted: onSubmitted,
        hintText: barHintText,
        hintStyle: barHintStyle,
        textStyle: barTextStyle,
        elevation: barElevation,
        backgroundColor: barBackgroundColor,
        overlayColor: barOverlayColor,
        side: barSide,
        shape: barShape,
        padding: barPadding ?? const MaterialStatePropertyAll<EdgeInsets>(EdgeInsets.symmetric(horizontal: 16.0)),
        leading: barLeading ?? const Icon(Icons.search),
        trailing: barTrailing,
        textCapitalization: textCapitalization,
        textInputAction: textInputAction,
        keyboardType: keyboardType,
      );
    }
  );
}

/// A controller to manage a search view created by [SearchAnchor].
///
/// A [SearchController] is used to control a menu after it has been created,
/// with methods such as [openView] and [closeView]. It can also control the text in the
/// input field.
///
/// See also:
///
/// * [SearchAnchor], a widget that defines a region that opens a search view.
/// * [TextEditingController], A controller for an editable text field.
class SearchController extends TextEditingController {
  // The anchor that this controller controls.
  //
  // This is set automatically when a [SearchController] is given to the anchor
  // it controls.
  _SearchAnchorState? _anchor;

  /// Whether this controller has associated search anchor.
  bool get isAttached => _anchor != null;

  /// Whether or not the associated search view is currently open.
  bool get isOpen {
    assert(isAttached);
    return _anchor!._viewIsOpen;
  }

  /// Opens the search view that this controller is associated with.
  void openView() {
    assert(isAttached);
    _anchor!._openView();
  }

  /// Close the search view that this search controller is associated with.
  ///
  /// If `selectedText` is given, then the text value of the controller is set to
  /// `selectedText`.
  void closeView(String? selectedText) {
    assert(isAttached);
    _anchor!._closeView(selectedText);
  }

  // ignore: use_setters_to_change_properties
  void _attach(_SearchAnchorState anchor) {
    _anchor = anchor;
  }

  void _detach(_SearchAnchorState anchor) {
    if (_anchor == anchor) {
      _anchor = null;
    }
  }
}

/// A Material Design search bar.
///
/// A [SearchBar] looks like a [TextField]. Tapping a SearchBar typically shows a
/// "search view" route: a route with the search bar at the top and a list of
/// suggested completions for the search bar's text below. [SearchBar]s are
/// usually created by a [SearchAnchor.builder]. The builder provides a
/// [SearchController] that's used by the search bar's [SearchBar.onTap] or
/// [SearchBar.onChanged] callbacks to show the search view and to hide it
/// when the user selects a suggestion.
///
/// For [TextDirection.ltr], the [leading] widget is on the left side of the bar.
/// It should contain either a navigational action (such as a menu or up-arrow)
/// or a non-functional search icon.
///
/// The [trailing] is an optional list that appears at the other end of
/// the search bar. Typically only one or two action icons are included.
/// These actions can represent additional modes of searching (like voice search),
/// a separate high-level action (such as current location) or an overflow menu.
///
/// {@tool dartpad}
/// This example demonstrates how to use a [SearchBar] as the return value of the
/// [SearchAnchor.builder] property. The [SearchBar] also includes a leading search
/// icon and a trailing action to toggle the brightness.
///
/// ** See code in examples/api/lib/material/search_anchor/search_bar.0.dart **
/// {@end-tool}
///
/// See also:
///
/// * [SearchAnchor], a widget that typically uses an [IconButton] or a [SearchBar]
/// to manage a "search view" route.
/// * [SearchBarTheme], a widget that overrides the default configuration of a search bar.
/// * [SearchViewTheme], a widget that overrides the default configuration of a search view.
class SearchBar extends StatefulWidget {
  /// Creates a Material Design search bar.
  const SearchBar({
    super.key,
    this.controller,
    this.focusNode,
    this.hintText,
    this.leading,
    this.trailing,
    this.onTap,
    this.onChanged,
    this.onSubmitted,
    this.constraints,
    this.elevation,
    this.backgroundColor,
    this.shadowColor,
    this.surfaceTintColor,
    this.overlayColor,
    this.side,
    this.shape,
    this.padding,
    this.textStyle,
    this.hintStyle,
    this.textCapitalization,
    this.enabled = true,
    this.autoFocus = false,
    this.textInputAction,
    this.keyboardType,
  });

  /// Controls the text being edited in the search bar's text field.
  ///
  /// If null, this widget will create its own [TextEditingController].
  final TextEditingController? controller;

  /// {@macro flutter.widgets.Focus.focusNode}
  final FocusNode? focusNode;

  /// Text that suggests what sort of input the field accepts.
  ///
  /// Displayed at the same location on the screen where text may be entered
  /// when the input is empty.
  ///
  /// Defaults to null.
  final String? hintText;

  /// A widget to display before the text input field.
  ///
  /// Typically the [leading] widget is an [Icon] or an [IconButton].
  final Widget? leading;

  /// A list of Widgets to display in a row after the text field.
  ///
  /// Typically these actions can represent additional modes of searching
  /// (like voice search), an avatar, a separate high-level action (such as
  /// current location) or an overflow menu. There should not be more than
  /// two trailing actions.
  final Iterable<Widget>? trailing;

  /// Called when the user taps this search bar.
  final GestureTapCallback? onTap;

  /// Invoked upon user input.
  final ValueChanged<String>? onChanged;

  /// Called when the user indicates that they are done editing the text in the
  /// field.
  final ValueChanged<String>? onSubmitted;

  /// Optional size constraints for the search bar.
  ///
  /// If null, the value of [SearchBarThemeData.constraints] will be used. If
  /// this is also null, then the constraints defaults to:
  /// ```dart
  /// const BoxConstraints(minWidth: 360.0, maxWidth: 800.0, minHeight: 56.0)
  /// ```
  final BoxConstraints? constraints;

  /// The elevation of the search bar's [Material].
  ///
  /// If null, the value of [SearchBarThemeData.elevation] will be used. If this
  /// is also null, then default value is 6.0.
  final MaterialStateProperty<double?>? elevation;

  /// The search bar's background fill color.
  ///
  /// If null, the value of [SearchBarThemeData.backgroundColor] will be used.
  /// If this is also null, then the default value is [ColorScheme.surface].
  final MaterialStateProperty<Color?>? backgroundColor;

  /// The shadow color of the search bar's [Material].
  ///
  /// If null, the value of [SearchBarThemeData.shadowColor] will be used.
  /// If this is also null, then the default value is [ColorScheme.shadow].
  final MaterialStateProperty<Color?>? shadowColor;

  /// The surface tint color of the search bar's [Material].
  ///
  /// See [Material.surfaceTintColor] for more details.
  ///
  /// If null, the value of [SearchBarThemeData.surfaceTintColor] will be used.
  /// If this is also null, then the default value is [ColorScheme.surfaceTint].
  final MaterialStateProperty<Color?>? surfaceTintColor;

  /// The highlight color that's typically used to indicate that
  /// the search bar is focused, hovered, or pressed.
  final MaterialStateProperty<Color?>? overlayColor;

  /// The color and weight of the search bar's outline.
  ///
  /// This value is combined with [shape] to create a shape decorated
  /// with an outline.
  ///
  /// If null, the value of [SearchBarThemeData.side] will be used. If this is
  /// also null, the search bar doesn't have a side by default.
  final MaterialStateProperty<BorderSide?>? side;

  /// The shape of the search bar's underlying [Material].
  ///
  /// This shape is combined with [side] to create a shape decorated
  /// with an outline.
  ///
  /// If null, the value of [SearchBarThemeData.shape] will be used.
  /// If this is also null, defaults to [StadiumBorder].
  final MaterialStateProperty<OutlinedBorder?>? shape;

  /// The padding between the search bar's boundary and its contents.
  ///
  /// If null, the value of [SearchBarThemeData.padding] will be used.
  /// If this is also null, then the default value is 16.0 horizontally.
  final MaterialStateProperty<EdgeInsetsGeometry?>? padding;

  /// The style to use for the text being edited.
  ///
  /// If null, defaults to the `bodyLarge` text style from the current [Theme].
  /// The default text color is [ColorScheme.onSurface].
  final MaterialStateProperty<TextStyle?>? textStyle;

  /// The style to use for the [hintText].
  ///
  /// If null, the value of [SearchBarThemeData.hintStyle] will be used. If this
  /// is also null, the value of [textStyle] will be used. If this is also null,
  /// defaults to the `bodyLarge` text style from the current [Theme].
  /// The default text color is [ColorScheme.onSurfaceVariant].
  final MaterialStateProperty<TextStyle?>? hintStyle;

  /// {@macro flutter.widgets.editableText.textCapitalization}
  final TextCapitalization? textCapitalization;

  /// If false the text field is "disabled" so the SearchBar will ignore taps.
  final bool enabled;

  /// {@macro flutter.widgets.editableText.autofocus}
  final bool autoFocus;

  /// {@macro flutter.widgets.TextField.textInputAction}
  final TextInputAction? textInputAction;

  /// The type of action button to use for the keyboard.
  ///
  /// Defaults to the default value specified in [TextField].
  final TextInputType? keyboardType;

  @override
  State<SearchBar> createState() => _SearchBarState();
}

class _SearchBarState extends State<SearchBar> {
  late final MaterialStatesController _internalStatesController;
  FocusNode? _internalFocusNode;
  FocusNode get _focusNode => widget.focusNode ?? (_internalFocusNode ??= FocusNode());

  @override
  void initState() {
    super.initState();
    _internalStatesController = MaterialStatesController();
    _internalStatesController.addListener(() {
      setState(() {});
    });
  }

  @override
  void dispose() {
    _internalStatesController.dispose();
    _internalFocusNode?.dispose();
    super.dispose();
  }

  @override
  Widget build(BuildContext context) {
    final TextDirection textDirection = Directionality.of(context);
    final ColorScheme colorScheme = Theme.of(context).colorScheme;
    final IconThemeData iconTheme = IconTheme.of(context);
    final SearchBarThemeData searchBarTheme = SearchBarTheme.of(context);
    final SearchBarThemeData defaults = _SearchBarDefaultsM3(context);

    T? resolve<T>(
      MaterialStateProperty<T>? widgetValue,
      MaterialStateProperty<T>? themeValue,
      MaterialStateProperty<T>? defaultValue,
    ) {
      final Set<MaterialState> states = _internalStatesController.value;
      return widgetValue?.resolve(states) ?? themeValue?.resolve(states) ?? defaultValue?.resolve(states);
    }

    final TextStyle? effectiveTextStyle = resolve<TextStyle?>(widget.textStyle, searchBarTheme.textStyle, defaults.textStyle);
    final double? effectiveElevation = resolve<double?>(widget.elevation, searchBarTheme.elevation, defaults.elevation);
    final Color? effectiveShadowColor = resolve<Color?>(widget.shadowColor, searchBarTheme.shadowColor, defaults.shadowColor);
    final Color? effectiveBackgroundColor = resolve<Color?>(widget.backgroundColor, searchBarTheme.backgroundColor, defaults.backgroundColor);
    final Color? effectiveSurfaceTintColor = resolve<Color?>(widget.surfaceTintColor, searchBarTheme.surfaceTintColor, defaults.surfaceTintColor);
    final OutlinedBorder? effectiveShape = resolve<OutlinedBorder?>(widget.shape, searchBarTheme.shape, defaults.shape);
    final BorderSide? effectiveSide = resolve<BorderSide?>(widget.side, searchBarTheme.side, defaults.side);
    final EdgeInsetsGeometry? effectivePadding = resolve<EdgeInsetsGeometry?>(widget.padding, searchBarTheme.padding, defaults.padding);
    final MaterialStateProperty<Color?>? effectiveOverlayColor = widget.overlayColor ?? searchBarTheme.overlayColor ?? defaults.overlayColor;
    final TextCapitalization effectiveTextCapitalization = widget.textCapitalization ?? searchBarTheme.textCapitalization ?? defaults.textCapitalization!;

    final Set<MaterialState> states = _internalStatesController.value;
    final TextStyle? effectiveHintStyle = widget.hintStyle?.resolve(states)
      ?? searchBarTheme.hintStyle?.resolve(states)
      ?? widget.textStyle?.resolve(states)
      ?? searchBarTheme.textStyle?.resolve(states)
      ?? defaults.hintStyle?.resolve(states);

    final bool isDark = Theme.of(context).brightness == Brightness.dark;
    bool isIconThemeColorDefault(Color? color) {
      if (isDark) {
        return color == kDefaultIconLightColor;
      }
      return color == kDefaultIconDarkColor;
    }

    Widget? leading;
    if (widget.leading != null) {
      leading = IconTheme.merge(
        data: isIconThemeColorDefault(iconTheme.color)
          ? IconThemeData(color: colorScheme.onSurface)
          : iconTheme,
        child: widget.leading!,
      );
    }

    List<Widget>? trailing;
    if (widget.trailing != null) {
      trailing = widget.trailing?.map((Widget trailing) => IconTheme.merge(
        data: isIconThemeColorDefault(iconTheme.color)
          ? IconThemeData(color: colorScheme.onSurfaceVariant)
          : iconTheme,
        child: trailing,
      )).toList();
    }

    return ConstrainedBox(
      constraints: widget.constraints ?? searchBarTheme.constraints ?? defaults.constraints!,
      child: Material(
        elevation: effectiveElevation!,
        shadowColor: effectiveShadowColor,
        color: effectiveBackgroundColor,
        surfaceTintColor: effectiveSurfaceTintColor,
        shape: effectiveShape?.copyWith(side: effectiveSide),
<<<<<<< HEAD
        child: IgnorePointer(
          ignoring: !widget.enabled,
          child: InkWell(
            onTap: () {
              widget.onTap?.call();
              if (!_focusNode.hasFocus) {
                _focusNode.requestFocus();
              }
            },
            overlayColor: effectiveOverlayColor,
            customBorder: effectiveShape?.copyWith(side: effectiveSide),
            statesController: _internalStatesController,
            child: Padding(
              padding: effectivePadding!,
              child: Row(
                textDirection: textDirection,
                children: <Widget>[
                  if (leading != null) leading,
                  Expanded(
                    child: Padding(
                      padding: effectivePadding,
                      child: TextField(
                        autofocus: widget.autoFocus,
                        onTap: widget.onTap,
                        onTapAlwaysCalled: true,
                        focusNode: _focusNode,
                        onChanged: widget.onChanged,
                        onSubmitted: widget.onSubmitted,
                        controller: widget.controller,
                        style: effectiveTextStyle,
                        enabled: widget.enabled,
                        decoration: InputDecoration(
                          hintText: widget.hintText,
                        ).applyDefaults(InputDecorationTheme(
                          hintStyle: effectiveHintStyle,
                          // The configuration below is to make sure that the text field
                          // in `SearchBar` will not be overridden by the overall `InputDecorationTheme`
                          enabledBorder: InputBorder.none,
                          border: InputBorder.none,
                          focusedBorder: InputBorder.none,
                          contentPadding: EdgeInsets.zero,
                          // Setting `isDense` to true to allow the text field height to be
                          // smaller than 48.0
                          isDense: true,
                        )),
                        textCapitalization: effectiveTextCapitalization,
                      ),
=======
        child: InkWell(
          onTap: () {
            widget.onTap?.call();
            if (!_focusNode.hasFocus) {
              _focusNode.requestFocus();
            }
          },
          overlayColor: effectiveOverlayColor,
          customBorder: effectiveShape?.copyWith(side: effectiveSide),
          statesController: _internalStatesController,
          child: Padding(
            padding: effectivePadding!,
            child: Row(
              textDirection: textDirection,
              children: <Widget>[
                if (leading != null) leading,
                Expanded(
                  child: Padding(
                    padding: effectivePadding,
                    child: TextField(
                      autofocus: widget.autoFocus,
                      onTap: widget.onTap,
                      onTapAlwaysCalled: true,
                      focusNode: _focusNode,
                      onChanged: widget.onChanged,
                      onSubmitted: widget.onSubmitted,
                      controller: widget.controller,
                      style: effectiveTextStyle,
                      decoration: InputDecoration(
                        hintText: widget.hintText,
                      ).applyDefaults(InputDecorationTheme(
                        hintStyle: effectiveHintStyle,
                        // The configuration below is to make sure that the text field
                        // in `SearchBar` will not be overridden by the overall `InputDecorationTheme`
                        enabledBorder: InputBorder.none,
                        border: InputBorder.none,
                        focusedBorder: InputBorder.none,
                        contentPadding: EdgeInsets.zero,
                        // Setting `isDense` to true to allow the text field height to be
                        // smaller than 48.0
                        isDense: true,
                      )),
                      textCapitalization: effectiveTextCapitalization,
                      textInputAction: widget.textInputAction,
                      keyboardType: widget.keyboardType,
>>>>>>> fca7bc9e
                    ),
                  ),
                  if (trailing != null) ...trailing,
                ],
              ),
            ),
          ),
        ),
      ),
    );
  }
}

// BEGIN GENERATED TOKEN PROPERTIES - SearchBar

// Do not edit by hand. The code between the "BEGIN GENERATED" and
// "END GENERATED" comments are generated from data in the Material
// Design token database by the script:
//   dev/tools/gen_defaults/bin/gen_defaults.dart.

class _SearchBarDefaultsM3 extends SearchBarThemeData {
  _SearchBarDefaultsM3(this.context);

  final BuildContext context;
  late final ColorScheme _colors = Theme.of(context).colorScheme;
  late final TextTheme _textTheme = Theme.of(context).textTheme;

  @override
  MaterialStateProperty<Color?>? get backgroundColor =>
    MaterialStatePropertyAll<Color>(_colors.surface);

  @override
  MaterialStateProperty<double>? get elevation =>
    const MaterialStatePropertyAll<double>(6.0);

  @override
  MaterialStateProperty<Color>? get shadowColor =>
    MaterialStatePropertyAll<Color>(_colors.shadow);

  @override
  MaterialStateProperty<Color>? get surfaceTintColor =>
    MaterialStatePropertyAll<Color>(_colors.surfaceTint);

  @override
  MaterialStateProperty<Color?>? get overlayColor =>
    MaterialStateProperty.resolveWith((Set<MaterialState> states) {
      if (states.contains(MaterialState.pressed)) {
        return _colors.onSurface.withOpacity(0.12);
      }
      if (states.contains(MaterialState.hovered)) {
        return _colors.onSurface.withOpacity(0.08);
      }
      if (states.contains(MaterialState.focused)) {
        return Colors.transparent;
      }
      return Colors.transparent;
    });

  // No default side

  @override
  MaterialStateProperty<OutlinedBorder>? get shape =>
    const MaterialStatePropertyAll<OutlinedBorder>(StadiumBorder());

  @override
  MaterialStateProperty<EdgeInsetsGeometry>? get padding =>
    const MaterialStatePropertyAll<EdgeInsetsGeometry>(EdgeInsets.symmetric(horizontal: 8.0));

  @override
  MaterialStateProperty<TextStyle?> get textStyle =>
    MaterialStatePropertyAll<TextStyle?>(_textTheme.bodyLarge?.copyWith(color: _colors.onSurface));

  @override
  MaterialStateProperty<TextStyle?> get hintStyle =>
    MaterialStatePropertyAll<TextStyle?>(_textTheme.bodyLarge?.copyWith(color: _colors.onSurfaceVariant));

  @override
  BoxConstraints get constraints =>
    const BoxConstraints(minWidth: 360.0, maxWidth: 800.0, minHeight: 56.0);

  @override
  TextCapitalization get textCapitalization => TextCapitalization.none;
}

// END GENERATED TOKEN PROPERTIES - SearchBar

// BEGIN GENERATED TOKEN PROPERTIES - SearchView

// Do not edit by hand. The code between the "BEGIN GENERATED" and
// "END GENERATED" comments are generated from data in the Material
// Design token database by the script:
//   dev/tools/gen_defaults/bin/gen_defaults.dart.

class _SearchViewDefaultsM3 extends SearchViewThemeData {
  _SearchViewDefaultsM3(this.context, {required this.isFullScreen});

  final BuildContext context;
  final bool isFullScreen;
  late final ColorScheme _colors = Theme.of(context).colorScheme;
  late final TextTheme _textTheme = Theme.of(context).textTheme;

  static double fullScreenBarHeight = 72.0;

  @override
  Color? get backgroundColor => _colors.surface;

  @override
  double? get elevation => 6.0;

  @override
  Color? get surfaceTintColor => _colors.surfaceTint;

  // No default side

  @override
  OutlinedBorder? get shape => isFullScreen
    ? const RoundedRectangleBorder()
    : const RoundedRectangleBorder(borderRadius: BorderRadius.all(Radius.circular(28.0)));

  @override
  TextStyle? get headerTextStyle => _textTheme.bodyLarge?.copyWith(color: _colors.onSurface);

  @override
  TextStyle? get headerHintStyle => _textTheme.bodyLarge?.copyWith(color: _colors.onSurfaceVariant);

  @override
  BoxConstraints get constraints => const BoxConstraints(minWidth: 360.0, minHeight: 240.0);

  @override
  Color? get dividerColor => _colors.outline;
}

// END GENERATED TOKEN PROPERTIES - SearchView<|MERGE_RESOLUTION|>--- conflicted
+++ resolved
@@ -1350,7 +1350,6 @@
         color: effectiveBackgroundColor,
         surfaceTintColor: effectiveSurfaceTintColor,
         shape: effectiveShape?.copyWith(side: effectiveSide),
-<<<<<<< HEAD
         child: IgnorePointer(
           ignoring: !widget.enabled,
           child: InkWell(
@@ -1397,54 +1396,9 @@
                           isDense: true,
                         )),
                         textCapitalization: effectiveTextCapitalization,
+                        textInputAction: widget.textInputAction,
+                        keyboardType: widget.keyboardType,
                       ),
-=======
-        child: InkWell(
-          onTap: () {
-            widget.onTap?.call();
-            if (!_focusNode.hasFocus) {
-              _focusNode.requestFocus();
-            }
-          },
-          overlayColor: effectiveOverlayColor,
-          customBorder: effectiveShape?.copyWith(side: effectiveSide),
-          statesController: _internalStatesController,
-          child: Padding(
-            padding: effectivePadding!,
-            child: Row(
-              textDirection: textDirection,
-              children: <Widget>[
-                if (leading != null) leading,
-                Expanded(
-                  child: Padding(
-                    padding: effectivePadding,
-                    child: TextField(
-                      autofocus: widget.autoFocus,
-                      onTap: widget.onTap,
-                      onTapAlwaysCalled: true,
-                      focusNode: _focusNode,
-                      onChanged: widget.onChanged,
-                      onSubmitted: widget.onSubmitted,
-                      controller: widget.controller,
-                      style: effectiveTextStyle,
-                      decoration: InputDecoration(
-                        hintText: widget.hintText,
-                      ).applyDefaults(InputDecorationTheme(
-                        hintStyle: effectiveHintStyle,
-                        // The configuration below is to make sure that the text field
-                        // in `SearchBar` will not be overridden by the overall `InputDecorationTheme`
-                        enabledBorder: InputBorder.none,
-                        border: InputBorder.none,
-                        focusedBorder: InputBorder.none,
-                        contentPadding: EdgeInsets.zero,
-                        // Setting `isDense` to true to allow the text field height to be
-                        // smaller than 48.0
-                        isDense: true,
-                      )),
-                      textCapitalization: effectiveTextCapitalization,
-                      textInputAction: widget.textInputAction,
-                      keyboardType: widget.keyboardType,
->>>>>>> fca7bc9e
                     ),
                   ),
                   if (trailing != null) ...trailing,
