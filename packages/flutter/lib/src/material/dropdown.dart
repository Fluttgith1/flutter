// Copyright 2015 The Chromium Authors. All rights reserved.
// Use of this source code is governed by a BSD-style license that can be
// found in the LICENSE file.

import 'dart:math' as math;

import 'package:flutter/widgets.dart';

import 'button_theme.dart';
import 'colors.dart';
import 'constants.dart';
import 'debug.dart';
import 'icons.dart';
import 'ink_well.dart';
import 'material.dart';
import 'material_localizations.dart';
import 'scrollbar.dart';
import 'shadows.dart';
import 'theme.dart';

const Duration _kDropdownMenuDuration = Duration(milliseconds: 300);
const double _kMenuItemHeight = 48.0;
const double _kDenseButtonHeight = 24.0;
const EdgeInsets _kMenuItemPadding = EdgeInsets.symmetric(horizontal: 16.0);
const EdgeInsetsGeometry _kAlignedButtonPadding = EdgeInsetsDirectional.only(start: 16.0, end: 4.0);
const EdgeInsets _kUnalignedButtonPadding = EdgeInsets.zero;
const EdgeInsets _kAlignedMenuMargin = EdgeInsets.zero;
const EdgeInsetsGeometry _kUnalignedMenuMargin = EdgeInsetsDirectional.only(start: 16.0, end: 24.0);

class _DropdownMenuPainter extends CustomPainter {
  _DropdownMenuPainter({
    this.color,
    this.elevation,
    this.selectedIndex,
    this.resize,
  }) : _painter = BoxDecoration(
         // If you add an image here, you must provide a real
         // configuration in the paint() function and you must provide some sort
         // of onChanged callback here.
         color: color,
         borderRadius: BorderRadius.circular(2.0),
         boxShadow: kElevationToShadow[elevation]
       ).createBoxPainter(),
       super(repaint: resize);

  final Color color;
  final int elevation;
  final int selectedIndex;
  final Animation<double> resize;

  final BoxPainter _painter;

  @override
  void paint(Canvas canvas, Size size) {
    final double selectedItemOffset = selectedIndex * _kMenuItemHeight + kMaterialListPadding.top;
    final Tween<double> top = Tween<double>(
      begin: selectedItemOffset.clamp(0.0, size.height - _kMenuItemHeight),
      end: 0.0,
    );

    final Tween<double> bottom = Tween<double>(
      begin: (top.begin + _kMenuItemHeight).clamp(_kMenuItemHeight, size.height),
      end: size.height,
    );

    final Rect rect = Rect.fromLTRB(0.0, top.evaluate(resize), size.width, bottom.evaluate(resize));

    _painter.paint(canvas, rect.topLeft, ImageConfiguration(size: rect.size));
  }

  @override
  bool shouldRepaint(_DropdownMenuPainter oldPainter) {
    return oldPainter.color != color
        || oldPainter.elevation != elevation
        || oldPainter.selectedIndex != selectedIndex
        || oldPainter.resize != resize;
  }
}

// Do not use the platform-specific default scroll configuration.
// Dropdown menus should never overscroll or display an overscroll indicator.
class _DropdownScrollBehavior extends ScrollBehavior {
  const _DropdownScrollBehavior();

  @override
  TargetPlatform getPlatform(BuildContext context) => Theme.of(context).platform;

  @override
  Widget buildViewportChrome(BuildContext context, Widget child, AxisDirection axisDirection) => child;

  @override
  ScrollPhysics getScrollPhysics(BuildContext context) => const ClampingScrollPhysics();
}

class _DropdownMenu<T> extends StatefulWidget {
  const _DropdownMenu({
    Key key,
    this.padding,
    this.route,
  }) : super(key: key);

  final _DropdownRoute<T> route;
  final EdgeInsets padding;

  @override
  _DropdownMenuState<T> createState() => _DropdownMenuState<T>();
}

class _DropdownMenuState<T> extends State<_DropdownMenu<T>> {
  CurvedAnimation _fadeOpacity;
  CurvedAnimation _resize;

  @override
  void initState() {
    super.initState();
    // We need to hold these animations as state because of their curve
    // direction. When the route's animation reverses, if we were to recreate
    // the CurvedAnimation objects in build, we'd lose
    // CurvedAnimation._curveDirection.
    _fadeOpacity = CurvedAnimation(
      parent: widget.route.animation,
      curve: const Interval(0.0, 0.25),
      reverseCurve: const Interval(0.75, 1.0),
    );
    _resize = CurvedAnimation(
      parent: widget.route.animation,
      curve: const Interval(0.25, 0.5),
      reverseCurve: const Threshold(0.0),
    );
  }

  @override
  Widget build(BuildContext context) {
    // The menu is shown in three stages (unit timing in brackets):
    // [0s - 0.25s] - Fade in a rect-sized menu container with the selected item.
    // [0.25s - 0.5s] - Grow the otherwise empty menu container from the center
    //   until it's big enough for as many items as we're going to show.
    // [0.5s - 1.0s] Fade in the remaining visible items from top to bottom.
    //
    // When the menu is dismissed we just fade the entire thing out
    // in the first 0.25s.
    assert(debugCheckHasMaterialLocalizations(context));
    final MaterialLocalizations localizations = MaterialLocalizations.of(context);
    final _DropdownRoute<T> route = widget.route;
    final double unit = 0.5 / (route.items.length + 1.5);
    final List<Widget> children = <Widget>[];
    for (int itemIndex = 0; itemIndex < route.items.length; ++itemIndex) {
      CurvedAnimation opacity;
      if (itemIndex == route.selectedIndex) {
        opacity = CurvedAnimation(parent: route.animation, curve: const Threshold(0.0));
      } else {
        final double start = (0.5 + (itemIndex + 1) * unit).clamp(0.0, 1.0);
        final double end = (start + 1.5 * unit).clamp(0.0, 1.0);
        opacity = CurvedAnimation(parent: route.animation, curve: Interval(start, end));
      }
      children.add(FadeTransition(
        opacity: opacity,
        child: InkWell(
          child: Container(
            padding: widget.padding,
            child: route.items[itemIndex],
          ),
          onTap: () => Navigator.pop(
            context,
            _DropdownRouteResult<T>(route.items[itemIndex].value),
          ),
        ),
      ));
    }

    return FadeTransition(
      opacity: _fadeOpacity,
      child: CustomPaint(
        painter: _DropdownMenuPainter(
          color: Theme.of(context).canvasColor,
          elevation: route.elevation,
          selectedIndex: route.selectedIndex,
          resize: _resize,
        ),
        child: Semantics(
          scopesRoute: true,
          namesRoute: true,
          explicitChildNodes: true,
          label: localizations.popupMenuLabel,
          child: Material(
              type: MaterialType.transparency,
              textStyle: route.style,
              child: ScrollConfiguration(
                behavior: const _DropdownScrollBehavior(),
                child: Scrollbar(
                  child: ListView(
                    controller: widget.route.scrollController,
                    padding: kMaterialListPadding,
                    itemExtent: _kMenuItemHeight,
                    shrinkWrap: true,
                    children: children,
                  ),
                ),
              ),
            ),
          ),
        ),
      );
  }
}

class _DropdownMenuRouteLayout<T> extends SingleChildLayoutDelegate {
  _DropdownMenuRouteLayout({
    @required this.buttonRect,
    @required this.menuTop,
    @required this.menuHeight,
    @required this.textDirection,
  });

  final Rect buttonRect;
  final double menuTop;
  final double menuHeight;
  final TextDirection textDirection;

  @override
  BoxConstraints getConstraintsForChild(BoxConstraints constraints) {
    // The maximum height of a simple menu should be one or more rows less than
    // the view height. This ensures a tappable area outside of the simple menu
    // with which to dismiss the menu.
    //   -- https://material.google.com/components/menus.html#menus-simple-menus
    final double maxHeight = math.max(0.0, constraints.maxHeight - 2 * _kMenuItemHeight);
    // The width of a menu should be at most the view width. This ensures that
    // the menu does not extend past the left and right edges of the screen.
    final double width = math.min(constraints.maxWidth, buttonRect.width);
    return BoxConstraints(
      minWidth: width,
      maxWidth: width,
      minHeight: 0.0,
      maxHeight: maxHeight,
    );
  }

  @override
  Offset getPositionForChild(Size size, Size childSize) {
    assert(() {
      final Rect container = Offset.zero & size;
      if (container.intersect(buttonRect) == buttonRect) {
        // If the button was entirely on-screen, then verify
        // that the menu is also on-screen.
        // If the button was a bit off-screen, then, oh well.
        assert(menuTop >= 0.0);
        assert(menuTop + menuHeight <= size.height);
      }
      return true;
    }());
    assert(textDirection != null);
    double left;
    switch (textDirection) {
      case TextDirection.rtl:
      left = buttonRect.right.clamp(0.0, size.width) - childSize.width;
        break;
      case TextDirection.ltr:
        left = buttonRect.left.clamp(0.0, size.width - childSize.width);
        break;
    }
    return Offset(left, menuTop);
  }

  @override
  bool shouldRelayout(_DropdownMenuRouteLayout<T> oldDelegate) {
    return buttonRect != oldDelegate.buttonRect
        || menuTop != oldDelegate.menuTop
        || menuHeight != oldDelegate.menuHeight
        || textDirection != oldDelegate.textDirection;
  }
}

// We box the return value so that the return value can be null. Otherwise,
// canceling the route (which returns null) would get confused with actually
// returning a real null value.
class _DropdownRouteResult<T> {
  const _DropdownRouteResult(this.result);

  final T result;

  @override
  bool operator ==(dynamic other) {
    if (other is! _DropdownRouteResult<T>)
      return false;
    final _DropdownRouteResult<T> typedOther = other;
    return result == typedOther.result;
  }

  @override
  int get hashCode => result.hashCode;
}

class _DropdownRoute<T> extends PopupRoute<_DropdownRouteResult<T>> {
  _DropdownRoute({
    this.items,
    this.padding,
    this.buttonRect,
    this.selectedIndex,
    this.elevation = 8,
    this.theme,
    @required this.style,
    this.barrierLabel,
  }) : assert(style != null);

  final List<DropdownMenuItem<T>> items;
  final EdgeInsetsGeometry padding;
  final Rect buttonRect;
  final int selectedIndex;
  final int elevation;
  final ThemeData theme;
  final TextStyle style;

  ScrollController scrollController;

  @override
  Duration get transitionDuration => _kDropdownMenuDuration;

  @override
  bool get barrierDismissible => true;

  @override
  Color get barrierColor => null;

  @override
  final String barrierLabel;

  @override
  Widget buildPage(BuildContext context, Animation<double> animation, Animation<double> secondaryAnimation) {
    assert(debugCheckHasDirectionality(context));
    final double screenHeight = MediaQuery.of(context).size.height;
    final double maxMenuHeight = screenHeight - 2.0 * _kMenuItemHeight;
    final double preferredMenuHeight = (items.length * _kMenuItemHeight) + kMaterialListPadding.vertical;
    final double menuHeight = math.min(maxMenuHeight, preferredMenuHeight);

    final double buttonTop = buttonRect.top;
    final double selectedItemOffset = selectedIndex * _kMenuItemHeight + kMaterialListPadding.top;
    double menuTop = (buttonTop - selectedItemOffset) - (_kMenuItemHeight - buttonRect.height) / 2.0;
    const double topPreferredLimit = _kMenuItemHeight;
    if (menuTop < topPreferredLimit)
      menuTop = math.min(buttonTop, topPreferredLimit);
    double bottom = menuTop + menuHeight;
    final double bottomPreferredLimit = screenHeight - _kMenuItemHeight;
    if (bottom > bottomPreferredLimit) {
      bottom = math.max(buttonTop + _kMenuItemHeight, bottomPreferredLimit);
      menuTop = bottom - menuHeight;
    }

    if (scrollController == null) {
<<<<<<< HEAD
      final double scrollOffset = (preferredMenuHeight > maxMenuHeight) ?
        math.max(0.0, selectedItemOffset - (buttonTop - menuTop)) : 0.0;
=======
      double scrollOffset = 0.0;
      if (preferredMenuHeight > maxMenuHeight)
        scrollOffset = math.max(0.0, selectedItemOffset - (buttonTop - menuTop));
>>>>>>> 53259546
      scrollController = ScrollController(initialScrollOffset: scrollOffset);
    }

    final TextDirection textDirection = Directionality.of(context);
    Widget menu = _DropdownMenu<T>(
      route: this,
      padding: padding.resolve(textDirection),
    );

    if (theme != null)
      menu = Theme(data: theme, child: menu);

    return MediaQuery.removePadding(
      context: context,
      removeTop: true,
      removeBottom: true,
      removeLeft: true,
      removeRight: true,
      child: Builder(
        builder: (BuildContext context) {
          return CustomSingleChildLayout(
            delegate: _DropdownMenuRouteLayout<T>(
              buttonRect: buttonRect,
              menuTop: menuTop,
              menuHeight: menuHeight,
              textDirection: textDirection,
            ),
            child: menu,
          );
        },
      ),
    );
  }

  void _dismiss() {
    navigator?.removeRoute(this);
  }
}

/// An item in a menu created by a [DropdownButton].
///
/// The type `T` is the type of the value the entry represents. All the entries
/// in a given menu must represent values with consistent types.
class DropdownMenuItem<T> extends StatelessWidget {
  /// Creates an item for a dropdown menu.
  ///
  /// The [child] argument is required.
  const DropdownMenuItem({
    Key key,
    this.value,
    @required this.child,
  }) : assert(child != null),
       super(key: key);

  /// The widget below this widget in the tree.
  ///
  /// Typically a [Text] widget.
  final Widget child;

  /// The value to return if the user selects this menu item.
  ///
  /// Eventually returned in a call to [DropdownButton.onChanged].
  final T value;

  @override
  Widget build(BuildContext context) {
    return Container(
      height: _kMenuItemHeight,
      alignment: AlignmentDirectional.centerStart,
      child: child,
    );
  }
}

/// An inherited widget that causes any descendant [DropdownButton]
/// widgets to not include their regular underline.
///
/// This is used by [DataTable] to remove the underline from any
/// [DropdownButton] widgets placed within material data tables, as
/// required by the material design specification.
class DropdownButtonHideUnderline extends InheritedWidget {
  /// Creates a [DropdownButtonHideUnderline]. A non-null [child] must
  /// be given.
  const DropdownButtonHideUnderline({
    Key key,
    @required Widget child,
  }) : assert(child != null),
       super(key: key, child: child);

  /// Returns whether the underline of [DropdownButton] widgets should
  /// be hidden.
  static bool at(BuildContext context) {
    return context.inheritFromWidgetOfExactType(DropdownButtonHideUnderline) != null;
  }

  @override
  bool updateShouldNotify(DropdownButtonHideUnderline oldWidget) => false;
}

/// A material design button for selecting from a list of items.
///
/// A dropdown button lets the user select from a number of items. The button
/// shows the currently selected item as well as an arrow that opens a menu for
/// selecting another item.
///
/// The type `T` is the type of the values the dropdown menu represents. All the
/// entries in a given menu must represent values with consistent types.
/// Typically, an enum is used. Each [DropdownMenuItem] in [items] must be
/// specialized with that same type argument.
///
/// Requires one of its ancestors to be a [Material] widget.
///
/// See also:
///
///  * [DropdownMenuItem], the class used to represent the [items].
///  * [DropdownButtonHideUnderline], which prevents its descendant dropdown buttons
///    from displaying their underlines.
///  * [RaisedButton], [FlatButton], ordinary buttons that trigger a single action.
///  * <https://material.google.com/components/buttons.html#buttons-dropdown-buttons>
class DropdownButton<T> extends StatefulWidget {
  /// Creates a dropdown button.
  ///
  /// The [items] must have distinct values and if [value] isn't null it must be among them.
  ///
  /// The [elevation] and [iconSize] arguments must not be null (they both have
  /// defaults, so do not need to be specified).
  DropdownButton({
    Key key,
    @required this.items,
    this.value,
    this.hint,
    @required this.onChanged,
    this.elevation = 8,
    this.style,
    this.iconSize = 24.0,
    this.isDense = false,
    this.isExpanded = false,
  }) : assert(items != null),
       assert(value == null || items.where((DropdownMenuItem<T> item) => item.value == value).length == 1),
      super(key: key);

  /// The list of possible items to select among.
  final List<DropdownMenuItem<T>> items;

  /// The currently selected item, or null if no item has been selected. If
  /// value is null then the menu is popped up as if the first item was
  /// selected.
  final T value;

  /// Displayed if [value] is null.
  final Widget hint;

  /// Called when the user selects an item.
  final ValueChanged<T> onChanged;

  /// The z-coordinate at which to place the menu when open.
  ///
  /// The following elevations have defined shadows: 1, 2, 3, 4, 6, 8, 9, 12, 16, 24
  ///
  /// Defaults to 8, the appropriate elevation for dropdown buttons.
  final int elevation;

  /// The text style to use for text in the dropdown button and the dropdown
  /// menu that appears when you tap the button.
  ///
  /// Defaults to the [TextTheme.subhead] value of the current
  /// [ThemeData.textTheme] of the current [Theme].
  final TextStyle style;

  /// The size to use for the drop-down button's down arrow icon button.
  ///
  /// Defaults to 24.0.
  final double iconSize;

  /// Reduce the button's height.
  ///
  /// By default this button's height is the same as its menu items' heights.
  /// If isDense is true, the button's height is reduced by about half. This
  /// can be useful when the button is embedded in a container that adds
  /// its own decorations, like [InputDecorator].
  final bool isDense;

  /// Set the dropdown's inner contents to horizontally fill its parent.
  ///
  /// By default this button's inner width is the minimum size of its contents.
  /// If [isExpanded] is true, the inner width is expanded to fill its
  /// surrounding container.
  final bool isExpanded;

  @override
  _DropdownButtonState<T> createState() => _DropdownButtonState<T>();
}

class _DropdownButtonState<T> extends State<DropdownButton<T>> with WidgetsBindingObserver {
  int _selectedIndex;
  _DropdownRoute<T> _dropdownRoute;

  @override
  void initState() {
    super.initState();
    _updateSelectedIndex();
    WidgetsBinding.instance.addObserver(this);
  }

  @override
  void dispose() {
    WidgetsBinding.instance.removeObserver(this);
    _removeDropdownRoute();
    super.dispose();
  }

  // Typically called because the device's orientation has changed.
  // Defined by WidgetsBindingObserver
  @override
  void didChangeMetrics() {
    _removeDropdownRoute();
  }

  void _removeDropdownRoute() {
    _dropdownRoute?._dismiss();
    _dropdownRoute = null;
  }

  @override
  void didUpdateWidget(DropdownButton<T> oldWidget) {
    super.didUpdateWidget(oldWidget);
    _updateSelectedIndex();
  }

  void _updateSelectedIndex() {
    assert(widget.value == null ||
      widget.items.where((DropdownMenuItem<T> item) => item.value == widget.value).length == 1);
    _selectedIndex = null;
    for (int itemIndex = 0; itemIndex < widget.items.length; itemIndex++) {
      if (widget.items[itemIndex].value == widget.value) {
        _selectedIndex = itemIndex;
        return;
      }
    }
  }

  TextStyle get _textStyle => widget.style ?? Theme.of(context).textTheme.subhead;

  void _handleTap() {
    final RenderBox itemBox = context.findRenderObject();
    final Rect itemRect = itemBox.localToGlobal(Offset.zero) & itemBox.size;
    final TextDirection textDirection = Directionality.of(context);
    final EdgeInsetsGeometry menuMargin = ButtonTheme.of(context).alignedDropdown
      ?_kAlignedMenuMargin
      : _kUnalignedMenuMargin;

    assert(_dropdownRoute == null);
    _dropdownRoute = _DropdownRoute<T>(
      items: widget.items,
      buttonRect: menuMargin.resolve(textDirection).inflateRect(itemRect),
      padding: _kMenuItemPadding.resolve(textDirection),
      selectedIndex: _selectedIndex ?? 0,
      elevation: widget.elevation,
      theme: Theme.of(context, shadowThemeOnly: true),
      style: _textStyle,
      barrierLabel: MaterialLocalizations.of(context).modalBarrierDismissLabel,
    );

    Navigator.push(context, _dropdownRoute).then<void>((_DropdownRouteResult<T> newValue) {
      _dropdownRoute = null;
      if (!mounted || newValue == null)
        return;
      if (widget.onChanged != null)
        widget.onChanged(newValue.result);
    });
  }

  // When isDense is true, reduce the height of this button from _kMenuItemHeight to
  // _kDenseButtonHeight, but don't make it smaller than the text that it contains.
  // Similarly, we don't reduce the height of the button so much that its icon
  // would be clipped.
  double get _denseButtonHeight {
    return math.max(_textStyle.fontSize, math.max(widget.iconSize, _kDenseButtonHeight));
  }

  @override
  Widget build(BuildContext context) {
    assert(debugCheckHasMaterial(context));
    assert(debugCheckHasMaterialLocalizations(context));

    // The width of the button and the menu are defined by the widest
    // item and the width of the hint.
    final List<Widget> items = List<Widget>.from(widget.items);
    int hintIndex;
    if (widget.hint != null) {
      hintIndex = items.length;
      items.add(DefaultTextStyle(
        style: _textStyle.copyWith(color: Theme.of(context).hintColor),
        child: IgnorePointer(
          child: widget.hint,
          ignoringSemantics: false,
        ),
      ));
    }

    final EdgeInsetsGeometry padding = ButtonTheme.of(context).alignedDropdown
      ? _kAlignedButtonPadding
      : _kUnalignedButtonPadding;

    // If value is null (then _selectedIndex is null) then we display
    // the hint or nothing at all.
    final IndexedStack innerItemsWidget = IndexedStack(
      index: _selectedIndex ?? hintIndex,
      alignment: AlignmentDirectional.centerStart,
      children: items,
    );

    Widget result = DefaultTextStyle(
      style: _textStyle,
      child: Container(
        padding: padding.resolve(Directionality.of(context)),
        height: widget.isDense ? _denseButtonHeight : null,
        child: Row(
          mainAxisAlignment: MainAxisAlignment.spaceBetween,
          mainAxisSize: MainAxisSize.min,
          children: <Widget>[
            widget.isExpanded ? Expanded(child: innerItemsWidget) : innerItemsWidget,
            Icon(Icons.arrow_drop_down,
              size: widget.iconSize,
              // These colors are not defined in the Material Design spec.
              color: Theme.of(context).brightness == Brightness.light ? Colors.grey.shade700 : Colors.white70
            ),
          ],
        ),
      ),
    );

    if (!DropdownButtonHideUnderline.at(context)) {
      final double bottom = widget.isDense ? 0.0 : 8.0;
      result = Stack(
        children: <Widget>[
          result,
          Positioned(
            left: 0.0,
            right: 0.0,
            bottom: bottom,
            child: Container(
              height: 1.0,
              decoration: const BoxDecoration(
                border: Border(bottom: BorderSide(color: Color(0xFFBDBDBD), width: 0.0))
              ),
            ),
          ),
        ],
      );
    }

    return Semantics(
      button: true,
      child: GestureDetector(
        onTap: _handleTap,
        behavior: HitTestBehavior.opaque,
        child: result
      ),
    );
  }
}<|MERGE_RESOLUTION|>--- conflicted
+++ resolved
@@ -335,6 +335,7 @@
     final double buttonTop = buttonRect.top;
     final double selectedItemOffset = selectedIndex * _kMenuItemHeight + kMaterialListPadding.top;
     double menuTop = (buttonTop - selectedItemOffset) - (_kMenuItemHeight - buttonRect.height) / 2.0;
+    final double originalMenuTop = menuTop;
     const double topPreferredLimit = _kMenuItemHeight;
     if (menuTop < topPreferredLimit)
       menuTop = math.min(buttonTop, topPreferredLimit);
@@ -346,14 +347,8 @@
     }
 
     if (scrollController == null) {
-<<<<<<< HEAD
       final double scrollOffset = (preferredMenuHeight > maxMenuHeight) ?
         math.max(0.0, selectedItemOffset - (buttonTop - menuTop)) : 0.0;
-=======
-      double scrollOffset = 0.0;
-      if (preferredMenuHeight > maxMenuHeight)
-        scrollOffset = math.max(0.0, selectedItemOffset - (buttonTop - menuTop));
->>>>>>> 53259546
       scrollController = ScrollController(initialScrollOffset: scrollOffset);
     }
 
