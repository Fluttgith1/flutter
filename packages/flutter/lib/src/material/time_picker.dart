--- conflicted
+++ resolved
@@ -2428,11 +2428,8 @@
   String? hourLabelText,
   String? minuteLabelText,
   RouteSettings? routeSettings,
-<<<<<<< HEAD
+  EntryModeChangeCallback? onEntryModeChanged,
   Offset? anchorPoint,
-=======
-  EntryModeChangeCallback? onEntryModeChanged,
->>>>>>> 067386d7
 }) async {
   assert(context != null);
   assert(initialTime != null);
