--- conflicted
+++ resolved
@@ -265,42 +265,9 @@
        assert(reverse != null),
        super(key: key);
 
-<<<<<<< HEAD
   final Animation<double> animation;
   final Widget child;
   final bool reverse;
-=======
-  // This check ensures that the animation reverses the original animation if
-  // the transition were interrupted midway. This prevents a disjointed
-  // experience since the reverse animation uses different fade and scaling
-  // curves.
-  bool get _transitionWasInterrupted {
-    bool wasInProgress = false;
-    bool isInProgress = false;
-
-    switch (_currentAnimationStatus) {
-      case AnimationStatus.completed:
-      case AnimationStatus.dismissed:
-        isInProgress = false;
-        break;
-      case AnimationStatus.forward:
-      case AnimationStatus.reverse:
-        isInProgress = true;
-        break;
-    }
-    switch (_lastAnimationStatus) {
-      case AnimationStatus.completed:
-      case AnimationStatus.dismissed:
-        wasInProgress = false;
-        break;
-      case AnimationStatus.forward:
-      case AnimationStatus.reverse:
-        wasInProgress = true;
-        break;
-    }
-    return wasInProgress && isInProgress;
-  }
->>>>>>> 1d407de9
 
   static final Animatable<double> _fadeInTransition = Tween<double>(
     begin: 0.0,
