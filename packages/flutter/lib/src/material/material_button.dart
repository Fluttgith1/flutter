// Copyright 2014 The Flutter Authors. All rights reserved.
// Use of this source code is governed by a BSD-style license that can be
// found in the LICENSE file.

import 'dart:ui';

import 'package:flutter/foundation.dart';
import 'package:flutter/rendering.dart';
import 'package:flutter/widgets.dart';

import 'button.dart';
import 'button_theme.dart';
import 'constants.dart';
import 'ink_well.dart';
import 'material.dart';
import 'theme.dart';
import 'theme_data.dart';

/// A utility class for building Material buttons that depend on the
/// ambient [ButtonTheme] and [Theme].
///
/// ### This class is obsolete.
///
/// FlatButton and RaisedButton have been replaced by
/// TextButton and ElevatedButton respectively.
/// ButtonTheme has been replaced by TextButtonTheme and
/// ElevatedButtonTheme. The appearance of the
/// new widgets can be customized by specifying a [ButtonStyle]
/// or by creating a one-off style using a `styleFrom` method like
/// [TextButton.styleFrom]. The original button classes
/// have been deprecated, please migrate code that uses them.
/// There's a detailed migration guide for the new button and button
/// theme classes in
/// [flutter.dev/go/material-button-migration-guide](https://flutter.dev/go/material-button-migration-guide).
///
/// The button's size will expand to fit the child widget, if necessary.
///
/// MaterialButtons whose [onPressed] and [onLongPress] callbacks are null will be disabled. To have
/// an enabled button, make sure to pass a non-null value for [onPressed] or [onLongPress].
///
/// Rather than using this class directly, consider using [FlatButton]
/// or [RaisedButton], which configure this class with
/// appropriate defaults that match the material design specification.
///
/// To create a button directly, without inheriting theme defaults, use
/// [RawMaterialButton].
///
/// If you want an ink-splash effect for taps, but don't want to use a button,
/// consider using [InkWell] directly.
///
/// See also:
///
///  * [IconButton], to create buttons that contain icons rather than text.
class MaterialButton extends StatelessWidget {
  /// Creates a material button.
  ///
  /// Rather than creating a material button directly, consider using
  /// [FlatButton] or [RaisedButton]. To create a custom Material button
  /// consider using [RawMaterialButton].
  ///
  /// The [autofocus] and [clipBehavior] arguments must not be null.
  /// Additionally,  [elevation], [hoverElevation], [focusElevation],
  /// [highlightElevation], and [disabledElevation] must be non-negative, if
  /// specified.
  const MaterialButton({
    Key? key,
    required this.onPressed,
    this.onLongPress,
    this.onHighlightChanged,
    this.mouseCursor,
    this.textTheme,
    this.textColor,
    this.disabledTextColor,
    this.color,
    this.disabledColor,
    this.focusColor,
    this.hoverColor,
    this.highlightColor,
    this.splashColor,
    this.colorBrightness,
    this.elevation,
    this.focusElevation,
    this.hoverElevation,
    this.highlightElevation,
    this.disabledElevation,
    this.padding,
    this.visualDensity,
    this.shape,
    this.clipBehavior = Clip.none,
    this.focusNode,
    this.autofocus = false,
    this.materialTapTargetSize,
    this.animationDuration,
    this.minWidth,
    this.height,
    this.enableFeedback = true,
    this.child,
  }) : assert(clipBehavior != null),
       assert(autofocus != null),
       assert(elevation == null || elevation >= 0.0),
       assert(focusElevation == null || focusElevation >= 0.0),
       assert(hoverElevation == null || hoverElevation >= 0.0),
       assert(highlightElevation == null || highlightElevation >= 0.0),
       assert(disabledElevation == null || disabledElevation >= 0.0),
       super(key: key);

  /// The callback that is called when the button is tapped or otherwise activated.
  ///
  /// If this callback and [onLongPress] are null, then the button will be disabled.
  ///
  /// See also:
  ///
  ///  * [enabled], which is true if the button is enabled.
  final VoidCallback? onPressed;

  /// The callback that is called when the button is long-pressed.
  ///
  /// If this callback and [onPressed] are null, then the button will be disabled.
  ///
  /// See also:
  ///
  ///  * [enabled], which is true if the button is enabled.
  final VoidCallback? onLongPress;

  /// Called by the underlying [InkWell] widget's [InkWell.onHighlightChanged]
  /// callback.
  ///
  /// If [onPressed] changes from null to non-null while a gesture is ongoing,
  /// this can fire during the build phase (in which case calling
  /// [State.setState] is not allowed).
  final ValueChanged<bool>? onHighlightChanged;

  /// {@macro flutter.material.RawMaterialButton.mouseCursor}
  ///
  /// If this property is null, [MaterialStateMouseCursor.clickable] will be used.
  final MouseCursor? mouseCursor;

  /// Defines the button's base colors, and the defaults for the button's minimum
  /// size, internal padding, and shape.
  ///
  /// Defaults to `ButtonTheme.of(context).textTheme`.
  final ButtonTextTheme? textTheme;

  /// The color to use for this button's text.
  ///
  /// The button's [Material.textStyle] will be the current theme's button text
  /// style, [TextTheme.button] of [ThemeData.textTheme], configured with this
  /// color.
  ///
  /// The default text color depends on the button theme's text theme,
  /// [ButtonThemeData.textTheme].
  ///
  /// If [textColor] is a [MaterialStateProperty<Color>], [disabledTextColor]
  /// will be ignored.
  ///
  /// See also:
  ///
  ///  * [disabledTextColor], the text color to use when the button has been
  ///    disabled.
  final Color? textColor;

  /// The color to use for this button's text when the button is disabled.
  ///
  /// The button's [Material.textStyle] will be the current theme's button text
  /// style, [TextTheme.button] of [ThemeData.textTheme], configured with this
  /// color.
  ///
  /// The default value is the theme's disabled color,
  /// [ThemeData.disabledColor].
  ///
  /// If [textColor] is a [MaterialStateProperty<Color>], [disabledTextColor]
  /// will be ignored.
  ///
  /// See also:
  ///
  ///  * [textColor] - The color to use for this button's text when the button is [enabled].
  final Color? disabledTextColor;

  /// The button's fill color, displayed by its [Material], while it
  /// is in its default (unpressed, [enabled]) state.
  ///
  /// See also:
  ///
  ///  * [disabledColor] - the fill color of the button when the button is disabled.
  final Color? color;

  /// The fill color of the button when the button is disabled.
  ///
  /// The default value of this color is the theme's disabled color,
  /// [ThemeData.disabledColor].
  ///
  /// See also:
  ///
  ///  * [color] - the fill color of the button when the button is [enabled].
  final Color? disabledColor;

  /// The splash color of the button's [InkWell].
  ///
  /// The ink splash indicates that the button has been touched. It
  /// appears on top of the button's child and spreads in an expanding
  /// circle beginning where the touch occurred.
  ///
  /// The default splash color is the current theme's splash color,
  /// [ThemeData.splashColor].
  ///
  /// The appearance of the splash can be configured with the theme's splash
  /// factory, [ThemeData.splashFactory].
  final Color? splashColor;

  /// The fill color of the button's [Material] when it has the input focus.
  ///
  /// The button changed focus color when the button has the input focus. It
  /// appears behind the button's child.
  final Color? focusColor;

  /// The fill color of the button's [Material] when a pointer is hovering over
  /// it.
  ///
  /// The button changes fill color when a pointer is hovering over the button.
  /// It appears behind the button's child.
  final Color? hoverColor;

  /// The highlight color of the button's [InkWell].
  ///
  /// The highlight indicates that the button is actively being pressed. It
  /// appears on top of the button's child and quickly spreads to fill
  /// the button, and then fades out.
  ///
  /// If [textTheme] is [ButtonTextTheme.primary], the default highlight color is
  /// transparent (in other words the highlight doesn't appear). Otherwise it's
  /// the current theme's highlight color, [ThemeData.highlightColor].
  final Color? highlightColor;

  /// The z-coordinate at which to place this button relative to its parent.
  ///
  /// This controls the size of the shadow below the raised button.
  ///
  /// Defaults to 2, the appropriate elevation for raised buttons. The value
  /// is always non-negative.
  ///
  /// See also:
  ///
  ///  * [FlatButton], a button with no elevation or fill color.
  ///  * [focusElevation], the elevation when the button is focused.
  ///  * [hoverElevation], the elevation when a pointer is hovering over the
  ///    button.
  ///  * [disabledElevation], the elevation when the button is disabled.
  ///  * [highlightElevation], the elevation when the button is pressed.
  final double? elevation;

  /// The elevation for the button's [Material] when the button
  /// is [enabled] and a pointer is hovering over it.
  ///
  /// Defaults to 4.0. The value is always non-negative.
  ///
  /// See also:
  ///
  ///  * [elevation], the default elevation.
  ///  * [focusElevation], the elevation when the button is focused.
  ///  * [disabledElevation], the elevation when the button is disabled.
  ///  * [highlightElevation], the elevation when the button is pressed.
  final double? hoverElevation;

  /// The elevation for the button's [Material] when the button
  /// is [enabled] and has the input focus.
  ///
  /// Defaults to 4.0. The value is always non-negative.
  ///
  /// See also:
  ///
  ///  * [elevation], the default elevation.
  ///  * [hoverElevation], the elevation when a pointer is hovering over the
  ///    button.
  ///  * [disabledElevation], the elevation when the button is disabled.
  ///  * [highlightElevation], the elevation when the button is pressed.
  final double? focusElevation;

  /// The elevation for the button's [Material] relative to its parent when the
  /// button is [enabled] and pressed.
  ///
  /// This controls the size of the shadow below the button. When a tap
  /// down gesture occurs within the button, its [InkWell] displays a
  /// [highlightColor] "highlight".
  ///
  /// Defaults to 8.0. The value is always non-negative.
  ///
  /// See also:
  ///
  ///  * [elevation], the default elevation.
  ///  * [focusElevation], the elevation when the button is focused.
  ///  * [hoverElevation], the elevation when a pointer is hovering over the
  ///    button.
  ///  * [disabledElevation], the elevation when the button is disabled.
  final double? highlightElevation;

  /// The elevation for the button's [Material] relative to its parent when the
  /// button is not [enabled].
  ///
  /// Defaults to 0.0. The value is always non-negative.
  ///
  /// See also:
  ///
  ///  * [elevation], the default elevation.
  ///  * [highlightElevation], the elevation when the button is pressed.
  final double? disabledElevation;

  /// The theme brightness to use for this button.
  ///
  /// Defaults to the theme's brightness in [ThemeData.brightness]. Setting
  /// this value determines the button text's colors based on
  /// [ButtonThemeData.getTextColor].
  ///
  /// See also:
  ///
  ///  * [ButtonTextTheme], uses [Brightness] to determine text color.
  final Brightness? colorBrightness;

  /// The button's label.
  ///
  /// Often a [Text] widget in all caps.
  final Widget? child;

  /// Whether the button is enabled or disabled.
  ///
  /// Buttons are disabled by default. To enable a button, set its [onPressed]
  /// or [onLongPress] properties to a non-null value.
  bool get enabled => onPressed != null || onLongPress != null;

  /// The internal padding for the button's [child].
  ///
  /// Defaults to the value from the current [ButtonTheme],
  /// [ButtonThemeData.padding].
  final EdgeInsetsGeometry? padding;

  /// Defines how compact the button's layout will be.
  ///
  /// {@macro flutter.material.themedata.visualDensity}
  ///
  /// See also:
  ///
  ///  * [ThemeData.visualDensity], which specifies the [visualDensity] for all
  ///    widgets within a [Theme].
  final VisualDensity? visualDensity;

  /// The shape of the button's [Material].
  ///
  /// The button's highlight and splash are clipped to this shape. If the
  /// button has an elevation, then its drop shadow is defined by this
  /// shape as well.
  ///
  /// Defaults to the value from the current [ButtonTheme],
  /// [ButtonThemeData.shape].
  final ShapeBorder? shape;

  /// {@macro flutter.material.Material.clipBehavior}
  ///
  /// Defaults to [Clip.none], and must not be null.
  final Clip clipBehavior;

  /// {@macro flutter.widgets.Focus.focusNode}
  final FocusNode? focusNode;

  /// {@macro flutter.widgets.Focus.autofocus}
  final bool autofocus;

  /// Defines the duration of animated changes for [shape] and [elevation].
  ///
  /// The default value is [kThemeChangeDuration].
  final Duration? animationDuration;

  /// Configures the minimum size of the tap target.
  ///
  /// Defaults to [ThemeData.materialTapTargetSize].
  ///
  /// See also:
  ///
  ///  * [MaterialTapTargetSize], for a description of how this affects tap targets.
  final MaterialTapTargetSize? materialTapTargetSize;

  /// The smallest horizontal extent that the button will occupy.
  ///
  /// Defaults to the value from the current [ButtonTheme].
  final double? minWidth;

  /// The vertical extent of the button.
  ///
  /// Defaults to the value from the current [ButtonTheme].
  final double? height;

  /// Whether detected gestures should provide acoustic and/or haptic feedback.
  ///
  /// For example, on Android a tap will produce a clicking sound and a
  /// long-press will produce a short vibration, when feedback is enabled.
  ///
  /// See also:
  ///
  ///  * [Feedback] for providing platform-specific feedback to certain actions.
  final bool enableFeedback;

  @override
  Widget build(BuildContext context) {
    final ThemeData theme = Theme.of(context);
    final ButtonThemeData buttonTheme = ButtonTheme.of(context);

    return RawMaterialButton(
      onPressed: onPressed,
      onLongPress: onLongPress,
      enableFeedback: enableFeedback,
      onHighlightChanged: onHighlightChanged,
      mouseCursor: mouseCursor,
      fillColor: buttonTheme.getFillColor(this),
      textStyle: theme.textTheme.button!.copyWith(color: buttonTheme.getTextColor(this)),
      focusColor: focusColor ?? buttonTheme.getFocusColor(this),
      hoverColor: hoverColor ?? buttonTheme.getHoverColor(this),
      highlightColor: highlightColor ?? theme.highlightColor,
      splashColor: splashColor ?? theme.splashColor,
      elevation: buttonTheme.getElevation(this),
      focusElevation: buttonTheme.getFocusElevation(this),
      hoverElevation: buttonTheme.getHoverElevation(this),
      highlightElevation: buttonTheme.getHighlightElevation(this),
      padding: buttonTheme.getPadding(this),
      visualDensity: visualDensity ?? theme.visualDensity,
      constraints: buttonTheme.getConstraints(this).copyWith(
        minWidth: minWidth,
        minHeight: height,
      ),
      shape: buttonTheme.getShape(this),
      clipBehavior: clipBehavior,
      focusNode: focusNode,
      autofocus: autofocus,
      animationDuration: buttonTheme.getAnimationDuration(this),
      materialTapTargetSize: materialTapTargetSize ?? theme.materialTapTargetSize,
      disabledElevation: disabledElevation ?? 0.0,
      child: child,
    );
  }

  @override
  void debugFillProperties(DiagnosticPropertiesBuilder properties) {
    super.debugFillProperties(properties);
    properties.add(FlagProperty('enabled', value: enabled, ifFalse: 'disabled'));
    properties.add(DiagnosticsProperty<ButtonTextTheme>('textTheme', textTheme, defaultValue: null));
    properties.add(ColorProperty('textColor', textColor, defaultValue: null));
    properties.add(ColorProperty('disabledTextColor', disabledTextColor, defaultValue: null));
    properties.add(ColorProperty('color', color, defaultValue: null));
    properties.add(ColorProperty('disabledColor', disabledColor, defaultValue: null));
    properties.add(ColorProperty('focusColor', focusColor, defaultValue: null));
    properties.add(ColorProperty('hoverColor', hoverColor, defaultValue: null));
    properties.add(ColorProperty('highlightColor', highlightColor, defaultValue: null));
    properties.add(ColorProperty('splashColor', splashColor, defaultValue: null));
    properties.add(DiagnosticsProperty<Brightness>('colorBrightness', colorBrightness, defaultValue: null));
    properties.add(DiagnosticsProperty<EdgeInsetsGeometry>('padding', padding, defaultValue: null));
    properties.add(DiagnosticsProperty<VisualDensity>('visualDensity', visualDensity, defaultValue: null));
    properties.add(DiagnosticsProperty<ShapeBorder>('shape', shape, defaultValue: null));
    properties.add(DiagnosticsProperty<FocusNode>('focusNode', focusNode, defaultValue: null));
    properties.add(DiagnosticsProperty<MaterialTapTargetSize>('materialTapTargetSize', materialTapTargetSize, defaultValue: null));
  }
}

<<<<<<< HEAD
/// The type of [MaterialButton]s created with [RaisedButton.icon] and
/// [FlatButton.icon].
=======
/// The type of [MaterialButton]s created with RaisedButton.icon, FlatButton.icon,
/// and OutlineButton.icon.
>>>>>>> 66826e8f
///
/// This mixin only exists to give the "label and icon" button widgets a distinct
/// type for the sake of [ButtonTheme].
@Deprecated(
  'This was used to differentiate types of FlatButton, RaisedButton, and OutlineButton in ButtonTheme. '
  'These buttons have been replaced with TextButton, ElevatedButton, and OutlinedButton, each of which have their own respective themes now. '
  'Use one of these button classes instead. '
  'This feature was deprecated after v2.11.0-0.0.pre.',
)
mixin MaterialButtonWithIconMixin { }<|MERGE_RESOLUTION|>--- conflicted
+++ resolved
@@ -457,13 +457,8 @@
   }
 }
 
-<<<<<<< HEAD
-/// The type of [MaterialButton]s created with [RaisedButton.icon] and
-/// [FlatButton.icon].
-=======
-/// The type of [MaterialButton]s created with RaisedButton.icon, FlatButton.icon,
-/// and OutlineButton.icon.
->>>>>>> 66826e8f
+/// The type of [MaterialButton]s created with RaisedButton.icon] and
+/// FlatButton.icon.
 ///
 /// This mixin only exists to give the "label and icon" button widgets a distinct
 /// type for the sake of [ButtonTheme].
