--- conflicted
+++ resolved
@@ -682,11 +682,8 @@
     final List<RenderObject> descendants = <RenderObject>[referenceBox];
     RenderObject node = referenceBox;
     while (node != _controller) {
-<<<<<<< HEAD
+      final RenderObject childNode = node;
       node = node.parent!;
-=======
-      final RenderObject childNode = node;
-      node = node.parent! as RenderObject;
       if (!node.paintsChild(childNode)) {
         // Some node between the reference box and this would skip painting on
         // the reference box, so bail out early and avoid unnecessary painting.
@@ -695,7 +692,6 @@
         // bucket.
         return;
       }
->>>>>>> 5ce07af9
       descendants.add(node);
     }
     // determine the transform that gets our coordinate system to be like theirs
