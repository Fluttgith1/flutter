--- conflicted
+++ resolved
@@ -1053,11 +1053,8 @@
         dragStartBehavior: widget.dragStartBehavior,
         scrollController: widget.scrollController,
         scrollPhysics: widget.scrollPhysics,
-<<<<<<< HEAD
         autofillHints: widget.autofillHints,
-=======
         autocorrectionTextRectColor: autocorrectionTextRectColor,
->>>>>>> df63c82c
       ),
     );
 
