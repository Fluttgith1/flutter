// Copyright 2015 The Chromium Authors. All rights reserved.
// Use of this source code is governed by a BSD-style license that can be
// found in the LICENSE file.

import 'dart:collection';

import 'package:flutter/cupertino.dart';
import 'package:flutter/rendering.dart';
import 'package:flutter/services.dart';
import 'package:flutter/widgets.dart';
import 'package:flutter/foundation.dart';
import 'package:flutter/gestures.dart';

import 'debug.dart';
import 'feedback.dart';
import 'ink_well.dart' show InteractiveInkFeature;
import 'input_decorator.dart';
import 'material.dart';
import 'material_localizations.dart';
import 'text_selection.dart';
import 'theme.dart';

export 'package:flutter/services.dart' show TextInputType, TextInputAction, TextCapitalization;

<<<<<<< HEAD
/// Signature for the [TextField.buildCounter] callback.
typedef InputCounterWidgetBuilder = Widget Function(
  /// The build context for the TextField
  BuildContext context,
  {
    /// The length of the string currently in the input.
    @required int currentLength,
    /// The maximum string length that can be entered into the TextField.
    @required int maxLength,
    /// Whether or not the TextField is currently focused.  Mainly provided for
    /// the [liveRegion] parameter in the [Semantics] widget for accessibility.
    @required bool isFocused,
  }
);
=======
// An eyeballed value that moves the cursor slightly left of where it is
// rendered for text on Android so it's positioning more accurately matches the
// native iOS text cursor positioning.
//
// This value is in device pixels, not logical pixels as is typically used
// throughout the codebase.
const int _iOSHorizontalCursorOffsetPixels = 2;
>>>>>>> 18ba13b6

/// A material design text field.
///
/// A text field lets the user enter text, either with hardware keyboard or with
/// an onscreen keyboard.
///
/// The text field calls the [onChanged] callback whenever the user changes the
/// text in the field. If the user indicates that they are done typing in the
/// field (e.g., by pressing a button on the soft keyboard), the text field
/// calls the [onSubmitted] callback.
///
/// To control the text that is displayed in the text field, use the
/// [controller]. For example, to set the initial value of the text field, use
/// a [controller] that already contains some text. The [controller] can also
/// control the selection and composing region (and to observe changes to the
/// text, selection, and composing region).
///
/// By default, a text field has a [decoration] that draws a divider below the
/// text field. You can use the [decoration] property to control the decoration,
/// for example by adding a label or an icon. If you set the [decoration]
/// property to null, the decoration will be removed entirely, including the
/// extra padding introduced by the decoration to save space for the labels.
///
/// If [decoration] is non-null (which is the default), the text field requires
/// one of its ancestors to be a [Material] widget. When the [TextField] is
/// tapped an ink splash that paints on the material is triggered, see
/// [ThemeData.splashFactory].
///
/// To integrate the [TextField] into a [Form] with other [FormField] widgets,
/// consider using [TextFormField].
///
/// See also:
///
///  * <https://material.google.com/components/text-fields.html>
///  * [TextFormField], which integrates with the [Form] widget.
///  * [InputDecorator], which shows the labels and other visual elements that
///    surround the actual text editing widget.
///  * [EditableText], which is the raw text editing control at the heart of a
///    [TextField]. The [EditableText] widget is rarely used directly unless
///    you are implementing an entirely different design language, such as
///    Cupertino.
class TextField extends StatefulWidget {
  /// Creates a Material Design text field.
  ///
  /// If [decoration] is non-null (which is the default), the text field requires
  /// one of its ancestors to be a [Material] widget.
  ///
  /// To remove the decoration entirely (including the extra padding introduced
  /// by the decoration to save space for the labels), set the [decoration] to
  /// null.
  ///
  /// The [maxLines] property can be set to null to remove the restriction on
  /// the number of lines. By default, it is one, meaning this is a single-line
  /// text field. [maxLines] must not be zero.
  ///
  /// The [maxLength] property is set to null by default, which means the
  /// number of characters allowed in the text field is not restricted. If
  /// [maxLength] is set a character counter will be displayed below the
  /// field showing how many characters have been entered. If the value is
  /// set to a positive integer it will also display the maximum allowed
  /// number of characters to be entered.  If the value is set to
  /// [TextField.noMaxLength] then only the current length is displayed.
  ///
  /// After [maxLength] characters have been input, additional input
  /// is ignored, unless [maxLengthEnforced] is set to false. The text field
  /// enforces the length with a [LengthLimitingTextInputFormatter], which is
  /// evaluated after the supplied [inputFormatters], if any. The [maxLength]
  /// value must be either null or greater than zero.
  ///
  /// If [maxLengthEnforced] is set to false, then more than [maxLength]
  /// characters may be entered, and the error counter and divider will
  /// switch to the [decoration.errorStyle] when the limit is exceeded.
  ///
  /// The [textAlign], [autofocus], [obscureText], [autocorrect],
  /// [maxLengthEnforced], [scrollPadding], [maxLines], and [maxLength]
  /// arguments must not be null.
  ///
  /// See also:
  ///
  ///  * [maxLength], which discusses the precise meaning of "number of
  ///    characters" and how it may differ from the intuitive meaning.
  const TextField({
    Key key,
    this.controller,
    this.focusNode,
    this.decoration = const InputDecoration(),
    TextInputType keyboardType,
    this.textInputAction,
    this.textCapitalization = TextCapitalization.none,
    this.style,
    this.textAlign = TextAlign.start,
    this.textDirection,
    this.autofocus = false,
    this.obscureText = false,
    this.autocorrect = true,
    this.maxLines = 1,
    this.maxLength,
    this.maxLengthEnforced = true,
    this.onChanged,
    this.onEditingComplete,
    this.onSubmitted,
    this.inputFormatters,
    this.enabled,
    this.cursorWidth = 2.0,
    this.cursorRadius,
    this.cursorColor,
    this.keyboardAppearance,
    this.scrollPadding = const EdgeInsets.all(20.0),
    this.dragStartBehavior = DragStartBehavior.start,
    this.enableInteractiveSelection,
    this.onTap,
    this.buildCounter,
  }) : assert(textAlign != null),
       assert(autofocus != null),
       assert(obscureText != null),
       assert(autocorrect != null),
       assert(maxLengthEnforced != null),
       assert(scrollPadding != null),
       assert(dragStartBehavior != null),
       assert(maxLines == null || maxLines > 0),
       assert(maxLength == null || maxLength == TextField.noMaxLength || maxLength > 0),
       keyboardType = keyboardType ?? (maxLines == 1 ? TextInputType.text : TextInputType.multiline),
       super(key: key);

  /// Controls the text being edited.
  ///
  /// If null, this widget will create its own [TextEditingController].
  final TextEditingController controller;

  /// Defines the keyboard focus for this widget.
  ///
  /// The [focusNode] is a long-lived object that's typically managed by a
  /// [StatefulWidget] parent. See [FocusNode] for more information.
  ///
  /// To give the keyboard focus to this widget, provide a [focusNode] and then
  /// use the current [FocusScope] to request the focus:
  ///
  /// ```dart
  /// FocusScope.of(context).requestFocus(myFocusNode);
  /// ```
  ///
  /// This happens automatically when the widget is tapped.
  ///
  /// To be notified when the widget gains or loses the focus, add a listener
  /// to the [focusNode]:
  ///
  /// ```dart
  /// focusNode.addListener(() { print(myFocusNode.hasFocus); });
  /// ```
  ///
  /// If null, this widget will create its own [FocusNode].
  ///
  /// ## Keyboard
  ///
  /// Requesting the focus will typically cause the keyboard to be shown
  /// if it's not showing already.
  ///
  /// On Android, the user can hide the keyboard - without changing the focus -
  /// with the system back button. They can restore the keyboard's visibility
  /// by tapping on a text field.  The user might hide the keyboard and
  /// switch to a physical keyboard, or they might just need to get it
  /// out of the way for a moment, to expose something it's
  /// obscuring. In this case requesting the focus again will not
  /// cause the focus to change, and will not make the keyboard visible.
  ///
  /// This widget builds an [EditableText] and will ensure that the keyboard is
  /// showing when it is tapped by calling [EditableTextState.requestKeyboard()].
  final FocusNode focusNode;

  /// The decoration to show around the text field.
  ///
  /// By default, draws a horizontal line under the text field but can be
  /// configured to show an icon, label, hint text, and error text.
  ///
  /// Specify null to remove the decoration entirely (including the
  /// extra padding introduced by the decoration to save space for the labels).
  final InputDecoration decoration;

  /// {@macro flutter.widgets.editableText.keyboardType}
  final TextInputType keyboardType;

  /// The type of action button to use for the keyboard.
  ///
  /// Defaults to [TextInputAction.newline] if [keyboardType] is
  /// [TextInputType.multiline] and [TextInputAction.done] otherwise.
  final TextInputAction textInputAction;

  /// {@macro flutter.widgets.editableText.textCapitalization}
  final TextCapitalization textCapitalization;

  /// The style to use for the text being edited.
  ///
  /// This text style is also used as the base style for the [decoration].
  ///
  /// If null, defaults to the `subhead` text style from the current [Theme].
  final TextStyle style;

  /// {@macro flutter.widgets.editableText.textAlign}
  final TextAlign textAlign;

  /// {@macro flutter.widgets.editableText.textDirection}
  final TextDirection textDirection;

  /// {@macro flutter.widgets.editableText.autofocus}
  final bool autofocus;

  /// {@macro flutter.widgets.editableText.obscureText}
  final bool obscureText;

  /// {@macro flutter.widgets.editableText.autocorrect}
  final bool autocorrect;

  /// {@macro flutter.widgets.editableText.maxLines}
  final int maxLines;

  /// If [maxLength] is set to this value, only the "current input length"
  /// part of the character counter is shown.
  static const int noMaxLength = -1;

  /// The maximum number of characters (Unicode scalar values) to allow in the
  /// text field.
  ///
  /// If set, a character counter will be displayed below the
  /// field showing how many characters have been entered. If set to a number
  /// greather than 0, it will also display the maximum number allowed. If set
  /// to [TextField.noMaxLength] then only the current character count is displayed.
  ///
  /// After [maxLength] characters have been input, additional input
  /// is ignored, unless [maxLengthEnforced] is set to false. The text field
  /// enforces the length with a [LengthLimitingTextInputFormatter], which is
  /// evaluated after the supplied [inputFormatters], if any.
  ///
  /// This value must be either null, [TextField.noMaxLength], or greater than 0.
  /// If null (the default) then there is no limit to the number of characters
  /// that can be entered. If set to [TextField.noMaxLength], then no limit will
  /// be enforced, but the number of characters entered will still be displayed.
  ///
  /// Whitespace characters (e.g. newline, space, tab) are included in the
  /// character count.
  ///
  /// If [maxLengthEnforced] is set to false, then more than [maxLength]
  /// characters may be entered, but the error counter and divider will
  /// switch to the [decoration.errorStyle] when the limit is exceeded.
  ///
  /// ## Limitations
  ///
  /// The text field does not currently count Unicode grapheme clusters (i.e.
  /// characters visible to the user), it counts Unicode scalar values, which
  /// leaves out a number of useful possible characters (like many emoji and
  /// composed characters), so this will be inaccurate in the presence of those
  /// characters. If you expect to encounter these kinds of characters, be
  /// generous in the maxLength used.
  ///
  /// For instance, the character "ö" can be represented as '\u{006F}\u{0308}',
  /// which is the letter "o" followed by a composed diaeresis "¨", or it can
  /// be represented as '\u{00F6}', which is the Unicode scalar value "LATIN
  /// SMALL LETTER O WITH DIAERESIS". In the first case, the text field will
  /// count two characters, and the second case will be counted as one
  /// character, even though the user can see no difference in the input.
  ///
  /// Similarly, some emoji are represented by multiple scalar values. The
  /// Unicode "THUMBS UP SIGN + MEDIUM SKIN TONE MODIFIER", "👍🏽", should be
  /// counted as a single character, but because it is a combination of two
  /// Unicode scalar values, '\u{1F44D}\u{1F3FD}', it is counted as two
  /// characters.
  ///
  /// See also:
  ///
  ///  * [LengthLimitingTextInputFormatter] for more information on how it
  ///    counts characters, and how it may differ from the intuitive meaning.
  final int maxLength;

  /// If true, prevents the field from allowing more than [maxLength]
  /// characters.
  ///
  /// If [maxLength] is set, [maxLengthEnforced] indicates whether or not to
  /// enforce the limit, or merely provide a character counter and warning when
  /// [maxLength] is exceeded.
  final bool maxLengthEnforced;

  /// {@macro flutter.widgets.editableText.onChanged}
  ///
  /// See also:
  ///
  ///  * [inputFormatters], which are called before [onChanged]
  ///    runs and can validate and change ("format") the input value.
  ///  * [onEditingComplete], [onSubmitted], [onSelectionChanged]:
  ///    which are more specialized input change notifications.
  final ValueChanged<String> onChanged;

  /// {@macro flutter.widgets.editableText.onEditingComplete}
  final VoidCallback onEditingComplete;

  /// {@macro flutter.widgets.editableText.onSubmitted}
  final ValueChanged<String> onSubmitted;

  /// {@macro flutter.widgets.editableText.inputFormatters}
  final List<TextInputFormatter> inputFormatters;

  /// If false the text field is "disabled": it ignores taps and its
  /// [decoration] is rendered in grey.
  ///
  /// If non-null this property overrides the [decoration]'s
  /// [Decoration.enabled] property.
  final bool enabled;

  /// {@macro flutter.widgets.editableText.cursorWidth}
  final double cursorWidth;

  /// {@macro flutter.widgets.editableText.cursorRadius}
  final Radius cursorRadius;

  /// The color to use when painting the cursor.
  ///
  /// Defaults to the theme's `cursorColor` when null.
  final Color cursorColor;

  /// The appearance of the keyboard.
  ///
  /// This setting is only honored on iOS devices.
  ///
  /// If unset, defaults to the brightness of [ThemeData.primaryColorBrightness].
  final Brightness keyboardAppearance;

  /// {@macro flutter.widgets.editableText.scrollPadding}
  final EdgeInsets scrollPadding;

  /// {@macro flutter.widgets.editableText.enableInteractiveSelection}
  final bool enableInteractiveSelection;

  /// {@macro flutter.widgets.scrollable.dragStartBehavior}
  final DragStartBehavior dragStartBehavior;

  /// {@macro flutter.rendering.editable.selectionEnabled}
  bool get selectionEnabled {
    return enableInteractiveSelection ?? !obscureText;
  }

  /// Called when the user taps on this text field.
  ///
  /// The text field builds a [GestureDetector] to handle input events like tap,
  /// to trigger focus requests, to move the caret, adjust the selection, etc.
  /// Handling some of those events by wrapping the text field with a competing
  /// GestureDetector is problematic.
  ///
  /// To unconditionally handle taps, without interfering with the text field's
  /// internal gesture detector, provide this callback.
  ///
  /// If the text field is created with [enabled] false, taps will not be
  /// recognized.
  ///
  /// To be notified when the text field gains or loses the focus, provide a
  /// [focusNode] and add a listener to that.
  ///
  /// To listen to arbitrary pointer events without competing with the
  /// text field's internal gesture detector, use a [Listener].
  final GestureTapCallback onTap;

  /// Callback that generates a custom [InputDecorator.counter] widget.
  ///
  /// See [InputCounterWidgetBuilder] for an explanation of the passed in
  /// arguments.  The returned widget will be placed below the line in place of
  /// the default widget built when [counterText] is specified.
  ///
  /// The returned widget will be wrapped in a [Semantics] widget for
  /// accessibility, but it also needs to be accessible itself.  For example,
  /// if returning a Text widget, set the [semanticsLabel] property.
  ///
  /// {@tool sample}
  /// ```dart
  /// Widget counter(
  ///   BuildContext context,
  ///   {
  ///     int currentLength,
  ///     int maxLength,
  ///     bool isFocused,
  ///   }
  /// ) {
  ///   return Text(
  ///     '$currentLength of $maxLength characters',
  ///     semanticsLabel: 'character count',
  ///   );
  /// }
  /// ```
  /// {@end-tool}
  final InputCounterWidgetBuilder buildCounter;

  @override
  _TextFieldState createState() => _TextFieldState();

  @override
  void debugFillProperties(DiagnosticPropertiesBuilder properties) {
    super.debugFillProperties(properties);
    properties.add(DiagnosticsProperty<TextEditingController>('controller', controller, defaultValue: null));
    properties.add(DiagnosticsProperty<FocusNode>('focusNode', focusNode, defaultValue: null));
    properties.add(DiagnosticsProperty<bool>('enabled', enabled, defaultValue: null));
    properties.add(DiagnosticsProperty<InputDecoration>('decoration', decoration, defaultValue: const InputDecoration()));
    properties.add(DiagnosticsProperty<TextInputType>('keyboardType', keyboardType, defaultValue: TextInputType.text));
    properties.add(DiagnosticsProperty<TextStyle>('style', style, defaultValue: null));
    properties.add(DiagnosticsProperty<bool>('autofocus', autofocus, defaultValue: false));
    properties.add(DiagnosticsProperty<bool>('obscureText', obscureText, defaultValue: false));
    properties.add(DiagnosticsProperty<bool>('autocorrect', autocorrect, defaultValue: true));
    properties.add(IntProperty('maxLines', maxLines, defaultValue: 1));
    properties.add(IntProperty('maxLength', maxLength, defaultValue: null));
    properties.add(FlagProperty('maxLengthEnforced', value: maxLengthEnforced, defaultValue: true, ifFalse: 'maxLength not enforced'));
    properties.add(EnumProperty<TextInputAction>('textInputAction', textInputAction, defaultValue: null));
    properties.add(EnumProperty<TextCapitalization>('textCapitalization', textCapitalization, defaultValue: TextCapitalization.none));
    properties.add(EnumProperty<TextAlign>('textAlign', textAlign, defaultValue: TextAlign.start));
    properties.add(EnumProperty<TextDirection>('textDirection', textDirection, defaultValue: null));
    properties.add(DoubleProperty('cursorWidth', cursorWidth, defaultValue: 2.0));
    properties.add(DiagnosticsProperty<Radius>('cursorRadius', cursorRadius, defaultValue: null));
    properties.add(DiagnosticsProperty<Color>('cursorColor', cursorColor, defaultValue: null));
    properties.add(DiagnosticsProperty<Brightness>('keyboardAppearance', keyboardAppearance, defaultValue: null));
    properties.add(DiagnosticsProperty<EdgeInsetsGeometry>('scrollPadding', scrollPadding, defaultValue: const EdgeInsets.all(20.0)));
    properties.add(FlagProperty('selectionEnabled', value: selectionEnabled, defaultValue: true, ifFalse: 'selection disabled'));
  }
}

class _TextFieldState extends State<TextField> with AutomaticKeepAliveClientMixin {
  final GlobalKey<EditableTextState> _editableTextKey = GlobalKey<EditableTextState>();

  Set<InteractiveInkFeature> _splashes;
  InteractiveInkFeature _currentSplash;

  TextEditingController _controller;
  TextEditingController get _effectiveController => widget.controller ?? _controller;

  FocusNode _focusNode;
  FocusNode get _effectiveFocusNode => widget.focusNode ?? (_focusNode ??= FocusNode());

  bool get needsCounter => widget.maxLength != null
    && widget.decoration != null
    && widget.decoration.counterText == null;

  Radius get _cursorRadius {
    if (widget.cursorRadius != null)
      return widget.cursorRadius;
    if (Theme.of(context).platform == TargetPlatform.iOS)
      return const Radius.circular(2.0);
    return null;
  }

  InputDecoration _getEffectiveDecoration() {
    final MaterialLocalizations localizations = MaterialLocalizations.of(context);
    final ThemeData themeData = Theme.of(context);
    final InputDecoration effectiveDecoration = (widget.decoration ?? const InputDecoration())
      .applyDefaults(themeData.inputDecorationTheme)
      .copyWith(
        enabled: widget.enabled,
        hintMaxLines: widget.decoration?.hintMaxLines ?? widget.maxLines
      );

    // No need to build anything if counter or counterText were given directly.
    if (effectiveDecoration.counter != null || effectiveDecoration.counterText != null)
      return effectiveDecoration;

    // If buildCounter was provided, use it to generate a counter widget.
    Widget counter;
    final int currentLength = _effectiveController.value.text.runes.length;
    if (effectiveDecoration.counter == null
        && effectiveDecoration.counterText == null
        && widget.buildCounter != null) {
      final bool isFocused = _effectiveFocusNode.hasFocus;
      counter = Semantics(
        container: true,
        liveRegion: isFocused,
        child: widget.buildCounter(
          context,
          currentLength: currentLength,
          maxLength: widget.maxLength,
          isFocused: isFocused,
        ),
      );
      return effectiveDecoration.copyWith(counter: counter);
    }

    if (widget.maxLength == null)
      return effectiveDecoration; // No counter widget

    String counterText = '$currentLength';
    String semanticCounterText = '';

    // Handle a real maxLength (positive number)
    if (widget.maxLength > 0) {
      // Show the maxLength in the counter
      counterText += '/${widget.maxLength}';
      final int remaining = (widget.maxLength - currentLength).clamp(0, widget.maxLength);
      semanticCounterText = localizations.remainingTextFieldCharacterCount(remaining);

      // Handle length exceeds maxLength
      if (_effectiveController.value.text.runes.length > widget.maxLength) {
        return effectiveDecoration.copyWith(
          errorText: effectiveDecoration.errorText ?? '',
          counterStyle: effectiveDecoration.errorStyle
            ?? themeData.textTheme.caption.copyWith(color: themeData.errorColor),
          counterText: counterText,
          semanticCounterText: semanticCounterText,
        );
      }
    }

    return effectiveDecoration.copyWith(
      counterText: counterText,
      semanticCounterText: semanticCounterText,
    );
  }

  @override
  void initState() {
    super.initState();
    if (widget.controller == null)
      _controller = TextEditingController();
  }

  @override
  void didUpdateWidget(TextField oldWidget) {
    super.didUpdateWidget(oldWidget);
    if (widget.controller == null && oldWidget.controller != null)
      _controller = TextEditingController.fromValue(oldWidget.controller.value);
    else if (widget.controller != null && oldWidget.controller == null)
      _controller = null;
    final bool isEnabled = widget.enabled ?? widget.decoration?.enabled ?? true;
    final bool wasEnabled = oldWidget.enabled ?? oldWidget.decoration?.enabled ?? true;
    if (wasEnabled && !isEnabled) {
      _effectiveFocusNode.unfocus();
    }
  }

  @override
  void dispose() {
    _focusNode?.dispose();
    super.dispose();
  }

  void _requestKeyboard() {
    _editableTextKey.currentState?.requestKeyboard();
  }

  void _handleSelectionChanged(TextSelection selection, SelectionChangedCause cause) {
    if (cause == SelectionChangedCause.longPress)
      Feedback.forLongPress(context);
  }

  InteractiveInkFeature _createInkFeature(TapDownDetails details) {
    final MaterialInkController inkController = Material.of(context);
    final ThemeData themeData = Theme.of(context);
    final BuildContext editableContext = _editableTextKey.currentContext;
    final RenderBox referenceBox = InputDecorator.containerOf(editableContext) ?? editableContext.findRenderObject();
    final Offset position = referenceBox.globalToLocal(details.globalPosition);
    final Color color = themeData.splashColor;

    InteractiveInkFeature splash;
    void handleRemoved() {
      if (_splashes != null) {
        assert(_splashes.contains(splash));
        _splashes.remove(splash);
        if (_currentSplash == splash)
          _currentSplash = null;
        updateKeepAlive();
      } // else we're probably in deactivate()
    }

    splash = themeData.splashFactory.create(
      controller: inkController,
      referenceBox: referenceBox,
      position: position,
      color: color,
      containedInkWell: true,
      // TODO(hansmuller): splash clip borderRadius should match the input decorator's border.
      borderRadius: BorderRadius.zero,
      onRemoved: handleRemoved,
      textDirection: Directionality.of(context),
    );

    return splash;
  }

  RenderEditable get _renderEditable => _editableTextKey.currentState.renderEditable;

  void _handleTapDown(TapDownDetails details) {
    _renderEditable.handleTapDown(details);
    _startSplash(details);
  }

  void _handleForcePressStarted(ForcePressDetails details) {
    if (widget.selectionEnabled) {
      // The cause is not technically double tap, but we would like to show
      // the toolbar.
      _renderEditable.selectWordsInRange(from: details.globalPosition, cause: SelectionChangedCause.doubleTap);
    }
  }

  void _handleSingleTapUp(TapUpDetails details) {
    if (widget.selectionEnabled) {
      switch (Theme.of(context).platform) {
        case TargetPlatform.iOS:
          _renderEditable.selectWordEdge(cause: SelectionChangedCause.tap);
          break;
        case TargetPlatform.android:
        case TargetPlatform.fuchsia:
          _renderEditable.selectPosition(cause: SelectionChangedCause.tap);
          break;
      }
    }
    _requestKeyboard();
    _confirmCurrentSplash();
    if (widget.onTap != null)
      widget.onTap();
  }

  void _handleSingleTapCancel() {
    _cancelCurrentSplash();
  }

  void _handleSingleLongTapDown() {
    if (widget.selectionEnabled) {
      switch (Theme.of(context).platform) {
        case TargetPlatform.iOS:
          _renderEditable.selectPosition(cause: SelectionChangedCause.longPress);
          break;
        case TargetPlatform.android:
        case TargetPlatform.fuchsia:
          _renderEditable.selectWord(cause: SelectionChangedCause.longPress);
          break;
      }
    }
    _confirmCurrentSplash();
  }

  void _handleDoubleTapDown(TapDownDetails details) {
    _renderEditable.selectWord(cause: SelectionChangedCause.doubleTap);
  }

  void _startSplash(TapDownDetails details) {
    if (_effectiveFocusNode.hasFocus)
      return;
    final InteractiveInkFeature splash = _createInkFeature(details);
    _splashes ??= HashSet<InteractiveInkFeature>();
    _splashes.add(splash);
    _currentSplash = splash;
    updateKeepAlive();
  }

  void _confirmCurrentSplash() {
    _currentSplash?.confirm();
    _currentSplash = null;
  }

  void _cancelCurrentSplash() {
    _currentSplash?.cancel();
  }

  @override
  bool get wantKeepAlive => _splashes != null && _splashes.isNotEmpty;

  bool get _cursorOpacityAnimates => Theme.of(context).platform == TargetPlatform.iOS ? true : false;

  Offset get _getCursorOffset => Offset(_iOSHorizontalCursorOffsetPixels / MediaQuery.of(context).devicePixelRatio, 0);

  bool get _paintCursorAboveText => Theme.of(context).platform == TargetPlatform.iOS ? true : false;

  Color get _cursorColor {
    if (widget.cursorColor == null) {
      if (Theme.of(context).platform == TargetPlatform.iOS)
        return CupertinoTheme.of(context).primaryColor;
      else
        return Theme.of(context).cursorColor;
    }
    return widget.cursorColor;
  }

  @override
  void deactivate() {
    if (_splashes != null) {
      final Set<InteractiveInkFeature> splashes = _splashes;
      _splashes = null;
      for (InteractiveInkFeature splash in splashes)
        splash.dispose();
      _currentSplash = null;
    }
    assert(_currentSplash == null);
    super.deactivate();
  }

  @override
  Widget build(BuildContext context) {
    super.build(context); // See AutomaticKeepAliveClientMixin.
    assert(debugCheckHasMaterial(context));
    // TODO(jonahwilliams): uncomment out this check once we have migrated tests.
    // assert(debugCheckHasMaterialLocalizations(context));
    assert(debugCheckHasDirectionality(context));
    assert(
      !(widget.style != null && widget.style.inherit == false &&
        (widget.style.fontSize == null || widget.style.textBaseline == null)),
      'inherit false style must supply fontSize and textBaseline',
    );

    final ThemeData themeData = Theme.of(context);
    final TextStyle style = themeData.textTheme.subhead.merge(widget.style);
    final Brightness keyboardAppearance = widget.keyboardAppearance ?? themeData.primaryColorBrightness;
    final TextEditingController controller = _effectiveController;
    final FocusNode focusNode = _effectiveFocusNode;
    final List<TextInputFormatter> formatters = widget.inputFormatters ?? <TextInputFormatter>[];
    if (widget.maxLength != null && widget.maxLengthEnforced)
      formatters.add(LengthLimitingTextInputFormatter(widget.maxLength));

    bool forcePressEnabled;
    TextSelectionControls textSelectionControls;
    switch (themeData.platform) {
      case TargetPlatform.iOS:
        forcePressEnabled = true;
        textSelectionControls = cupertinoTextSelectionControls;
        break;
      case TargetPlatform.android:
      case TargetPlatform.fuchsia:
        forcePressEnabled = false;
        textSelectionControls = materialTextSelectionControls;
        break;
    }

    Widget child = RepaintBoundary(
      child: EditableText(
        key: _editableTextKey,
        controller: controller,
        focusNode: focusNode,
        keyboardType: widget.keyboardType,
        textInputAction: widget.textInputAction,
        textCapitalization: widget.textCapitalization,
        style: style,
        textAlign: widget.textAlign,
        textDirection: widget.textDirection,
        autofocus: widget.autofocus,
        obscureText: widget.obscureText,
        autocorrect: widget.autocorrect,
        maxLines: widget.maxLines,
        selectionColor: themeData.textSelectionColor,
        selectionControls: widget.selectionEnabled ? textSelectionControls : null,
        onChanged: widget.onChanged,
        onEditingComplete: widget.onEditingComplete,
        onSubmitted: widget.onSubmitted,
        onSelectionChanged: _handleSelectionChanged,
        inputFormatters: formatters,
        rendererIgnoresPointer: true,
        cursorWidth: widget.cursorWidth,
        cursorRadius: _cursorRadius,
        cursorColor: _cursorColor,
        cursorOpacityAnimates: _cursorOpacityAnimates,
        cursorOffset: _getCursorOffset,
        paintCursorAboveText: _paintCursorAboveText,
        backgroundCursorColor: CupertinoColors.inactiveGray,
        scrollPadding: widget.scrollPadding,
        keyboardAppearance: keyboardAppearance,
        enableInteractiveSelection: widget.enableInteractiveSelection,
        dragStartBehavior: widget.dragStartBehavior,
      ),
    );

    if (widget.decoration != null) {
      child = AnimatedBuilder(
        animation: Listenable.merge(<Listenable>[ focusNode, controller ]),
        builder: (BuildContext context, Widget child) {
          return InputDecorator(
            decoration: _getEffectiveDecoration(),
            baseStyle: widget.style,
            textAlign: widget.textAlign,
            isFocused: focusNode.hasFocus,
            isEmpty: controller.value.text.isEmpty,
            child: child,
          );
        },
        child: child,
      );
    }

    return Semantics(
      onTap: () {
        if (!_effectiveController.selection.isValid)
          _effectiveController.selection = TextSelection.collapsed(offset: _effectiveController.text.length);
        _requestKeyboard();
      },
      child: IgnorePointer(
        ignoring: !(widget.enabled ?? widget.decoration?.enabled ?? true),
        child: TextSelectionGestureDetector(
          onTapDown: _handleTapDown,
          onForcePressStart: forcePressEnabled ? _handleForcePressStarted : null,
          onSingleTapUp: _handleSingleTapUp,
          onSingleTapCancel: _handleSingleTapCancel,
          onSingleLongTapDown: _handleSingleLongTapDown,
          onDoubleTapDown: _handleDoubleTapDown,
          behavior: HitTestBehavior.translucent,
          child: child,
        ),
      ),
    );
  }
}<|MERGE_RESOLUTION|>--- conflicted
+++ resolved
@@ -22,7 +22,6 @@
 
 export 'package:flutter/services.dart' show TextInputType, TextInputAction, TextCapitalization;
 
-<<<<<<< HEAD
 /// Signature for the [TextField.buildCounter] callback.
 typedef InputCounterWidgetBuilder = Widget Function(
   /// The build context for the TextField
@@ -37,7 +36,7 @@
     @required bool isFocused,
   }
 );
-=======
+
 // An eyeballed value that moves the cursor slightly left of where it is
 // rendered for text on Android so it's positioning more accurately matches the
 // native iOS text cursor positioning.
@@ -45,7 +44,6 @@
 // This value is in device pixels, not logical pixels as is typically used
 // throughout the codebase.
 const int _iOSHorizontalCursorOffsetPixels = 2;
->>>>>>> 18ba13b6
 
 /// A material design text field.
 ///
