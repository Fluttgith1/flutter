// Copyright 2014 The Flutter Authors. All rights reserved.
// Use of this source code is governed by a BSD-style license that can be
// found in the LICENSE file.

import 'dart:ui' as ui show BoxHeightStyle, BoxWidthStyle;

import 'package:flutter/cupertino.dart';
import 'package:flutter/foundation.dart';
import 'package:flutter/gestures.dart';
import 'package:flutter/rendering.dart';
import 'package:flutter/services.dart';
import 'package:flutter/widgets.dart';

import 'debug.dart';
import 'desktop_text_selection.dart';
import 'feedback.dart';
import 'input_decorator.dart';
import 'material.dart';
import 'material_localizations.dart';
import 'material_state.dart';
import 'selectable_text.dart' show iOSHorizontalOffset;
import 'text_selection.dart';
import 'text_selection_theme.dart';
import 'theme.dart';

export 'package:flutter/services.dart' show TextInputType, TextInputAction, TextCapitalization, SmartQuotesType, SmartDashesType;

/// Signature for the [TextField.buildCounter] callback.
typedef InputCounterWidgetBuilder = Widget? Function(
  /// The build context for the TextField.
  BuildContext context, {
  /// The length of the string currently in the input.
  required int currentLength,
  /// The maximum string length that can be entered into the TextField.
  required int? maxLength,
  /// Whether or not the TextField is currently focused.  Mainly provided for
  /// the [liveRegion] parameter in the [Semantics] widget for accessibility.
  required bool isFocused,
});

class _TextFieldSelectionGestureDetectorBuilder extends TextSelectionGestureDetectorBuilder {
  _TextFieldSelectionGestureDetectorBuilder({
    required _TextFieldState state,
  }) : _state = state,
       super(delegate: state);

  final _TextFieldState _state;

  @override
  void onForcePressStart(ForcePressDetails details) {
    super.onForcePressStart(details);
    if (delegate.selectionEnabled && shouldShowSelectionToolbar) {
      editableText.showToolbar();
    }
  }

  @override
  void onForcePressEnd(ForcePressDetails details) {
    // Not required.
  }

  @override
  void onSingleLongTapMoveUpdate(LongPressMoveUpdateDetails details) {
    if (delegate.selectionEnabled) {
      switch (Theme.of(_state.context).platform) {
        case TargetPlatform.iOS:
        case TargetPlatform.macOS:
          renderEditable.selectPositionAt(
            from: details.globalPosition,
            cause: SelectionChangedCause.longPress,
          );
          break;
        case TargetPlatform.android:
        case TargetPlatform.fuchsia:
        case TargetPlatform.linux:
        case TargetPlatform.windows:
          renderEditable.selectWordsInRange(
            from: details.globalPosition - details.offsetFromOrigin,
            to: details.globalPosition,
            cause: SelectionChangedCause.longPress,
          );
          break;
      }
    }
  }

  @override
  void onSingleTapUp(TapUpDetails details) {
    editableText.hideToolbar();
    super.onSingleTapUp(details);
    _state._requestKeyboard();
    _state.widget.onTap?.call();
  }

  @override
  void onSingleLongTapStart(LongPressStartDetails details) {
    if (delegate.selectionEnabled) {
      switch (Theme.of(_state.context).platform) {
        case TargetPlatform.iOS:
        case TargetPlatform.macOS:
          renderEditable.selectPositionAt(
            from: details.globalPosition,
            cause: SelectionChangedCause.longPress,
          );
          break;
        case TargetPlatform.android:
        case TargetPlatform.fuchsia:
        case TargetPlatform.linux:
        case TargetPlatform.windows:
          renderEditable.selectWord(cause: SelectionChangedCause.longPress);
          Feedback.forLongPress(_state.context);
          break;
      }
    }
  }
}

/// A material design text field.
///
/// A text field lets the user enter text, either with hardware keyboard or with
/// an onscreen keyboard.
///
/// The text field calls the [onChanged] callback whenever the user changes the
/// text in the field. If the user indicates that they are done typing in the
/// field (e.g., by pressing a button on the soft keyboard), the text field
/// calls the [onSubmitted] callback.
///
/// To control the text that is displayed in the text field, use the
/// [controller]. For example, to set the initial value of the text field, use
/// a [controller] that already contains some text. The [controller] can also
/// control the selection and composing region (and to observe changes to the
/// text, selection, and composing region).
///
/// By default, a text field has a [decoration] that draws a divider below the
/// text field. You can use the [decoration] property to control the decoration,
/// for example by adding a label or an icon. If you set the [decoration]
/// property to null, the decoration will be removed entirely, including the
/// extra padding introduced by the decoration to save space for the labels.
///
/// If [decoration] is non-null (which is the default), the text field requires
/// one of its ancestors to be a [Material] widget.
///
/// To integrate the [TextField] into a [Form] with other [FormField] widgets,
/// consider using [TextFormField].
///
/// {@template flutter.material.textfield.wantKeepAlive}
/// When the widget has focus, it will prevent itself from disposing via its
/// underlying [EditableText]'s [AutomaticKeepAliveClientMixin.wantKeepAlive] in
/// order to avoid losing the selection. Removing the focus will allow it to be
/// disposed.
/// {@endtemplate}
///
/// Remember to call [TextEditingController.dispose] of the [TextEditingController]
/// when it is no longer needed. This will ensure we discard any resources used
/// by the object.
///
/// {@tool snippet}
/// This example shows how to create a [TextField] that will obscure input. The
/// [InputDecoration] surrounds the field in a border using [OutlineInputBorder]
/// and adds a label.
///
/// ![](https://flutter.github.io/assets-for-api-docs/assets/material/text_field.png)
///
/// ```dart
/// const TextField(
///   obscureText: true,
///   decoration: InputDecoration(
///     border: OutlineInputBorder(),
///     labelText: 'Password',
///   ),
/// )
/// ```
/// {@end-tool}
///
/// ## Reading values
///
/// A common way to read a value from a TextField is to use the [onSubmitted]
/// callback. This callback is applied to the text field's current value when
/// the user finishes editing.
///
/// {@tool dartpad}
/// This sample shows how to get a value from a TextField via the [onSubmitted]
/// callback.
///
/// ** See code in examples/api/lib/material/text_field/text_field.1.dart **
/// {@end-tool}
///
/// {@macro flutter.widgets.EditableText.lifeCycle}
///
/// For most applications the [onSubmitted] callback will be sufficient for
/// reacting to user input.
///
/// The [onEditingComplete] callback also runs when the user finishes editing.
/// It's different from [onSubmitted] because it has a default value which
/// updates the text controller and yields the keyboard focus. Applications that
/// require different behavior can override the default [onEditingComplete]
/// callback.
///
/// Keep in mind you can also always read the current string from a TextField's
/// [TextEditingController] using [TextEditingController.text].
///
/// ## Handling emojis and other complex characters
/// {@macro flutter.widgets.EditableText.onChanged}
///
/// In the live Dartpad example above, try typing the emoji 👨‍👩‍👦
/// into the field and submitting. Because the example code measures the length
/// with `value.characters.length`, the emoji is correctly counted as a single
/// character.
///
/// {@macro flutter.widgets.editableText.showCaretOnScreen}
///
/// See also:
///
///  * [TextFormField], which integrates with the [Form] widget.
///  * [InputDecorator], which shows the labels and other visual elements that
///    surround the actual text editing widget.
///  * [EditableText], which is the raw text editing control at the heart of a
///    [TextField]. The [EditableText] widget is rarely used directly unless
///    you are implementing an entirely different design language, such as
///    Cupertino.
///  * <https://material.io/design/components/text-fields.html>
///  * Cookbook: [Create and style a text field](https://flutter.dev/docs/cookbook/forms/text-input)
///  * Cookbook: [Handle changes to a text field](https://flutter.dev/docs/cookbook/forms/text-field-changes)
///  * Cookbook: [Retrieve the value of a text field](https://flutter.dev/docs/cookbook/forms/retrieve-input)
///  * Cookbook: [Focus and text fields](https://flutter.dev/docs/cookbook/forms/focus)
class TextField extends StatefulWidget {
  /// Creates a Material Design text field.
  ///
  /// If [decoration] is non-null (which is the default), the text field requires
  /// one of its ancestors to be a [Material] widget.
  ///
  /// To remove the decoration entirely (including the extra padding introduced
  /// by the decoration to save space for the labels), set the [decoration] to
  /// null.
  ///
  /// The [maxLines] property can be set to null to remove the restriction on
  /// the number of lines. By default, it is one, meaning this is a single-line
  /// text field. [maxLines] must not be zero.
  ///
  /// The [maxLength] property is set to null by default, which means the
  /// number of characters allowed in the text field is not restricted. If
  /// [maxLength] is set a character counter will be displayed below the
  /// field showing how many characters have been entered. If the value is
  /// set to a positive integer it will also display the maximum allowed
  /// number of characters to be entered.  If the value is set to
  /// [TextField.noMaxLength] then only the current length is displayed.
  ///
  /// After [maxLength] characters have been input, additional input
  /// is ignored, unless [maxLengthEnforcement] is set to
  /// [MaxLengthEnforcement.none].
  /// The text field enforces the length with a [LengthLimitingTextInputFormatter],
  /// which is evaluated after the supplied [inputFormatters], if any.
  /// The [maxLength] value must be either null or greater than zero.
  ///
  /// If [maxLengthEnforcement] is set to [MaxLengthEnforcement.none], then more
  /// than [maxLength] characters may be entered, and the error counter and
  /// divider will switch to the [decoration].errorStyle when the limit is
  /// exceeded.
  ///
  /// The text cursor is not shown if [showCursor] is false or if [showCursor]
  /// is null (the default) and [readOnly] is true.
  ///
  /// The [selectionHeightStyle] and [selectionWidthStyle] properties allow
  /// changing the shape of the selection highlighting. These properties default
  /// to [ui.BoxHeightStyle.tight] and [ui.BoxWidthStyle.tight] respectively and
  /// must not be null.
  ///
  /// The [textAlign], [autofocus], [obscureText], [readOnly], [autocorrect],
  /// [scrollPadding], [maxLines], [maxLength], [selectionHeightStyle],
  /// [selectionWidthStyle], [enableSuggestions], and
  /// [enableIMEPersonalizedLearning] arguments must not be null.
  ///
  /// See also:
  ///
  ///  * [maxLength], which discusses the precise meaning of "number of
  ///    characters" and how it may differ from the intuitive meaning.
  const TextField({
    Key? key,
    this.controller,
    this.focusNode,
    this.decoration = const InputDecoration(),
    TextInputType? keyboardType,
    this.textInputAction,
    this.textCapitalization = TextCapitalization.none,
    this.style,
    this.strutStyle,
    this.textAlign = TextAlign.start,
    this.textAlignVertical,
    this.textDirection,
    this.readOnly = false,
    ToolbarOptions? toolbarOptions,
    this.showCursor,
    this.autofocus = false,
    this.obscuringCharacter = '•',
    this.obscureText = false,
    this.autocorrect = true,
    SmartDashesType? smartDashesType,
    SmartQuotesType? smartQuotesType,
    this.enableSuggestions = true,
    this.maxLines = 1,
    this.minLines,
    this.expands = false,
    this.maxLength,
    this.maxLengthEnforcement,
    this.onChanged,
    this.onEditingComplete,
    this.onSubmitted,
    this.onAppPrivateCommand,
    this.inputFormatters,
    this.enabled,
    this.cursorWidth = 2.0,
    this.cursorHeight,
    this.cursorRadius,
    this.cursorColor,
    this.selectionHeightStyle = ui.BoxHeightStyle.tight,
    this.selectionWidthStyle = ui.BoxWidthStyle.tight,
    this.keyboardAppearance,
    this.scrollPadding = const EdgeInsets.all(20.0),
    this.dragStartBehavior = DragStartBehavior.start,
    bool? enableInteractiveSelection,
    this.selectionControls,
    this.onTap,
    this.mouseCursor,
    this.buildCounter,
    this.scrollController,
    this.scrollPhysics,
    this.autofillHints = const <String>[],
    this.clipBehavior = Clip.hardEdge,
    this.restorationId,
    this.scribbleEnabled = true,
    this.enableIMEPersonalizedLearning = true,
  }) : assert(textAlign != null),
       assert(readOnly != null),
       assert(autofocus != null),
       assert(obscuringCharacter != null && obscuringCharacter.length == 1),
       assert(obscureText != null),
       assert(autocorrect != null),
       smartDashesType = smartDashesType ?? (obscureText ? SmartDashesType.disabled : SmartDashesType.enabled),
       smartQuotesType = smartQuotesType ?? (obscureText ? SmartQuotesType.disabled : SmartQuotesType.enabled),
       assert(enableSuggestions != null),
       assert(scrollPadding != null),
       assert(dragStartBehavior != null),
       assert(selectionHeightStyle != null),
       assert(selectionWidthStyle != null),
       assert(maxLines == null || maxLines > 0),
       assert(minLines == null || minLines > 0),
       assert(
         (maxLines == null) || (minLines == null) || (maxLines >= minLines),
         "minLines can't be greater than maxLines",
       ),
       assert(expands != null),
       assert(
         !expands || (maxLines == null && minLines == null),
         'minLines and maxLines must be null when expands is true.',
       ),
       assert(!obscureText || maxLines == 1, 'Obscured fields cannot be multiline.'),
       assert(maxLength == null || maxLength == TextField.noMaxLength || maxLength > 0),
       // Assert the following instead of setting it directly to avoid surprising the user by silently changing the value they set.
       assert(
         !identical(textInputAction, TextInputAction.newline) ||
         maxLines == 1 ||
         !identical(keyboardType, TextInputType.text),
         'Use keyboardType TextInputType.multiline when using TextInputAction.newline on a multiline TextField.',
       ),
       assert(clipBehavior != null),
       assert(enableIMEPersonalizedLearning != null),
       keyboardType = keyboardType ?? (maxLines == 1 ? TextInputType.text : TextInputType.multiline),
       enableInteractiveSelection = enableInteractiveSelection ?? (!readOnly || !obscureText),
       toolbarOptions = toolbarOptions ??
           (obscureText
               ? (readOnly
                   // No point in even offering "Select All" in a read-only obscured
                   // field.
                   ? const ToolbarOptions()
                   // Writable, but obscured.
                   : const ToolbarOptions(
                       selectAll: true,
                       paste: true,
                     ))
               : (readOnly
                   // Read-only, not obscured.
                   ? const ToolbarOptions(
                       selectAll: true,
                       copy: true,
                     )
                   // Writable, not obscured.
                   : const ToolbarOptions(
                       copy: true,
                       cut: true,
                       selectAll: true,
                       paste: true,
                     ))),
       super(key: key);

  /// Controls the text being edited.
  ///
  /// If null, this widget will create its own [TextEditingController].
  final TextEditingController? controller;

  /// Defines the keyboard focus for this widget.
  ///
  /// The [focusNode] is a long-lived object that's typically managed by a
  /// [StatefulWidget] parent. See [FocusNode] for more information.
  ///
  /// To give the keyboard focus to this widget, provide a [focusNode] and then
  /// use the current [FocusScope] to request the focus:
  ///
  /// ```dart
  /// FocusScope.of(context).requestFocus(myFocusNode);
  /// ```
  ///
  /// This happens automatically when the widget is tapped.
  ///
  /// To be notified when the widget gains or loses the focus, add a listener
  /// to the [focusNode]:
  ///
  /// ```dart
  /// focusNode.addListener(() { print(myFocusNode.hasFocus); });
  /// ```
  ///
  /// If null, this widget will create its own [FocusNode].
  ///
  /// ## Keyboard
  ///
  /// Requesting the focus will typically cause the keyboard to be shown
  /// if it's not showing already.
  ///
  /// On Android, the user can hide the keyboard - without changing the focus -
  /// with the system back button. They can restore the keyboard's visibility
  /// by tapping on a text field.  The user might hide the keyboard and
  /// switch to a physical keyboard, or they might just need to get it
  /// out of the way for a moment, to expose something it's
  /// obscuring. In this case requesting the focus again will not
  /// cause the focus to change, and will not make the keyboard visible.
  ///
  /// This widget builds an [EditableText] and will ensure that the keyboard is
  /// showing when it is tapped by calling [EditableTextState.requestKeyboard()].
  final FocusNode? focusNode;

  /// The decoration to show around the text field.
  ///
  /// By default, draws a horizontal line under the text field but can be
  /// configured to show an icon, label, hint text, and error text.
  ///
  /// Specify null to remove the decoration entirely (including the
  /// extra padding introduced by the decoration to save space for the labels).
  final InputDecoration? decoration;

  /// {@macro flutter.widgets.editableText.keyboardType}
  final TextInputType keyboardType;

  /// The type of action button to use for the keyboard.
  ///
  /// Defaults to [TextInputAction.newline] if [keyboardType] is
  /// [TextInputType.multiline] and [TextInputAction.done] otherwise.
  final TextInputAction? textInputAction;

  /// {@macro flutter.widgets.editableText.textCapitalization}
  final TextCapitalization textCapitalization;

  /// The style to use for the text being edited.
  ///
  /// This text style is also used as the base style for the [decoration].
  ///
  /// If null, defaults to the `subtitle1` text style from the current [Theme].
  final TextStyle? style;

  /// {@macro flutter.widgets.editableText.strutStyle}
  final StrutStyle? strutStyle;

  /// {@macro flutter.widgets.editableText.textAlign}
  final TextAlign textAlign;

  /// {@macro flutter.material.InputDecorator.textAlignVertical}
  final TextAlignVertical? textAlignVertical;

  /// {@macro flutter.widgets.editableText.textDirection}
  final TextDirection? textDirection;

  /// {@macro flutter.widgets.editableText.autofocus}
  final bool autofocus;

  /// {@macro flutter.widgets.editableText.obscuringCharacter}
  final String obscuringCharacter;

  /// {@macro flutter.widgets.editableText.obscureText}
  final bool obscureText;

  /// {@macro flutter.widgets.editableText.autocorrect}
  final bool autocorrect;

  /// {@macro flutter.services.TextInputConfiguration.smartDashesType}
  final SmartDashesType smartDashesType;

  /// {@macro flutter.services.TextInputConfiguration.smartQuotesType}
  final SmartQuotesType smartQuotesType;

  /// {@macro flutter.services.TextInputConfiguration.enableSuggestions}
  final bool enableSuggestions;

  /// {@macro flutter.widgets.editableText.maxLines}
  ///  * [expands], which determines whether the field should fill the height of
  ///    its parent.
  final int? maxLines;

  /// {@macro flutter.widgets.editableText.minLines}
  ///  * [expands], which determines whether the field should fill the height of
  ///    its parent.
  final int? minLines;

  /// {@macro flutter.widgets.editableText.expands}
  final bool expands;

  /// {@macro flutter.widgets.editableText.readOnly}
  final bool readOnly;

  /// Configuration of toolbar options.
  ///
  /// If not set, select all and paste will default to be enabled. Copy and cut
  /// will be disabled if [obscureText] is true. If [readOnly] is true,
  /// paste and cut will be disabled regardless.
  final ToolbarOptions toolbarOptions;

  /// {@macro flutter.widgets.editableText.showCursor}
  final bool? showCursor;

  /// If [maxLength] is set to this value, only the "current input length"
  /// part of the character counter is shown.
  static const int noMaxLength = -1;

  /// The maximum number of characters (Unicode scalar values) to allow in the
  /// text field.
  ///
  /// If set, a character counter will be displayed below the
  /// field showing how many characters have been entered. If set to a number
  /// greater than 0, it will also display the maximum number allowed. If set
  /// to [TextField.noMaxLength] then only the current character count is displayed.
  ///
  /// After [maxLength] characters have been input, additional input
  /// is ignored, unless [maxLengthEnforcement] is set to
  /// [MaxLengthEnforcement.none].
  ///
  /// The text field enforces the length with a [LengthLimitingTextInputFormatter],
  /// which is evaluated after the supplied [inputFormatters], if any.
  ///
  /// This value must be either null, [TextField.noMaxLength], or greater than 0.
  /// If null (the default) then there is no limit to the number of characters
  /// that can be entered. If set to [TextField.noMaxLength], then no limit will
  /// be enforced, but the number of characters entered will still be displayed.
  ///
  /// Whitespace characters (e.g. newline, space, tab) are included in the
  /// character count.
  ///
  /// If [maxLengthEnforcement] is [MaxLengthEnforcement.none], then more than
  /// [maxLength] characters may be entered, but the error counter and divider
  /// will switch to the [decoration]'s [InputDecoration.errorStyle] when the
  /// limit is exceeded.
  ///
  /// {@macro flutter.services.lengthLimitingTextInputFormatter.maxLength}
  final int? maxLength;

  /// Determines how the [maxLength] limit should be enforced.
  ///
  /// {@macro flutter.services.textFormatter.effectiveMaxLengthEnforcement}
  ///
  /// {@macro flutter.services.textFormatter.maxLengthEnforcement}
  final MaxLengthEnforcement? maxLengthEnforcement;

  /// {@macro flutter.widgets.editableText.onChanged}
  ///
  /// See also:
  ///
  ///  * [inputFormatters], which are called before [onChanged]
  ///    runs and can validate and change ("format") the input value.
  ///  * [onEditingComplete], [onSubmitted]:
  ///    which are more specialized input change notifications.
  final ValueChanged<String>? onChanged;

  /// {@macro flutter.widgets.editableText.onEditingComplete}
  final VoidCallback? onEditingComplete;

  /// {@macro flutter.widgets.editableText.onSubmitted}
  ///
  /// See also:
  ///
  ///  * [TextInputAction.next] and [TextInputAction.previous], which
  ///    automatically shift the focus to the next/previous focusable item when
  ///    the user is done editing.
  final ValueChanged<String>? onSubmitted;

  /// {@macro flutter.widgets.editableText.onAppPrivateCommand}
  final AppPrivateCommandCallback? onAppPrivateCommand;

  /// {@macro flutter.widgets.editableText.inputFormatters}
  final List<TextInputFormatter>? inputFormatters;

  /// If false the text field is "disabled": it ignores taps and its
  /// [decoration] is rendered in grey.
  ///
  /// If non-null this property overrides the [decoration]'s
  /// [InputDecoration.enabled] property.
  final bool? enabled;

  /// {@macro flutter.widgets.editableText.cursorWidth}
  final double cursorWidth;

  /// {@macro flutter.widgets.editableText.cursorHeight}
  final double? cursorHeight;

  /// {@macro flutter.widgets.editableText.cursorRadius}
  final Radius? cursorRadius;

  /// The color of the cursor.
  ///
  /// The cursor indicates the current location of text insertion point in
  /// the field.
  ///
  /// If this is null it will default to the ambient
  /// [TextSelectionThemeData.cursorColor]. If that is null, and the
  /// [ThemeData.platform] is [TargetPlatform.iOS] or [TargetPlatform.macOS]
  /// it will use [CupertinoThemeData.primaryColor]. Otherwise it will use
  /// the value of [ColorScheme.primary] of [ThemeData.colorScheme].
  final Color? cursorColor;

  /// Controls how tall the selection highlight boxes are computed to be.
  ///
  /// See [ui.BoxHeightStyle] for details on available styles.
  final ui.BoxHeightStyle selectionHeightStyle;

  /// Controls how wide the selection highlight boxes are computed to be.
  ///
  /// See [ui.BoxWidthStyle] for details on available styles.
  final ui.BoxWidthStyle selectionWidthStyle;

  /// The appearance of the keyboard.
  ///
  /// This setting is only honored on iOS devices.
  ///
  /// If unset, defaults to [ThemeData.brightness].
  final Brightness? keyboardAppearance;

  /// {@macro flutter.widgets.editableText.scrollPadding}
  final EdgeInsets scrollPadding;

  /// {@macro flutter.widgets.editableText.enableInteractiveSelection}
  final bool enableInteractiveSelection;

  /// {@macro flutter.widgets.editableText.selectionControls}
  final TextSelectionControls? selectionControls;

  /// {@macro flutter.widgets.scrollable.dragStartBehavior}
  final DragStartBehavior dragStartBehavior;

  /// {@macro flutter.widgets.editableText.selectionEnabled}
  bool get selectionEnabled => enableInteractiveSelection;

  /// {@template flutter.material.textfield.onTap}
  /// Called for each distinct tap except for every second tap of a double tap.
  ///
  /// The text field builds a [GestureDetector] to handle input events like tap,
  /// to trigger focus requests, to move the caret, adjust the selection, etc.
  /// Handling some of those events by wrapping the text field with a competing
  /// GestureDetector is problematic.
  ///
  /// To unconditionally handle taps, without interfering with the text field's
  /// internal gesture detector, provide this callback.
  ///
  /// If the text field is created with [enabled] false, taps will not be
  /// recognized.
  ///
  /// To be notified when the text field gains or loses the focus, provide a
  /// [focusNode] and add a listener to that.
  ///
  /// To listen to arbitrary pointer events without competing with the
  /// text field's internal gesture detector, use a [Listener].
  /// {@endtemplate}
  final GestureTapCallback? onTap;

  /// The cursor for a mouse pointer when it enters or is hovering over the
  /// widget.
  ///
  /// If [mouseCursor] is a [MaterialStateProperty<MouseCursor>],
  /// [MaterialStateProperty.resolve] is used for the following [MaterialState]s:
  ///
  ///  * [MaterialState.error].
  ///  * [MaterialState.hovered].
  ///  * [MaterialState.focused].
  ///  * [MaterialState.disabled].
  ///
  /// If this property is null, [MaterialStateMouseCursor.textable] will be used.
  ///
  /// The [mouseCursor] is the only property of [TextField] that controls the
  /// appearance of the mouse pointer. All other properties related to "cursor"
  /// stand for the text cursor, which is usually a blinking vertical line at
  /// the editing position.
  final MouseCursor? mouseCursor;

  /// Callback that generates a custom [InputDecoration.counter] widget.
  ///
  /// See [InputCounterWidgetBuilder] for an explanation of the passed in
  /// arguments.  The returned widget will be placed below the line in place of
  /// the default widget built when [InputDecoration.counterText] is specified.
  ///
  /// The returned widget will be wrapped in a [Semantics] widget for
  /// accessibility, but it also needs to be accessible itself. For example,
  /// if returning a Text widget, set the [Text.semanticsLabel] property.
  ///
  /// {@tool snippet}
  /// ```dart
  /// Widget counter(
  ///   BuildContext context,
  ///   {
  ///     required int currentLength,
  ///     required int? maxLength,
  ///     required bool isFocused,
  ///   }
  /// ) {
  ///   return Text(
  ///     '$currentLength of $maxLength characters',
  ///     semanticsLabel: 'character count',
  ///   );
  /// }
  /// ```
  /// {@end-tool}
  ///
  /// If buildCounter returns null, then no counter and no Semantics widget will
  /// be created at all.
  final InputCounterWidgetBuilder? buildCounter;

  /// {@macro flutter.widgets.editableText.scrollPhysics}
  final ScrollPhysics? scrollPhysics;

  /// {@macro flutter.widgets.editableText.scrollController}
  final ScrollController? scrollController;

  /// {@macro flutter.widgets.editableText.autofillHints}
  /// {@macro flutter.services.AutofillConfiguration.autofillHints}
  final Iterable<String>? autofillHints;

  /// {@macro flutter.material.Material.clipBehavior}
  ///
  /// Defaults to [Clip.hardEdge].
  final Clip clipBehavior;

  /// {@template flutter.material.textfield.restorationId}
  /// Restoration ID to save and restore the state of the text field.
  ///
  /// If non-null, the text field will persist and restore its current scroll
  /// offset and - if no [controller] has been provided - the content of the
  /// text field. If a [controller] has been provided, it is the responsibility
  /// of the owner of that controller to persist and restore it, e.g. by using
  /// a [RestorableTextEditingController].
  ///
  /// The state of this widget is persisted in a [RestorationBucket] claimed
  /// from the surrounding [RestorationScope] using the provided restoration ID.
  ///
  /// See also:
  ///
  ///  * [RestorationManager], which explains how state restoration works in
  ///    Flutter.
  /// {@endtemplate}
  final String? restorationId;

  /// {@macro flutter.widgets.editableText.scribbleEnabled}
  final bool scribbleEnabled;

  /// {@macro flutter.services.TextInputConfiguration.enableIMEPersonalizedLearning}
  final bool enableIMEPersonalizedLearning;

  @override
  State<TextField> createState() => _TextFieldState();

  @override
  void debugFillProperties(DiagnosticPropertiesBuilder properties) {
    super.debugFillProperties(properties);
    properties.add(DiagnosticsProperty<TextEditingController>('controller', controller, defaultValue: null));
    properties.add(DiagnosticsProperty<FocusNode>('focusNode', focusNode, defaultValue: null));
    properties.add(DiagnosticsProperty<bool>('enabled', enabled, defaultValue: null));
    properties.add(DiagnosticsProperty<InputDecoration>('decoration', decoration, defaultValue: const InputDecoration()));
    properties.add(DiagnosticsProperty<TextInputType>('keyboardType', keyboardType, defaultValue: TextInputType.text));
    properties.add(DiagnosticsProperty<TextStyle>('style', style, defaultValue: null));
    properties.add(DiagnosticsProperty<bool>('autofocus', autofocus, defaultValue: false));
    properties.add(DiagnosticsProperty<String>('obscuringCharacter', obscuringCharacter, defaultValue: '•'));
    properties.add(DiagnosticsProperty<bool>('obscureText', obscureText, defaultValue: false));
    properties.add(DiagnosticsProperty<bool>('autocorrect', autocorrect, defaultValue: true));
    properties.add(EnumProperty<SmartDashesType>('smartDashesType', smartDashesType, defaultValue: obscureText ? SmartDashesType.disabled : SmartDashesType.enabled));
    properties.add(EnumProperty<SmartQuotesType>('smartQuotesType', smartQuotesType, defaultValue: obscureText ? SmartQuotesType.disabled : SmartQuotesType.enabled));
    properties.add(DiagnosticsProperty<bool>('enableSuggestions', enableSuggestions, defaultValue: true));
    properties.add(IntProperty('maxLines', maxLines, defaultValue: 1));
    properties.add(IntProperty('minLines', minLines, defaultValue: null));
    properties.add(DiagnosticsProperty<bool>('expands', expands, defaultValue: false));
    properties.add(IntProperty('maxLength', maxLength, defaultValue: null));
    properties.add(EnumProperty<MaxLengthEnforcement>('maxLengthEnforcement', maxLengthEnforcement, defaultValue: null));
    properties.add(EnumProperty<TextInputAction>('textInputAction', textInputAction, defaultValue: null));
    properties.add(EnumProperty<TextCapitalization>('textCapitalization', textCapitalization, defaultValue: TextCapitalization.none));
    properties.add(EnumProperty<TextAlign>('textAlign', textAlign, defaultValue: TextAlign.start));
    properties.add(DiagnosticsProperty<TextAlignVertical>('textAlignVertical', textAlignVertical, defaultValue: null));
    properties.add(EnumProperty<TextDirection>('textDirection', textDirection, defaultValue: null));
    properties.add(DoubleProperty('cursorWidth', cursorWidth, defaultValue: 2.0));
    properties.add(DoubleProperty('cursorHeight', cursorHeight, defaultValue: null));
    properties.add(DiagnosticsProperty<Radius>('cursorRadius', cursorRadius, defaultValue: null));
    properties.add(ColorProperty('cursorColor', cursorColor, defaultValue: null));
    properties.add(DiagnosticsProperty<Brightness>('keyboardAppearance', keyboardAppearance, defaultValue: null));
    properties.add(DiagnosticsProperty<EdgeInsetsGeometry>('scrollPadding', scrollPadding, defaultValue: const EdgeInsets.all(20.0)));
    properties.add(FlagProperty('selectionEnabled', value: selectionEnabled, defaultValue: true, ifFalse: 'selection disabled'));
    properties.add(DiagnosticsProperty<TextSelectionControls>('selectionControls', selectionControls, defaultValue: null));
    properties.add(DiagnosticsProperty<ScrollController>('scrollController', scrollController, defaultValue: null));
    properties.add(DiagnosticsProperty<ScrollPhysics>('scrollPhysics', scrollPhysics, defaultValue: null));
    properties.add(DiagnosticsProperty<Clip>('clipBehavior', clipBehavior, defaultValue: Clip.hardEdge));
    properties.add(DiagnosticsProperty<bool>('scribbleEnabled', scribbleEnabled, defaultValue: true));
    properties.add(DiagnosticsProperty<bool>('enableIMEPersonalizedLearning', enableIMEPersonalizedLearning, defaultValue: true));
  }
}

class _TextFieldState extends State<TextField> with RestorationMixin implements TextSelectionGestureDetectorBuilderDelegate, AutofillClient {
  RestorableTextEditingController? _controller;
  TextEditingController get _effectiveController => widget.controller ?? _controller!.value;

  FocusNode? _focusNode;
  FocusNode get _effectiveFocusNode => widget.focusNode ?? (_focusNode ??= FocusNode());

  MaxLengthEnforcement get _effectiveMaxLengthEnforcement => widget.maxLengthEnforcement
    ?? LengthLimitingTextInputFormatter.getDefaultMaxLengthEnforcement(Theme.of(context).platform);

  bool _isHovering = false;

  bool get needsCounter => widget.maxLength != null
    && widget.decoration != null
    && widget.decoration!.counterText == null;

  bool _showSelectionHandles = false;

  late _TextFieldSelectionGestureDetectorBuilder _selectionGestureDetectorBuilder;

  // API for TextSelectionGestureDetectorBuilderDelegate.
  @override
  late bool forcePressEnabled;

  @override
  final GlobalKey<EditableTextState> editableTextKey = GlobalKey<EditableTextState>();

  @override
  bool get selectionEnabled => widget.selectionEnabled;
  // End of API for TextSelectionGestureDetectorBuilderDelegate.

  bool get _isEnabled =>  widget.enabled ?? widget.decoration?.enabled ?? true;

  int get _currentLength => _effectiveController.value.text.characters.length;

  bool get _hasIntrinsicError => widget.maxLength != null && widget.maxLength! > 0 && _effectiveController.value.text.characters.length > widget.maxLength!;

  bool get _hasError => widget.decoration?.errorText != null || _hasIntrinsicError;

  InputDecoration _getEffectiveDecoration() {
    final MaterialLocalizations localizations = MaterialLocalizations.of(context);
    final ThemeData themeData = Theme.of(context);
    final InputDecoration effectiveDecoration = (widget.decoration ?? const InputDecoration())
      .applyDefaults(themeData.inputDecorationTheme)
      .copyWith(
        enabled: _isEnabled,
        hintMaxLines: widget.decoration?.hintMaxLines ?? widget.maxLines,
      );

    // No need to build anything if counter or counterText were given directly.
    if (effectiveDecoration.counter != null || effectiveDecoration.counterText != null)
      return effectiveDecoration;

    // If buildCounter was provided, use it to generate a counter widget.
    Widget? counter;
    final int currentLength = _currentLength;
    if (effectiveDecoration.counter == null
        && effectiveDecoration.counterText == null
        && widget.buildCounter != null) {
      final bool isFocused = _effectiveFocusNode.hasFocus;
      final Widget? builtCounter = widget.buildCounter!(
        context,
        currentLength: currentLength,
        maxLength: widget.maxLength,
        isFocused: isFocused,
      );
      // If buildCounter returns null, don't add a counter widget to the field.
      if (builtCounter != null) {
        counter = Semantics(
          container: true,
          liveRegion: isFocused,
          child: builtCounter,
        );
      }
      return effectiveDecoration.copyWith(counter: counter);
    }

    if (widget.maxLength == null)
      return effectiveDecoration; // No counter widget

    String counterText = '$currentLength';
    String semanticCounterText = '';

    // Handle a real maxLength (positive number)
    if (widget.maxLength! > 0) {
      // Show the maxLength in the counter
      counterText += '/${widget.maxLength}';
      final int remaining = (widget.maxLength! - currentLength).clamp(0, widget.maxLength!);
      semanticCounterText = localizations.remainingTextFieldCharacterCount(remaining);
    }

    if (_hasIntrinsicError) {
      return effectiveDecoration.copyWith(
        errorText: effectiveDecoration.errorText ?? '',
        counterStyle: effectiveDecoration.errorStyle
          ?? themeData.textTheme.caption!.copyWith(color: themeData.errorColor),
        counterText: counterText,
        semanticCounterText: semanticCounterText,
      );
    }

    return effectiveDecoration.copyWith(
      counterText: counterText,
      semanticCounterText: semanticCounterText,
    );
  }

  @override
  void initState() {
    super.initState();
    _selectionGestureDetectorBuilder = _TextFieldSelectionGestureDetectorBuilder(state: this);
    if (widget.controller == null) {
      _createLocalController();
    }
    _effectiveFocusNode.canRequestFocus = _isEnabled;
    _effectiveFocusNode.addListener(_handleFocusChanged);
  }

  bool get _canRequestFocus {
    final NavigationMode mode = MediaQuery.maybeOf(context)?.navigationMode ?? NavigationMode.traditional;
    switch (mode) {
      case NavigationMode.traditional:
        return _isEnabled;
      case NavigationMode.directional:
        return true;
    }
  }

  @override
  void didChangeDependencies() {
    super.didChangeDependencies();
    _effectiveFocusNode.canRequestFocus = _canRequestFocus;
  }

  @override
  void didUpdateWidget(TextField oldWidget) {
    super.didUpdateWidget(oldWidget);
    if (widget.controller == null && oldWidget.controller != null) {
      _createLocalController(oldWidget.controller!.value);
    } else if (widget.controller != null && oldWidget.controller == null) {
      unregisterFromRestoration(_controller!);
      _controller!.dispose();
      _controller = null;
    }

    if (widget.focusNode != oldWidget.focusNode) {
      (oldWidget.focusNode ?? _focusNode)?.removeListener(_handleFocusChanged);
      (widget.focusNode ?? _focusNode)?.addListener(_handleFocusChanged);
    }

    _effectiveFocusNode.canRequestFocus = _canRequestFocus;

    if (_effectiveFocusNode.hasFocus && widget.readOnly != oldWidget.readOnly && _isEnabled) {
      if(_effectiveController.selection.isCollapsed) {
        _showSelectionHandles = !widget.readOnly;
      }
    }
  }

  @override
  void restoreState(RestorationBucket? oldBucket, bool initialRestore) {
    if (_controller != null) {
      _registerController();
    }
  }

  void _registerController() {
    assert(_controller != null);
    registerForRestoration(_controller!, 'controller');
  }

  void _createLocalController([TextEditingValue? value]) {
    assert(_controller == null);
    _controller = value == null
        ? RestorableTextEditingController()
        : RestorableTextEditingController.fromValue(value);
    if (!restorePending) {
      _registerController();
    }
  }

  @override
  String? get restorationId => widget.restorationId;

  @override
  void dispose() {
    _effectiveFocusNode.removeListener(_handleFocusChanged);
    _focusNode?.dispose();
    _controller?.dispose();
    super.dispose();
  }

  EditableTextState? get _editableText => editableTextKey.currentState;

  void _requestKeyboard() {
    _editableText?.requestKeyboard();
  }

  bool _shouldShowSelectionHandles(SelectionChangedCause? cause) {
    // When the text field is activated by something that doesn't trigger the
    // selection overlay, we shouldn't show the handles either.
    if (!_selectionGestureDetectorBuilder.shouldShowSelectionToolbar)
      return false;

    if (cause == SelectionChangedCause.keyboard)
      return false;

    if (widget.readOnly && _effectiveController.selection.isCollapsed)
      return false;

    if (!_isEnabled)
      return false;

    if (cause == SelectionChangedCause.longPress || cause == SelectionChangedCause.scribble)
      return true;

    if (_effectiveController.text.isNotEmpty)
      return true;

    return false;
  }

  void _handleFocusChanged() {
    setState(() {
      // Rebuild the widget on focus change to show/hide the text selection
      // highlight.
    });
  }

  void _handleSelectionChanged(TextSelection selection, SelectionChangedCause? cause) {
    final bool willShowSelectionHandles = _shouldShowSelectionHandles(cause);
    if (willShowSelectionHandles != _showSelectionHandles) {
      setState(() {
        _showSelectionHandles = willShowSelectionHandles;
      });
    }

    switch (Theme.of(context).platform) {
      case TargetPlatform.iOS:
      case TargetPlatform.macOS:
        if (cause == SelectionChangedCause.longPress
            || cause == SelectionChangedCause.drag) {
          _editableText?.bringIntoView(selection.extent);
        }
        return;
      case TargetPlatform.linux:
      case TargetPlatform.windows:
      case TargetPlatform.fuchsia:
      case TargetPlatform.android:
        if (cause == SelectionChangedCause.drag) {
          _editableText?.bringIntoView(selection.extent);
        }
        return;
    }
  }

  /// Toggle the toolbar when a selection handle is tapped.
  void _handleSelectionHandleTapped() {
    if (_effectiveController.selection.isCollapsed) {
      _editableText!.toggleToolbar();
    }
  }

  void _handleHover(bool hovering) {
    if (hovering != _isHovering) {
      setState(() {
        _isHovering = hovering;
      });
    }
  }

  // AutofillClient implementation start.
  @override
  String get autofillId => _editableText!.autofillId;

  @override
  void autofill(TextEditingValue newEditingValue) => _editableText!.autofill(newEditingValue);

  @override
  TextInputConfiguration get textInputConfiguration {
    final List<String>? autofillHints = widget.autofillHints?.toList(growable: false);
    final AutofillConfiguration autofillConfiguration = autofillHints != null
      ? AutofillConfiguration(
          uniqueIdentifier: autofillId,
          autofillHints: autofillHints,
          currentEditingValue: _effectiveController.value,
          hintText: (widget.decoration ?? const InputDecoration()).hintText,
        )
      : AutofillConfiguration.disabled;

    return _editableText!.textInputConfiguration.copyWith(autofillConfiguration: autofillConfiguration);
  }
  // AutofillClient implementation end.

  @override
  Widget build(BuildContext context) {
    assert(debugCheckHasMaterial(context));
    assert(debugCheckHasMaterialLocalizations(context));
    assert(debugCheckHasDirectionality(context));
    assert(
      !(widget.style != null && widget.style!.inherit == false &&
        (widget.style!.fontSize == null || widget.style!.textBaseline == null)),
      'inherit false style must supply fontSize and textBaseline',
    );

    final ThemeData theme = Theme.of(context);
    final TextSelectionThemeData selectionTheme = TextSelectionTheme.of(context);
    final TextStyle style = theme.textTheme.subtitle1!.merge(widget.style);
    final Brightness keyboardAppearance = widget.keyboardAppearance ?? theme.brightness;
    final TextEditingController controller = _effectiveController;
    final FocusNode focusNode = _effectiveFocusNode;
    final List<TextInputFormatter> formatters = <TextInputFormatter>[
      ...?widget.inputFormatters,
      if (widget.maxLength != null)
        LengthLimitingTextInputFormatter(
          widget.maxLength,
          maxLengthEnforcement: _effectiveMaxLengthEnforcement,
        ),
    ];

    TextSelectionControls? textSelectionControls = widget.selectionControls;
    final bool paintCursorAboveText;
    final bool cursorOpacityAnimates;
    Offset? cursorOffset;
    Color? cursorColor = widget.cursorColor;
    final Color selectionColor;
    Color? autocorrectionTextRectColor;
    Radius? cursorRadius = widget.cursorRadius;
    VoidCallback? handleDidGainAccessibilityFocus;

    switch (theme.platform) {
      case TargetPlatform.iOS:
        final CupertinoThemeData cupertinoTheme = CupertinoTheme.of(context);
        forcePressEnabled = true;
        textSelectionControls ??= cupertinoTextSelectionControls;
        paintCursorAboveText = true;
        cursorOpacityAnimates = true;
        cursorColor ??= selectionTheme.cursorColor ?? cupertinoTheme.primaryColor;
        selectionColor = selectionTheme.selectionColor ?? cupertinoTheme.primaryColor.withOpacity(0.40);
        cursorRadius ??= const Radius.circular(2.0);
        cursorOffset = Offset(iOSHorizontalOffset / MediaQuery.of(context).devicePixelRatio, 0);
        autocorrectionTextRectColor = selectionColor;
        break;

      case TargetPlatform.macOS:
        final CupertinoThemeData cupertinoTheme = CupertinoTheme.of(context);
        forcePressEnabled = false;
        textSelectionControls ??= cupertinoDesktopTextSelectionControls;
        paintCursorAboveText = true;
        cursorOpacityAnimates = true;
        cursorColor ??= selectionTheme.cursorColor ?? cupertinoTheme.primaryColor;
        selectionColor = selectionTheme.selectionColor ?? cupertinoTheme.primaryColor.withOpacity(0.40);
        cursorRadius ??= const Radius.circular(2.0);
        cursorOffset = Offset(iOSHorizontalOffset / MediaQuery.of(context).devicePixelRatio, 0);
        handleDidGainAccessibilityFocus = () {
          // Automatically activate the TextField when it receives accessibility focus.
          if (!_effectiveFocusNode.hasFocus && _effectiveFocusNode.canRequestFocus) {
            _effectiveFocusNode.requestFocus();
          }
        };
        break;

      case TargetPlatform.android:
      case TargetPlatform.fuchsia:
        forcePressEnabled = false;
        textSelectionControls ??= materialTextSelectionControls;
        paintCursorAboveText = false;
        cursorOpacityAnimates = false;
        cursorColor ??= selectionTheme.cursorColor ?? theme.colorScheme.primary;
        selectionColor = selectionTheme.selectionColor ?? theme.colorScheme.primary.withOpacity(0.40);
        break;

      case TargetPlatform.linux:
        forcePressEnabled = false;
        textSelectionControls ??= desktopTextSelectionControls;
        paintCursorAboveText = false;
        cursorOpacityAnimates = false;
        cursorColor ??= selectionTheme.cursorColor ?? theme.colorScheme.primary;
        selectionColor = selectionTheme.selectionColor ?? theme.colorScheme.primary.withOpacity(0.40);
        break;

      case TargetPlatform.windows:
        forcePressEnabled = false;
        textSelectionControls ??= desktopTextSelectionControls;
        paintCursorAboveText = false;
        cursorOpacityAnimates = false;
        cursorColor ??= selectionTheme.cursorColor ?? theme.colorScheme.primary;
        selectionColor = selectionTheme.selectionColor ?? theme.colorScheme.primary.withOpacity(0.40);
        handleDidGainAccessibilityFocus = () {
          // Automatically activate the TextField when it receives accessibility focus.
          if (!_effectiveFocusNode.hasFocus && _effectiveFocusNode.canRequestFocus) {
            _effectiveFocusNode.requestFocus();
          }
        };
        break;
    }

    Widget child = RepaintBoundary(
      child: UnmanagedRestorationScope(
        bucket: bucket,
<<<<<<< HEAD
        // TODO(justinmc): This can't be overridden by users.
        // TODO(justinmc): Can't just pass anchor b/c Material needs to know
        // bottom and top anchor.
        // TODO(justinmc): Tie this into TextSelectionGestureDetectorBuilder.
        child: ContextualMenuArea(
          buildMenu: (BuildContext context, Offset anchor) {
            // TODO(justinmc): I would like to define this inside of EditableText
            // rather than looking this stuff up, but it seems like I couldn't
            // access Cupertino and Material toolbar stuff there.
            if (_editableText == null || textSelectionControls == null) {
              return const SizedBox.shrink();
            }

            // TODO(justinmc): I would like to define this inside of EditableText
            // rather than looking this stuff up, but it seems like I couldn't
            // access Cupertino and Material toolbar stuff there.
            final TextSelectionDelegate delegate = _editableText!;

            // TODO(justinmc): Calculate the anchor like this if not right clicked,
            // such as on mobile.
            /*
            final Offset midpointAnchor = Offset(
              (widget.selectionMidpoint.dx - widget.globalEditableRegion.left).clamp(
                mediaQuery.padding.left,
                mediaQuery.size.width - mediaQuery.padding.right,
              ),
              widget.selectionMidpoint.dy - widget.globalEditableRegion.top,
            );
            */
            return _PlatformTextSelectionControlsToolbar(
              anchor: anchor,
              controls: textSelectionControls,
              editableText: _editableText!,
            );
            /*
            return _CupertinoDesktopTextSelectionControlsToolbar(
              anchor: anchor,
              clipboardStatus: clipboardStatus,
              handleCut: textSelectionControls.canCut(delegate) ? () => textSelectionControls!.handleCut(delegate, clipboardStatus) : null,
              handleCopy: textSelectionControls.canCopy(delegate) ? () => textSelectionControls!.handleCopy(delegate, clipboardStatus) : null,
              handlePaste: textSelectionControls.canPaste(delegate) ? () => textSelectionControls!.handlePaste(delegate) : null,
              handleSelectAll: textSelectionControls.canSelectAll(delegate) ? () => textSelectionControls!.handleSelectAll(delegate) : null,
            );
            */
          },
          child: EditableText(
            key: editableTextKey,
            readOnly: widget.readOnly || !_isEnabled,
            toolbarOptions: widget.toolbarOptions,
            showCursor: widget.showCursor,
            showSelectionHandles: _showSelectionHandles,
            controller: controller,
            focusNode: focusNode,
            keyboardType: widget.keyboardType,
            textInputAction: widget.textInputAction,
            textCapitalization: widget.textCapitalization,
            style: style,
            strutStyle: widget.strutStyle,
            textAlign: widget.textAlign,
            textDirection: widget.textDirection,
            autofocus: widget.autofocus,
            obscuringCharacter: widget.obscuringCharacter,
            obscureText: widget.obscureText,
            autocorrect: widget.autocorrect,
            smartDashesType: widget.smartDashesType,
            smartQuotesType: widget.smartQuotesType,
            enableSuggestions: widget.enableSuggestions,
            maxLines: widget.maxLines,
            minLines: widget.minLines,
            expands: widget.expands,
            // Only show the selection highlight when the text field is focused.
            selectionColor: focusNode.hasFocus ? selectionColor : null,
            selectionControls: widget.selectionEnabled ? textSelectionControls : null,
            onChanged: widget.onChanged,
            onSelectionChanged: _handleSelectionChanged,
            onEditingComplete: widget.onEditingComplete,
            onSubmitted: widget.onSubmitted,
            onAppPrivateCommand: widget.onAppPrivateCommand,
            onSelectionHandleTapped: _handleSelectionHandleTapped,
            inputFormatters: formatters,
            rendererIgnoresPointer: true,
            mouseCursor: MouseCursor.defer, // TextField will handle the cursor
            cursorWidth: widget.cursorWidth,
            cursorHeight: widget.cursorHeight,
            cursorRadius: cursorRadius,
            cursorColor: cursorColor,
            selectionHeightStyle: widget.selectionHeightStyle,
            selectionWidthStyle: widget.selectionWidthStyle,
            cursorOpacityAnimates: cursorOpacityAnimates,
            cursorOffset: cursorOffset,
            paintCursorAboveText: paintCursorAboveText,
            backgroundCursorColor: CupertinoColors.inactiveGray,
            scrollPadding: widget.scrollPadding,
            keyboardAppearance: keyboardAppearance,
            enableInteractiveSelection: widget.enableInteractiveSelection,
            dragStartBehavior: widget.dragStartBehavior,
            scrollController: widget.scrollController,
            scrollPhysics: widget.scrollPhysics,
            autofillClient: this,
            autocorrectionTextRectColor: autocorrectionTextRectColor,
            clipBehavior: widget.clipBehavior,
            restorationId: 'editable',
            enableIMEPersonalizedLearning: widget.enableIMEPersonalizedLearning,
          ),
=======
        child: EditableText(
          key: editableTextKey,
          readOnly: widget.readOnly || !_isEnabled,
          toolbarOptions: widget.toolbarOptions,
          showCursor: widget.showCursor,
          showSelectionHandles: _showSelectionHandles,
          controller: controller,
          focusNode: focusNode,
          keyboardType: widget.keyboardType,
          textInputAction: widget.textInputAction,
          textCapitalization: widget.textCapitalization,
          style: style,
          strutStyle: widget.strutStyle,
          textAlign: widget.textAlign,
          textDirection: widget.textDirection,
          autofocus: widget.autofocus,
          obscuringCharacter: widget.obscuringCharacter,
          obscureText: widget.obscureText,
          autocorrect: widget.autocorrect,
          smartDashesType: widget.smartDashesType,
          smartQuotesType: widget.smartQuotesType,
          enableSuggestions: widget.enableSuggestions,
          maxLines: widget.maxLines,
          minLines: widget.minLines,
          expands: widget.expands,
          // Only show the selection highlight when the text field is focused.
          selectionColor: focusNode.hasFocus ? selectionColor : null,
          selectionControls: widget.selectionEnabled ? textSelectionControls : null,
          onChanged: widget.onChanged,
          onSelectionChanged: _handleSelectionChanged,
          onEditingComplete: widget.onEditingComplete,
          onSubmitted: widget.onSubmitted,
          onAppPrivateCommand: widget.onAppPrivateCommand,
          onSelectionHandleTapped: _handleSelectionHandleTapped,
          inputFormatters: formatters,
          rendererIgnoresPointer: true,
          mouseCursor: MouseCursor.defer, // TextField will handle the cursor
          cursorWidth: widget.cursorWidth,
          cursorHeight: widget.cursorHeight,
          cursorRadius: cursorRadius,
          cursorColor: cursorColor,
          selectionHeightStyle: widget.selectionHeightStyle,
          selectionWidthStyle: widget.selectionWidthStyle,
          cursorOpacityAnimates: cursorOpacityAnimates,
          cursorOffset: cursorOffset,
          paintCursorAboveText: paintCursorAboveText,
          backgroundCursorColor: CupertinoColors.inactiveGray,
          scrollPadding: widget.scrollPadding,
          keyboardAppearance: keyboardAppearance,
          enableInteractiveSelection: widget.enableInteractiveSelection,
          dragStartBehavior: widget.dragStartBehavior,
          scrollController: widget.scrollController,
          scrollPhysics: widget.scrollPhysics,
          autofillClient: this,
          autocorrectionTextRectColor: autocorrectionTextRectColor,
          clipBehavior: widget.clipBehavior,
          restorationId: 'editable',
          scribbleEnabled: widget.scribbleEnabled,
          enableIMEPersonalizedLearning: widget.enableIMEPersonalizedLearning,
>>>>>>> 0ff8030d
        ),
      ),
    );

    if (widget.decoration != null) {
      child = AnimatedBuilder(
        animation: Listenable.merge(<Listenable>[ focusNode, controller ]),
        builder: (BuildContext context, Widget? child) {
          return InputDecorator(
            decoration: _getEffectiveDecoration(),
            baseStyle: widget.style,
            textAlign: widget.textAlign,
            textAlignVertical: widget.textAlignVertical,
            isHovering: _isHovering,
            isFocused: focusNode.hasFocus,
            isEmpty: controller.value.text.isEmpty,
            expands: widget.expands,
            child: child,
          );
        },
        child: child,
      );
    }
    final MouseCursor effectiveMouseCursor = MaterialStateProperty.resolveAs<MouseCursor>(
      widget.mouseCursor ?? MaterialStateMouseCursor.textable,
      <MaterialState>{
        if (!_isEnabled) MaterialState.disabled,
        if (_isHovering) MaterialState.hovered,
        if (focusNode.hasFocus) MaterialState.focused,
        if (_hasError) MaterialState.error,
      },
    );

    final int? semanticsMaxValueLength;
    if (_effectiveMaxLengthEnforcement != MaxLengthEnforcement.none &&
      widget.maxLength != null &&
      widget.maxLength! > 0) {
      semanticsMaxValueLength = widget.maxLength;
    } else {
      semanticsMaxValueLength = null;
    }

    return FocusTrapArea(
      focusNode: focusNode,
      child: MouseRegion(
        cursor: effectiveMouseCursor,
        onEnter: (PointerEnterEvent event) => _handleHover(true),
        onExit: (PointerExitEvent event) => _handleHover(false),
        child: IgnorePointer(
          ignoring: !_isEnabled,
          child: AnimatedBuilder(
            animation: controller, // changes the _currentLength
            builder: (BuildContext context, Widget? child) {
              return Semantics(
                maxValueLength: semanticsMaxValueLength,
                currentValueLength: _currentLength,
                onTap: widget.readOnly ? null : () {
                  if (!_effectiveController.selection.isValid)
                    _effectiveController.selection = TextSelection.collapsed(offset: _effectiveController.text.length);
                  _requestKeyboard();
                },
                onDidGainAccessibilityFocus: handleDidGainAccessibilityFocus,
                child: child,
              );
            },
            child: _selectionGestureDetectorBuilder.buildGestureDetector(
              behavior: HitTestBehavior.translucent,
              child: child,
            ),
          ),
        ),
      ),
    );
  }
}

// TODO(justinmc): Share this with CupertinoTextField somehow, or ideally, with
// EditableText!
class _PlatformTextSelectionControlsToolbar extends StatelessWidget {
  const _PlatformTextSelectionControlsToolbar({
    required this.anchor,
    required this.controls,
    required this.editableText,
    Key? key,
  }) : super(key: key);

  final Offset anchor;
  final EditableTextState editableText;
  final TextSelectionControls controls;

  @override
  Widget build(BuildContext context) {
    final TextSelectionDelegate delegate = editableText;

    // TODO(justinmc): Calculate the anchor like this if not right clicked,
    // such as on mobile.
    /*
    final Offset midpointAnchor = Offset(
      (widget.selectionMidpoint.dx - widget.globalEditableRegion.left).clamp(
        mediaQuery.padding.left,
        mediaQuery.size.width - mediaQuery.padding.right,
      ),
      widget.selectionMidpoint.dy - widget.globalEditableRegion.top,
    );
    */
    final ClipboardStatusNotifier? clipboardStatus = editableText.clipboardStatus;

    final VoidCallback? handleCut = controls.canCut(delegate) ? () => controls.handleCut(delegate, clipboardStatus) : null;
    final VoidCallback? handleCopy = controls.canCopy(delegate) ? () => controls.handleCopy(delegate, clipboardStatus) : null;
    final VoidCallback? handlePaste = controls.canPaste(delegate) ? () => controls.handlePaste(delegate) : null;
    final VoidCallback? handleSelectAll = controls.canSelectAll(delegate) ? () => controls.handleSelectAll(delegate) : null;

    switch (Theme.of(context).platform) {
      case TargetPlatform.iOS:
      case TargetPlatform.android:
      case TargetPlatform.fuchsia:
      case TargetPlatform.linux:
      case TargetPlatform.windows:
        return _DesktopTextSelectionControlsToolbar(
          anchor: anchor,
          clipboardStatus: clipboardStatus,
          handleCut: handleCut,
          handleCopy: handleCopy,
          handlePaste: handlePaste,
          handleSelectAll: handleSelectAll,
        );
      case TargetPlatform.macOS:
        return _CupertinoDesktopTextSelectionControlsToolbar(
          anchor: anchor,
          clipboardStatus: clipboardStatus,
          handleCut: handleCut,
          handleCopy: handleCopy,
          handlePaste: handlePaste,
          handleSelectAll: handleSelectAll,
        );
    }
  }
}

// Minimal padding from all edges of the selection toolbar to all edges of the
// screen.
const double _kToolbarScreenPadding = 8.0;

// These values were measured from a screenshot of TextEdit on MacOS 10.15.7 on
// a Macbook Pro.
const double _kToolbarWidth = 222.0;
const Radius _kToolbarBorderRadius = Radius.circular(4.0);

// These values were measured from a screenshot of TextEdit on MacOS 10.16 on a
// Macbook Pro.
const CupertinoDynamicColor _kToolbarBorderColor = CupertinoDynamicColor.withBrightness(
  color: Color(0xFFBBBBBB),
  darkColor: Color(0xFF505152),
);
const CupertinoDynamicColor _kToolbarBackgroundColor = CupertinoDynamicColor.withBrightness(
  color: Color(0xffECE8E6),
  darkColor: Color(0xff302928),
);

// Generates the child that's passed into CupertinoDesktopTextSelectionToolbar.
class _CupertinoDesktopTextSelectionControlsToolbar extends StatefulWidget {
  const _CupertinoDesktopTextSelectionControlsToolbar({
    Key? key,
    required this.anchor,
    required this.clipboardStatus,
    required this.handleCopy,
    required this.handleCut,
    required this.handlePaste,
    required this.handleSelectAll,
  }) : super(key: key);

  final Offset anchor;
  final ClipboardStatusNotifier? clipboardStatus;
  final VoidCallback? handleCopy;
  final VoidCallback? handleCut;
  final VoidCallback? handlePaste;
  final VoidCallback? handleSelectAll;

  @override
  _CupertinoDesktopTextSelectionControlsToolbarState createState() => _CupertinoDesktopTextSelectionControlsToolbarState();
}

class _CupertinoDesktopTextSelectionControlsToolbarState extends State<_CupertinoDesktopTextSelectionControlsToolbar> {
  ClipboardStatusNotifier? _clipboardStatus;

  void _onChangedClipboardStatus() {
    setState(() {
      // Inform the widget that the value of clipboardStatus has changed.
    });
  }

  @override
  void initState() {
    super.initState();
    if (widget.handlePaste != null) {
      _clipboardStatus = widget.clipboardStatus ?? ClipboardStatusNotifier();
      _clipboardStatus!.addListener(_onChangedClipboardStatus);
      _clipboardStatus!.update();
    }
  }

  @override
  void didUpdateWidget(_CupertinoDesktopTextSelectionControlsToolbar oldWidget) {
    super.didUpdateWidget(oldWidget);
    if (oldWidget.clipboardStatus != widget.clipboardStatus) {
      if (_clipboardStatus != null) {
        _clipboardStatus!.removeListener(_onChangedClipboardStatus);
        _clipboardStatus!.dispose();
      }
      _clipboardStatus = widget.clipboardStatus ?? ClipboardStatusNotifier();
      _clipboardStatus!.addListener(_onChangedClipboardStatus);
      if (widget.handlePaste != null) {
        _clipboardStatus!.update();
      }
    }
  }

  @override
  void dispose() {
    super.dispose();
    // When used in an Overlay, this can be disposed after its creator has
    // already disposed _clipboardStatus.
    if (_clipboardStatus != null && !_clipboardStatus!.disposed) {
      _clipboardStatus!.removeListener(_onChangedClipboardStatus);
      if (widget.clipboardStatus == null) {
        _clipboardStatus!.dispose();
      }
    }
  }

  @override
  Widget build(BuildContext context) {
    // Don't render the menu until the state of the clipboard is known.
    if (widget.handlePaste != null && _clipboardStatus!.value == ClipboardStatus.unknown) {
      return const SizedBox(width: 0.0, height: 0.0);
    }

    assert(debugCheckHasMediaQuery(context));
    final MediaQueryData mediaQuery = MediaQuery.of(context);

    final List<Widget> items = <Widget>[];
    final CupertinoLocalizations localizations = CupertinoLocalizations.of(context);
    final Widget onePhysicalPixelVerticalDivider =
        SizedBox(width: 1.0 / MediaQuery.of(context).devicePixelRatio);

    void addToolbarButton(
      String text,
      VoidCallback onPressed,
    ) {
      if (items.isNotEmpty) {
        items.add(onePhysicalPixelVerticalDivider);
      }

      items.add(CupertinoDesktopTextSelectionToolbarButton.text(
        context: context,
        onPressed: onPressed,
        text: text,
      ));
    }

    if (widget.handleCut != null) {
      addToolbarButton(localizations.cutButtonLabel, widget.handleCut!);
    }
    if (widget.handleCopy != null) {
      addToolbarButton(localizations.copyButtonLabel, widget.handleCopy!);
    }
    if (widget.handlePaste != null
        && _clipboardStatus!.value == ClipboardStatus.pasteable) {
      addToolbarButton(localizations.pasteButtonLabel, widget.handlePaste!);
    }
    if (widget.handleSelectAll != null) {
      addToolbarButton(localizations.selectAllButtonLabel, widget.handleSelectAll!);
    }

    // If there is no option available, build an empty widget.
    if (items.isEmpty) {
      return const SizedBox(width: 0.0, height: 0.0);
    }

    return CupertinoDesktopTextSelectionToolbar(
      anchor: widget.anchor,
      children: items,
    );
  }
}

/// A Mac-style text selection toolbar.
///
/// Typically displays buttons for text manipulation, e.g. copying and pasting
/// text.
///
/// Tries to position itself as closely as possible to [anchor] while remaining
/// fully on-screen.
///
/// See also:
///
///  * [TextSelectionControls.buildToolbar], where this is used by default to
///    build a Mac-style toolbar.
///  * [TextSelectionToolbar], which is similar, but builds an Android-style
///    toolbar.
class CupertinoDesktopTextSelectionToolbar extends StatelessWidget {
  /// Creates an instance of CupertinoTextSelectionToolbar.
  const CupertinoDesktopTextSelectionToolbar({
    Key? key,
    required this.anchor,
    required this.children,
  }) : assert(children.length > 0),
       super(key: key);

  /// The point at which the toolbar will attempt to position itself as closely
  /// as possible.
  final Offset anchor;

  /// {@macro flutter.material.TextSelectionToolbar.children}
  ///
  /// See also:
  ///   * [CupertinoDesktopTextSelectionToolbarButton], which builds a default
  ///     Mac-style text selection toolbar text button.
  final List<Widget> children;

  // Builds a toolbar just like the default Mac toolbar, with the right color
  // background, padding, and rounded corners.
  static Widget _defaultToolbarBuilder(BuildContext context, Widget child) {
    return Container(
      width: _kToolbarWidth,
      decoration: BoxDecoration(
        color: _kToolbarBackgroundColor.resolveFrom(context),
        border: Border.all(
          color: _kToolbarBorderColor.resolveFrom(context),
        ),
        borderRadius: const BorderRadius.all(_kToolbarBorderRadius),
      ),
      child: Padding(
        padding: const EdgeInsets.symmetric(
          // This value was measured from a screenshot of TextEdit on MacOS
          // 10.15.7 on a Macbook Pro.
          vertical: 3.0,
        ),
        child: child,
      ),
    );
  }

  @override
  Widget build(BuildContext context) {
    assert(debugCheckHasMediaQuery(context));
    final MediaQueryData mediaQuery = MediaQuery.of(context);

    final double paddingAbove = mediaQuery.padding.top + _kToolbarScreenPadding;
    final Offset localAdjustment = Offset(_kToolbarScreenPadding, paddingAbove);

    return Padding(
      padding: EdgeInsets.fromLTRB(
        _kToolbarScreenPadding,
        paddingAbove,
        _kToolbarScreenPadding,
        _kToolbarScreenPadding,
      ),
      child: CustomSingleChildLayout(
        delegate: DesktopTextSelectionToolbarLayoutDelegate(
          anchor: anchor - localAdjustment,
        ),
        child: _defaultToolbarBuilder(context, Column(
          mainAxisSize: MainAxisSize.min,
          children: children,
        )),
      ),
    );
  }
}

// These values were measured from a screenshot of TextEdit on MacOS 10.15.7 on
// a Macbook Pro.
const TextStyle _kToolbarButtonFontStyle = TextStyle(
  inherit: false,
  fontSize: 14.0,
  letterSpacing: -0.15,
  fontWeight: FontWeight.w400,
);

// This value was measured from a screenshot of TextEdit on MacOS 10.15.7 on a
// Macbook Pro.
const EdgeInsets _kToolbarButtonPadding = EdgeInsets.fromLTRB(
  20.0,
  0.0,
  20.0,
  3.0,
);

/// A button in the style of the Mac context menu buttons.
class CupertinoDesktopTextSelectionToolbarButton extends StatefulWidget {
  /// Creates an instance of CupertinoDesktopTextSelectionToolbarButton.
  const CupertinoDesktopTextSelectionToolbarButton({
    Key? key,
    required this.onPressed,
    required this.child,
  }) : super(key: key);

  /// Create an instance of [CupertinoDesktopTextSelectionToolbarButton] whose child is
  /// a [Text] widget styled like the default Mac context menu button.
  CupertinoDesktopTextSelectionToolbarButton.text({
    Key? key,
    required BuildContext context,
    required this.onPressed,
    required String text,
  }) : child = Text(
         text,
         overflow: TextOverflow.ellipsis,
         style: _kToolbarButtonFontStyle.copyWith(
           color: const CupertinoDynamicColor.withBrightness(
             color: CupertinoColors.black,
             darkColor: CupertinoColors.white,
           ).resolveFrom(context),
         ),
       ),
       super(key: key);

  /// {@macro flutter.cupertino.CupertinoTextSelectionToolbarButton.onPressed}
  final VoidCallback onPressed;

  /// {@macro flutter.cupertino.CupertinoTextSelectionToolbarButton.child}
  final Widget child;

  @override
  _CupertinoDesktopTextSelectionToolbarButtonState createState() => _CupertinoDesktopTextSelectionToolbarButtonState();
}

class _CupertinoDesktopTextSelectionToolbarButtonState extends State<CupertinoDesktopTextSelectionToolbarButton> {
  bool _isHovered = false;

  void _onEnter(PointerEnterEvent event) {
    setState(() {
      _isHovered = true;
    });
  }

  void _onExit(PointerExitEvent event) {
    setState(() {
      _isHovered = false;
    });
  }

  @override
  Widget build(BuildContext context) {
    return SizedBox(
      width: double.infinity,
      child: MouseRegion(
        onEnter: _onEnter,
        onExit: _onExit,
        child: CupertinoButton(
          alignment: Alignment.centerLeft,
          borderRadius: null,
          color: _isHovered ? CupertinoTheme.of(context).primaryColor : null,
          minSize: 0.0,
          onPressed: widget.onPressed,
          padding: _kToolbarButtonPadding,
          pressedOpacity: 0.7,
          child: widget.child,
        ),
      ),
    );
  }
}

// Generates the child that's passed into DesktopTextSelectionToolbar.
class _DesktopTextSelectionControlsToolbar extends StatefulWidget {
  const _DesktopTextSelectionControlsToolbar({
    Key? key,
    required this.anchor,
    required this.clipboardStatus,
    required this.handleCopy,
    required this.handleCut,
    required this.handlePaste,
    required this.handleSelectAll,
  }) : super(key: key);

  final Offset anchor;
  final ClipboardStatusNotifier? clipboardStatus;
  final VoidCallback? handleCopy;
  final VoidCallback? handleCut;
  final VoidCallback? handlePaste;
  final VoidCallback? handleSelectAll;

  @override
  _DesktopTextSelectionControlsToolbarState createState() => _DesktopTextSelectionControlsToolbarState();
}

class _DesktopTextSelectionControlsToolbarState extends State<_DesktopTextSelectionControlsToolbar> {
  ClipboardStatusNotifier? _clipboardStatus;

  void _onChangedClipboardStatus() {
    setState(() {
      // Inform the widget that the value of clipboardStatus has changed.
    });
  }

  @override
  void initState() {
    super.initState();
    if (widget.handlePaste != null) {
      _clipboardStatus = widget.clipboardStatus ?? ClipboardStatusNotifier();
      _clipboardStatus!.addListener(_onChangedClipboardStatus);
      _clipboardStatus!.update();
    }
  }

  @override
  void didUpdateWidget(_DesktopTextSelectionControlsToolbar oldWidget) {
    super.didUpdateWidget(oldWidget);
    if (oldWidget.clipboardStatus != widget.clipboardStatus) {
      if (_clipboardStatus != null) {
        _clipboardStatus!.removeListener(_onChangedClipboardStatus);
        _clipboardStatus!.dispose();
      }
      _clipboardStatus = widget.clipboardStatus ?? ClipboardStatusNotifier();
      _clipboardStatus!.addListener(_onChangedClipboardStatus);
      if (widget.handlePaste != null) {
        _clipboardStatus!.update();
      }
    }
  }

  @override
  void dispose() {
    super.dispose();
    // When used in an Overlay, this can be disposed after its creator has
    // already disposed _clipboardStatus.
    if (_clipboardStatus != null && !_clipboardStatus!.disposed) {
      _clipboardStatus!.removeListener(_onChangedClipboardStatus);
      if (widget.clipboardStatus == null) {
        _clipboardStatus!.dispose();
      }
    }
  }

  @override
  Widget build(BuildContext context) {
    // Don't render the menu until the state of the clipboard is known.
    if (widget.handlePaste != null && _clipboardStatus!.value == ClipboardStatus.unknown) {
      return const SizedBox(width: 0.0, height: 0.0);
    }

    assert(debugCheckHasMediaQuery(context));
    final MediaQueryData mediaQuery = MediaQuery.of(context);

    assert(debugCheckHasMaterialLocalizations(context));
    final MaterialLocalizations localizations = MaterialLocalizations.of(context);
    final List<Widget> items = <Widget>[];

    void addToolbarButton(
      String text,
      VoidCallback onPressed,
    ) {
      items.add(DesktopTextSelectionToolbarButton.text(
        context: context,
        onPressed: onPressed,
        text: text,
      ));
    }

    if (widget.handleCut != null) {
      addToolbarButton(localizations.cutButtonLabel, widget.handleCut!);
    }
    if (widget.handleCopy != null) {
      addToolbarButton(localizations.copyButtonLabel, widget.handleCopy!);
    }
    if (widget.handlePaste != null
        && _clipboardStatus!.value == ClipboardStatus.pasteable) {
      addToolbarButton(localizations.pasteButtonLabel, widget.handlePaste!);
    }
    if (widget.handleSelectAll != null) {
      addToolbarButton(localizations.selectAllButtonLabel, widget.handleSelectAll!);
    }

    // If there is no option available, build an empty widget.
    if (items.isEmpty) {
      return const SizedBox(width: 0.0, height: 0.0);
    }

    return DesktopTextSelectionToolbar(
      anchor: widget.anchor,
      children: items,
    );
  }
}<|MERGE_RESOLUTION|>--- conflicted
+++ resolved
@@ -1212,7 +1212,6 @@
     Widget child = RepaintBoundary(
       child: UnmanagedRestorationScope(
         bucket: bucket,
-<<<<<<< HEAD
         // TODO(justinmc): This can't be overridden by users.
         // TODO(justinmc): Can't just pass anchor b/c Material needs to know
         // bottom and top anchor.
@@ -1229,7 +1228,7 @@
             // TODO(justinmc): I would like to define this inside of EditableText
             // rather than looking this stuff up, but it seems like I couldn't
             // access Cupertino and Material toolbar stuff there.
-            final TextSelectionDelegate delegate = _editableText!;
+            //final TextSelectionDelegate delegate = _editableText!;
 
             // TODO(justinmc): Calculate the anchor like this if not right clicked,
             // such as on mobile.
@@ -1315,69 +1314,9 @@
             autocorrectionTextRectColor: autocorrectionTextRectColor,
             clipBehavior: widget.clipBehavior,
             restorationId: 'editable',
+            scribbleEnabled: widget.scribbleEnabled,
             enableIMEPersonalizedLearning: widget.enableIMEPersonalizedLearning,
           ),
-=======
-        child: EditableText(
-          key: editableTextKey,
-          readOnly: widget.readOnly || !_isEnabled,
-          toolbarOptions: widget.toolbarOptions,
-          showCursor: widget.showCursor,
-          showSelectionHandles: _showSelectionHandles,
-          controller: controller,
-          focusNode: focusNode,
-          keyboardType: widget.keyboardType,
-          textInputAction: widget.textInputAction,
-          textCapitalization: widget.textCapitalization,
-          style: style,
-          strutStyle: widget.strutStyle,
-          textAlign: widget.textAlign,
-          textDirection: widget.textDirection,
-          autofocus: widget.autofocus,
-          obscuringCharacter: widget.obscuringCharacter,
-          obscureText: widget.obscureText,
-          autocorrect: widget.autocorrect,
-          smartDashesType: widget.smartDashesType,
-          smartQuotesType: widget.smartQuotesType,
-          enableSuggestions: widget.enableSuggestions,
-          maxLines: widget.maxLines,
-          minLines: widget.minLines,
-          expands: widget.expands,
-          // Only show the selection highlight when the text field is focused.
-          selectionColor: focusNode.hasFocus ? selectionColor : null,
-          selectionControls: widget.selectionEnabled ? textSelectionControls : null,
-          onChanged: widget.onChanged,
-          onSelectionChanged: _handleSelectionChanged,
-          onEditingComplete: widget.onEditingComplete,
-          onSubmitted: widget.onSubmitted,
-          onAppPrivateCommand: widget.onAppPrivateCommand,
-          onSelectionHandleTapped: _handleSelectionHandleTapped,
-          inputFormatters: formatters,
-          rendererIgnoresPointer: true,
-          mouseCursor: MouseCursor.defer, // TextField will handle the cursor
-          cursorWidth: widget.cursorWidth,
-          cursorHeight: widget.cursorHeight,
-          cursorRadius: cursorRadius,
-          cursorColor: cursorColor,
-          selectionHeightStyle: widget.selectionHeightStyle,
-          selectionWidthStyle: widget.selectionWidthStyle,
-          cursorOpacityAnimates: cursorOpacityAnimates,
-          cursorOffset: cursorOffset,
-          paintCursorAboveText: paintCursorAboveText,
-          backgroundCursorColor: CupertinoColors.inactiveGray,
-          scrollPadding: widget.scrollPadding,
-          keyboardAppearance: keyboardAppearance,
-          enableInteractiveSelection: widget.enableInteractiveSelection,
-          dragStartBehavior: widget.dragStartBehavior,
-          scrollController: widget.scrollController,
-          scrollPhysics: widget.scrollPhysics,
-          autofillClient: this,
-          autocorrectionTextRectColor: autocorrectionTextRectColor,
-          clipBehavior: widget.clipBehavior,
-          restorationId: 'editable',
-          scribbleEnabled: widget.scribbleEnabled,
-          enableIMEPersonalizedLearning: widget.enableIMEPersonalizedLearning,
->>>>>>> 0ff8030d
         ),
       ),
     );
@@ -1616,7 +1555,7 @@
     }
 
     assert(debugCheckHasMediaQuery(context));
-    final MediaQueryData mediaQuery = MediaQuery.of(context);
+    //final MediaQueryData mediaQuery = MediaQuery.of(context);
 
     final List<Widget> items = <Widget>[];
     final CupertinoLocalizations localizations = CupertinoLocalizations.of(context);
@@ -1802,7 +1741,7 @@
   final Widget child;
 
   @override
-  _CupertinoDesktopTextSelectionToolbarButtonState createState() => _CupertinoDesktopTextSelectionToolbarButtonState();
+  State<CupertinoDesktopTextSelectionToolbarButton> createState() => _CupertinoDesktopTextSelectionToolbarButtonState();
 }
 
 class _CupertinoDesktopTextSelectionToolbarButtonState extends State<CupertinoDesktopTextSelectionToolbarButton> {
