--- conflicted
+++ resolved
@@ -84,11 +84,7 @@
   /// Creates an object that manages the state required by [TabBar] and a
   /// [TabBarView].
   ///
-<<<<<<< HEAD
   /// The [length] must not be null or negative. Typically it's a value greater
-=======
-  /// The [length] must not be null or negative. Typically its a value greater
->>>>>>> 23baae0e
   /// than one, i.e. typically there are two or more tabs. The [length] must
   /// match [TabBar.tabs]'s and [TabBarView.children]'s length.
   ///
@@ -147,15 +143,10 @@
   Animation<double> get animation => _animationController?.view ?? kAlwaysCompleteAnimation;
   final AnimationController _animationController;
 
-<<<<<<< HEAD
   /// The total number of tabs.
   ///
   /// Typically greater than one. Must match [TabBar.tabs]'s and
   /// [TabBarView.children]'s length.
-=======
-  /// The total number of tabs. Typically greater than one. Must match
-  /// [TabBar.tabs]'s and [TabBarView.children]'s length.
->>>>>>> 23baae0e
   final int length;
 
   void _changeIndex(int value, { Duration duration, Curve curve }) {
