--- conflicted
+++ resolved
@@ -224,6 +224,10 @@
     );
     snackbar = new Semantics(
       container: true,
+      liveRegion: true,
+      onDismiss: () {
+        Scaffold.of(context).removeCurrentSnackBar(reason: SnackBarClosedReason.swipe);
+      },
       child: new Dismissible(
         key: const Key('dismissible'),
         direction: DismissDirection.down,
@@ -254,42 +258,7 @@
             child: child,
           );
         },
-<<<<<<< HEAD
         child: snackbar,
-=======
-        child: new Semantics(
-          liveRegion: true,
-          container: true,
-          onDismiss: () {
-            Scaffold.of(context).removeCurrentSnackBar(reason: SnackBarClosedReason.swipe);
-          },
-          child: new Dismissible(
-            key: const Key('dismissible'),
-            direction: DismissDirection.down,
-            resizeDuration: null,
-            onDismissed: (DismissDirection direction) {
-              Scaffold.of(context).removeCurrentSnackBar(reason: SnackBarClosedReason.swipe);
-            },
-            child: new Material(
-              elevation: 6.0,
-              color: backgroundColor ?? _kSnackBackground,
-              child: new Theme(
-                data: darkTheme,
-                child: new FadeTransition(
-                  opacity: fadeAnimation,
-                  child: new SafeArea(
-                    top: false,
-                    child: new Row(
-                      children: children,
-                      crossAxisAlignment: CrossAxisAlignment.center,
-                    ),
-                  ),
-                ),
-              ),
-            ),
-          ),
-        ),
->>>>>>> 810a29d6
       ),
     );
   }
