--- conflicted
+++ resolved
@@ -238,12 +238,8 @@
   EdgeInsetsGeometry get _paddingIncludingDecoration {
     return switch ((padding, decoration?.padding)) {
       (null, null) => EdgeInsets.zero,
-<<<<<<< HEAD
-      (null, final EdgeInsets padding) || (final EdgeInsets padding, null) => padding,
-=======
       (null, final EdgeInsetsGeometry padding) => padding,
       (final EdgeInsetsGeometry padding, null) => padding,
->>>>>>> 1d0e798c
       _ => padding!.add(decoration!.padding),
     };
   }
