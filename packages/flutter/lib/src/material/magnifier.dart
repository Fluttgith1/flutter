--- conflicted
+++ resolved
@@ -286,17 +286,10 @@
 
   /// The vertical distance that the magnifier should be above the focal point.
   ///
-<<<<<<< HEAD
-  /// [kStandardVerticalFocalPointShift] is an unmodifiable constant so that positioning of this
-  /// [Magnifier] can be done with a guaranteed size, as opposed to an estimate.
-  @visibleForTesting
-  static const double kStandardVerticalFocalPointShift = 22.0;
-=======
   /// The [kStandardVerticalFocalPointShift] value is a constant so that
   /// positioning of this [Magnifier] can be done with a guaranteed size, as
   /// opposed to an estimate.
-  static const double kStandardVerticalFocalPointShift = 22;
->>>>>>> 226546b6
+  static const double kStandardVerticalFocalPointShift = 22.0;
 
   static const double _borderRadius = 40;
   static const double _magnification = 1.25;
