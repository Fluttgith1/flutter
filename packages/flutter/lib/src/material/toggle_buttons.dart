--- conflicted
+++ resolved
@@ -861,18 +861,11 @@
   /// The button's label, which is usually an [Icon] or a [Text] widget.
   final Widget child;
 
-<<<<<<< HEAD
-  Color _resolveColor(Set<MaterialState> states, Color? widgetColor, Color? themeColor, Color defaultColor) {
-  return _ResolveColor(widgetColor).resolve(states)
-    ?? _ResolveColor(themeColor).resolve(states)
-    ?? defaultColor;
-=======
   Color _resolveColor(Set<MaterialState> states, MaterialStateProperty<Color?> widgetColor,
   MaterialStateProperty<Color?> themeColor, MaterialStateProperty<Color> defaultColor) {
   return widgetColor.resolve(states)
     ?? themeColor.resolve(states)
     ?? defaultColor.resolve(states);
->>>>>>> 61ab93ea
   }
 
   @override
@@ -890,19 +883,8 @@
         if (onPressed == null) MaterialState.disabled,
     };
 
-<<<<<<< HEAD
-    Color _defaultFillColor(Set<MaterialState> states) {
-      if(states.contains(MaterialState.selected)) {
-        return theme.colorScheme.primary.withOpacity(0.12);
-      }
-      return theme.colorScheme.surface.withOpacity(0.0);
-    }
-
-    currentFillColor = _resolveColor(states, fillColor, toggleButtonsTheme.fillColor, _defaultFillColor(states));
-=======
     final Color currentFillColor = _resolveColor(states, _ResolveFillColor(fillColor),
     _ResolveFillColor(toggleButtonsTheme.fillColor), _DefaultFillColor(theme.colorScheme));
->>>>>>> 61ab93ea
 
     if (onPressed != null && selected) {
       currentColor = selectedColor
@@ -989,13 +971,8 @@
 }
 
 @immutable
-<<<<<<< HEAD
-class _ResolveColor extends MaterialStateProperty<Color?> with Diagnosticable {
-  _ResolveColor(this.primary);
-=======
 class _ResolveFillColor extends MaterialStateProperty<Color?> with Diagnosticable {
   _ResolveFillColor(this.primary);
->>>>>>> 61ab93ea
 
   final Color? primary;
 
@@ -1008,8 +985,6 @@
   }
 }
 
-<<<<<<< HEAD
-=======
 @immutable
 class _DefaultFillColor extends MaterialStateProperty<Color> with Diagnosticable {
   _DefaultFillColor(this.colorScheme);
@@ -1025,7 +1000,6 @@
   }
 }
 
->>>>>>> 61ab93ea
 class _SelectToggleButton extends SingleChildRenderObjectWidget {
   const _SelectToggleButton({
     Key? key,
