// Copyright 2014 The Flutter Authors. All rights reserved.
// Use of this source code is governed by a BSD-style license that can be
// found in the LICENSE file.

import 'dart:math' as math;
import 'dart:ui' show lerpDouble;

import 'package:flutter/foundation.dart';
import 'package:flutter/rendering.dart';
import 'package:flutter/widgets.dart';

import 'color_scheme.dart';
import 'colors.dart';
import 'constants.dart';
import 'input_border.dart';
import 'material.dart';
import 'material_state.dart';
import 'text_theme.dart';
import 'theme.dart';
import 'theme_data.dart';

// Examples can assume:
// late Widget _myIcon;

const Duration _kTransitionDuration = Duration(milliseconds: 200);
const Curve _kTransitionCurve = Curves.fastOutSlowIn;
const double _kFinalLabelScale = 0.75;

// Defines the gap in the InputDecorator's outline border where the
// floating label will appear.
class _InputBorderGap extends ChangeNotifier {
  double? _start;
  double? get start => _start;
  set start(double? value) {
    if (value != _start) {
      _start = value;
      notifyListeners();
    }
  }

  double _extent = 0.0;
  double get extent => _extent;
  set extent(double value) {
    if (value != _extent) {
      _extent = value;
      notifyListeners();
    }
  }

  @override
  // ignore: avoid_equals_and_hash_code_on_mutable_classes, this class is not used in collection
  bool operator ==(Object other) {
    if (identical(this, other)) {
      return true;
    }
    if (other.runtimeType != runtimeType) {
      return false;
    }
    return other is _InputBorderGap
        && other.start == start
        && other.extent == extent;
  }

  @override
  // ignore: avoid_equals_and_hash_code_on_mutable_classes, this class is not used in collection
  int get hashCode => Object.hash(start, extent);

  @override
  String toString() => describeIdentity(this);
}

// Used to interpolate between two InputBorders.
class _InputBorderTween extends Tween<InputBorder> {
  _InputBorderTween({super.begin, super.end});

  @override
  InputBorder lerp(double t) => ShapeBorder.lerp(begin, end, t)! as InputBorder;
}

// Passes the _InputBorderGap parameters along to an InputBorder's paint method.
class _InputBorderPainter extends CustomPainter {
  _InputBorderPainter({
    required Listenable repaint,
    required this.borderAnimation,
    required this.border,
    required this.gapAnimation,
    required this.gap,
    required this.textDirection,
    required this.fillColor,
    required this.hoverAnimation,
    required this.hoverColorTween,
  }) : super(repaint: repaint);

  final Animation<double> borderAnimation;
  final _InputBorderTween border;
  final Animation<double> gapAnimation;
  final _InputBorderGap gap;
  final TextDirection textDirection;
  final Color fillColor;
  final ColorTween hoverColorTween;
  final Animation<double> hoverAnimation;

  Color get blendedColor => Color.alphaBlend(hoverColorTween.evaluate(hoverAnimation)!, fillColor);

  @override
  void paint(Canvas canvas, Size size) {
    final InputBorder borderValue = border.evaluate(borderAnimation);
    final Rect canvasRect = Offset.zero & size;
    final Color blendedFillColor = blendedColor;
    if (blendedFillColor.alpha > 0) {
      canvas.drawPath(
        borderValue.getOuterPath(canvasRect, textDirection: textDirection),
        Paint()
          ..color = blendedFillColor
          ..style = PaintingStyle.fill,
      );
    }

    borderValue.paint(
      canvas,
      canvasRect,
      gapStart: gap.start,
      gapExtent: gap.extent,
      gapPercentage: gapAnimation.value,
      textDirection: textDirection,
    );
  }

  @override
  bool shouldRepaint(_InputBorderPainter oldPainter) {
    return borderAnimation != oldPainter.borderAnimation
        || hoverAnimation != oldPainter.hoverAnimation
        || gapAnimation != oldPainter.gapAnimation
        || border != oldPainter.border
        || gap != oldPainter.gap
        || textDirection != oldPainter.textDirection;
  }

  @override
  String toString() => describeIdentity(this);
}

// An analog of AnimatedContainer, which can animate its shaped border, for
// _InputBorder. This specialized animated container is needed because the
// _InputBorderGap, which is computed at layout time, is required by the
// _InputBorder's paint method.
class _BorderContainer extends StatefulWidget {
  const _BorderContainer({
    required this.border,
    required this.gap,
    required this.gapAnimation,
    required this.fillColor,
    required this.hoverColor,
    required this.isHovering,
  }) : assert(border != null),
       assert(gap != null),
       assert(fillColor != null);

  final InputBorder border;
  final _InputBorderGap gap;
  final Animation<double> gapAnimation;
  final Color fillColor;
  final Color hoverColor;
  final bool isHovering;

  @override
  _BorderContainerState createState() => _BorderContainerState();
}

class _BorderContainerState extends State<_BorderContainer> with TickerProviderStateMixin {
  static const Duration _kHoverDuration = Duration(milliseconds: 15);

  late AnimationController _controller;
  late AnimationController _hoverColorController;
  late Animation<double> _borderAnimation;
  late _InputBorderTween _border;
  late Animation<double> _hoverAnimation;
  late ColorTween _hoverColorTween;

  @override
  void initState() {
    super.initState();
    _hoverColorController = AnimationController(
      duration: _kHoverDuration,
      value: widget.isHovering ? 1.0 : 0.0,
      vsync: this,
    );
    _controller = AnimationController(
      duration: _kTransitionDuration,
      vsync: this,
    );
    _borderAnimation = CurvedAnimation(
      parent: _controller,
      curve: _kTransitionCurve,
    );
    _border = _InputBorderTween(
      begin: widget.border,
      end: widget.border,
    );
    _hoverAnimation = CurvedAnimation(
      parent: _hoverColorController,
      curve: Curves.linear,
    );
    _hoverColorTween = ColorTween(begin: Colors.transparent, end: widget.hoverColor);
  }

  @override
  void dispose() {
    _controller.dispose();
    _hoverColorController.dispose();
    super.dispose();
  }

  @override
  void didUpdateWidget(_BorderContainer oldWidget) {
    super.didUpdateWidget(oldWidget);
    if (widget.border != oldWidget.border) {
      _border = _InputBorderTween(
        begin: oldWidget.border,
        end: widget.border,
      );
      _controller
        ..value = 0.0
        ..forward();
    }
    if (widget.hoverColor != oldWidget.hoverColor) {
      _hoverColorTween = ColorTween(begin: Colors.transparent, end: widget.hoverColor);
    }
    if (widget.isHovering != oldWidget.isHovering) {
      if (widget.isHovering) {
        _hoverColorController.forward();
      } else {
        _hoverColorController.reverse();
      }
    }
  }

  @override
  Widget build(BuildContext context) {
    return CustomPaint(
      foregroundPainter: _InputBorderPainter(
        repaint: Listenable.merge(<Listenable>[
          _borderAnimation,
          widget.gap,
          _hoverColorController,
        ]),
        borderAnimation: _borderAnimation,
        border: _border,
        gapAnimation: widget.gapAnimation,
        gap: widget.gap,
        textDirection: Directionality.of(context),
        fillColor: widget.fillColor,
        hoverColorTween: _hoverColorTween,
        hoverAnimation: _hoverAnimation,
      ),
    );
  }
}

// Used to "shake" the floating label to the left to the left and right
// when the errorText first appears.
class _Shaker extends AnimatedWidget {
  const _Shaker({
    required Animation<double> animation,
    this.child,
  }) : super(listenable: animation);

  final Widget? child;

  Animation<double> get animation => listenable as Animation<double>;

  double get translateX {
    const double shakeDelta = 4.0;
    final double t = animation.value;
    if (t <= 0.25) {
      return -t * shakeDelta;
    } else if (t < 0.75) {
      return (t - 0.5) * shakeDelta;
    } else {
      return (1.0 - t) * 4.0 * shakeDelta;
    }
  }

  @override
  Widget build(BuildContext context) {
    return Transform(
      transform: Matrix4.translationValues(translateX, 0.0, 0.0),
      child: child,
    );
  }
}

// Display the helper and error text. When the error text appears
// it fades and the helper text fades out. The error text also
// slides upwards a little when it first appears.
class _HelperError extends StatefulWidget {
  const _HelperError({
    this.textAlign,
    this.helperText,
    this.helperStyle,
    this.helperMaxLines,
    this.errorText,
    this.errorStyle,
    this.errorMaxLines,
  });

  final TextAlign? textAlign;
  final String? helperText;
  final TextStyle? helperStyle;
  final int? helperMaxLines;
  final String? errorText;
  final TextStyle? errorStyle;
  final int? errorMaxLines;

  @override
  _HelperErrorState createState() => _HelperErrorState();
}

class _HelperErrorState extends State<_HelperError> with SingleTickerProviderStateMixin {
  // If the height of this widget and the counter are zero ("empty") at
  // layout time, no space is allocated for the subtext.
  static const Widget empty = SizedBox.shrink();

  late AnimationController _controller;
  Widget? _helper;
  Widget? _error;

  @override
  void initState() {
    super.initState();
    _controller = AnimationController(
      duration: _kTransitionDuration,
      vsync: this,
    );
    if (widget.errorText != null) {
      _error = _buildError();
      _controller.value = 1.0;
    } else if (widget.helperText != null) {
      _helper = _buildHelper();
    }
    _controller.addListener(_handleChange);
  }

  @override
  void dispose() {
    _controller.dispose();
    super.dispose();
  }

  void _handleChange() {
    setState(() {
      // The _controller's value has changed.
    });
  }

  @override
  void didUpdateWidget(_HelperError old) {
    super.didUpdateWidget(old);

    final String? newErrorText = widget.errorText;
    final String? newHelperText = widget.helperText;
    final String? oldErrorText = old.errorText;
    final String? oldHelperText = old.helperText;

    final bool errorTextStateChanged = (newErrorText != null) != (oldErrorText != null);
    final bool helperTextStateChanged = newErrorText == null && (newHelperText != null) != (oldHelperText != null);

    if (errorTextStateChanged || helperTextStateChanged) {
      if (newErrorText != null) {
        _error = _buildError();
        _controller.forward();
      } else if (newHelperText != null) {
        _helper = _buildHelper();
        _controller.reverse();
      } else {
        _controller.reverse();
      }
    }
  }

  Widget _buildHelper() {
    assert(widget.helperText != null);
    return Semantics(
      container: true,
      child: FadeTransition(
        opacity: Tween<double>(begin: 1.0, end: 0.0).animate(_controller),
        child: Text(
          widget.helperText!,
          style: widget.helperStyle,
          textAlign: widget.textAlign,
          overflow: TextOverflow.ellipsis,
          maxLines: widget.helperMaxLines,
        ),
      ),
    );
  }

  Widget _buildError() {
    assert(widget.errorText != null);
    return Semantics(
      container: true,
      liveRegion: true,
      child: FadeTransition(
        opacity: _controller,
        child: FractionalTranslation(
          translation: Tween<Offset>(
            begin: const Offset(0.0, -0.25),
            end: Offset.zero,
          ).evaluate(_controller.view),
          child: Text(
            widget.errorText!,
            style: widget.errorStyle,
            textAlign: widget.textAlign,
            overflow: TextOverflow.ellipsis,
            maxLines: widget.errorMaxLines,
          ),
        ),
      ),
    );
  }

  @override
  Widget build(BuildContext context) {
    if (_controller.isDismissed) {
      _error = null;
      if (widget.helperText != null) {
        return _helper = _buildHelper();
      } else {
        _helper = null;
        return empty;
      }
    }

    if (_controller.isCompleted) {
      _helper = null;
      if (widget.errorText != null) {
        return _error = _buildError();
      } else {
        _error = null;
        return empty;
      }
    }

    if (_helper == null && widget.errorText != null) {
      return _buildError();
    }

    if (_error == null && widget.helperText != null) {
      return _buildHelper();
    }

    if (widget.errorText != null) {
      return Stack(
        children: <Widget>[
          FadeTransition(
            opacity: Tween<double>(begin: 1.0, end: 0.0).animate(_controller),
            child: _helper,
          ),
          _buildError(),
        ],
      );
    }

    if (widget.helperText != null) {
      return Stack(
        children: <Widget>[
          _buildHelper(),
          FadeTransition(
            opacity: _controller,
            child: _error,
          ),
        ],
      );
    }

    return empty;
  }
}

/// Defines **how** the floating label should behave.
///
/// See also:
///
///  * [InputDecoration.floatingLabelBehavior] which defines the behavior for
///    [InputDecoration.label] or [InputDecoration.labelText].
///  * [FloatingLabelAlignment] which defines **where** the floating label
///    should displayed.
enum FloatingLabelBehavior {
  /// The label will always be positioned within the content, or hidden.
  never,
  /// The label will float when the input is focused, or has content.
  auto,
  /// The label will always float above the content.
  always,
}

/// Defines **where** the floating label should be displayed within an
/// [InputDecorator].
///
/// See also:
///
///  * [InputDecoration.floatingLabelAlignment] which defines the alignment for
///    [InputDecoration.label] or [InputDecoration.labelText].
///  * [FloatingLabelBehavior] which defines **how** the floating label should
///    behave.
@immutable
class FloatingLabelAlignment {
  const FloatingLabelAlignment._(this._x) : assert(_x != null),
       assert(_x >= -1.0 && _x <= 1.0);

  // -1 denotes start, 0 denotes center, and 1 denotes end.
  final double _x;

  /// Align the floating label on the leading edge of the [InputDecorator].
  ///
  /// For left-to-right text ([TextDirection.ltr]), this is the left edge.
  ///
  /// For right-to-left text ([TextDirection.rtl]), this is the right edge.
  static const FloatingLabelAlignment start = FloatingLabelAlignment._(-1.0);
  /// Aligns the floating label to the center of an [InputDecorator].
  static const FloatingLabelAlignment center = FloatingLabelAlignment._(0.0);

  @override
  int get hashCode => _x.hashCode;

  @override
  bool operator ==(Object other) {
    if (identical(this, other)) {
      return true;
    }
    if (other.runtimeType != runtimeType) {
      return false;
    }
    return other is FloatingLabelAlignment
            && _x == other._x;
  }

  static String _stringify(double x) {
    if (x == -1.0) {
      return 'FloatingLabelAlignment.start';
    }
    if (x == 0.0) {
      return 'FloatingLabelAlignment.center';
    }
    return 'FloatingLabelAlignment(x: ${x.toStringAsFixed(1)})';
  }

  @override
  String toString() => _stringify(_x);
}

// Identifies the children of a _RenderDecorationElement.
enum _DecorationSlot {
  icon,
  input,
  label,
  hint,
  prefix,
  suffix,
  prefixIcon,
  suffixIcon,
  helperError,
  counter,
  container,
}

// An analog of InputDecoration for the _Decorator widget.
@immutable
class _Decoration {
  const _Decoration({
    required this.contentPadding,
    required this.isCollapsed,
    required this.floatingLabelHeight,
    required this.floatingLabelProgress,
    required this.floatingLabelAlignment,
    required this.border,
    required this.borderGap,
    required this.alignLabelWithHint,
    required this.isDense,
    required this.visualDensity,
    this.icon,
    this.input,
    this.label,
    this.hint,
    this.prefix,
    this.suffix,
    this.prefixIcon,
    this.suffixIcon,
    this.helperError,
    this.counter,
    this.container,
  }) : assert(contentPadding != null),
       assert(isCollapsed != null),
       assert(floatingLabelHeight != null),
       assert(floatingLabelProgress != null),
       assert(floatingLabelAlignment != null);

  final EdgeInsetsGeometry contentPadding;
  final bool isCollapsed;
  final double floatingLabelHeight;
  final double floatingLabelProgress;
  final FloatingLabelAlignment floatingLabelAlignment;
  final InputBorder border;
  final _InputBorderGap borderGap;
  final bool alignLabelWithHint;
  final bool? isDense;
  final VisualDensity visualDensity;
  final Widget? icon;
  final Widget? input;
  final Widget? label;
  final Widget? hint;
  final Widget? prefix;
  final Widget? suffix;
  final Widget? prefixIcon;
  final Widget? suffixIcon;
  final Widget? helperError;
  final Widget? counter;
  final Widget? container;

  @override
  bool operator ==(Object other) {
    if (identical(this, other)) {
      return true;
    }
    if (other.runtimeType != runtimeType) {
      return false;
    }
    return other is _Decoration
        && other.contentPadding == contentPadding
        && other.isCollapsed == isCollapsed
        && other.floatingLabelHeight == floatingLabelHeight
        && other.floatingLabelProgress == floatingLabelProgress
        && other.floatingLabelAlignment == floatingLabelAlignment
        && other.border == border
        && other.borderGap == borderGap
        && other.alignLabelWithHint == alignLabelWithHint
        && other.isDense == isDense
        && other.visualDensity == visualDensity
        && other.icon == icon
        && other.input == input
        && other.label == label
        && other.hint == hint
        && other.prefix == prefix
        && other.suffix == suffix
        && other.prefixIcon == prefixIcon
        && other.suffixIcon == suffixIcon
        && other.helperError == helperError
        && other.counter == counter
        && other.container == container;
  }

  @override
  int get hashCode => Object.hash(
    contentPadding,
    floatingLabelHeight,
    floatingLabelProgress,
    floatingLabelAlignment,
    border,
    borderGap,
    alignLabelWithHint,
    isDense,
    visualDensity,
    icon,
    input,
    label,
    hint,
    prefix,
    suffix,
    prefixIcon,
    suffixIcon,
    helperError,
    counter,
    container,
  );
}

// A container for the layout values computed by _RenderDecoration._layout.
// These values are used by _RenderDecoration.performLayout to position
// all of the renderer children of a _RenderDecoration.
class _RenderDecorationLayout {
  const _RenderDecorationLayout({
    required this.boxToBaseline,
    required this.inputBaseline, // for InputBorderType.underline
    required this.outlineBaseline, // for InputBorderType.outline
    required this.subtextBaseline,
    required this.containerHeight,
    required this.subtextHeight,
  });

  final Map<RenderBox?, double> boxToBaseline;
  final double inputBaseline;
  final double outlineBaseline;
  final double subtextBaseline; // helper/error counter
  final double containerHeight;
  final double subtextHeight;
}

// The workhorse: layout and paint a _Decorator widget's _Decoration.
class _RenderDecoration extends RenderBox with SlottedContainerRenderObjectMixin<_DecorationSlot> {
  _RenderDecoration({
    required _Decoration decoration,
    required TextDirection textDirection,
    required TextBaseline textBaseline,
    required bool isFocused,
    required bool expands,
    required bool scaleDownContentPadding,
    TextAlignVertical? textAlignVertical,
  }) : assert(decoration != null),
       assert(textDirection != null),
       assert(textBaseline != null),
       assert(expands != null),
       _decoration = decoration,
       _textDirection = textDirection,
       _textBaseline = textBaseline,
       _textAlignVertical = textAlignVertical,
       _isFocused = isFocused,
       _expands = expands,
       _scaleDownContentPadding = scaleDownContentPadding;

  static const double subtextGap = 8.0;

  RenderBox? get icon => childForSlot(_DecorationSlot.icon);
  RenderBox? get input => childForSlot(_DecorationSlot.input);
  RenderBox? get label => childForSlot(_DecorationSlot.label);
  RenderBox? get hint => childForSlot(_DecorationSlot.hint);
  RenderBox? get prefix => childForSlot(_DecorationSlot.prefix);
  RenderBox? get suffix => childForSlot(_DecorationSlot.suffix);
  RenderBox? get prefixIcon => childForSlot(_DecorationSlot.prefixIcon);
  RenderBox? get suffixIcon => childForSlot(_DecorationSlot.suffixIcon);
  RenderBox? get helperError => childForSlot(_DecorationSlot.helperError);
  RenderBox? get counter => childForSlot(_DecorationSlot.counter);
  RenderBox? get container => childForSlot(_DecorationSlot.container);

  // The returned list is ordered for hit testing.
  @override
  Iterable<RenderBox> get children {
    return <RenderBox>[
      if (icon != null)
        icon!,
      if (input != null)
        input!,
      if (prefixIcon != null)
        prefixIcon!,
      if (suffixIcon != null)
        suffixIcon!,
      if (prefix != null)
        prefix!,
      if (suffix != null)
        suffix!,
      if (label != null)
        label!,
      if (hint != null)
        hint!,
      if (helperError != null)
        helperError!,
      if (counter != null)
        counter!,
      if (container != null)
        container!,
    ];
  }

  _Decoration get decoration => _decoration;
  _Decoration _decoration;
  set decoration(_Decoration value) {
    assert(value != null);
    if (_decoration == value) {
      return;
    }
    _decoration = value;
    markNeedsLayout();
  }

  TextDirection get textDirection => _textDirection;
  TextDirection _textDirection;
  set textDirection(TextDirection value) {
    assert(value != null);
    if (_textDirection == value) {
      return;
    }
    _textDirection = value;
    markNeedsLayout();
  }

  TextBaseline get textBaseline => _textBaseline;
  TextBaseline _textBaseline;
  set textBaseline(TextBaseline value) {
    assert(value != null);
    if (_textBaseline == value) {
      return;
    }
    _textBaseline = value;
    markNeedsLayout();
  }

  TextAlignVertical get _defaultTextAlignVertical => _isOutlineAligned
      ? TextAlignVertical.center
      : TextAlignVertical.top;
  TextAlignVertical get textAlignVertical => _textAlignVertical ?? _defaultTextAlignVertical;
  TextAlignVertical? _textAlignVertical;
  set textAlignVertical(TextAlignVertical? value) {
    if (_textAlignVertical == value) {
      return;
    }
    // No need to relayout if the effective value is still the same.
    if (textAlignVertical.y == (value?.y ?? _defaultTextAlignVertical.y)) {
      _textAlignVertical = value;
      return;
    }
    _textAlignVertical = value;
    markNeedsLayout();
  }

  bool get isFocused => _isFocused;
  bool _isFocused;
  set isFocused(bool value) {
    assert(value != null);
    if (_isFocused == value) {
      return;
    }
    _isFocused = value;
    markNeedsSemanticsUpdate();
  }

  bool get expands => _expands;
  bool _expands = false;
  set expands(bool value) {
    assert(value != null);
    if (_expands == value) {
      return;
    }
    _expands = value;
    markNeedsLayout();
  }

  bool get scaleDownContentPadding => _scaleDownContentPadding;
  bool _scaleDownContentPadding;
  set scaleDownContentPadding(bool value) {
    if (_scaleDownContentPadding == value) {
      return;
    }
    _scaleDownContentPadding = value;
    markNeedsLayout();
  }

  // Indicates that the decoration should be aligned to accommodate an outline
  // border.
  bool get _isOutlineAligned {
    return !decoration.isCollapsed && decoration.border.isOutline;
  }

  @override
  void visitChildrenForSemantics(RenderObjectVisitor visitor) {
    if (icon != null) {
      visitor(icon!);
    }
    if (prefix != null) {
      visitor(prefix!);
    }
    if (prefixIcon != null) {
      visitor(prefixIcon!);
    }

    if (label != null) {
      visitor(label!);
    }
    if (hint != null) {
      if (isFocused) {
        visitor(hint!);
      } else if (label == null) {
        visitor(hint!);
      }
    }

    if (input != null) {
      visitor(input!);
    }
    if (suffixIcon != null) {
      visitor(suffixIcon!);
    }
    if (suffix != null) {
      visitor(suffix!);
    }
    if (container != null) {
      visitor(container!);
    }
    if (helperError != null) {
      visitor(helperError!);
    }
    if (counter != null) {
      visitor(counter!);
    }
  }

  @override
  bool get sizedByParent => false;

  static double _minWidth(RenderBox? box, double height) {
    return box == null ? 0.0 : box.getMinIntrinsicWidth(height);
  }

  static double _maxWidth(RenderBox? box, double height) {
    return box == null ? 0.0 : box.getMaxIntrinsicWidth(height);
  }

  static double _minHeight(RenderBox? box, double width) {
    return box == null ? 0.0 : box.getMinIntrinsicHeight(width);
  }

  static Size _boxSize(RenderBox? box) => box == null ? Size.zero : box.size;

  static BoxParentData _boxParentData(RenderBox box) => box.parentData! as BoxParentData;

  EdgeInsets get contentPadding => decoration.contentPadding as EdgeInsets;

  // Lay out the given box if needed, and return its baseline.
  double _layoutLineBox(RenderBox? box, BoxConstraints constraints) {
    if (box == null) {
      return 0.0;
    }
    box.layout(constraints, parentUsesSize: true);
    // Since internally, all layout is performed against the alphabetic baseline,
    // (eg, ascents/descents are all relative to alphabetic, even if the font is
    // an ideographic or hanging font), we should always obtain the reference
    // baseline from the alphabetic baseline. The ideographic baseline is for
    // use post-layout and is derived from the alphabetic baseline combined with
    // the font metrics.
    final double baseline = box.getDistanceToBaseline(TextBaseline.alphabetic)!;

    assert(() {
      if (baseline >= 0) {
        return true;
      }
      throw FlutterError.fromParts(<DiagnosticsNode>[
        ErrorSummary("One of InputDecorator's children reported a negative baseline offset."),
        ErrorDescription(
          '${box.runtimeType}, of size ${box.size}, reported a negative '
          'alphabetic baseline of $baseline.',
        ),
      ]);
    }());
    return baseline;
  }

  // Returns a value used by performLayout to position all of the renderers.
  // This method applies layout to all of the renderers except the container.
  // For convenience, the container is laid out in performLayout().
  _RenderDecorationLayout _layout(BoxConstraints layoutConstraints) {
    assert(
      layoutConstraints.maxWidth < double.infinity,
      'An InputDecorator, which is typically created by a TextField, cannot '
      'have an unbounded width.\n'
      'This happens when the parent widget does not provide a finite width '
      'constraint. For example, if the InputDecorator is contained by a Row, '
      'then its width must be constrained. An Expanded widget or a SizedBox '
      'can be used to constrain the width of the InputDecorator or the '
      'TextField that contains it.',
    );

    // Margin on each side of subtext (counter and helperError)
    final Map<RenderBox?, double> boxToBaseline = <RenderBox?, double>{};
    final BoxConstraints boxConstraints = layoutConstraints.loosen();

    // Layout all the widgets used by InputDecorator
    boxToBaseline[icon] = _layoutLineBox(icon, boxConstraints);
    final BoxConstraints containerConstraints = boxConstraints.copyWith(
      maxWidth: boxConstraints.maxWidth - _boxSize(icon).width,
    );
    boxToBaseline[prefixIcon] = _layoutLineBox(prefixIcon, containerConstraints);
    boxToBaseline[suffixIcon] = _layoutLineBox(suffixIcon, containerConstraints);
    final BoxConstraints contentConstraints = containerConstraints.copyWith(
      maxWidth: containerConstraints.maxWidth - contentPadding.horizontal,
    );
    boxToBaseline[prefix] = _layoutLineBox(prefix, contentConstraints);
    boxToBaseline[suffix] = _layoutLineBox(suffix, contentConstraints);

    final double inputWidth = math.max(
      0.0,
      constraints.maxWidth - (
        _boxSize(icon).width
        + contentPadding.left
        + _boxSize(prefixIcon).width
        + _boxSize(prefix).width
        + _boxSize(suffix).width
        + _boxSize(suffixIcon).width
        + contentPadding.right),
    );
    // Increase the available width for the label when it is scaled down.
    final double invertedLabelScale = lerpDouble(1.00, 1 / _kFinalLabelScale, decoration.floatingLabelProgress)!;
    double suffixIconWidth = _boxSize(suffixIcon).width;
    if (decoration.border.isOutline) {
      suffixIconWidth = lerpDouble(suffixIconWidth, 0.0, decoration.floatingLabelProgress)!;
    }
    final double labelWidth = math.max(
      0.0,
      constraints.maxWidth - (
        _boxSize(icon).width
        + contentPadding.left
        + _boxSize(prefixIcon).width
        + suffixIconWidth
        + contentPadding.right),
    );
    boxToBaseline[label] = _layoutLineBox(
      label,
      boxConstraints.copyWith(maxWidth: labelWidth * invertedLabelScale),
    );
    boxToBaseline[hint] = _layoutLineBox(
      hint,
      boxConstraints.copyWith(minWidth: inputWidth, maxWidth: inputWidth),
    );
    boxToBaseline[counter] = _layoutLineBox(counter, contentConstraints);

    // The helper or error text can occupy the full width less the space
    // occupied by the icon and counter.
    boxToBaseline[helperError] = _layoutLineBox(
      helperError,
      contentConstraints.copyWith(
        maxWidth: math.max(0.0, contentConstraints.maxWidth - _boxSize(counter).width),
      ),
    );

    // The height of the input needs to accommodate label above and counter and
    // helperError below, when they exist.
    final double labelHeight = label == null
      ? 0
      : decoration.floatingLabelHeight;
    final double topHeight = decoration.border.isOutline
      ? math.max(labelHeight - boxToBaseline[label]!, 0)
      : labelHeight;
    final double counterHeight = counter == null
      ? 0
      : boxToBaseline[counter]! + subtextGap;
    final bool helperErrorExists = helperError?.size != null
        && helperError!.size.height > 0;
    final double helperErrorHeight = !helperErrorExists
      ? 0
      : helperError!.size.height + subtextGap;
    final double bottomHeight = math.max(
      counterHeight,
      helperErrorHeight,
    );

    final Offset densityOffset = decoration.visualDensity.baseSizeAdjustment;
    // For single line text, do not enforce the specified vertical content
    // padding in case there isn't enough vertical space for showing characters.
    final double maxInputHeightConstraint = math.max(
      0,
      boxConstraints.maxHeight - topHeight - bottomHeight - densityOffset.dy
        - (scaleDownContentPadding ? math.min(contentPadding.vertical, 0) : contentPadding.vertical),
    );
    final BoxConstraints inputConstraints = BoxConstraints(
      minWidth: inputWidth,
      maxWidth: inputWidth,
      maxHeight: maxInputHeightConstraint,
    );
    boxToBaseline[input] = _layoutLineBox(input, inputConstraints);
    final double inputDirectHeight = input?.size.height ?? 0;
    assert(maxInputHeightConstraint >= inputDirectHeight);
    final double maxVerticalInputPadding = maxInputHeightConstraint - inputDirectHeight;

    final double verticalPaddingScale = scaleDownContentPadding && maxVerticalInputPadding < contentPadding.vertical
      ? maxVerticalInputPadding / contentPadding.vertical
      : 1; // This also accounts for the case where contentPadding.vertical == 0.
    final EdgeInsets verticalContentPadding = contentPadding.copyWith(left: 0, right: 0) * verticalPaddingScale;

    // The field can be occupied by a hint or by the input itself
    final double hintHeight = hint?.size.height ?? 0;
    final double inputHeight = math.max(hintHeight, inputDirectHeight);
    final double inputInternalBaseline = math.max(
      boxToBaseline[input]!,
      boxToBaseline[hint]!,
    );

    // Calculate the amount that prefix/suffix affects height above and below
    // the input.
    final double prefixHeight = prefix?.size.height ?? 0;
    final double suffixHeight = suffix?.size.height ?? 0;
    final double fixHeight = math.max(
      boxToBaseline[prefix]!,
      boxToBaseline[suffix]!,
    );
    final double fixAboveInput = math.max(0, fixHeight - inputInternalBaseline);
    final double fixBelowBaseline = math.max(
      prefixHeight - boxToBaseline[prefix]!,
      suffixHeight - boxToBaseline[suffix]!,
    );
    // TODO(justinmc): fixBelowInput should have no effect when there is no
    // prefix/suffix below the input.
    // https://github.com/flutter/flutter/issues/66050
    final double fixBelowInput = math.max(
      0,
      fixBelowBaseline - (inputHeight - inputInternalBaseline),
    );

    // Calculate the height of the input text container.
    final double prefixIconHeight = prefixIcon?.size.height ?? 0;
    final double suffixIconHeight = suffixIcon?.size.height ?? 0;
    final double fixIconHeight = math.max(prefixIconHeight, suffixIconHeight);
    final double contentHeight = math.max(
      fixIconHeight,
      topHeight
      + verticalContentPadding.vertical
      + fixAboveInput
      + inputHeight
      + fixBelowInput
      + densityOffset.dy,
    );
    final double minContainerHeight = decoration.isDense! || decoration.isCollapsed || expands
      ? 0.0
      : kMinInteractiveDimension;
    final double maxContainerHeight = boxConstraints.maxHeight - bottomHeight;
    final double containerHeight = expands
      ? maxContainerHeight
      : math.min(math.max(contentHeight, minContainerHeight), maxContainerHeight);

    // Ensure the text is vertically centered in cases where the content is
    // shorter than kMinInteractiveDimension.
    final double interactiveAdjustment = minContainerHeight > contentHeight
      ? (minContainerHeight - contentHeight) / 2.0
      : 0.0;

    // Try to consider the prefix/suffix as part of the text when aligning it.
    // If the prefix/suffix overflows however, allow it to extend outside of the
    // input and align the remaining part of the text and prefix/suffix.
    final double overflow = math.max(0, contentHeight - maxContainerHeight);
    // Map textAlignVertical from -1:1 to 0:1 so that it can be used to scale
    // the baseline from its minimum to maximum values.
    final double textAlignVerticalFactor = (textAlignVertical.y + 1.0) / 2.0;
    // Adjust to try to fit top overflow inside the input on an inverse scale of
    // textAlignVertical, so that top aligned text adjusts the most and bottom
    // aligned text doesn't adjust at all.
    final double baselineAdjustment = fixAboveInput - overflow * (1 - textAlignVerticalFactor);

    // The baselines that will be used to draw the actual input text content.
    final double topInputBaseline = verticalContentPadding.top
      + topHeight
      + inputInternalBaseline
      + baselineAdjustment
      + interactiveAdjustment
      + densityOffset.dy / 2.0;
<<<<<<< HEAD
    final double maxContentHeight = containerHeight - verticalContentPadding.vertical - topHeight - densityOffset.dy;
=======
    final double maxContentHeight = containerHeight - contentPadding.vertical - topHeight - densityOffset.dy;
>>>>>>> 160ada53
    final double alignableHeight = fixAboveInput + inputHeight + fixBelowInput;
    final double maxVerticalOffset = maxContentHeight - alignableHeight;
    final double textAlignVerticalOffset = maxVerticalOffset * textAlignVerticalFactor;
    final double inputBaseline = topInputBaseline + textAlignVerticalOffset;

    // The three main alignments for the baseline when an outline is present are
    //
    //  * top (-1.0): topmost point considering padding.
    //  * center (0.0): the absolute center of the input ignoring padding but
    //      accommodating the border and floating label.
    //  * bottom (1.0): bottommost point considering padding.
    //
    // That means that if the padding is uneven, center is not the exact
    // midpoint of top and bottom. To account for this, the above center and
    // below center alignments are interpolated independently.
    final double outlineCenterBaseline = inputInternalBaseline
      + baselineAdjustment / 2.0
      + (containerHeight - (2.0 + inputHeight)) / 2.0;
    final double outlineTopBaseline = topInputBaseline;
    final double outlineBottomBaseline = topInputBaseline + maxVerticalOffset;
    final double outlineBaseline = _interpolateThree(
      outlineTopBaseline,
      outlineCenterBaseline,
      outlineBottomBaseline,
      textAlignVertical,
    );

    // Find the positions of the text below the input when it exists.
    double subtextCounterBaseline = 0;
    double subtextHelperBaseline = 0;
    double subtextCounterHeight = 0;
    double subtextHelperHeight = 0;
    if (counter != null) {
      subtextCounterBaseline =
        containerHeight + subtextGap + boxToBaseline[counter]!;
      subtextCounterHeight = counter!.size.height + subtextGap;
    }
    if (helperErrorExists) {
      subtextHelperBaseline =
        containerHeight + subtextGap + boxToBaseline[helperError]!;
      subtextHelperHeight = helperErrorHeight;
    }
    final double subtextBaseline = math.max(
      subtextCounterBaseline,
      subtextHelperBaseline,
    );
    final double subtextHeight = math.max(
      subtextCounterHeight,
      subtextHelperHeight,
    );

    return _RenderDecorationLayout(
      boxToBaseline: boxToBaseline,
      containerHeight: containerHeight,
      inputBaseline: inputBaseline,
      outlineBaseline: outlineBaseline,
      subtextBaseline: subtextBaseline,
      subtextHeight: subtextHeight,
    );
  }

  // Interpolate between three stops using textAlignVertical. This is used to
  // calculate the outline baseline, which ignores padding when the alignment is
  // middle. When the alignment is less than zero, it interpolates between the
  // centered text box's top and the top of the content padding. When the
  // alignment is greater than zero, it interpolates between the centered box's
  // top and the position that would align the bottom of the box with the bottom
  // padding.
  double _interpolateThree(double begin, double middle, double end, TextAlignVertical textAlignVertical) {
    if (textAlignVertical.y <= 0) {
      // It's possible for begin, middle, and end to not be in order because of
      // excessive padding. Those cases are handled by using middle.
      if (begin >= middle) {
        return middle;
      }
      // Do a standard linear interpolation on the first half, between begin and
      // middle.
      final double t = textAlignVertical.y + 1;
      return begin + (middle - begin) * t;
    }

    if (middle >= end) {
      return middle;
    }
    // Do a standard linear interpolation on the second half, between middle and
    // end.
    final double t = textAlignVertical.y;
    return middle + (end - middle) * t;
  }

  @override
  double computeMinIntrinsicWidth(double height) {
    return _minWidth(icon, height)
      + contentPadding.left
      + _minWidth(prefixIcon, height)
      + _minWidth(prefix, height)
      + math.max(_minWidth(input, height), _minWidth(hint, height))
      + _minWidth(suffix, height)
      + _minWidth(suffixIcon, height)
      + contentPadding.right;
  }

  @override
  double computeMaxIntrinsicWidth(double height) {
    return _maxWidth(icon, height)
      + contentPadding.left
      + _maxWidth(prefixIcon, height)
      + _maxWidth(prefix, height)
      + math.max(_maxWidth(input, height), _maxWidth(hint, height))
      + _maxWidth(suffix, height)
      + _maxWidth(suffixIcon, height)
      + contentPadding.right;
  }

  double _lineHeight(double width, List<RenderBox?> boxes) {
    double height = 0.0;
    for (final RenderBox? box in boxes) {
      if (box == null) {
        continue;
      }
      height = math.max(_minHeight(box, width), height);
    }
    return height;
    // TODO(hansmuller): this should compute the overall line height for the
    // boxes when they've been baseline-aligned.
    // See https://github.com/flutter/flutter/issues/13715
  }

  @override
  double computeMinIntrinsicHeight(double width) {
    final double iconHeight = _minHeight(icon, width);
    final double iconWidth = _minWidth(icon, iconHeight);

    width = math.max(width - iconWidth, 0.0);

    final double prefixIconHeight = _minHeight(prefixIcon, width);
    final double prefixIconWidth = _minWidth(prefixIcon, prefixIconHeight);

    final double suffixIconHeight = _minHeight(suffixIcon, width);
    final double suffixIconWidth = _minWidth(suffixIcon, suffixIconHeight);

    width = math.max(width - contentPadding.horizontal, 0.0);

    final double counterHeight = _minHeight(counter, width);
    final double counterWidth = _minWidth(counter, counterHeight);

    final double helperErrorAvailableWidth = math.max(width - counterWidth, 0.0);
    final double helperErrorHeight = _minHeight(helperError, helperErrorAvailableWidth);
    double subtextHeight = math.max(counterHeight, helperErrorHeight);
    if (subtextHeight > 0.0) {
      subtextHeight += subtextGap;
    }

    final double prefixHeight = _minHeight(prefix, width);
    final double prefixWidth = _minWidth(prefix, prefixHeight);

    final double suffixHeight = _minHeight(suffix, width);
    final double suffixWidth = _minWidth(suffix, suffixHeight);

    final double availableInputWidth = math.max(width - prefixWidth - suffixWidth - prefixIconWidth - suffixIconWidth, 0.0);
    final double inputHeight = _lineHeight(availableInputWidth, <RenderBox?>[input, hint]);
    final double inputMaxHeight = <double>[inputHeight, prefixHeight, suffixHeight].reduce(math.max);

    final Offset densityOffset = decoration.visualDensity.baseSizeAdjustment;
    final double contentHeight = contentPadding.top
      + (label == null ? 0.0 : decoration.floatingLabelHeight)
      + inputMaxHeight
      + contentPadding.bottom
      + densityOffset.dy;
    final double containerHeight = <double>[iconHeight, contentHeight, prefixIconHeight, suffixIconHeight].reduce(math.max);
    final double minContainerHeight = decoration.isDense! || expands
      ? 0.0
      : kMinInteractiveDimension;
    return math.max(containerHeight, minContainerHeight) + subtextHeight;
  }

  @override
  double computeMaxIntrinsicHeight(double width) {
    return computeMinIntrinsicHeight(width);
  }

  @override
  double computeDistanceToActualBaseline(TextBaseline baseline) {
    return _boxParentData(input!).offset.dy + (input?.computeDistanceToActualBaseline(baseline) ?? 0.0);
  }

  // Records where the label was painted.
  Matrix4? _labelTransform;

  @override
  Size computeDryLayout(BoxConstraints constraints) {
    assert(debugCannotComputeDryLayout(
      reason: 'Layout requires baseline metrics, which are only available after a full layout.',
    ));
    return Size.zero;
  }

  @override
  void performLayout() {
    final BoxConstraints constraints = this.constraints;
    _labelTransform = null;
    final _RenderDecorationLayout layout = _layout(constraints);

    final double overallWidth = constraints.maxWidth;
    final double overallHeight = layout.containerHeight + layout.subtextHeight;

    final RenderBox? container = this.container;
    if (container != null) {
      final BoxConstraints containerConstraints = BoxConstraints.tightFor(
        height: layout.containerHeight,
        width: overallWidth - _boxSize(icon).width,
      );
      container.layout(containerConstraints, parentUsesSize: true);
      final double x;
      switch (textDirection) {
        case TextDirection.rtl:
          x = 0.0;
          break;
        case TextDirection.ltr:
          x = _boxSize(icon).width;
          break;
       }
      _boxParentData(container).offset = Offset(x, 0.0);
    }

    late double height;
    double centerLayout(RenderBox box, double x) {
      _boxParentData(box).offset = Offset(x, (height - box.size.height) / 2.0);
      return box.size.width;
    }

    late double baseline;
    double baselineLayout(RenderBox box, double x) {
      _boxParentData(box).offset = Offset(x, baseline - layout.boxToBaseline[box]!);
      return box.size.width;
    }

    final double left = contentPadding.left;
    final double right = overallWidth - contentPadding.right;

    height = layout.containerHeight;
    baseline = _isOutlineAligned ? layout.outlineBaseline : layout.inputBaseline;

    if (icon != null) {
      final double x;
      switch (textDirection) {
        case TextDirection.rtl:
          x = overallWidth - icon!.size.width;
          break;
        case TextDirection.ltr:
          x = 0.0;
          break;
       }
      centerLayout(icon!, x);
    }

    switch (textDirection) {
      case TextDirection.rtl:
        double start = right - _boxSize(icon).width;
        double end = left;
        if (prefixIcon != null) {
          start += contentPadding.left;
          start -= centerLayout(prefixIcon!, start - prefixIcon!.size.width);
        }
        if (label != null) {
          if (decoration.alignLabelWithHint) {
            baselineLayout(label!, start - label!.size.width);
          } else {
            centerLayout(label!, start - label!.size.width);
          }
        }
        if (prefix != null) {
          start -= baselineLayout(prefix!, start - prefix!.size.width);
        }
        if (input != null) {
          baselineLayout(input!, start - input!.size.width);
        }
        if (hint != null) {
          baselineLayout(hint!, start - hint!.size.width);
        }
        if (suffixIcon != null) {
          end -= contentPadding.left;
          end += centerLayout(suffixIcon!, end);
        }
        if (suffix != null) {
          end += baselineLayout(suffix!, end);
        }
        break;
      case TextDirection.ltr:
        double start = left + _boxSize(icon).width;
        double end = right;
        if (prefixIcon != null) {
          start -= contentPadding.left;
          start += centerLayout(prefixIcon!, start);
        }
        if (label != null) {
          if (decoration.alignLabelWithHint) {
            baselineLayout(label!, start);
          } else {
            centerLayout(label!, start);
          }
        }
        if (prefix != null) {
          start += baselineLayout(prefix!, start);
        }
        if (input != null) {
          baselineLayout(input!, start);
        }
        if (hint != null) {
          baselineLayout(hint!, start);
        }
        if (suffixIcon != null) {
          end += contentPadding.right;
          end -= centerLayout(suffixIcon!, end - suffixIcon!.size.width);
        }
        if (suffix != null) {
          end -= baselineLayout(suffix!, end - suffix!.size.width);
        }
        break;
    }

    if (helperError != null || counter != null) {
      height = layout.subtextHeight;
      baseline = layout.subtextBaseline;

      switch (textDirection) {
        case TextDirection.rtl:
          if (helperError != null) {
            baselineLayout(helperError!, right - helperError!.size.width - _boxSize(icon).width);
          }
          if (counter != null) {
            baselineLayout(counter!, left);
          }
          break;
        case TextDirection.ltr:
          if (helperError != null) {
            baselineLayout(helperError!, left + _boxSize(icon).width);
          }
          if (counter != null) {
            baselineLayout(counter!, right - counter!.size.width);
          }
          break;
      }
    }

    if (label != null) {
      final double labelX = _boxParentData(label!).offset.dx;
      // +1 shifts the range of x from (-1.0, 1.0) to (0.0, 2.0).
      final double floatAlign = decoration.floatingLabelAlignment._x + 1;
      final double floatWidth = _boxSize(label).width * _kFinalLabelScale;
      // When floating label is centered, its x is relative to
      // _BorderContainer's x and is independent of label's x.
      switch (textDirection) {
        case TextDirection.rtl:
          decoration.borderGap.start = lerpDouble(
            labelX + _boxSize(label).width,
            _boxSize(container).width / 2.0 + floatWidth / 2.0,
            floatAlign,
          );
          break;
        case TextDirection.ltr:
          // The value of _InputBorderGap.start is relative to the origin of the
          // _BorderContainer which is inset by the icon's width. Although, when
          // floating label is centered, it's already relative to _BorderContainer.
          decoration.borderGap.start = lerpDouble(
            labelX - _boxSize(icon).width,
            _boxSize(container).width / 2.0 - floatWidth / 2.0,
            floatAlign,
          );
          break;
      }
      decoration.borderGap.extent = label!.size.width * _kFinalLabelScale;
    } else {
      decoration.borderGap.start = null;
      decoration.borderGap.extent = 0.0;
    }

    size = constraints.constrain(Size(overallWidth, overallHeight));
    assert(size.width == constraints.constrainWidth(overallWidth));
    assert(size.height == constraints.constrainHeight(overallHeight));
  }

  void _paintLabel(PaintingContext context, Offset offset) {
    context.paintChild(label!, offset);
  }

  @override
  void paint(PaintingContext context, Offset offset) {
    void doPaint(RenderBox? child) {
      if (child != null) {
        context.paintChild(child, _boxParentData(child).offset + offset);
      }
    }
    doPaint(container);

    if (label != null) {
      final Offset labelOffset = _boxParentData(label!).offset;
      final double labelHeight = _boxSize(label).height;
      final double labelWidth = _boxSize(label).width;
      // +1 shifts the range of x from (-1.0, 1.0) to (0.0, 2.0).
      final double floatAlign = decoration.floatingLabelAlignment._x + 1;
      final double floatWidth = labelWidth * _kFinalLabelScale;
      final double borderWeight = decoration.border.borderSide.width;
      final double t = decoration.floatingLabelProgress;
      // The center of the outline border label ends up a little below the
      // center of the top border line.
      final bool isOutlineBorder = decoration.border != null && decoration.border.isOutline;
      // Temporary opt-in fix for https://github.com/flutter/flutter/issues/54028
      // Center the scaled label relative to the border.
      final double floatingY = isOutlineBorder ? (-labelHeight * _kFinalLabelScale) / 2.0 + borderWeight / 2.0 : contentPadding.top;
      final double scale = lerpDouble(1.0, _kFinalLabelScale, t)!;
      final double centeredFloatX = _boxParentData(container!).offset.dx +
          _boxSize(container).width / 2.0 - floatWidth / 2.0;
      final double floatStartX;
      switch (textDirection) {
        case TextDirection.rtl: // origin is on the right
          floatStartX = labelOffset.dx + labelWidth * (1.0 - scale);
          break;
        case TextDirection.ltr: // origin on the left
          floatStartX = labelOffset.dx;
          break;
      }
      final double floatEndX = lerpDouble(floatStartX, centeredFloatX, floatAlign)!;
      final double dx = lerpDouble(floatStartX, floatEndX, t)!;
      final double dy = lerpDouble(0.0, floatingY - labelOffset.dy, t)!;
      _labelTransform = Matrix4.identity()
        ..translate(dx, labelOffset.dy + dy)
        ..scale(scale);
      layer = context.pushTransform(
        needsCompositing,
        offset,
        _labelTransform!,
        _paintLabel,
        oldLayer: layer as TransformLayer?,
      );
    } else {
      layer = null;
    }

    doPaint(icon);
    doPaint(prefix);
    doPaint(suffix);
    doPaint(prefixIcon);
    doPaint(suffixIcon);
    doPaint(hint);
    doPaint(input);
    doPaint(helperError);
    doPaint(counter);
  }

  @override
  bool hitTestSelf(Offset position) => true;

  @override
  bool hitTestChildren(BoxHitTestResult result, { required Offset position }) {
    assert(position != null);
    for (final RenderBox child in children) {
      // The label must be handled specially since we've transformed it.
      final Offset offset = _boxParentData(child).offset;
      final bool isHit = result.addWithPaintOffset(
        offset: offset,
        position: position,
        hitTest: (BoxHitTestResult result, Offset transformed) {
          assert(transformed == position - offset);
          return child.hitTest(result, position: transformed);
        },
      );
      if (isHit) {
        return true;
      }
    }
    return false;
  }

  @override
  void applyPaintTransform(RenderObject child, Matrix4 transform) {
    if (child == label && _labelTransform != null) {
      final Offset labelOffset = _boxParentData(label!).offset;
      transform
        ..multiply(_labelTransform!)
        ..translate(-labelOffset.dx, -labelOffset.dy);
    }
    super.applyPaintTransform(child, transform);
  }
}

class _Decorator extends RenderObjectWidget with SlottedMultiChildRenderObjectWidgetMixin<_DecorationSlot> {
  const _Decorator({
    required this.textAlignVertical,
    required this.decoration,
    required this.textDirection,
    required this.textBaseline,
    required this.isFocused,
    required this.expands,
    required this.scaleDownVerticalContentPadding,
  }) : assert(decoration != null),
       assert(textDirection != null),
       assert(textBaseline != null),
       assert(expands != null);

  final _Decoration decoration;
  final TextDirection textDirection;
  final TextBaseline textBaseline;
  final TextAlignVertical? textAlignVertical;
  final bool isFocused;
  final bool expands;
  final bool scaleDownVerticalContentPadding;

  @override
  Iterable<_DecorationSlot> get slots => _DecorationSlot.values;

  @override
  Widget? childForSlot(_DecorationSlot slot) {
    switch (slot) {
      case _DecorationSlot.icon:
        return decoration.icon;
      case _DecorationSlot.input:
        return decoration.input;
      case _DecorationSlot.label:
        return decoration.label;
      case _DecorationSlot.hint:
        return decoration.hint;
      case _DecorationSlot.prefix:
        return decoration.prefix;
      case _DecorationSlot.suffix:
        return decoration.suffix;
      case _DecorationSlot.prefixIcon:
        return decoration.prefixIcon;
      case _DecorationSlot.suffixIcon:
        return decoration.suffixIcon;
      case _DecorationSlot.helperError:
        return decoration.helperError;
      case _DecorationSlot.counter:
        return decoration.counter;
      case _DecorationSlot.container:
        return decoration.container;
    }
  }

  @override
  _RenderDecoration createRenderObject(BuildContext context) {
    return _RenderDecoration(
      decoration: decoration,
      textDirection: textDirection,
      textBaseline: textBaseline,
      textAlignVertical: textAlignVertical,
      isFocused: isFocused,
      expands: expands,
      scaleDownContentPadding: scaleDownVerticalContentPadding,
    );
  }

  @override
  void updateRenderObject(BuildContext context, _RenderDecoration renderObject) {
    renderObject
     ..decoration = decoration
     ..expands = expands
     ..isFocused = isFocused
     ..textAlignVertical = textAlignVertical
     ..textBaseline = textBaseline
     ..textDirection = textDirection
     ..scaleDownContentPadding = scaleDownVerticalContentPadding;
  }
}

class _AffixText extends StatelessWidget {
  const _AffixText({
    required this.labelIsFloating,
    this.text,
    this.style,
    this.child,
  });

  final bool labelIsFloating;
  final String? text;
  final TextStyle? style;
  final Widget? child;

  @override
  Widget build(BuildContext context) {
    return DefaultTextStyle.merge(
      style: style,
      child: AnimatedOpacity(
        duration: _kTransitionDuration,
        curve: _kTransitionCurve,
        opacity: labelIsFloating ? 1.0 : 0.0,
        child: child ?? (text == null ? null : Text(text!, style: style)),
      ),
    );
  }
}

/// Defines the appearance of a Material Design text field.
///
/// [InputDecorator] displays the visual elements of a Material Design text
/// field around its input [child]. The visual elements themselves are defined
/// by an [InputDecoration] object and their layout and appearance depend
/// on the `baseStyle`, `textAlign`, `isFocused`, and `isEmpty` parameters.
///
/// [TextField] uses this widget to decorate its [EditableText] child.
///
/// [InputDecorator] can be used to create widgets that look and behave like a
/// [TextField] but support other kinds of input.
///
/// Requires one of its ancestors to be a [Material] widget. The [child] widget,
/// as well as the decorative widgets specified in [decoration], must have
/// non-negative baselines.
///
/// See also:
///
///  * [TextField], which uses an [InputDecorator] to display a border,
///    labels, and icons, around its [EditableText] child.
///  * [Decoration] and [DecoratedBox], for drawing arbitrary decorations
///    around other widgets.
class InputDecorator extends StatefulWidget {
  /// Creates a widget that displays a border, labels, and icons,
  /// for a [TextField].
  ///
  /// The [isFocused], [isHovering], [expands], and [isEmpty] arguments must not
  /// be null.
  const InputDecorator({
    super.key,
    required this.decoration,
    this.baseStyle,
    this.textAlign,
    this.textAlignVertical,
    this.isFocused = false,
    this.isHovering = false,
    this.expands = false,
    this.isEmpty = false,
    this.scaleDownVerticalContentPadding = false,
    this.child,
  }) : assert(decoration != null),
       assert(isFocused != null),
       assert(isHovering != null),
       assert(expands != null),
       assert(isEmpty != null);

  /// The text and styles to use when decorating the child.
  ///
  /// Null [InputDecoration] properties are initialized with the corresponding
  /// values from [ThemeData.inputDecorationTheme].
  ///
  /// Must not be null.
  final InputDecoration decoration;

  /// The style on which to base the label, hint, counter, and error styles
  /// if the [decoration] does not provide explicit styles.
  ///
  /// If null, [baseStyle] defaults to the `titleMedium` style from the
  /// current [Theme], see [ThemeData.textTheme].
  ///
  /// The [TextStyle.textBaseline] of the [baseStyle] is used to determine
  /// the baseline used for text alignment.
  final TextStyle? baseStyle;

  /// How the text in the decoration should be aligned horizontally.
  final TextAlign? textAlign;

  /// {@template flutter.material.InputDecorator.textAlignVertical}
  /// How the text should be aligned vertically.
  ///
  /// Determines the alignment of the baseline within the available space of
  /// the input (typically a TextField). For example, TextAlignVertical.top will
  /// place the baseline such that the text, and any attached decoration like
  /// prefix and suffix, is as close to the top of the input as possible without
  /// overflowing. The heights of the prefix and suffix are similarly included
  /// for other alignment values. If the height is greater than the height
  /// available, then the prefix and suffix will be allowed to overflow first
  /// before the text scrolls.
  /// {@endtemplate}
  final TextAlignVertical? textAlignVertical;

  /// Whether the input field has focus.
  ///
  /// Determines the position of the label text and the color and weight of the
  /// border.
  ///
  /// Defaults to false.
  ///
  /// See also:
  ///
  ///  * [InputDecoration.hoverColor], which is also blended into the focus
  ///    color and fill color when the [isHovering] is true to produce the final
  ///    color.
  final bool isFocused;

  /// Whether the input field is being hovered over by a mouse pointer.
  ///
  /// Determines the container fill color, which is a blend of
  /// [InputDecoration.hoverColor] with [InputDecoration.fillColor] when
  /// true, and [InputDecoration.fillColor] when not.
  ///
  /// Defaults to false.
  final bool isHovering;

  /// If true, the height of the input field will be as large as possible.
  ///
  /// If wrapped in a widget that constrains its child's height, like Expanded
  /// or SizedBox, the input field will only be affected if [expands] is set to
  /// true.
  ///
  /// See [TextField.minLines] and [TextField.maxLines] for related ways to
  /// affect the height of an input. When [expands] is true, both must be null
  /// in order to avoid ambiguity in determining the height.
  ///
  /// Defaults to false.
  final bool expands;

  /// Whether the vertical components of [decoration]'s
  /// [InputDecoration.contentPadding] can be scaled down when there is not
  /// enough vertical space for [child].
  ///
  /// This parameter is typically set to true to prevent the text in [child]
  /// from getting vertically clipped (for example, a single-line [EditableText]
  /// clips its content when not given enough height).
  final bool scaleDownVerticalContentPadding;

  /// Whether the input field is empty.
  ///
  /// Determines the position of the label text and whether to display the hint
  /// text.
  ///
  /// Defaults to false.
  final bool isEmpty;

  /// The widget below this widget in the tree.
  ///
  /// Typically an [EditableText], [DropdownButton], or [InkWell].
  final Widget? child;

  /// Whether the label needs to get out of the way of the input, either by
  /// floating or disappearing.
  ///
  /// Will withdraw when not empty, or when focused while enabled.
  bool get _labelShouldWithdraw => !isEmpty || (isFocused && decoration.enabled);

  @override
  State<InputDecorator> createState() => _InputDecoratorState();

  /// The RenderBox that defines this decorator's "container". That's the
  /// area which is filled if [InputDecoration.filled] is true. It's the area
  /// adjacent to [InputDecoration.icon] and above the widgets that contain
  /// [InputDecoration.helperText], [InputDecoration.errorText], and
  /// [InputDecoration.counterText].
  ///
  /// [TextField] renders ink splashes within the container.
  static RenderBox? containerOf(BuildContext context) {
    final _RenderDecoration? result = context.findAncestorRenderObjectOfType<_RenderDecoration>();
    return result?.container;
  }

  @override
  void debugFillProperties(DiagnosticPropertiesBuilder properties) {
    super.debugFillProperties(properties);
    properties.add(DiagnosticsProperty<InputDecoration>('decoration', decoration));
    properties.add(DiagnosticsProperty<TextStyle>('baseStyle', baseStyle, defaultValue: null));
    properties.add(DiagnosticsProperty<bool>('isFocused', isFocused));
    properties.add(DiagnosticsProperty<bool>('expands', expands, defaultValue: false));
    properties.add(DiagnosticsProperty<bool>('isEmpty', isEmpty));
    properties.add(DiagnosticsProperty<bool>('scaleDownVerticalContentPadding', scaleDownVerticalContentPadding));
  }
}

class _InputDecoratorState extends State<InputDecorator> with TickerProviderStateMixin {
  late AnimationController _floatingLabelController;
  late AnimationController _shakingLabelController;
  final _InputBorderGap _borderGap = _InputBorderGap();

  @override
  void initState() {
    super.initState();

    final bool labelIsInitiallyFloating = widget.decoration.floatingLabelBehavior == FloatingLabelBehavior.always
        || (widget.decoration.floatingLabelBehavior != FloatingLabelBehavior.never &&
            widget._labelShouldWithdraw);

    _floatingLabelController = AnimationController(
      duration: _kTransitionDuration,
      vsync: this,
      value: labelIsInitiallyFloating ? 1.0 : 0.0,
    );
    _floatingLabelController.addListener(_handleChange);

    _shakingLabelController = AnimationController(
      duration: _kTransitionDuration,
      vsync: this,
    );
  }

  @override
  void didChangeDependencies() {
    super.didChangeDependencies();
    _effectiveDecoration = null;
  }

  @override
  void dispose() {
    _floatingLabelController.dispose();
    _shakingLabelController.dispose();
    super.dispose();
  }

  void _handleChange() {
    setState(() {
      // The _floatingLabelController's value has changed.
    });
  }

  InputDecoration? _effectiveDecoration;
  InputDecoration get decoration => _effectiveDecoration ??= widget.decoration.applyDefaults(Theme.of(context).inputDecorationTheme);

  TextAlign? get textAlign => widget.textAlign;
  bool get isFocused => widget.isFocused;
  bool get isHovering => widget.isHovering && decoration.enabled;
  bool get isEmpty => widget.isEmpty;
  bool get _floatingLabelEnabled {
    return decoration.floatingLabelBehavior != FloatingLabelBehavior.never;
  }

  @override
  void didUpdateWidget(InputDecorator old) {
    super.didUpdateWidget(old);
    if (widget.decoration != old.decoration) {
      _effectiveDecoration = null;
    }

    final bool floatBehaviorChanged = widget.decoration.floatingLabelBehavior != old.decoration.floatingLabelBehavior;

    if (widget._labelShouldWithdraw != old._labelShouldWithdraw || floatBehaviorChanged) {
      if (_floatingLabelEnabled
          && (widget._labelShouldWithdraw || widget.decoration.floatingLabelBehavior == FloatingLabelBehavior.always)) {
        _floatingLabelController.forward();
      } else {
        _floatingLabelController.reverse();
      }
    }

    final String? errorText = decoration.errorText;
    final String? oldErrorText = old.decoration.errorText;

    if (_floatingLabelController.isCompleted && errorText != null && errorText != oldErrorText) {
      _shakingLabelController
        ..value = 0.0
        ..forward();
    }
  }

  Color _getDefaultM2BorderColor(ThemeData themeData) {
    if (!decoration.enabled && !isFocused) {
      return ((decoration.filled ?? false) && !(decoration.border?.isOutline ?? false))
          ? Colors.transparent
          : themeData.disabledColor;
    }
    if (decoration.errorText != null) {
      return themeData.colorScheme.error;
    }
    if (isFocused) {
      return themeData.colorScheme.primary;
    }
    if (decoration.filled!) {
      return themeData.hintColor;
    }
    final Color enabledColor = themeData.colorScheme.onSurface.withOpacity(0.38);
    if (isHovering) {
      final Color hoverColor = decoration.hoverColor ?? themeData.inputDecorationTheme.hoverColor ?? themeData.hoverColor;
      return Color.alphaBlend(hoverColor.withOpacity(0.12), enabledColor);
    }
    return enabledColor;
  }

  Color _getFillColor(ThemeData themeData, InputDecorationTheme defaults) {
    if (decoration.filled != true) { // filled == null same as filled == false
      return Colors.transparent;
    }
    if (decoration.fillColor != null) {
      return MaterialStateProperty.resolveAs(decoration.fillColor!, materialState);
    }
    return MaterialStateProperty.resolveAs(defaults.fillColor!, materialState);
  }

  Color _getHoverColor(ThemeData themeData) {
    if (decoration.filled == null || !decoration.filled! || isFocused || !decoration.enabled) {
      return Colors.transparent;
    }
    return decoration.hoverColor ?? themeData.inputDecorationTheme.hoverColor ?? themeData.hoverColor;
  }

  Color _getIconColor(ThemeData themeData, InputDecorationTheme defaults) {
    return  MaterialStateProperty.resolveAs(decoration.iconColor, materialState)
      ?? MaterialStateProperty.resolveAs(themeData.inputDecorationTheme.iconColor, materialState)
      ?? MaterialStateProperty.resolveAs(defaults.iconColor!, materialState);
  }

  Color _getPrefixIconColor(ThemeData themeData, InputDecorationTheme defaults) {
    return MaterialStateProperty.resolveAs(decoration.prefixIconColor, materialState)
      ?? MaterialStateProperty.resolveAs(themeData.inputDecorationTheme.prefixIconColor, materialState)
      ?? MaterialStateProperty.resolveAs(defaults.prefixIconColor!, materialState);
  }

  Color _getSuffixIconColor(ThemeData themeData, InputDecorationTheme defaults) {
    return MaterialStateProperty.resolveAs(decoration.suffixIconColor, materialState)
      ?? MaterialStateProperty.resolveAs(themeData.inputDecorationTheme.suffixIconColor, materialState)
      ?? MaterialStateProperty.resolveAs(defaults.suffixIconColor!, materialState);
  }

  // True if the label will be shown and the hint will not.
  // If we're not focused, there's no value, labelText was provided, and
  // floatingLabelBehavior isn't set to always, then the label appears where the
  // hint would.
  bool get _hasInlineLabel {
    return !widget._labelShouldWithdraw
        && (decoration.labelText != null || decoration.label != null)
        && decoration.floatingLabelBehavior != FloatingLabelBehavior.always;
  }

  // If the label is a floating placeholder, it's always shown.
  bool get _shouldShowLabel => _hasInlineLabel || _floatingLabelEnabled;

  // The base style for the inline label when they're displayed "inline",
  // i.e. when they appear in place of the empty text field.
  TextStyle _getInlineLabelStyle(ThemeData themeData, InputDecorationTheme defaults) {
    final TextStyle defaultStyle = MaterialStateProperty.resolveAs(defaults.labelStyle!, materialState);

    final TextStyle? style = MaterialStateProperty.resolveAs(decoration.labelStyle, materialState)
      ?? MaterialStateProperty.resolveAs(themeData.inputDecorationTheme.labelStyle, materialState);

    return themeData.textTheme.titleMedium!
      .merge(widget.baseStyle)
      .merge(defaultStyle)
      .merge(style)
      .copyWith(height: 1);
  }

  // The base style for the inline hint when they're displayed "inline",
  // i.e. when they appear in place of the empty text field.
  TextStyle _getInlineHintStyle(ThemeData themeData, InputDecorationTheme defaults) {
    final TextStyle defaultStyle = MaterialStateProperty.resolveAs(defaults.hintStyle!, materialState);

    final TextStyle? style = MaterialStateProperty.resolveAs(decoration.hintStyle, materialState)
      ?? MaterialStateProperty.resolveAs(themeData.inputDecorationTheme.hintStyle, materialState);

    return themeData.textTheme.titleMedium!
      .merge(widget.baseStyle)
      .merge(defaultStyle)
      .merge(style);
  }

  TextStyle _getFloatingLabelStyle(ThemeData themeData, InputDecorationTheme defaults) {
    TextStyle defaultTextStyle = MaterialStateProperty.resolveAs(defaults.floatingLabelStyle!, materialState);
    if (decoration.errorText != null && decoration.errorStyle?.color != null) {
      defaultTextStyle = defaultTextStyle.copyWith(color: decoration.errorStyle?.color);
    }
    defaultTextStyle = defaultTextStyle.merge(decoration.floatingLabelStyle ?? decoration.labelStyle);

    final TextStyle? style = MaterialStateProperty.resolveAs(decoration.floatingLabelStyle, materialState)
      ?? MaterialStateProperty.resolveAs(themeData.inputDecorationTheme.floatingLabelStyle, materialState);

    return themeData.textTheme.titleMedium!
      .merge(widget.baseStyle)
      .copyWith(height: 1)
      .merge(defaultTextStyle)
      .merge(style);
  }

  TextStyle _getHelperStyle(ThemeData themeData, InputDecorationTheme defaults) {
    return MaterialStateProperty.resolveAs(defaults.helperStyle!, materialState)
      .merge(MaterialStateProperty.resolveAs(decoration.helperStyle, materialState));
  }

  TextStyle _getErrorStyle(ThemeData themeData, InputDecorationTheme defaults) {
    return MaterialStateProperty.resolveAs(defaults.errorStyle!, materialState)
      .merge(decoration.errorStyle);
  }

  Set<MaterialState> get materialState {
    return <MaterialState>{
      if (!decoration.enabled) MaterialState.disabled,
      if (isFocused) MaterialState.focused,
      if (isHovering) MaterialState.hovered,
      if (decoration.errorText != null) MaterialState.error,
    };
  }


  InputBorder _getDefaultBorder(ThemeData themeData, InputDecorationTheme defaults) {
    final InputBorder border =  MaterialStateProperty.resolveAs(decoration.border, materialState)
      ?? const UnderlineInputBorder();

    if (decoration.border is MaterialStateProperty<InputBorder>) {
      return border;
    }

    if (border.borderSide == BorderSide.none) {
      return border;
    }

    if (themeData.useMaterial3) {
      if (decoration.filled!) {
        return border.copyWith(
          borderSide: MaterialStateProperty.resolveAs(defaults.activeIndicatorBorder, materialState),
        );
      } else {
        return border.copyWith(
          borderSide: MaterialStateProperty.resolveAs(defaults.outlineBorder, materialState),
        );
      }
    }
    else{
      return border.copyWith(
        borderSide: BorderSide(
          color: _getDefaultM2BorderColor(themeData),
          width: (decoration.isCollapsed || decoration.border == InputBorder.none || !decoration.enabled)
            ? 0.0
            : isFocused ? 2.0 : 1.0,
        ),
      );
    }
  }

  @override
  Widget build(BuildContext context) {
    final ThemeData themeData = Theme.of(context);
    final InputDecorationTheme defaults =
      Theme.of(context).useMaterial3 ? _InputDecoratorDefaultsM3(context) :  _InputDecoratorDefaultsM2(context);

    final TextStyle labelStyle = _getInlineLabelStyle(themeData, defaults);
    final TextBaseline textBaseline = labelStyle.textBaseline!;

    final TextStyle hintStyle = _getInlineHintStyle(themeData, defaults);
    final String? hintText = decoration.hintText;
    final Widget? hint = hintText == null ? null : AnimatedOpacity(
      opacity: (isEmpty && !_hasInlineLabel) ? 1.0 : 0.0,
      duration: _kTransitionDuration,
      curve: _kTransitionCurve,
      alwaysIncludeSemantics: true,
      child: Text(
        hintText,
        style: hintStyle,
        textDirection: decoration.hintTextDirection,
        overflow: TextOverflow.ellipsis,
        textAlign: textAlign,
        maxLines: decoration.hintMaxLines,
      ),
    );

    final bool isError = decoration.errorText != null;
    InputBorder? border;
    if (!decoration.enabled) {
      border = isError ? decoration.errorBorder : decoration.disabledBorder;
    } else if (isFocused) {
      border = isError ? decoration.focusedErrorBorder : decoration.focusedBorder;
    } else {
      border = isError ? decoration.errorBorder : decoration.enabledBorder;
    }
    border ??= _getDefaultBorder(themeData, defaults);

    final Widget container = _BorderContainer(
      border: border,
      gap: _borderGap,
      gapAnimation: _floatingLabelController.view,
      fillColor: _getFillColor(themeData, defaults),
      hoverColor: _getHoverColor(themeData),
      isHovering: isHovering,
    );

    final String? labelText = decoration.labelText;
    final Widget? labelTextWidget = decoration.label
      ?? (labelText != null ? Text(labelText, overflow: TextOverflow.ellipsis, textAlign: textAlign) : null);

    final Widget? label = labelTextWidget == null ? null : _Shaker(
      animation: _shakingLabelController.view,
      child: AnimatedOpacity(
        duration: _kTransitionDuration,
        curve: _kTransitionCurve,
        opacity: _shouldShowLabel ? 1.0 : 0.0,
        child: AnimatedDefaultTextStyle(
          duration:_kTransitionDuration,
          curve: _kTransitionCurve,
          style: widget._labelShouldWithdraw
            ? _getFloatingLabelStyle(themeData, defaults)
            : labelStyle,
          child: labelTextWidget,
        ),
      ),
    );

    final Widget? prefix = decoration.prefix == null && decoration.prefixText == null ? null :
      _AffixText(
        labelIsFloating: widget._labelShouldWithdraw,
        text: decoration.prefixText,
        style: MaterialStateProperty.resolveAs(decoration.prefixStyle, materialState) ?? hintStyle,
        child: decoration.prefix,
      );

    final Widget? suffix = decoration.suffix == null && decoration.suffixText == null ? null :
      _AffixText(
        labelIsFloating: widget._labelShouldWithdraw,
        text: decoration.suffixText,
        style: MaterialStateProperty.resolveAs(decoration.suffixStyle, materialState) ?? hintStyle,
        child: decoration.suffix,
      );

    final bool decorationIsDense = decoration.isDense ?? false;
    final double iconSize = decorationIsDense ? 18.0 : 24.0;

    final Widget? icon = decoration.icon == null ? null :
      Padding(
        padding: const EdgeInsetsDirectional.only(end: 16.0),
        child: IconTheme.merge(
          data: IconThemeData(
            color: _getIconColor(themeData, defaults),
            size: iconSize,
          ),
          child: decoration.icon!,
        ),
      );

    final Widget? prefixIcon = decoration.prefixIcon == null ? null :
      Center(
        widthFactor: 1.0,
        heightFactor: 1.0,
        child: ConstrainedBox(
          constraints: decoration.prefixIconConstraints ?? themeData.visualDensity.effectiveConstraints(
            const BoxConstraints(
              minWidth: kMinInteractiveDimension,
              minHeight: kMinInteractiveDimension,
            ),
          ),
          child: IconTheme.merge(
            data: IconThemeData(
              color: _getPrefixIconColor(themeData, defaults),
              size: iconSize,
            ),
            child: decoration.prefixIcon!,
          ),
        ),
      );

    final Widget? suffixIcon = decoration.suffixIcon == null ? null :
      Center(
        widthFactor: 1.0,
        heightFactor: 1.0,
        child: ConstrainedBox(
          constraints: decoration.suffixIconConstraints ?? themeData.visualDensity.effectiveConstraints(
            const BoxConstraints(
              minWidth: kMinInteractiveDimension,
              minHeight: kMinInteractiveDimension,
            ),
          ),
          child: IconTheme.merge(
            data: IconThemeData(
              color: _getSuffixIconColor(themeData, defaults),
              size: iconSize,
            ),
            child: decoration.suffixIcon!,
          ),
        ),
      );

    final Widget helperError = _HelperError(
      textAlign: textAlign,
      helperText: decoration.helperText,
      helperStyle: _getHelperStyle(themeData, defaults),
      helperMaxLines: decoration.helperMaxLines,
      errorText: decoration.errorText,
      errorStyle: _getErrorStyle(themeData, defaults),
      errorMaxLines: decoration.errorMaxLines,
    );

    Widget? counter;
    if (decoration.counter != null) {
      counter = decoration.counter;
    } else if (decoration.counterText != null && decoration.counterText != '') {
      counter = Semantics(
        container: true,
        liveRegion: isFocused,
        child: Text(
          decoration.counterText!,
          style: _getHelperStyle(themeData, defaults).merge(MaterialStateProperty.resolveAs(decoration.counterStyle, materialState)),
          overflow: TextOverflow.ellipsis,
          semanticsLabel: decoration.semanticCounterText,
        ),
      );
    }

    // The _Decoration widget and _RenderDecoration assume that contentPadding
    // has been resolved to EdgeInsets.
    final TextDirection textDirection = Directionality.of(context);
    final EdgeInsets? decorationContentPadding = decoration.contentPadding?.resolve(textDirection);

    final EdgeInsets contentPadding;
    final double floatingLabelHeight;
    if (decoration.isCollapsed) {
      floatingLabelHeight = 0.0;
      contentPadding = decorationContentPadding ?? EdgeInsets.zero;
    } else if (!border.isOutline) {
      // 4.0: the vertical gap between the inline elements and the floating label.
      floatingLabelHeight = (4.0 + 0.75 * labelStyle.fontSize!) * MediaQuery.textScaleFactorOf(context);
      if (decoration.filled ?? false) {
        contentPadding = decorationContentPadding ?? (decorationIsDense
          ? const EdgeInsets.fromLTRB(12.0, 8.0, 12.0, 8.0)
          : themeData.useMaterial3
            ? const EdgeInsets.fromLTRB(12.0, 12.75, 12.0, 12.75)
            : const EdgeInsets.fromLTRB(12.0, 12.0, 12.0, 12.0));
      } else {
        // Not left or right padding for underline borders that aren't filled
        // is a small concession to backwards compatibility. This eliminates
        // the most noticeable layout change introduced by #13734.
        contentPadding = decorationContentPadding ?? (decorationIsDense
          ? const EdgeInsets.fromLTRB(0.0, 8.0, 0.0, 8.0)
          : themeData.useMaterial3
            ? const EdgeInsets.fromLTRB(0.0, 12.75, 0.0, 12.75)
            : const EdgeInsets.fromLTRB(0.0, 12.0, 0.0, 12.0));
      }
    } else {
      floatingLabelHeight = 0.0;
      contentPadding = decorationContentPadding ?? (decorationIsDense
        ? const EdgeInsets.fromLTRB(12.0, 20.0, 12.0, 12.0)
        : const EdgeInsets.fromLTRB(12.0, 24.0, 12.0, 16.0));
    }

    final _Decorator decorator = _Decorator(
      decoration: _Decoration(
        contentPadding: contentPadding,
        isCollapsed: decoration.isCollapsed,
        floatingLabelHeight: floatingLabelHeight,
        floatingLabelAlignment: decoration.floatingLabelAlignment!,
        floatingLabelProgress: _floatingLabelController.value,
        border: border,
        borderGap: _borderGap,
        alignLabelWithHint: decoration.alignLabelWithHint ?? false,
        isDense: decoration.isDense,
        visualDensity: themeData.visualDensity,
        icon: icon,
        input: widget.child,
        label: label,
        hint: hint,
        prefix: prefix,
        suffix: suffix,
        prefixIcon: prefixIcon,
        suffixIcon: suffixIcon,
        helperError: helperError,
        counter: counter,
        container: container
      ),
      textDirection: textDirection,
      textBaseline: textBaseline,
      textAlignVertical: widget.textAlignVertical,
      isFocused: isFocused,
      expands: widget.expands,
      scaleDownVerticalContentPadding: widget.scaleDownVerticalContentPadding,
    );

    final BoxConstraints? constraints = decoration.constraints ?? themeData.inputDecorationTheme.constraints;
    if (constraints != null) {
      return ConstrainedBox(
        constraints: constraints,
        child: decorator,
      );
    }
    return decorator;
  }
}

/// The border, labels, icons, and styles used to decorate a Material
/// Design text field.
///
/// The [TextField] and [InputDecorator] classes use [InputDecoration] objects
/// to describe their decoration. (In fact, this class is merely the
/// configuration of an [InputDecorator], which does all the heavy lifting.)
///
/// {@tool dartpad}
/// This sample shows how to style a `TextField` using an `InputDecorator`. The
/// TextField displays a "send message" icon to the left of the input area,
/// which is surrounded by a border an all sides. It displays the `hintText`
/// inside the input area to help the user understand what input is required. It
/// displays the `helperText` and `counterText` below the input area.
///
/// ![](https://flutter.github.io/assets-for-api-docs/assets/material/input_decoration.png)
///
/// ** See code in examples/api/lib/material/input_decorator/input_decoration.0.dart **
/// {@end-tool}
///
/// {@tool dartpad}
/// This sample shows how to style a "collapsed" `TextField` using an
/// `InputDecorator`. The collapsed `TextField` surrounds the hint text and
/// input area with a border, but does not add padding around them.
///
/// ![](https://flutter.github.io/assets-for-api-docs/assets/material/input_decoration_collapsed.png)
///
/// ** See code in examples/api/lib/material/input_decorator/input_decoration.1.dart **
/// {@end-tool}
///
/// {@tool dartpad}
/// This sample shows how to create a `TextField` with hint text, a red border
/// on all sides, and an error message. To display a red border and error
/// message, provide `errorText` to the [InputDecoration] constructor.
///
/// ![](https://flutter.github.io/assets-for-api-docs/assets/material/input_decoration_error.png)
///
/// ** See code in examples/api/lib/material/input_decorator/input_decoration.2.dart **
/// {@end-tool}
///
/// {@tool dartpad}
/// This sample shows how to style a `TextField` with a round border and
/// additional text before and after the input area. It displays "Prefix" before
/// the input area, and "Suffix" after the input area.
///
/// ![](https://flutter.github.io/assets-for-api-docs/assets/material/input_decoration_prefix_suffix.png)
///
/// ** See code in examples/api/lib/material/input_decorator/input_decoration.3.dart **
/// {@end-tool}
///
/// {@tool dartpad}
/// This sample shows how to style a `TextField` with a prefixIcon that changes color
/// based on the `MaterialState`. The color defaults to gray, be blue while focused
/// and red if in an error state.
///
/// ** See code in examples/api/lib/material/input_decorator/input_decoration.material_state.0.dart **
/// {@end-tool}
///
/// {@tool dartpad}
/// This sample shows how to style a `TextField` with a prefixIcon that changes color
/// based on the `MaterialState` through the use of `ThemeData`. The color defaults
/// to gray, be blue while focused and red if in an error state.
///
/// ** See code in examples/api/lib/material/input_decorator/input_decoration.material_state.1.dart **
/// {@end-tool}
///
/// See also:
///
///  * [TextField], which is a text input widget that uses an
///    [InputDecoration].
///  * [InputDecorator], which is a widget that draws an [InputDecoration]
///    around an input child widget.
///  * [Decoration] and [DecoratedBox], for drawing borders and backgrounds
///    around a child widget.
@immutable
class InputDecoration {
  /// Creates a bundle of the border, labels, icons, and styles used to
  /// decorate a Material Design text field.
  ///
  /// Unless specified by [ThemeData.inputDecorationTheme], [InputDecorator]
  /// defaults [isDense] to false and [filled] to false. The default border is
  /// an instance of [UnderlineInputBorder]. If [border] is [InputBorder.none]
  /// then no border is drawn.
  ///
  /// The [enabled] argument must not be null.
  ///
  /// Only one of [prefix] and [prefixText] can be specified.
  ///
  /// Similarly, only one of [suffix] and [suffixText] can be specified.
  const InputDecoration({
    this.icon,
    this.iconColor,
    this.label,
    this.labelText,
    this.labelStyle,
    this.floatingLabelStyle,
    this.helperText,
    this.helperStyle,
    this.helperMaxLines,
    this.hintText,
    this.hintStyle,
    this.hintTextDirection,
    this.hintMaxLines,
    this.errorText,
    this.errorStyle,
    this.errorMaxLines,
    this.floatingLabelBehavior,
    this.floatingLabelAlignment,
    this.isCollapsed = false,
    this.isDense,
    this.contentPadding,
    this.prefixIcon,
    this.prefixIconConstraints,
    this.prefix,
    this.prefixText,
    this.prefixStyle,
    this.prefixIconColor,
    this.suffixIcon,
    this.suffix,
    this.suffixText,
    this.suffixStyle,
    this.suffixIconColor,
    this.suffixIconConstraints,
    this.counter,
    this.counterText,
    this.counterStyle,
    this.filled,
    this.fillColor,
    this.focusColor,
    this.hoverColor,
    this.errorBorder,
    this.focusedBorder,
    this.focusedErrorBorder,
    this.disabledBorder,
    this.enabledBorder,
    this.border,
    this.enabled = true,
    this.semanticCounterText,
    this.alignLabelWithHint,
    this.constraints,
  }) : assert(enabled != null),
       assert(!(label != null && labelText != null), 'Declaring both label and labelText is not supported.'),
       assert(!(prefix != null && prefixText != null), 'Declaring both prefix and prefixText is not supported.'),
       assert(!(suffix != null && suffixText != null), 'Declaring both suffix and suffixText is not supported.');

  /// Defines an [InputDecorator] that is the same size as the input field.
  ///
  /// This type of input decoration does not include a border by default.
  ///
  /// Sets the [isCollapsed] property to true.
  const InputDecoration.collapsed({
    required this.hintText,
    this.floatingLabelBehavior,
    this.floatingLabelAlignment,
    this.hintStyle,
    this.hintTextDirection,
    this.filled = false,
    this.fillColor,
    this.focusColor,
    this.hoverColor,
    this.border = InputBorder.none,
    this.enabled = true,
  }) : assert(enabled != null),
       icon = null,
       iconColor = null,
       label = null,
       labelText = null,
       labelStyle = null,
       floatingLabelStyle = null,
       helperText = null,
       helperStyle = null,
       helperMaxLines = null,
       hintMaxLines = null,
       errorText = null,
       errorStyle = null,
       errorMaxLines = null,
       isDense = false,
       contentPadding = EdgeInsets.zero,
       isCollapsed = true,
       prefixIcon = null,
       prefix = null,
       prefixText = null,
       prefixStyle = null,
       prefixIconColor = null,
       prefixIconConstraints = null,
       suffix = null,
       suffixIcon = null,
       suffixText = null,
       suffixStyle = null,
       suffixIconColor = null,
       suffixIconConstraints = null,
       counter = null,
       counterText = null,
       counterStyle = null,
       errorBorder = null,
       focusedBorder = null,
       focusedErrorBorder = null,
       disabledBorder = null,
       enabledBorder = null,
       semanticCounterText = null,
       alignLabelWithHint = false,
       constraints = null;

  /// An icon to show before the input field and outside of the decoration's
  /// container.
  ///
  /// The size and color of the icon is configured automatically using an
  /// [IconTheme] and therefore does not need to be explicitly given in the
  /// icon widget.
  ///
  /// The trailing edge of the icon is padded by 16dps.
  ///
  /// The decoration's container is the area which is filled if [filled] is
  /// true and bordered per the [border]. It's the area adjacent to
  /// [icon] and above the widgets that contain [helperText],
  /// [errorText], and [counterText].
  ///
  /// See [Icon], [ImageIcon].
  final Widget? icon;

  /// The color of the [icon].
  ///
  /// If [iconColor] is a [MaterialStateColor], then the effective
  /// color can depend on the [MaterialState.focused] state, i.e.
  /// if the [TextField] is focused or not.
  final Color? iconColor;

  /// Optional widget that describes the input field.
  ///
  /// {@template flutter.material.inputDecoration.label}
  /// When the input field is empty and unfocused, the label is displayed on
  /// top of the input field (i.e., at the same location on the screen where
  /// text may be entered in the input field). When the input field receives
  /// focus (or if the field is non-empty), depending on [floatingLabelAlignment],
  /// the label moves above, either vertically adjacent to, or to the center of
  /// the input field.
  /// {@endtemplate}
  ///
  /// This can be used, for example, to add multiple [TextStyle]'s to a label that would
  /// otherwise be specified using [labelText], which only takes one [TextStyle].
  ///
  /// {@tool dartpad}
  /// This example shows a `TextField` with a [Text.rich] widget as the [label].
  /// The widget contains multiple [Text] widgets with different [TextStyle]'s.
  ///
  /// ** See code in examples/api/lib/material/input_decorator/input_decoration.label.0.dart **
  /// {@end-tool}
  ///
  /// Only one of [label] and [labelText] can be specified.
  final Widget? label;

  /// Optional text that describes the input field.
  ///
  /// {@macro flutter.material.inputDecoration.label}
  ///
  /// If a more elaborate label is required, consider using [label] instead.
  /// Only one of [label] and [labelText] can be specified.
  final String? labelText;

  /// {@template flutter.material.inputDecoration.labelStyle}
  /// The style to use for [InputDecoration.labelText] when the label is on top
  /// of the input field.
  ///
  /// If [labelStyle] is a [MaterialStateTextStyle], then the effective
  /// text style can depend on the [MaterialState.focused] state, i.e.
  /// if the [TextField] is focused or not.
  ///
  /// When the [InputDecoration.labelText] is above (i.e., vertically adjacent to)
  /// the input field, the text uses the [floatingLabelStyle] instead.
  ///
  /// If null, defaults to a value derived from the base [TextStyle] for the
  /// input field and the current [Theme].
  ///
  /// Note that if you specify this style it will override the default behavior
  /// of [InputDecoration] that changes the color of the label to the
  /// [InputDecoration.errorStyle] color or [ColorScheme.error].
  ///
  /// {@tool dartpad}
  /// It's possible to override the label style for just the error state, or
  /// just the default state, or both.
  ///
  /// In this example the [labelStyle] is specified with a [MaterialStateProperty]
  /// which resolves to a text style whose color depends on the decorator's
  /// error state.
  ///
  /// ** See code in examples/api/lib/material/input_decorator/input_decoration.label_style_error.0.dart **
  /// {@end-tool}
  /// {@endtemplate}
  final TextStyle? labelStyle;

  /// {@template flutter.material.inputDecoration.floatingLabelStyle}
  /// The style to use for [InputDecoration.labelText] when the label is
  /// above (i.e., vertically adjacent to) the input field.
  ///
  /// When the [InputDecoration.labelText] is on top of the input field, the
  /// text uses the [labelStyle] instead.
  ///
  /// If [floatingLabelStyle] is a [MaterialStateTextStyle], then the effective
  /// text style can depend on the [MaterialState.focused] state, i.e.
  /// if the [TextField] is focused or not.
  ///
  /// If null, defaults to [labelStyle].
  ///
  /// Note that if you specify this style it will override the default behavior
  /// of [InputDecoration] that changes the color of the label to the
  /// [InputDecoration.errorStyle] color or [ColorScheme.error].
  ///
  /// {@tool dartpad}
  /// It's possible to override the label style for just the error state, or
  /// just the default state, or both.
  ///
  /// In this example the [floatingLabelStyle] is specified with a
  /// [MaterialStateProperty] which resolves to a text style whose color depends
  /// on the decorator's error state.
  ///
  /// ** See code in examples/api/lib/material/input_decorator/input_decoration.floating_label_style_error.0.dart **
  /// {@end-tool}
  /// {@endtemplate}
  final TextStyle? floatingLabelStyle;

  /// Text that provides context about the [InputDecorator.child]'s value, such
  /// as how the value will be used.
  ///
  /// If non-null, the text is displayed below the [InputDecorator.child], in
  /// the same location as [errorText]. If a non-null [errorText] value is
  /// specified then the helper text is not shown.
  final String? helperText;

  /// The style to use for the [helperText].
  ///
  /// If [helperStyle] is a [MaterialStateTextStyle], then the effective
  /// text style can depend on the [MaterialState.focused] state, i.e.
  /// if the [TextField] is focused or not.
  final TextStyle? helperStyle;

  /// The maximum number of lines the [helperText] can occupy.
  ///
  /// Defaults to null, which means that the [helperText] will be limited
  /// to a single line with [TextOverflow.ellipsis].
  ///
  /// This value is passed along to the [Text.maxLines] attribute
  /// of the [Text] widget used to display the helper.
  ///
  /// See also:
  ///
  ///  * [errorMaxLines], the equivalent but for the [errorText].
  final int? helperMaxLines;

  /// Text that suggests what sort of input the field accepts.
  ///
  /// Displayed on top of the [InputDecorator.child] (i.e., at the same location
  /// on the screen where text may be entered in the [InputDecorator.child])
  /// when the input [isEmpty] and either (a) [labelText] is null or (b) the
  /// input has the focus.
  final String? hintText;

  /// The style to use for the [hintText].
  ///
  /// If [hintStyle] is a [MaterialStateTextStyle], then the effective
  /// text style can depend on the [MaterialState.focused] state, i.e.
  /// if the [TextField] is focused or not.
  ///
  /// Also used for the [labelText] when the [labelText] is displayed on
  /// top of the input field (i.e., at the same location on the screen where
  /// text may be entered in the [InputDecorator.child]).
  ///
  /// If null, defaults to a value derived from the base [TextStyle] for the
  /// input field and the current [Theme].
  final TextStyle? hintStyle;

  /// The direction to use for the [hintText].
  ///
  /// If null, defaults to a value derived from [Directionality] for the
  /// input field and the current context.
  final TextDirection? hintTextDirection;

  /// The maximum number of lines the [hintText] can occupy.
  ///
  /// Defaults to the value of [TextField.maxLines] attribute.
  ///
  /// This value is passed along to the [Text.maxLines] attribute
  /// of the [Text] widget used to display the hint text. [TextOverflow.ellipsis] is
  /// used to handle the overflow when it is limited to single line.
  final int? hintMaxLines;

  /// Text that appears below the [InputDecorator.child] and the border.
  ///
  /// If non-null, the border's color animates to red and the [helperText] is
  /// not shown.
  ///
  /// In a [TextFormField], this is overridden by the value returned from
  /// [TextFormField.validator], if that is not null.
  final String? errorText;

  /// {@template flutter.material.inputDecoration.errorStyle}
  /// The style to use for the [InputDecoration.errorText].
  ///
  /// If null, defaults of a value derived from the base [TextStyle] for the
  /// input field and the current [Theme].
  ///
  /// By default the color of style will be used by the label of
  /// [InputDecoration] if [InputDecoration.errorText] is not null. See
  /// [InputDecoration.labelStyle] or [InputDecoration.floatingLabelStyle] for
  /// an example of how to replicate this behavior if you have specified either
  /// style.
  /// {@endtemplate}
  final TextStyle? errorStyle;


  /// The maximum number of lines the [errorText] can occupy.
  ///
  /// Defaults to null, which means that the [errorText] will be limited
  /// to a single line with [TextOverflow.ellipsis].
  ///
  /// This value is passed along to the [Text.maxLines] attribute
  /// of the [Text] widget used to display the error.
  ///
  /// See also:
  ///
  ///  * [helperMaxLines], the equivalent but for the [helperText].
  final int? errorMaxLines;

  /// {@template flutter.material.inputDecoration.floatingLabelBehavior}
  /// Defines **how** the floating label should behave.
  ///
  /// When [FloatingLabelBehavior.auto] the label will float to the top only when
  /// the field is focused or has some text content, otherwise it will appear
  /// in the field in place of the content.
  ///
  /// When [FloatingLabelBehavior.always] the label will always float at the top
  /// of the field above the content.
  ///
  /// When [FloatingLabelBehavior.never] the label will always appear in an empty
  /// field in place of the content.
  /// {@endtemplate}
  ///
  /// If null, [InputDecorationTheme.floatingLabelBehavior] will be used.
  ///
  /// See also:
  ///
  ///  * [floatingLabelAlignment] which defines **where** the floating label
  ///    should be displayed.
  final FloatingLabelBehavior? floatingLabelBehavior;

  /// {@template flutter.material.inputDecoration.floatingLabelAlignment}
  /// Defines **where** the floating label should be displayed.
  ///
  /// [FloatingLabelAlignment.start] aligns the floating label to the leftmost
  /// (when [TextDirection.ltr]) or rightmost (when [TextDirection.rtl]),
  /// possible position, which is vertically adjacent to the label, on top of
  /// the field.
  ///
  /// [FloatingLabelAlignment.center] aligns the floating label to the center on
  /// top of the field.
  /// {@endtemplate}
  ///
  /// If null, [InputDecorationTheme.floatingLabelAlignment] will be used.
  ///
  /// See also:
  ///
  ///  * [floatingLabelBehavior] which defines **how** the floating label should
  ///    behave.
  final FloatingLabelAlignment? floatingLabelAlignment;

  /// Whether the [InputDecorator.child] is part of a dense form (i.e., uses less vertical
  /// space).
  ///
  /// Defaults to false.
  final bool? isDense;

  /// The padding for the input decoration's container.
  ///
  /// {@macro flutter.material.input_decorator.container_description}
  ///
  /// By default the [contentPadding] reflects [isDense] and the type of the
  /// [border].
  ///
  /// If [isCollapsed] is true then [contentPadding] is [EdgeInsets.zero].
  ///
  /// If `isOutline` property of [border] is false and if [filled] is true then
  /// [contentPadding] is `EdgeInsets.fromLTRB(12, 8, 12, 8)` when [isDense]
  /// is true and `EdgeInsets.fromLTRB(12, 12, 12, 12)` when [isDense] is false.
  /// If `isOutline` property of [border] is false and if [filled] is false then
  /// [contentPadding] is `EdgeInsets.fromLTRB(0, 8, 0, 8)` when [isDense] is
  /// true and `EdgeInsets.fromLTRB(0, 12, 0, 12)` when [isDense] is false.
  ///
  /// If `isOutline` property of [border] is true then [contentPadding] is
  /// `EdgeInsets.fromLTRB(12, 20, 12, 12)` when [isDense] is true
  /// and `EdgeInsets.fromLTRB(12, 24, 12, 16)` when [isDense] is false.
  final EdgeInsetsGeometry? contentPadding;

  /// Whether the decoration is the same size as the input field.
  ///
  /// A collapsed decoration cannot have [labelText], [errorText], an [icon].
  ///
  /// To create a collapsed input decoration, use [InputDecoration.collapsed].
  final bool isCollapsed;

  /// An icon that appears before the [prefix] or [prefixText] and before
  /// the editable part of the text field, within the decoration's container.
  ///
  /// The size and color of the prefix icon is configured automatically using an
  /// [IconTheme] and therefore does not need to be explicitly given in the
  /// icon widget.
  ///
  /// The prefix icon is constrained with a minimum size of 48px by 48px, but
  /// can be expanded beyond that. Anything larger than 24px will require
  /// additional padding to ensure it matches the Material Design spec of 12px
  /// padding between the left edge of the input and leading edge of the prefix
  /// icon. The following snippet shows how to pad the leading edge of the
  /// prefix icon:
  ///
  /// ```dart
  /// prefixIcon: Padding(
  ///   padding: const EdgeInsetsDirectional.only(start: 12.0),
  ///   child: _myIcon, // _myIcon is a 48px-wide widget.
  /// )
  /// ```
  ///
  /// {@macro flutter.material.input_decorator.container_description}
  ///
  /// The prefix icon alignment can be changed using [Align] with a fixed `widthFactor` and
  /// `heightFactor`.
  ///
  /// {@tool dartpad}
  /// This example shows how the prefix icon alignment can be changed using [Align] with
  /// a fixed `widthFactor` and `heightFactor`.
  ///
  /// ** See code in examples/api/lib/material/input_decorator/input_decoration.prefix_icon.0.dart **
  /// {@end-tool}
  ///
  /// See also:
  ///
  ///  * [Icon] and [ImageIcon], which are typically used to show icons.
  ///  * [prefix] and [prefixText], which are other ways to show content
  ///    before the text field (but after the icon).
  ///  * [suffixIcon], which is the same but on the trailing edge.
  ///  * [Align] A widget that aligns its child within itself and optionally
  ///    sizes itself based on the child's size.
  final Widget? prefixIcon;

  /// The constraints for the prefix icon.
  ///
  /// This can be used to modify the [BoxConstraints] surrounding [prefixIcon].
  ///
  /// This property is particularly useful for getting the decoration's height
  /// less than 48px. This can be achieved by setting [isDense] to true and
  /// setting the constraints' minimum height and width to a value lower than
  /// 48px.
  ///
  /// {@tool dartpad}
  /// This example shows the differences between two `TextField` widgets when
  /// [prefixIconConstraints] is set to the default value and when one is not.
  ///
  /// Note that [isDense] must be set to true to be able to
  /// set the constraints smaller than 48px.
  ///
  /// If null, [BoxConstraints] with a minimum width and height of 48px is
  /// used.
  ///
  /// ** See code in examples/api/lib/material/input_decorator/input_decoration.prefix_icon_constraints.0.dart **
  /// {@end-tool}
  final BoxConstraints? prefixIconConstraints;

  /// Optional widget to place on the line before the input.
  ///
  /// This can be used, for example, to add some padding to text that would
  /// otherwise be specified using [prefixText], or to add a custom widget in
  /// front of the input. The widget's baseline is lined up with the input
  /// baseline.
  ///
  /// Only one of [prefix] and [prefixText] can be specified.
  ///
  /// The [prefix] appears after the [prefixIcon], if both are specified.
  ///
  /// See also:
  ///
  ///  * [suffix], the equivalent but on the trailing edge.
  final Widget? prefix;

  /// Optional text prefix to place on the line before the input.
  ///
  /// Uses the [prefixStyle]. Uses [hintStyle] if [prefixStyle] isn't specified.
  /// The prefix text is not returned as part of the user's input.
  ///
  /// If a more elaborate prefix is required, consider using [prefix] instead.
  /// Only one of [prefix] and [prefixText] can be specified.
  ///
  /// The [prefixText] appears after the [prefixIcon], if both are specified.
  ///
  /// See also:
  ///
  ///  * [suffixText], the equivalent but on the trailing edge.
  final String? prefixText;

  /// The style to use for the [prefixText].
  ///
  /// If [prefixStyle] is a [MaterialStateTextStyle], then the effective
  /// text style can depend on the [MaterialState.focused] state, i.e.
  /// if the [TextField] is focused or not.
  ///
  /// If null, defaults to the [hintStyle].
  ///
  /// See also:
  ///
  ///  * [suffixStyle], the equivalent but on the trailing edge.
  final TextStyle? prefixStyle;

  /// Optional color of the prefixIcon
  ///
  /// Defaults to [iconColor]
  ///
  /// If [prefixIconColor] is a [MaterialStateColor], then the effective
  /// color can depend on the [MaterialState.focused] state, i.e.
  /// if the [TextField] is focused or not.
  final Color? prefixIconColor;

  /// An icon that appears after the editable part of the text field and
  /// after the [suffix] or [suffixText], within the decoration's container.
  ///
  /// The size and color of the suffix icon is configured automatically using an
  /// [IconTheme] and therefore does not need to be explicitly given in the
  /// icon widget.
  ///
  /// The suffix icon is constrained with a minimum size of 48px by 48px, but
  /// can be expanded beyond that. Anything larger than 24px will require
  /// additional padding to ensure it matches the Material Design spec of 12px
  /// padding between the right edge of the input and trailing edge of the
  /// prefix icon. The following snippet shows how to pad the trailing edge of
  /// the suffix icon:
  ///
  /// ```dart
  /// suffixIcon: Padding(
  ///   padding: const EdgeInsetsDirectional.only(end: 12.0),
  ///   child: _myIcon, // myIcon is a 48px-wide widget.
  /// )
  /// ```
  ///
  /// The decoration's container is the area which is filled if [filled] is
  /// true and bordered per the [border]. It's the area adjacent to
  /// [icon] and above the widgets that contain [helperText],
  /// [errorText], and [counterText].
  ///
  /// The suffix icon alignment can be changed using [Align] with a fixed `widthFactor` and
  /// `heightFactor`.
  ///
  /// {@tool dartpad}
  /// This example shows how the suffix icon alignment can be changed using [Align] with
  /// a fixed `widthFactor` and `heightFactor`.
  ///
  /// ** See code in examples/api/lib/material/input_decorator/input_decoration.suffix_icon.0.dart **
  /// {@end-tool}
  ///
  /// See also:
  ///
  ///  * [Icon] and [ImageIcon], which are typically used to show icons.
  ///  * [suffix] and [suffixText], which are other ways to show content
  ///    after the text field (but before the icon).
  ///  * [prefixIcon], which is the same but on the leading edge.
  ///  * [Align] A widget that aligns its child within itself and optionally
  ///    sizes itself based on the child's size.
  final Widget? suffixIcon;

  /// Optional widget to place on the line after the input.
  ///
  /// This can be used, for example, to add some padding to the text that would
  /// otherwise be specified using [suffixText], or to add a custom widget after
  /// the input. The widget's baseline is lined up with the input baseline.
  ///
  /// Only one of [suffix] and [suffixText] can be specified.
  ///
  /// The [suffix] appears before the [suffixIcon], if both are specified.
  ///
  /// See also:
  ///
  ///  * [prefix], the equivalent but on the leading edge.
  final Widget? suffix;

  /// Optional text suffix to place on the line after the input.
  ///
  /// Uses the [suffixStyle]. Uses [hintStyle] if [suffixStyle] isn't specified.
  /// The suffix text is not returned as part of the user's input.
  ///
  /// If a more elaborate suffix is required, consider using [suffix] instead.
  /// Only one of [suffix] and [suffixText] can be specified.
  ///
  /// The [suffixText] appears before the [suffixIcon], if both are specified.
  ///
  /// See also:
  ///
  ///  * [prefixText], the equivalent but on the leading edge.
  final String? suffixText;

  /// The style to use for the [suffixText].
  ///
  /// If [suffixStyle] is a [MaterialStateTextStyle], then the effective text
  /// style can depend on the [MaterialState.focused] state, i.e. if the
  /// [TextField] is focused or not.
  ///
  /// If null, defaults to the [hintStyle].
  ///
  /// See also:
  ///
  ///  * [prefixStyle], the equivalent but on the leading edge.
  final TextStyle? suffixStyle;

  /// Optional color of the [suffixIcon].
  ///
  /// Defaults to [iconColor]
  ///
  /// If [suffixIconColor] is a [MaterialStateColor], then the effective
  /// color can depend on the [MaterialState.focused] state, i.e.
  /// if the [TextField] is focused or not.
  final Color? suffixIconColor;

  /// The constraints for the suffix icon.
  ///
  /// This can be used to modify the [BoxConstraints] surrounding [suffixIcon].
  ///
  /// This property is particularly useful for getting the decoration's height
  /// less than 48px. This can be achieved by setting [isDense] to true and
  /// setting the constraints' minimum height and width to a value lower than
  /// 48px.
  ///
  /// If null, a [BoxConstraints] with a minimum width and height of 48px is
  /// used.
  ///
  /// {@tool dartpad}
  /// This example shows the differences between two `TextField` widgets when
  /// [suffixIconConstraints] is set to the default value and when one is not.
  ///
  /// Note that [isDense] must be set to true to be able to
  /// set the constraints smaller than 48px.
  ///
  /// If null, [BoxConstraints] with a minimum width and height of 48px is
  /// used.
  ///
  /// ** See code in examples/api/lib/material/input_decorator/input_decoration.suffix_icon_constraints.0.dart **
  /// {@end-tool}
  final BoxConstraints? suffixIconConstraints;

  /// Optional text to place below the line as a character count.
  ///
  /// Rendered using [counterStyle]. Uses [helperStyle] if [counterStyle] is
  /// null.
  ///
  /// The semantic label can be replaced by providing a [semanticCounterText].
  ///
  /// If null or an empty string and [counter] isn't specified, then nothing
  /// will appear in the counter's location.
  final String? counterText;

  /// Optional custom counter widget to go in the place otherwise occupied by
  /// [counterText]. If this property is non null, then [counterText] is
  /// ignored.
  final Widget? counter;

  /// The style to use for the [counterText].
  ///
  /// If [counterStyle] is a [MaterialStateTextStyle], then the effective
  /// text style can depend on the [MaterialState.focused] state, i.e.
  /// if the [TextField] is focused or not.
  ///
  /// If null, defaults to the [helperStyle].
  final TextStyle? counterStyle;

  /// If true the decoration's container is filled with [fillColor].
  ///
  /// When [InputDecorator.isHovering] is true, the [hoverColor] is also blended
  /// into the final fill color.
  ///
  /// Typically this field set to true if [border] is an [UnderlineInputBorder].
  ///
  /// {@template flutter.material.input_decorator.container_description}
  /// The decoration's container is the area which is filled if [filled] is true
  /// and bordered per the [border]. It's the area adjacent to [icon] and above
  /// the widgets that contain [helperText], [errorText], and [counterText].
  /// {@endtemplate}
  ///
  /// This property is false by default.
  final bool? filled;

  /// The base fill color of the decoration's container color.
  ///
  /// When [InputDecorator.isHovering] is true, the [hoverColor] is also blended
  /// into the final fill color.
  ///
  /// By default the [fillColor] is based on the current
  /// [InputDecorationTheme.fillColor].
  ///
  /// {@macro flutter.material.input_decorator.container_description}
  final Color? fillColor;

  /// The fill color of the decoration's container when it has the input focus.
  ///
  /// By default the [focusColor] is based on the current
  /// [InputDecorationTheme.focusColor].
  ///
  /// This [focusColor] is ignored by [TextField] and [TextFormField] because
  /// they don't respond to focus changes by changing their decorator's
  /// container color, they respond by changing their border to the
  /// [focusedBorder], which you can change the color of.
  ///
  /// {@macro flutter.material.input_decorator.container_description}
  final Color? focusColor;

  /// The color of the highlight for the decoration shown if the container
  /// is being hovered over by a mouse.
  ///
  /// If [filled] is true, the [hoverColor] is blended with [fillColor] and
  /// fills the decoration's container.
  ///
  /// If [filled] is false, and [InputDecorator.isFocused] is false, the color
  /// is blended over the [enabledBorder]'s color.
  ///
  /// By default the [hoverColor] is based on the current [Theme].
  ///
  /// {@macro flutter.material.input_decorator.container_description}
  final Color? hoverColor;

  /// The border to display when the [InputDecorator] does not have the focus and
  /// is showing an error.
  ///
  /// See also:
  ///
  ///  * [InputDecorator.isFocused], which is true if the [InputDecorator]'s child
  ///    has the focus.
  ///  * [InputDecoration.errorText], the error shown by the [InputDecorator], if non-null.
  ///  * [border], for a description of where the [InputDecorator] border appears.
  ///  * [UnderlineInputBorder], an [InputDecorator] border which draws a horizontal
  ///    line at the bottom of the input decorator's container.
  ///  * [OutlineInputBorder], an [InputDecorator] border which draws a
  ///    rounded rectangle around the input decorator's container.
  ///  * [InputBorder.none], which doesn't draw a border.
  ///  * [focusedBorder], displayed when [InputDecorator.isFocused] is true
  ///    and [InputDecoration.errorText] is null.
  ///  * [focusedErrorBorder], displayed when [InputDecorator.isFocused] is true
  ///    and [InputDecoration.errorText] is non-null.
  ///  * [disabledBorder], displayed when [InputDecoration.enabled] is false
  ///    and [InputDecoration.errorText] is null.
  ///  * [enabledBorder], displayed when [InputDecoration.enabled] is true
  ///    and [InputDecoration.errorText] is null.
  final InputBorder? errorBorder;

  /// The border to display when the [InputDecorator] has the focus and is not
  /// showing an error.
  ///
  /// See also:
  ///
  ///  * [InputDecorator.isFocused], which is true if the [InputDecorator]'s child
  ///    has the focus.
  ///  * [InputDecoration.errorText], the error shown by the [InputDecorator], if non-null.
  ///  * [border], for a description of where the [InputDecorator] border appears.
  ///  * [UnderlineInputBorder], an [InputDecorator] border which draws a horizontal
  ///    line at the bottom of the input decorator's container.
  ///  * [OutlineInputBorder], an [InputDecorator] border which draws a
  ///    rounded rectangle around the input decorator's container.
  ///  * [InputBorder.none], which doesn't draw a border.
  ///  * [errorBorder], displayed when [InputDecorator.isFocused] is false
  ///    and [InputDecoration.errorText] is non-null.
  ///  * [focusedErrorBorder], displayed when [InputDecorator.isFocused] is true
  ///    and [InputDecoration.errorText] is non-null.
  ///  * [disabledBorder], displayed when [InputDecoration.enabled] is false
  ///    and [InputDecoration.errorText] is null.
  ///  * [enabledBorder], displayed when [InputDecoration.enabled] is true
  ///    and [InputDecoration.errorText] is null.
  final InputBorder? focusedBorder;

  /// The border to display when the [InputDecorator] has the focus and is
  /// showing an error.
  ///
  /// See also:
  ///
  ///  * [InputDecorator.isFocused], which is true if the [InputDecorator]'s child
  ///    has the focus.
  ///  * [InputDecoration.errorText], the error shown by the [InputDecorator], if non-null.
  ///  * [border], for a description of where the [InputDecorator] border appears.
  ///  * [UnderlineInputBorder], an [InputDecorator] border which draws a horizontal
  ///    line at the bottom of the input decorator's container.
  ///  * [OutlineInputBorder], an [InputDecorator] border which draws a
  ///    rounded rectangle around the input decorator's container.
  ///  * [InputBorder.none], which doesn't draw a border.
  ///  * [errorBorder], displayed when [InputDecorator.isFocused] is false
  ///    and [InputDecoration.errorText] is non-null.
  ///  * [focusedBorder], displayed when [InputDecorator.isFocused] is true
  ///    and [InputDecoration.errorText] is null.
  ///  * [disabledBorder], displayed when [InputDecoration.enabled] is false
  ///    and [InputDecoration.errorText] is null.
  ///  * [enabledBorder], displayed when [InputDecoration.enabled] is true
  ///    and [InputDecoration.errorText] is null.
  final InputBorder? focusedErrorBorder;

  /// The border to display when the [InputDecorator] is disabled and is not
  /// showing an error.
  ///
  /// See also:
  ///
  ///  * [InputDecoration.enabled], which is false if the [InputDecorator] is disabled.
  ///  * [InputDecoration.errorText], the error shown by the [InputDecorator], if non-null.
  ///  * [border], for a description of where the [InputDecorator] border appears.
  ///  * [UnderlineInputBorder], an [InputDecorator] border which draws a horizontal
  ///    line at the bottom of the input decorator's container.
  ///  * [OutlineInputBorder], an [InputDecorator] border which draws a
  ///    rounded rectangle around the input decorator's container.
  ///  * [InputBorder.none], which doesn't draw a border.
  ///  * [errorBorder], displayed when [InputDecorator.isFocused] is false
  ///    and [InputDecoration.errorText] is non-null.
  ///  * [focusedBorder], displayed when [InputDecorator.isFocused] is true
  ///    and [InputDecoration.errorText] is null.
  ///  * [focusedErrorBorder], displayed when [InputDecorator.isFocused] is true
  ///    and [InputDecoration.errorText] is non-null.
  ///  * [enabledBorder], displayed when [InputDecoration.enabled] is true
  ///    and [InputDecoration.errorText] is null.
  final InputBorder? disabledBorder;

  /// The border to display when the [InputDecorator] is enabled and is not
  /// showing an error.
  ///
  /// See also:
  ///
  ///  * [InputDecoration.enabled], which is false if the [InputDecorator] is disabled.
  ///  * [InputDecoration.errorText], the error shown by the [InputDecorator], if non-null.
  ///  * [border], for a description of where the [InputDecorator] border appears.
  ///  * [UnderlineInputBorder], an [InputDecorator] border which draws a horizontal
  ///    line at the bottom of the input decorator's container.
  ///  * [OutlineInputBorder], an [InputDecorator] border which draws a
  ///    rounded rectangle around the input decorator's container.
  ///  * [InputBorder.none], which doesn't draw a border.
  ///  * [errorBorder], displayed when [InputDecorator.isFocused] is false
  ///    and [InputDecoration.errorText] is non-null.
  ///  * [focusedBorder], displayed when [InputDecorator.isFocused] is true
  ///    and [InputDecoration.errorText] is null.
  ///  * [focusedErrorBorder], displayed when [InputDecorator.isFocused] is true
  ///    and [InputDecoration.errorText] is non-null.
  ///  * [disabledBorder], displayed when [InputDecoration.enabled] is false
  ///    and [InputDecoration.errorText] is null.
  final InputBorder? enabledBorder;

  /// The shape of the border to draw around the decoration's container.
  ///
  /// If [border] is a [MaterialStateUnderlineInputBorder]
  /// or [MaterialStateOutlineInputBorder], then the effective border can depend on
  /// the [MaterialState.focused] state, i.e. if the [TextField] is focused or not.
  ///
  /// If [border] derives from [InputBorder] the border's [InputBorder.borderSide],
  /// i.e. the border's color and width, will be overridden to reflect the input
  /// decorator's state. Only the border's shape is used. If custom  [BorderSide]
  /// values are desired for a given state, all four borders – [errorBorder],
  /// [focusedBorder], [enabledBorder], [disabledBorder] – must be set.
  ///
  /// The decoration's container is the area which is filled if [filled] is
  /// true and bordered per the [border]. It's the area adjacent to
  /// [InputDecoration.icon] and above the widgets that contain
  /// [InputDecoration.helperText], [InputDecoration.errorText], and
  /// [InputDecoration.counterText].
  ///
  /// The border's bounds, i.e. the value of `border.getOuterPath()`, define
  /// the area to be filled.
  ///
  /// This property is only used when the appropriate one of [errorBorder],
  /// [focusedBorder], [focusedErrorBorder], [disabledBorder], or [enabledBorder]
  /// is not specified. This border's [InputBorder.borderSide] property is
  /// configured by the InputDecorator, depending on the values of
  /// [InputDecoration.errorText], [InputDecoration.enabled],
  /// [InputDecorator.isFocused] and the current [Theme].
  ///
  /// Typically one of [UnderlineInputBorder] or [OutlineInputBorder].
  /// If null, InputDecorator's default is `const UnderlineInputBorder()`.
  ///
  /// See also:
  ///
  ///  * [InputBorder.none], which doesn't draw a border.
  ///  * [UnderlineInputBorder], which draws a horizontal line at the
  ///    bottom of the input decorator's container.
  ///  * [OutlineInputBorder], an [InputDecorator] border which draws a
  ///    rounded rectangle around the input decorator's container.
  final InputBorder? border;

  /// If false [helperText],[errorText], and [counterText] are not displayed,
  /// and the opacity of the remaining visual elements is reduced.
  ///
  /// This property is true by default.
  final bool enabled;

  /// A semantic label for the [counterText].
  ///
  /// Defaults to null.
  ///
  /// If provided, this replaces the semantic label of the [counterText].
  final String? semanticCounterText;

  /// Typically set to true when the [InputDecorator] contains a multiline
  /// [TextField] ([TextField.maxLines] is null or > 1) to override the default
  /// behavior of aligning the label with the center of the [TextField].
  ///
  /// Defaults to false.
  final bool? alignLabelWithHint;

  /// Defines minimum and maximum sizes for the [InputDecorator].
  ///
  /// Typically the decorator will fill the horizontal space it is given. For
  /// larger screens, it may be useful to have the maximum width clamped to
  /// a given value so it doesn't fill the whole screen. This property
  /// allows you to control how big the decorator will be in its available
  /// space.
  ///
  /// If null, then the ambient [ThemeData.inputDecorationTheme]'s
  /// [InputDecorationTheme.constraints] will be used. If that
  /// is null then the decorator will fill the available width with
  /// a default height based on text size.
  final BoxConstraints? constraints;

  /// Creates a copy of this input decoration with the given fields replaced
  /// by the new values.
  InputDecoration copyWith({
    Widget? icon,
    Color? iconColor,
    Widget? label,
    String? labelText,
    TextStyle? labelStyle,
    TextStyle? floatingLabelStyle,
    String? helperText,
    TextStyle? helperStyle,
    int? helperMaxLines,
    String? hintText,
    TextStyle? hintStyle,
    TextDirection? hintTextDirection,
    int? hintMaxLines,
    String? errorText,
    TextStyle? errorStyle,
    int? errorMaxLines,
    FloatingLabelBehavior? floatingLabelBehavior,
    FloatingLabelAlignment? floatingLabelAlignment,
    bool? isCollapsed,
    bool? isDense,
    EdgeInsetsGeometry? contentPadding,
    Widget? prefixIcon,
    Widget? prefix,
    String? prefixText,
    BoxConstraints? prefixIconConstraints,
    TextStyle? prefixStyle,
    Color? prefixIconColor,
    Widget? suffixIcon,
    Widget? suffix,
    String? suffixText,
    TextStyle? suffixStyle,
    Color? suffixIconColor,
    BoxConstraints? suffixIconConstraints,
    Widget? counter,
    String? counterText,
    TextStyle? counterStyle,
    bool? filled,
    Color? fillColor,
    Color? focusColor,
    Color? hoverColor,
    InputBorder? errorBorder,
    InputBorder? focusedBorder,
    InputBorder? focusedErrorBorder,
    InputBorder? disabledBorder,
    InputBorder? enabledBorder,
    InputBorder? border,
    bool? enabled,
    String? semanticCounterText,
    bool? alignLabelWithHint,
    BoxConstraints? constraints,
  }) {
    return InputDecoration(
      icon: icon ?? this.icon,
      iconColor: iconColor ?? this.iconColor,
      label: label ?? this.label,
      labelText: labelText ?? this.labelText,
      labelStyle: labelStyle ?? this.labelStyle,
      floatingLabelStyle: floatingLabelStyle ?? this.floatingLabelStyle,
      helperText: helperText ?? this.helperText,
      helperStyle: helperStyle ?? this.helperStyle,
      helperMaxLines : helperMaxLines ?? this.helperMaxLines,
      hintText: hintText ?? this.hintText,
      hintStyle: hintStyle ?? this.hintStyle,
      hintTextDirection: hintTextDirection ?? this.hintTextDirection,
      hintMaxLines: hintMaxLines ?? this.hintMaxLines,
      errorText: errorText ?? this.errorText,
      errorStyle: errorStyle ?? this.errorStyle,
      errorMaxLines: errorMaxLines ?? this.errorMaxLines,
      floatingLabelBehavior: floatingLabelBehavior ?? this.floatingLabelBehavior,
      floatingLabelAlignment: floatingLabelAlignment ?? this.floatingLabelAlignment,
      isCollapsed: isCollapsed ?? this.isCollapsed,
      isDense: isDense ?? this.isDense,
      contentPadding: contentPadding ?? this.contentPadding,
      prefixIcon: prefixIcon ?? this.prefixIcon,
      prefix: prefix ?? this.prefix,
      prefixText: prefixText ?? this.prefixText,
      prefixStyle: prefixStyle ?? this.prefixStyle,
      prefixIconColor: prefixIconColor ?? this.prefixIconColor,
      prefixIconConstraints: prefixIconConstraints ?? this.prefixIconConstraints,
      suffixIcon: suffixIcon ?? this.suffixIcon,
      suffix: suffix ?? this.suffix,
      suffixText: suffixText ?? this.suffixText,
      suffixStyle: suffixStyle ?? this.suffixStyle,
      suffixIconColor: suffixIconColor ?? this.suffixIconColor,
      suffixIconConstraints: suffixIconConstraints ?? this.suffixIconConstraints,
      counter: counter ?? this.counter,
      counterText: counterText ?? this.counterText,
      counterStyle: counterStyle ?? this.counterStyle,
      filled: filled ?? this.filled,
      fillColor: fillColor ?? this.fillColor,
      focusColor: focusColor ?? this.focusColor,
      hoverColor: hoverColor ?? this.hoverColor,
      errorBorder: errorBorder ?? this.errorBorder,
      focusedBorder: focusedBorder ?? this.focusedBorder,
      focusedErrorBorder: focusedErrorBorder ?? this.focusedErrorBorder,
      disabledBorder: disabledBorder ?? this.disabledBorder,
      enabledBorder: enabledBorder ?? this.enabledBorder,
      border: border ?? this.border,
      enabled: enabled ?? this.enabled,
      semanticCounterText: semanticCounterText ?? this.semanticCounterText,
      alignLabelWithHint: alignLabelWithHint ?? this.alignLabelWithHint,
      constraints: constraints ?? this.constraints,
    );
  }

  /// Used by widgets like [TextField] and [InputDecorator] to create a new
  /// [InputDecoration] with default values taken from the [theme].
  ///
  /// Only null valued properties from this [InputDecoration] are replaced
  /// by the corresponding values from [theme].
  InputDecoration applyDefaults(InputDecorationTheme theme) {
    return copyWith(
      labelStyle: labelStyle ?? theme.labelStyle,
      floatingLabelStyle: floatingLabelStyle ?? theme.floatingLabelStyle,
      helperStyle: helperStyle ?? theme.helperStyle,
      helperMaxLines : helperMaxLines ?? theme.helperMaxLines,
      hintStyle: hintStyle ?? theme.hintStyle,
      errorStyle: errorStyle ?? theme.errorStyle,
      errorMaxLines: errorMaxLines ?? theme.errorMaxLines,
      floatingLabelBehavior: floatingLabelBehavior ?? theme.floatingLabelBehavior,
      floatingLabelAlignment: floatingLabelAlignment ?? theme.floatingLabelAlignment,
      isCollapsed: isCollapsed,
      isDense: isDense ?? theme.isDense,
      contentPadding: contentPadding ?? theme.contentPadding,
      prefixStyle: prefixStyle ?? theme.prefixStyle,
      suffixStyle: suffixStyle ?? theme.suffixStyle,
      counterStyle: counterStyle ?? theme.counterStyle,
      filled: filled ?? theme.filled,
      fillColor: fillColor ?? theme.fillColor,
      focusColor: focusColor ?? theme.focusColor,
      hoverColor: hoverColor ?? theme.hoverColor,
      errorBorder: errorBorder ?? theme.errorBorder,
      focusedBorder: focusedBorder ?? theme.focusedBorder,
      focusedErrorBorder: focusedErrorBorder ?? theme.focusedErrorBorder,
      disabledBorder: disabledBorder ?? theme.disabledBorder,
      enabledBorder: enabledBorder ?? theme.enabledBorder,
      border: border ?? theme.border,
      alignLabelWithHint: alignLabelWithHint ?? theme.alignLabelWithHint,
      constraints: constraints ?? theme.constraints,
    );
  }

  @override
  bool operator ==(Object other) {
    if (identical(this, other)) {
      return true;
    }
    if (other.runtimeType != runtimeType) {
      return false;
    }
    return other is InputDecoration
        && other.icon == icon
        && other.iconColor == iconColor
        && other.label == label
        && other.labelText == labelText
        && other.labelStyle == labelStyle
        && other.floatingLabelStyle == floatingLabelStyle
        && other.helperText == helperText
        && other.helperStyle == helperStyle
        && other.helperMaxLines == helperMaxLines
        && other.hintText == hintText
        && other.hintStyle == hintStyle
        && other.hintTextDirection == hintTextDirection
        && other.hintMaxLines == hintMaxLines
        && other.errorText == errorText
        && other.errorStyle == errorStyle
        && other.errorMaxLines == errorMaxLines
        && other.floatingLabelBehavior == floatingLabelBehavior
        && other.floatingLabelAlignment == floatingLabelAlignment
        && other.isDense == isDense
        && other.contentPadding == contentPadding
        && other.isCollapsed == isCollapsed
        && other.prefixIcon == prefixIcon
        && other.prefixIconColor == prefixIconColor
        && other.prefix == prefix
        && other.prefixText == prefixText
        && other.prefixStyle == prefixStyle
        && other.prefixIconConstraints == prefixIconConstraints
        && other.suffixIcon == suffixIcon
        && other.suffixIconColor == suffixIconColor
        && other.suffix == suffix
        && other.suffixText == suffixText
        && other.suffixStyle == suffixStyle
        && other.suffixIconConstraints == suffixIconConstraints
        && other.counter == counter
        && other.counterText == counterText
        && other.counterStyle == counterStyle
        && other.filled == filled
        && other.fillColor == fillColor
        && other.focusColor == focusColor
        && other.hoverColor == hoverColor
        && other.errorBorder == errorBorder
        && other.focusedBorder == focusedBorder
        && other.focusedErrorBorder == focusedErrorBorder
        && other.disabledBorder == disabledBorder
        && other.enabledBorder == enabledBorder
        && other.border == border
        && other.enabled == enabled
        && other.semanticCounterText == semanticCounterText
        && other.alignLabelWithHint == alignLabelWithHint
        && other.constraints == constraints;
  }

  @override
  int get hashCode {
    final List<Object?> values = <Object?>[
      icon,
      iconColor,
      label,
      labelText,
      floatingLabelStyle,
      labelStyle,
      helperText,
      helperStyle,
      helperMaxLines,
      hintText,
      hintStyle,
      hintTextDirection,
      hintMaxLines,
      errorText,
      errorStyle,
      errorMaxLines,
      floatingLabelBehavior,
      floatingLabelAlignment,
      isDense,
      contentPadding,
      isCollapsed,
      filled,
      fillColor,
      focusColor,
      hoverColor,
      prefixIcon,
      prefixIconColor,
      prefix,
      prefixText,
      prefixStyle,
      prefixIconConstraints,
      suffixIcon,
      suffixIconColor,
      suffix,
      suffixText,
      suffixStyle,
      suffixIconConstraints,
      counter,
      counterText,
      counterStyle,
      errorBorder,
      focusedBorder,
      focusedErrorBorder,
      disabledBorder,
      enabledBorder,
      border,
      enabled,
      semanticCounterText,
      alignLabelWithHint,
      constraints,
    ];
    return Object.hashAll(values);
  }

  @override
  String toString() {
    final List<String> description = <String>[
      if (icon != null) 'icon: $icon',
      if (iconColor != null) 'iconColor: $iconColor',
      if (label != null) 'label: $label',
      if (labelText != null) 'labelText: "$labelText"',
      if (floatingLabelStyle != null) 'floatingLabelStyle: "$floatingLabelStyle"',
      if (helperText != null) 'helperText: "$helperText"',
      if (helperMaxLines != null) 'helperMaxLines: "$helperMaxLines"',
      if (hintText != null) 'hintText: "$hintText"',
      if (hintMaxLines != null) 'hintMaxLines: "$hintMaxLines"',
      if (errorText != null) 'errorText: "$errorText"',
      if (errorStyle != null) 'errorStyle: "$errorStyle"',
      if (errorMaxLines != null) 'errorMaxLines: "$errorMaxLines"',
      if (floatingLabelBehavior != null) 'floatingLabelBehavior: $floatingLabelBehavior',
      if (floatingLabelAlignment != null) 'floatingLabelAlignment: $floatingLabelAlignment',
      if (isDense ?? false) 'isDense: $isDense',
      if (contentPadding != null) 'contentPadding: $contentPadding',
      if (isCollapsed) 'isCollapsed: $isCollapsed',
      if (prefixIcon != null) 'prefixIcon: $prefixIcon',
      if (prefixIconColor != null) 'prefixIconColor: $prefixIconColor',
      if (prefix != null) 'prefix: $prefix',
      if (prefixText != null) 'prefixText: $prefixText',
      if (prefixStyle != null) 'prefixStyle: $prefixStyle',
      if (prefixIconConstraints != null) 'prefixIconConstraints: $prefixIconConstraints',
      if (suffixIcon != null) 'suffixIcon: $suffixIcon',
      if (suffixIconColor != null) 'suffixIconColor: $suffixIconColor',
      if (suffix != null) 'suffix: $suffix',
      if (suffixText != null) 'suffixText: $suffixText',
      if (suffixStyle != null) 'suffixStyle: $suffixStyle',
      if (suffixIconConstraints != null) 'suffixIconConstraints: $suffixIconConstraints',
      if (counter != null) 'counter: $counter',
      if (counterText != null) 'counterText: $counterText',
      if (counterStyle != null) 'counterStyle: $counterStyle',
      if (filled ?? false) 'filled: true',
      if (fillColor != null) 'fillColor: $fillColor',
      if (focusColor != null) 'focusColor: $focusColor',
      if (hoverColor != null) 'hoverColor: $hoverColor',
      if (errorBorder != null) 'errorBorder: $errorBorder',
      if (focusedBorder != null) 'focusedBorder: $focusedBorder',
      if (focusedErrorBorder != null) 'focusedErrorBorder: $focusedErrorBorder',
      if (disabledBorder != null) 'disabledBorder: $disabledBorder',
      if (enabledBorder != null) 'enabledBorder: $enabledBorder',
      if (border != null) 'border: $border',
      if (!enabled) 'enabled: false',
      if (semanticCounterText != null) 'semanticCounterText: $semanticCounterText',
      if (alignLabelWithHint != null) 'alignLabelWithHint: $alignLabelWithHint',
      if (constraints != null) 'constraints: $constraints',
    ];
    return 'InputDecoration(${description.join(', ')})';
  }
}

/// Defines the default appearance of [InputDecorator]s.
///
/// This class is used to define the value of [ThemeData.inputDecorationTheme].
/// The [InputDecorator], [TextField], and [TextFormField] widgets use
/// the current input decoration theme to initialize null [InputDecoration]
/// properties.
///
/// The [InputDecoration.applyDefaults] method is used to combine a input
/// decoration theme with an [InputDecoration] object.
@immutable
class InputDecorationTheme with Diagnosticable {
  /// Creates a value for [ThemeData.inputDecorationTheme] that
  /// defines default values for [InputDecorator].
  ///
  /// The values of [isDense], [isCollapsed], [filled], [floatingLabelAlignment],
  /// and [border] must not be null.
  const InputDecorationTheme({
    this.labelStyle,
    this.floatingLabelStyle,
    this.helperStyle,
    this.helperMaxLines,
    this.hintStyle,
    this.errorStyle,
    this.errorMaxLines,
    this.floatingLabelBehavior = FloatingLabelBehavior.auto,
    this.floatingLabelAlignment = FloatingLabelAlignment.start,
    this.isDense = false,
    this.contentPadding,
    this.isCollapsed = false,
    this.iconColor,
    this.prefixStyle,
    this.prefixIconColor,
    this.suffixStyle,
    this.suffixIconColor,
    this.counterStyle,
    this.filled = false,
    this.fillColor,
    this.activeIndicatorBorder,
    this.outlineBorder,
    this.focusColor,
    this.hoverColor,
    this.errorBorder,
    this.focusedBorder,
    this.focusedErrorBorder,
    this.disabledBorder,
    this.enabledBorder,
    this.border,
    this.alignLabelWithHint = false,
    this.constraints,
  }) : assert(isDense != null),
       assert(isCollapsed != null),
       assert(floatingLabelAlignment != null),
       assert(filled != null),
       assert(alignLabelWithHint != null);

  /// {@macro flutter.material.inputDecoration.labelStyle}
  final TextStyle? labelStyle;

  /// {@macro flutter.material.inputDecoration.floatingLabelStyle}
  final TextStyle? floatingLabelStyle;

  /// The style to use for [InputDecoration.helperText].
  ///
  /// If [helperStyle] is a [MaterialStateTextStyle], then the effective
  /// text style can depend on the [MaterialState.focused] state, i.e.
  /// if the [TextField] is focused or not.
  final TextStyle? helperStyle;

  /// The maximum number of lines the [InputDecoration.helperText] can occupy.
  ///
  /// Defaults to null, which means that the [InputDecoration.helperText] will
  /// be limited to a single line with [TextOverflow.ellipsis].
  ///
  /// This value is passed along to the [Text.maxLines] attribute
  /// of the [Text] widget used to display the helper.
  ///
  /// See also:
  ///
  ///  * [errorMaxLines], the equivalent but for the [InputDecoration.errorText].
  final int? helperMaxLines;

  /// The style to use for the [InputDecoration.hintText].
  ///
  /// If [hintStyle] is a [MaterialStateTextStyle], then the effective
  /// text style can depend on the [MaterialState.focused] state, i.e.
  /// if the [TextField] is focused or not.
  ///
  /// Also used for the [InputDecoration.labelText] when the
  /// [InputDecoration.labelText] is displayed on top of the input field (i.e.,
  /// at the same location on the screen where text may be entered in the input
  /// field).
  ///
  /// If null, defaults to a value derived from the base [TextStyle] for the
  /// input field and the current [Theme].
  final TextStyle? hintStyle;

  /// {@macro flutter.material.inputDecoration.errorStyle}
  final TextStyle? errorStyle;

  /// The maximum number of lines the [InputDecoration.errorText] can occupy.
  ///
  /// Defaults to null, which means that the [InputDecoration.errorText] will be
  /// limited to a single line with [TextOverflow.ellipsis].
  ///
  /// This value is passed along to the [Text.maxLines] attribute
  /// of the [Text] widget used to display the error.
  ///
  /// See also:
  ///
  ///  * [helperMaxLines], the equivalent but for the [InputDecoration.helperText].
  final int? errorMaxLines;

  /// {@macro flutter.material.inputDecoration.floatingLabelBehavior}
  ///
  /// Defaults to [FloatingLabelBehavior.auto].
  final FloatingLabelBehavior floatingLabelBehavior;

  /// {@macro flutter.material.inputDecoration.floatingLabelAlignment}
  ///
  /// Defaults to [FloatingLabelAlignment.start].
  final FloatingLabelAlignment floatingLabelAlignment;

  /// Whether the input decorator's child is part of a dense form (i.e., uses
  /// less vertical space).
  ///
  /// Defaults to false.
  final bool isDense;

  /// The padding for the input decoration's container.
  ///
  /// The decoration's container is the area which is filled if
  /// [InputDecoration.filled] is true and bordered per the [border].
  /// It's the area adjacent to [InputDecoration.icon] and above the
  /// [InputDecoration.icon] and above the widgets that contain
  /// [InputDecoration.helperText], [InputDecoration.errorText], and
  /// [InputDecoration.counterText].
  ///
  /// By default the [contentPadding] reflects [isDense] and the type of the
  /// [border]. If [isCollapsed] is true then [contentPadding] is
  /// [EdgeInsets.zero].
  final EdgeInsetsGeometry? contentPadding;

  /// Whether the decoration is the same size as the input field.
  ///
  /// A collapsed decoration cannot have [InputDecoration.labelText],
  /// [InputDecoration.errorText], or an [InputDecoration.icon].
  final bool isCollapsed;

  /// The Color to use for the [InputDecoration.icon].
  ///
  /// If [iconColor] is a [MaterialStateColor], then the effective
  /// color can depend on the [MaterialState.focused] state, i.e.
  /// if the [TextField] is focused or not.
  ///
  /// If null, defaults to the [ColorScheme.primary].
  final Color? iconColor;

  /// The style to use for the [InputDecoration.prefixText].
  ///
  /// If [prefixStyle] is a [MaterialStateTextStyle], then the effective
  /// text style can depend on the [MaterialState.focused] state, i.e.
  /// if the [TextField] is focused or not.
  ///
  /// If null, defaults to the [hintStyle].
  final TextStyle? prefixStyle;

  /// The Color to use for the [InputDecoration.prefixIcon].
  ///
  /// If [prefixIconColor] is a [MaterialStateColor], then the effective
  /// color can depend on the [MaterialState.focused] state, i.e.
  /// if the [TextField] is focused or not.
  ///
  /// If null, defaults to the [ColorScheme.primary].
  final Color? prefixIconColor;

  /// The style to use for the [InputDecoration.suffixText].
  ///
  /// If [suffixStyle] is a [MaterialStateTextStyle], then the effective
  /// color can depend on the [MaterialState.focused] state, i.e.
  /// if the [TextField] is focused or not.
  ///
  /// If null, defaults to the [hintStyle].
  final TextStyle? suffixStyle;

  /// The Color to use for the [InputDecoration.suffixIcon].
  ///
  /// If [suffixIconColor] is a [MaterialStateColor], then the effective
  /// color can depend on the [MaterialState.focused] state, i.e.
  /// if the [TextField] is focused or not.
  ///
  /// If null, defaults to the [ColorScheme.primary].
  final Color? suffixIconColor;

  /// The style to use for the [InputDecoration.counterText].
  ///
  /// If [counterStyle] is a [MaterialStateTextStyle], then the effective
  /// text style can depend on the [MaterialState.focused] state, i.e.
  /// if the [TextField] is focused or not.
  ///
  /// If null, defaults to the [helperStyle].
  final TextStyle? counterStyle;

  /// If true the decoration's container is filled with [fillColor].
  ///
  /// Typically this field set to true if [border] is an
  /// [UnderlineInputBorder].
  ///
  /// The decoration's container is the area, defined by the border's
  /// [InputBorder.getOuterPath], which is filled if [filled] is
  /// true and bordered per the [border].
  ///
  /// This property is false by default.
  final bool filled;

  /// The color to fill the decoration's container with, if [filled] is true.
  ///
  /// By default the fillColor is based on the current [Theme].
  ///
  /// The decoration's container is the area, defined by the border's
  /// [InputBorder.getOuterPath], which is filled if [filled] is
  /// true and bordered per the [border].
  final Color? fillColor;

  /// The borderSide of the OutlineInputBorder with `color` and `weight`.
  final BorderSide? outlineBorder;

  /// The borderSide of the UnderlineInputBorder with `color` and `weight`.
  final BorderSide? activeIndicatorBorder;

  /// The color to blend with the decoration's [fillColor] with, if [filled] is
  /// true and the container has the input focus.
  ///
  /// By default the [focusColor] is based on the current [Theme].
  ///
  /// The decoration's container is the area, defined by the border's
  /// [InputBorder.getOuterPath], which is filled if [filled] is
  /// true and bordered per the [border].
  final Color? focusColor;

  /// The color to blend with the decoration's [fillColor] with, if the
  /// decoration is being hovered over by a mouse pointer.
  ///
  /// By default the [hoverColor] is based on the current [Theme].
  ///
  /// The decoration's container is the area, defined by the border's
  /// [InputBorder.getOuterPath], which is filled if [filled] is
  /// true and bordered per the [border].
  ///
  /// The container will be filled when hovered over even if [filled] is false.
  final Color? hoverColor;

  /// The border to display when the [InputDecorator] does not have the focus and
  /// is showing an error.
  ///
  /// See also:
  ///
  ///  * [InputDecorator.isFocused], which is true if the [InputDecorator]'s child
  ///    has the focus.
  ///  * [InputDecoration.errorText], the error shown by the [InputDecorator], if non-null.
  ///  * [border], for a description of where the [InputDecorator] border appears.
  ///  * [UnderlineInputBorder], an [InputDecorator] border which draws a horizontal
  ///    line at the bottom of the input decorator's container.
  ///  * [OutlineInputBorder], an [InputDecorator] border which draws a
  ///    rounded rectangle around the input decorator's container.
  ///  * [InputBorder.none], which doesn't draw a border.
  ///  * [focusedBorder], displayed when [InputDecorator.isFocused] is true
  ///    and [InputDecoration.errorText] is null.
  ///  * [focusedErrorBorder], displayed when [InputDecorator.isFocused] is true
  ///    and [InputDecoration.errorText] is non-null.
  ///  * [disabledBorder], displayed when [InputDecoration.enabled] is false
  ///    and [InputDecoration.errorText] is null.
  ///  * [enabledBorder], displayed when [InputDecoration.enabled] is true
  ///    and [InputDecoration.errorText] is null.
  final InputBorder? errorBorder;

  /// The border to display when the [InputDecorator] has the focus and is not
  /// showing an error.
  ///
  /// See also:
  ///
  ///  * [InputDecorator.isFocused], which is true if the [InputDecorator]'s child
  ///    has the focus.
  ///  * [InputDecoration.errorText], the error shown by the [InputDecorator], if non-null.
  ///  * [border], for a description of where the [InputDecorator] border appears.
  ///  * [UnderlineInputBorder], an [InputDecorator] border which draws a horizontal
  ///    line at the bottom of the input decorator's container.
  ///  * [OutlineInputBorder], an [InputDecorator] border which draws a
  ///    rounded rectangle around the input decorator's container.
  ///  * [InputBorder.none], which doesn't draw a border.
  ///  * [errorBorder], displayed when [InputDecorator.isFocused] is false
  ///    and [InputDecoration.errorText] is non-null.
  ///  * [focusedErrorBorder], displayed when [InputDecorator.isFocused] is true
  ///    and [InputDecoration.errorText] is non-null.
  ///  * [disabledBorder], displayed when [InputDecoration.enabled] is false
  ///    and [InputDecoration.errorText] is null.
  ///  * [enabledBorder], displayed when [InputDecoration.enabled] is true
  ///    and [InputDecoration.errorText] is null.
  final InputBorder? focusedBorder;

  /// The border to display when the [InputDecorator] has the focus and is
  /// showing an error.
  ///
  /// See also:
  ///
  ///  * [InputDecorator.isFocused], which is true if the [InputDecorator]'s child
  ///    has the focus.
  ///  * [InputDecoration.errorText], the error shown by the [InputDecorator], if non-null.
  ///  * [border], for a description of where the [InputDecorator] border appears.
  ///  * [UnderlineInputBorder], an [InputDecorator] border which draws a horizontal
  ///    line at the bottom of the input decorator's container.
  ///  * [OutlineInputBorder], an [InputDecorator] border which draws a
  ///    rounded rectangle around the input decorator's container.
  ///  * [InputBorder.none], which doesn't draw a border.
  ///  * [errorBorder], displayed when [InputDecorator.isFocused] is false
  ///    and [InputDecoration.errorText] is non-null.
  ///  * [focusedBorder], displayed when [InputDecorator.isFocused] is true
  ///    and [InputDecoration.errorText] is null.
  ///  * [disabledBorder], displayed when [InputDecoration.enabled] is false
  ///    and [InputDecoration.errorText] is null.
  ///  * [enabledBorder], displayed when [InputDecoration.enabled] is true
  ///    and [InputDecoration.errorText] is null.
  final InputBorder? focusedErrorBorder;

  /// The border to display when the [InputDecorator] is disabled and is not
  /// showing an error.
  ///
  /// See also:
  ///
  ///  * [InputDecoration.enabled], which is false if the [InputDecorator] is disabled.
  ///  * [InputDecoration.errorText], the error shown by the [InputDecorator], if non-null.
  ///  * [border], for a description of where the [InputDecorator] border appears.
  ///  * [UnderlineInputBorder], an [InputDecorator] border which draws a horizontal
  ///    line at the bottom of the input decorator's container.
  ///  * [OutlineInputBorder], an [InputDecorator] border which draws a
  ///    rounded rectangle around the input decorator's container.
  ///  * [InputBorder.none], which doesn't draw a border.
  ///  * [errorBorder], displayed when [InputDecorator.isFocused] is false
  ///    and [InputDecoration.errorText] is non-null.
  ///  * [focusedBorder], displayed when [InputDecorator.isFocused] is true
  ///    and [InputDecoration.errorText] is null.
  ///  * [focusedErrorBorder], displayed when [InputDecorator.isFocused] is true
  ///    and [InputDecoration.errorText] is non-null.
  ///  * [enabledBorder], displayed when [InputDecoration.enabled] is true
  ///    and [InputDecoration.errorText] is null.
  final InputBorder? disabledBorder;

  /// The border to display when the [InputDecorator] is enabled and is not
  /// showing an error.
  ///
  /// See also:
  ///
  ///  * [InputDecoration.enabled], which is false if the [InputDecorator] is disabled.
  ///  * [InputDecoration.errorText], the error shown by the [InputDecorator], if non-null.
  ///  * [border], for a description of where the [InputDecorator] border appears.
  ///  * [UnderlineInputBorder], an [InputDecorator] border which draws a horizontal
  ///    line at the bottom of the input decorator's container.
  ///  * [OutlineInputBorder], an [InputDecorator] border which draws a
  ///    rounded rectangle around the input decorator's container.
  ///  * [InputBorder.none], which doesn't draw a border.
  ///  * [errorBorder], displayed when [InputDecorator.isFocused] is false
  ///    and [InputDecoration.errorText] is non-null.
  ///  * [focusedBorder], displayed when [InputDecorator.isFocused] is true
  ///    and [InputDecoration.errorText] is null.
  ///  * [focusedErrorBorder], displayed when [InputDecorator.isFocused] is true
  ///    and [InputDecoration.errorText] is non-null.
  ///  * [disabledBorder], displayed when [InputDecoration.enabled] is false
  ///    and [InputDecoration.errorText] is null.
  final InputBorder? enabledBorder;

  /// The shape of the border to draw around the decoration's container.
  ///
  /// If [border] is a [MaterialStateUnderlineInputBorder]
  /// or [MaterialStateOutlineInputBorder], then the effective border can depend on
  /// the [MaterialState.focused] state, i.e. if the [TextField] is focused or not.
  ///
  /// The decoration's container is the area which is filled if [filled] is
  /// true and bordered per the [border]. It's the area adjacent to
  /// [InputDecoration.icon] and above the widgets that contain
  /// [InputDecoration.helperText], [InputDecoration.errorText], and
  /// [InputDecoration.counterText].
  ///
  /// The border's bounds, i.e. the value of `border.getOuterPath()`, define
  /// the area to be filled.
  ///
  /// This property is only used when the appropriate one of [errorBorder],
  /// [focusedBorder], [focusedErrorBorder], [disabledBorder], or [enabledBorder]
  /// is not specified. This border's [InputBorder.borderSide] property is
  /// configured by the InputDecorator, depending on the values of
  /// [InputDecoration.errorText], [InputDecoration.enabled],
  /// [InputDecorator.isFocused] and the current [Theme].
  ///
  /// Typically one of [UnderlineInputBorder] or [OutlineInputBorder].
  /// If null, InputDecorator's default is `const UnderlineInputBorder()`.
  ///
  /// See also:
  ///
  ///  * [InputBorder.none], which doesn't draw a border.
  ///  * [UnderlineInputBorder], which draws a horizontal line at the
  ///    bottom of the input decorator's container.
  ///  * [OutlineInputBorder], an [InputDecorator] border which draws a
  ///    rounded rectangle around the input decorator's container.
  final InputBorder? border;

  /// Typically set to true when the [InputDecorator] contains a multiline
  /// [TextField] ([TextField.maxLines] is null or > 1) to override the default
  /// behavior of aligning the label with the center of the [TextField].
  final bool alignLabelWithHint;

  /// Defines minimum and maximum sizes for the [InputDecorator].
  ///
  /// Typically the decorator will fill the horizontal space it is given. For
  /// larger screens, it may be useful to have the maximum width clamped to
  /// a given value so it doesn't fill the whole screen. This property
  /// allows you to control how big the decorator will be in its available
  /// space.
  ///
  /// If null, then the decorator will fill the available width with
  /// a default height based on text size.
  ///
  /// See also:
  ///
  ///  * [InputDecoration.constraints], which can override this setting for a
  ///    given decorator.
  final BoxConstraints? constraints;

  /// Creates a copy of this object but with the given fields replaced with the
  /// new values.
  InputDecorationTheme copyWith({
    TextStyle? labelStyle,
    TextStyle? floatingLabelStyle,
    TextStyle? helperStyle,
    int? helperMaxLines,
    TextStyle? hintStyle,
    TextStyle? errorStyle,
    int? errorMaxLines,
    FloatingLabelBehavior? floatingLabelBehavior,
    FloatingLabelAlignment? floatingLabelAlignment,
    bool? isDense,
    EdgeInsetsGeometry? contentPadding,
    bool? isCollapsed,
    Color? iconColor,
    TextStyle? prefixStyle,
    Color? prefixIconColor,
    TextStyle? suffixStyle,
    Color? suffixIconColor,
    TextStyle? counterStyle,
    bool? filled,
    Color? fillColor,
    BorderSide? activeIndicatorBorder,
    BorderSide? outlineBorder,
    Color? focusColor,
    Color? hoverColor,
    InputBorder? errorBorder,
    InputBorder? focusedBorder,
    InputBorder? focusedErrorBorder,
    InputBorder? disabledBorder,
    InputBorder? enabledBorder,
    InputBorder? border,
    bool? alignLabelWithHint,
    BoxConstraints? constraints,
  }) {
    return InputDecorationTheme(
      labelStyle: labelStyle ?? this.labelStyle,
      floatingLabelStyle: floatingLabelStyle ?? this.floatingLabelStyle,
      helperStyle: helperStyle ?? this.helperStyle,
      helperMaxLines: helperMaxLines ?? this.helperMaxLines,
      hintStyle: hintStyle ?? this.hintStyle,
      errorStyle: errorStyle ?? this.errorStyle,
      errorMaxLines: errorMaxLines ?? this.errorMaxLines,
      floatingLabelBehavior: floatingLabelBehavior ?? this.floatingLabelBehavior,
      floatingLabelAlignment: floatingLabelAlignment ?? this.floatingLabelAlignment,
      isDense: isDense ?? this.isDense,
      contentPadding: contentPadding ?? this.contentPadding,
      iconColor: iconColor,
      isCollapsed: isCollapsed ?? this.isCollapsed,
      prefixStyle: prefixStyle ?? this.prefixStyle,
      prefixIconColor: prefixIconColor ?? this.prefixIconColor,
      suffixStyle: suffixStyle ?? this.suffixStyle,
      suffixIconColor: suffixIconColor ?? this.suffixIconColor,
      counterStyle: counterStyle ?? this.counterStyle,
      filled: filled ?? this.filled,
      fillColor: fillColor ?? this.fillColor,
      activeIndicatorBorder: activeIndicatorBorder ?? this.activeIndicatorBorder,
      outlineBorder: outlineBorder ?? this.outlineBorder,
      focusColor: focusColor ?? this.focusColor,
      hoverColor: hoverColor ?? this.hoverColor,
      errorBorder: errorBorder ?? this.errorBorder,
      focusedBorder: focusedBorder ?? this.focusedBorder,
      focusedErrorBorder: focusedErrorBorder ?? this.focusedErrorBorder,
      disabledBorder: disabledBorder ?? this.disabledBorder,
      enabledBorder: enabledBorder ?? this.enabledBorder,
      border: border ?? this.border,
      alignLabelWithHint: alignLabelWithHint ?? this.alignLabelWithHint,
      constraints: constraints ?? this.constraints,
    );
  }

  @override
  int get hashCode => Object.hash(
    labelStyle,
    floatingLabelStyle,
    helperStyle,
    helperMaxLines,
    hintStyle,
    errorStyle,
    errorMaxLines,
    floatingLabelBehavior,
    floatingLabelAlignment,
    isDense,
    contentPadding,
    isCollapsed,
    iconColor,
    prefixStyle,
    prefixIconColor,
    suffixStyle,
    suffixIconColor,
    counterStyle,
    filled,
    Object.hash(
      fillColor,
      activeIndicatorBorder,
      outlineBorder,
      focusColor,
      hoverColor,
      errorBorder,
      focusedBorder,
      focusedErrorBorder,
      disabledBorder,
      enabledBorder,
      border,
      alignLabelWithHint,
      constraints,
    ),
  );

  @override
  bool operator ==(Object other) {
    if (identical(this, other)) {
      return true;
    }
    if (other.runtimeType != runtimeType) {
      return false;
    }
    return other is InputDecorationTheme
        && other.labelStyle == labelStyle
        && other.floatingLabelStyle == floatingLabelStyle
        && other.helperStyle == helperStyle
        && other.helperMaxLines == helperMaxLines
        && other.hintStyle == hintStyle
        && other.errorStyle == errorStyle
        && other.errorMaxLines == errorMaxLines
        && other.isDense == isDense
        && other.contentPadding == contentPadding
        && other.isCollapsed == isCollapsed
        && other.iconColor == iconColor
        && other.prefixStyle == prefixStyle
        && other.prefixIconColor == prefixIconColor
        && other.suffixStyle == suffixStyle
        && other.suffixIconColor == suffixIconColor
        && other.counterStyle == counterStyle
        && other.floatingLabelBehavior == floatingLabelBehavior
        && other.floatingLabelAlignment == floatingLabelAlignment
        && other.filled == filled
        && other.fillColor == fillColor
        && other.activeIndicatorBorder == activeIndicatorBorder
        && other.outlineBorder == outlineBorder
        && other.focusColor == focusColor
        && other.hoverColor == hoverColor
        && other.errorBorder == errorBorder
        && other.focusedBorder == focusedBorder
        && other.focusedErrorBorder == focusedErrorBorder
        && other.disabledBorder == disabledBorder
        && other.enabledBorder == enabledBorder
        && other.border == border
        && other.alignLabelWithHint == alignLabelWithHint
        && other.constraints == constraints
        && other.disabledBorder == disabledBorder;
  }

  @override
  void debugFillProperties(DiagnosticPropertiesBuilder properties) {
    super.debugFillProperties(properties);
    const InputDecorationTheme defaultTheme = InputDecorationTheme();
    properties.add(DiagnosticsProperty<TextStyle>('labelStyle', labelStyle, defaultValue: defaultTheme.labelStyle));
    properties.add(DiagnosticsProperty<TextStyle>('floatingLabelStyle', floatingLabelStyle, defaultValue: defaultTheme.floatingLabelStyle));
    properties.add(DiagnosticsProperty<TextStyle>('helperStyle', helperStyle, defaultValue: defaultTheme.helperStyle));
    properties.add(IntProperty('helperMaxLines', helperMaxLines, defaultValue: defaultTheme.helperMaxLines));
    properties.add(DiagnosticsProperty<TextStyle>('hintStyle', hintStyle, defaultValue: defaultTheme.hintStyle));
    properties.add(DiagnosticsProperty<TextStyle>('errorStyle', errorStyle, defaultValue: defaultTheme.errorStyle));
    properties.add(IntProperty('errorMaxLines', errorMaxLines, defaultValue: defaultTheme.errorMaxLines));
    properties.add(DiagnosticsProperty<FloatingLabelBehavior>('floatingLabelBehavior', floatingLabelBehavior, defaultValue: defaultTheme.floatingLabelBehavior));
    properties.add(DiagnosticsProperty<FloatingLabelAlignment>('floatingLabelAlignment', floatingLabelAlignment, defaultValue: defaultTheme.floatingLabelAlignment));
    properties.add(DiagnosticsProperty<bool>('isDense', isDense, defaultValue: defaultTheme.isDense));
    properties.add(DiagnosticsProperty<EdgeInsetsGeometry>('contentPadding', contentPadding, defaultValue: defaultTheme.contentPadding));
    properties.add(DiagnosticsProperty<bool>('isCollapsed', isCollapsed, defaultValue: defaultTheme.isCollapsed));
    properties.add(DiagnosticsProperty<Color>('iconColor', iconColor, defaultValue: defaultTheme.iconColor));
    properties.add(DiagnosticsProperty<Color>('prefixIconColor', prefixIconColor, defaultValue: defaultTheme.prefixIconColor));
    properties.add(DiagnosticsProperty<TextStyle>('prefixStyle', prefixStyle, defaultValue: defaultTheme.prefixStyle));
    properties.add(DiagnosticsProperty<Color>('suffixIconColor', suffixIconColor, defaultValue: defaultTheme.suffixIconColor));
    properties.add(DiagnosticsProperty<TextStyle>('suffixStyle', suffixStyle, defaultValue: defaultTheme.suffixStyle));
    properties.add(DiagnosticsProperty<TextStyle>('counterStyle', counterStyle, defaultValue: defaultTheme.counterStyle));
    properties.add(DiagnosticsProperty<bool>('filled', filled, defaultValue: defaultTheme.filled));
    properties.add(ColorProperty('fillColor', fillColor, defaultValue: defaultTheme.fillColor));
    properties.add(DiagnosticsProperty<BorderSide>('activeIndicatorBorder', activeIndicatorBorder, defaultValue: defaultTheme.activeIndicatorBorder));
    properties.add(DiagnosticsProperty<BorderSide>('outlineBorder', outlineBorder, defaultValue: defaultTheme.outlineBorder));
    properties.add(ColorProperty('focusColor', focusColor, defaultValue: defaultTheme.focusColor));
    properties.add(ColorProperty('hoverColor', hoverColor, defaultValue: defaultTheme.hoverColor));
    properties.add(DiagnosticsProperty<InputBorder>('errorBorder', errorBorder, defaultValue: defaultTheme.errorBorder));
    properties.add(DiagnosticsProperty<InputBorder>('focusedBorder', focusedBorder, defaultValue: defaultTheme.focusedErrorBorder));
    properties.add(DiagnosticsProperty<InputBorder>('focusedErrorBorder', focusedErrorBorder, defaultValue: defaultTheme.focusedErrorBorder));
    properties.add(DiagnosticsProperty<InputBorder>('disabledBorder', disabledBorder, defaultValue: defaultTheme.disabledBorder));
    properties.add(DiagnosticsProperty<InputBorder>('enabledBorder', enabledBorder, defaultValue: defaultTheme.enabledBorder));
    properties.add(DiagnosticsProperty<InputBorder>('border', border, defaultValue: defaultTheme.border));
    properties.add(DiagnosticsProperty<bool>('alignLabelWithHint', alignLabelWithHint, defaultValue: defaultTheme.alignLabelWithHint));
    properties.add(DiagnosticsProperty<BoxConstraints>('constraints', constraints, defaultValue: defaultTheme.constraints));
  }
}

class _InputDecoratorDefaultsM2 extends InputDecorationTheme {
  const _InputDecoratorDefaultsM2(this.context)
      : super();

  final BuildContext context;

  @override
  TextStyle? get hintStyle => MaterialStateTextStyle.resolveWith((Set<MaterialState> states) {
    if (states.contains(MaterialState.disabled)) {
      return TextStyle(color: Theme.of(context).disabledColor);
    }
    return TextStyle(color: Theme.of(context).hintColor);
  });

  @override
  TextStyle? get labelStyle => MaterialStateTextStyle.resolveWith((Set<MaterialState> states) {
    if (states.contains(MaterialState.disabled)) {
      return TextStyle(color: Theme.of(context).disabledColor);
    }
    return TextStyle(color: Theme.of(context).hintColor);
  });

  @override
  TextStyle? get floatingLabelStyle => MaterialStateTextStyle.resolveWith((Set<MaterialState> states) {
    if (states.contains(MaterialState.disabled)) {
      return TextStyle(color: Theme.of(context).disabledColor);
    }
    if (states.contains(MaterialState.error)) {
      return TextStyle(color: Theme.of(context).colorScheme.error);
    }
    if (states.contains(MaterialState.focused)) {
      return TextStyle(color: Theme.of(context).colorScheme.primary);
    }
    return TextStyle(color: Theme.of(context).hintColor);
  });

  @override
  TextStyle? get helperStyle => MaterialStateTextStyle.resolveWith((Set<MaterialState> states) {
    final ThemeData themeData= Theme.of(context);
    if (states.contains(MaterialState.disabled)) {
      return themeData.textTheme.bodySmall!.copyWith(color: Colors.transparent);
    }

    return themeData.textTheme.bodySmall!.copyWith(color: themeData.hintColor);
  });

  @override
  TextStyle? get errorStyle => MaterialStateTextStyle.resolveWith((Set<MaterialState> states) {
    final ThemeData themeData= Theme.of(context);
    if (states.contains(MaterialState.disabled)) {
      return themeData.textTheme.bodySmall!.copyWith(color: Colors.transparent);
    }
    return themeData.textTheme.bodySmall!.copyWith(color: themeData.colorScheme.error);
  });

  @override
  Color? get fillColor => MaterialStateColor.resolveWith((Set<MaterialState> states) {
    if (states.contains(MaterialState.disabled)) {
      // dark theme: 5% white
      // light theme: 2% black
      switch (Theme.of(context).brightness) {
        case Brightness.dark:
          return const Color(0x0DFFFFFF);
        case Brightness.light:
          return const Color(0x05000000) ;
      }
    }
    // dark theme: 10% white
    // light theme: 4% black
    switch (Theme.of(context).brightness) {
      case Brightness.dark: return const Color(0x1AFFFFFF);
      case Brightness.light:return const Color(0x0A000000) ;
    }
  });

  @override
  Color? get iconColor => MaterialStateColor.resolveWith((Set<MaterialState> states) {
    if (states.contains(MaterialState.disabled) && !states.contains(MaterialState.focused)) {
      return Theme.of(context).disabledColor;
    }
    if (states.contains(MaterialState.focused)) {
      return Theme.of(context).colorScheme.primary;
    }
    switch (Theme.of(context).brightness) {
      case Brightness.dark:
        return Colors.white70;
      case Brightness.light:
        return Colors.black45;
    }
  });

  @override
  Color? get prefixIconColor => MaterialStateColor.resolveWith((Set<MaterialState> states) {
    if (states.contains(MaterialState.disabled) && !states.contains(MaterialState.focused)) {
      return Theme.of(context).disabledColor;
    }
    if (states.contains(MaterialState.focused)) {
      return Theme.of(context).colorScheme.primary;
    }
    switch (Theme.of(context).brightness) {
      case Brightness.dark:
        return Colors.white70;
      case Brightness.light:
        return Colors.black45;
    }
  });

  @override
  Color? get suffixIconColor => MaterialStateColor.resolveWith((Set<MaterialState> states) {
    if (states.contains(MaterialState.disabled) && !states.contains(MaterialState.focused)) {
      return Theme.of(context).disabledColor;
    }
    if (states.contains(MaterialState.focused)) {
      return Theme.of(context).colorScheme.primary;
    }
    switch (Theme.of(context).brightness) {
      case Brightness.dark:
        return Colors.white70;
      case Brightness.light:
        return Colors.black45;
    }
  });
}

// BEGIN GENERATED TOKEN PROPERTIES - InputDecorator

// Do not edit by hand. The code between the "BEGIN GENERATED" and
// "END GENERATED" comments are generated from data in the Material
// Design token database by the script:
//   dev/tools/gen_defaults/bin/gen_defaults.dart.

// Token database version: v0_132

// Generated version v0_132
class _InputDecoratorDefaultsM3 extends InputDecorationTheme {
   _InputDecoratorDefaultsM3(this.context)
    : super();

  final BuildContext context;

  late final ColorScheme _colors = Theme.of(context).colorScheme;
  late final TextTheme _textTheme = Theme.of(context).textTheme;

  @override
  TextStyle? get hintStyle => MaterialStateTextStyle.resolveWith((Set<MaterialState> states) {
    if (states.contains(MaterialState.disabled)) {
      return TextStyle(color: Theme.of(context).disabledColor);
    }
    return TextStyle(color: Theme.of(context).hintColor);
  });

  @override
  Color? get fillColor => MaterialStateColor.resolveWith((Set<MaterialState> states) {
    if (states.contains(MaterialState.disabled)) {
      return _colors.onSurface.withOpacity(0.04);
    }
    return _colors.surfaceVariant;
  });

  @override
  BorderSide? get activeIndicatorBorder => MaterialStateBorderSide.resolveWith((Set<MaterialState> states) {
      if (states.contains(MaterialState.error)) {
        if (states.contains(MaterialState.hovered)) {
          return BorderSide(color: _colors.onErrorContainer);
        }
        return BorderSide(color: _colors.error);
      }
      if (states.contains(MaterialState.hovered)) {
        return BorderSide(color: _colors.onSurface);
      }
      if (states.contains(MaterialState.focused)) {
        return BorderSide(color: _colors.primary);
      }
      if (states.contains(MaterialState.disabled)) {
        return BorderSide(color: _colors.onSurface.withOpacity(0.38));
      }
      return BorderSide(color: _colors.onSurfaceVariant);
    });

  @override
  BorderSide? get outlineBorder => MaterialStateBorderSide.resolveWith((Set<MaterialState> states) {
      if (states.contains(MaterialState.error)) {
        if (states.contains(MaterialState.hovered)) {
          return BorderSide(color: _colors.onErrorContainer);
        }
        return BorderSide(color: _colors.error);
      }
      if (states.contains(MaterialState.hovered)) {
        return BorderSide(color: _colors.onSurface);
      }
      if (states.contains(MaterialState.focused)) {
        return BorderSide(color: _colors.primary, width: 2.0);
      }
      if (states.contains(MaterialState.disabled)) {
        return BorderSide(color: _colors.onSurface.withOpacity(0.12));
      }
      return BorderSide(color: _colors.outline);
    });

  @override
  Color? get iconColor => _colors.onSurfaceVariant;

  @override
  Color? get prefixIconColor => MaterialStateColor.resolveWith((Set<MaterialState> states) {
    if (states.contains(MaterialState.disabled)) {
      return _colors.onSurface.withOpacity(0.38);
    }
    return _colors.onSurfaceVariant;
  });

  @override
  Color? get suffixIconColor => MaterialStateColor.resolveWith((Set<MaterialState> states) {
    if(states.contains(MaterialState.error)) {
      if (states.contains(MaterialState.hovered)) {
        return _colors.onErrorContainer;
      }
      return _colors.error;
    }
    if (states.contains(MaterialState.disabled)) {
      return _colors.onSurface.withOpacity(0.38);
    }
    return _colors.onSurfaceVariant;
  });

  @override
  TextStyle? get labelStyle => MaterialStateTextStyle.resolveWith((Set<MaterialState> states) {
    final TextStyle textStyle= _textTheme.bodyLarge ?? const TextStyle();
    if(states.contains(MaterialState.error)) {
      if (states.contains(MaterialState.hovered)) {
        return textStyle.copyWith(color:_colors.onErrorContainer);
      }
      if (states.contains(MaterialState.focused)) {
        return textStyle.copyWith(color:_colors.error);
      }
      return textStyle.copyWith(color:_colors.error);
    }
    if (states.contains(MaterialState.hovered)) {
      return textStyle.copyWith(color:_colors.onSurfaceVariant);
    }
    if (states.contains(MaterialState.focused)) {
      return textStyle.copyWith(color:_colors.primary);
    }
    if (states.contains(MaterialState.disabled)) {
      return textStyle.copyWith(color:_colors.onSurface.withOpacity(0.38));
    }
    return textStyle.copyWith(color:_colors.onSurfaceVariant);
  });

  @override
  TextStyle? get floatingLabelStyle => MaterialStateTextStyle.resolveWith((Set<MaterialState> states) {
    final TextStyle textStyle= _textTheme.bodyLarge ?? const TextStyle();
    if(states.contains(MaterialState.error)) {
      if (states.contains(MaterialState.hovered)) {
        return textStyle.copyWith(color:_colors.onErrorContainer);
      }
      if (states.contains(MaterialState.focused)) {
        return textStyle.copyWith(color:_colors.error);
      }
      return textStyle.copyWith(color:_colors.error);
    }
    if (states.contains(MaterialState.hovered)) {
      return textStyle.copyWith(color:_colors.onSurfaceVariant);
    }
    if (states.contains(MaterialState.focused)) {
      return textStyle.copyWith(color:_colors.primary);
    }
    if (states.contains(MaterialState.disabled)) {
      return textStyle.copyWith(color:_colors.onSurface.withOpacity(0.38));
    }
    return textStyle.copyWith(color:_colors.onSurfaceVariant);
  });

  @override
  TextStyle? get helperStyle => MaterialStateTextStyle.resolveWith((Set<MaterialState> states) {
    final TextStyle textStyle= _textTheme.bodySmall ?? const TextStyle();
    if (states.contains(MaterialState.disabled)) {
      return textStyle.copyWith(color:_colors.onSurface.withOpacity(0.38));
    }
    return textStyle.copyWith(color:_colors.onSurfaceVariant);
  });

  @override
  TextStyle? get errorStyle => MaterialStateTextStyle.resolveWith((Set<MaterialState> states) {
    final TextStyle textStyle= _textTheme.bodySmall ?? const TextStyle();
    return textStyle.copyWith(color:_colors.error);
  });
}

// END GENERATED TOKEN PROPERTIES - InputDecorator<|MERGE_RESOLUTION|>--- conflicted
+++ resolved
@@ -1138,11 +1138,7 @@
       + baselineAdjustment
       + interactiveAdjustment
       + densityOffset.dy / 2.0;
-<<<<<<< HEAD
     final double maxContentHeight = containerHeight - verticalContentPadding.vertical - topHeight - densityOffset.dy;
-=======
-    final double maxContentHeight = containerHeight - contentPadding.vertical - topHeight - densityOffset.dy;
->>>>>>> 160ada53
     final double alignableHeight = fixAboveInput + inputHeight + fixBelowInput;
     final double maxVerticalOffset = maxContentHeight - alignableHeight;
     final double textAlignVerticalOffset = maxVerticalOffset * textAlignVerticalFactor;
