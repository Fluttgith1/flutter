--- conflicted
+++ resolved
@@ -101,9 +101,6 @@
     // TODO(ianh): Remove this complexity once these bugs are fixed.
     final Completer<String> rawLicenses = Completer<String>();
     scheduleTask(() async {
-<<<<<<< HEAD
-      rawLicenses.complete(rootBundle.loadString('NOTICES', cache: false));
-=======
       // TODO(jonahwilliams): temporary catch to allow migrating LICENSE to NOTICES.
       // Once both the tool and google3 use notices this can be removed after PR:
       // https://github.com/flutter/flutter/pull/57871
@@ -112,7 +109,6 @@
       } on FlutterError {
         rawLicenses.complete(await rootBundle.loadString('LICENSE', cache: false));
       }
->>>>>>> be5b5c89
     }, Priority.animation);
     await rawLicenses.future;
     final Completer<List<LicenseEntry>> parsedLicenses = Completer<List<LicenseEntry>>();
