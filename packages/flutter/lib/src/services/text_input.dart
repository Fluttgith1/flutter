// Copyright 2014 The Flutter Authors. All rights reserved.
// Use of this source code is governed by a BSD-style license that can be
// found in the LICENSE file.

import 'dart:async';
import 'dart:io' show Platform;
import 'dart:ui' show
  FontWeight,
  Offset,
  Size,
  Rect,
  TextAffinity,
  TextAlign,
  TextDirection,
  hashValues;

import 'package:flutter/foundation.dart';
import 'package:vector_math/vector_math_64.dart' show Matrix4;

import '../../services.dart' show Clipboard, ClipboardData;
import 'autofill.dart';
import 'message_codec.dart';
import 'platform_channel.dart';
import 'system_channels.dart';
import 'system_chrome.dart';
import 'text_editing.dart';

export 'dart:ui' show TextAffinity;

/// Indicates how to handle the intelligent replacement of dashes in text input.
///
/// See also:
///
///  * [TextField.smartDashesType]
///  * [CupertinoTextField.smartDashesType]
///  * [EditableText.smartDashesType]
///  * [SmartQuotesType]
///  * <https://developer.apple.com/documentation/uikit/uitextinputtraits>
enum SmartDashesType {
  /// Smart dashes is disabled.
  ///
  /// This corresponds to the
  /// ["no" value of UITextSmartDashesType](https://developer.apple.com/documentation/uikit/uitextsmartdashestype/no).
  disabled,

  /// Smart dashes is enabled.
  ///
  /// This corresponds to the
  /// ["yes" value of UITextSmartDashesType](https://developer.apple.com/documentation/uikit/uitextsmartdashestype/yes).
  enabled,
}

/// Indicates how to handle the intelligent replacement of quotes in text input.
///
/// See also:
///
///  * [TextField.smartQuotesType]
///  * [CupertinoTextField.smartQuotesType]
///  * [EditableText.smartQuotesType]
///  * <https://developer.apple.com/documentation/uikit/uitextinputtraits>
enum SmartQuotesType {
  /// Smart quotes is disabled.
  ///
  /// This corresponds to the
  /// ["no" value of UITextSmartQuotesType](https://developer.apple.com/documentation/uikit/uitextsmartquotestype/no).
  disabled,

  /// Smart quotes is enabled.
  ///
  /// This corresponds to the
  /// ["yes" value of UITextSmartQuotesType](https://developer.apple.com/documentation/uikit/uitextsmartquotestype/yes).
  enabled,
}

/// The type of information for which to optimize the text input control.
///
/// On Android, behavior may vary across device and keyboard provider.
///
/// This class stays as close to `Enum` interface as possible, and allows
/// for additional flags for some input types. For example, numeric input
/// can specify whether it supports decimal numbers and/or signed numbers.
@immutable
class TextInputType {
  const TextInputType._(this.index)
    : signed = null,
      decimal = null;

  /// Optimize for numerical information.
  ///
  /// Requests a numeric keyboard with additional settings.
  /// The [signed] and [decimal] parameters are optional.
  const TextInputType.numberWithOptions({
    this.signed = false,
    this.decimal = false,
  }) : index = 2;

  /// Enum value index, corresponds to one of the [values].
  final int index;

  /// The number is signed, allowing a positive or negative sign at the start.
  ///
  /// This flag is only used for the [number] input type, otherwise `null`.
  /// Use `const TextInputType.numberWithOptions(signed: true)` to set this.
  final bool? signed;

  /// The number is decimal, allowing a decimal point to provide fractional.
  ///
  /// This flag is only used for the [number] input type, otherwise `null`.
  /// Use `const TextInputType.numberWithOptions(decimal: true)` to set this.
  final bool? decimal;

  /// Optimize for textual information.
  ///
  /// Requests the default platform keyboard.
  static const TextInputType text = TextInputType._(0);

  /// Optimize for multiline textual information.
  ///
  /// Requests the default platform keyboard, but accepts newlines when the
  /// enter key is pressed. This is the input type used for all multiline text
  /// fields.
  static const TextInputType multiline = TextInputType._(1);

  /// Optimize for unsigned numerical information without a decimal point.
  ///
  /// Requests a default keyboard with ready access to the number keys.
  /// Additional options, such as decimal point and/or positive/negative
  /// signs, can be requested using [new TextInputType.numberWithOptions].
  static const TextInputType number = TextInputType.numberWithOptions();

  /// Optimize for telephone numbers.
  ///
  /// Requests a keyboard with ready access to the number keys, "*", and "#".
  static const TextInputType phone = TextInputType._(3);

  /// Optimize for date and time information.
  ///
  /// On iOS, requests the default keyboard.
  ///
  /// On Android, requests a keyboard with ready access to the number keys,
  /// ":", and "-".
  static const TextInputType datetime = TextInputType._(4);

  /// Optimize for email addresses.
  ///
  /// Requests a keyboard with ready access to the "@" and "." keys.
  static const TextInputType emailAddress = TextInputType._(5);

  /// Optimize for URLs.
  ///
  /// Requests a keyboard with ready access to the "/" and "." keys.
  static const TextInputType url = TextInputType._(6);

  /// Optimize for passwords that are visible to the user.
  ///
  /// Requests a keyboard with ready access to both letters and numbers.
  static const TextInputType visiblePassword = TextInputType._(7);

  /// Optimized for a person's name.
  ///
  /// On iOS, requests the
  /// [UIKeyboardType.namePhonePad](https://developer.apple.com/documentation/uikit/uikeyboardtype/namephonepad)
  /// keyboard, a keyboard optimized for entering a person’s name or phone number.
  /// Does not support auto-capitalization.
  ///
  /// On Android, requests a keyboard optimized for
  /// [TYPE_TEXT_VARIATION_PERSON_NAME](https://developer.android.com/reference/android/text/InputType#TYPE_TEXT_VARIATION_PERSON_NAME).
  static const TextInputType name = TextInputType._(8);

  /// Optimized for postal mailing addresses.
  ///
  /// On iOS, requests the default keyboard.
  ///
  /// On Android, requests a keyboard optimized for
  /// [TYPE_TEXT_VARIATION_POSTAL_ADDRESS](https://developer.android.com/reference/android/text/InputType#TYPE_TEXT_VARIATION_POSTAL_ADDRESS).
  static const TextInputType streetAddress = TextInputType._(9);

  /// Prevent the OS from showing the on-screen virtual keyboard.
  static const TextInputType none = TextInputType._(10);

  /// All possible enum values.
  static const List<TextInputType> values = <TextInputType>[
    text, multiline, number, phone, datetime, emailAddress, url, visiblePassword, name, streetAddress, none,
  ];

  // Corresponding string name for each of the [values].
  static const List<String> _names = <String>[
    'text', 'multiline', 'number', 'phone', 'datetime', 'emailAddress', 'url', 'visiblePassword', 'name', 'address', 'none',
  ];

  // Enum value name, this is what enum.toString() would normally return.
  String get _name => 'TextInputType.${_names[index]}';

  /// Returns a representation of this object as a JSON object.
  Map<String, dynamic> toJson() {
    return <String, dynamic>{
      'name': _name,
      'signed': signed,
      'decimal': decimal,
    };
  }

  @override
  String toString() {
    return '${objectRuntimeType(this, 'TextInputType')}('
        'name: $_name, '
        'signed: $signed, '
        'decimal: $decimal)';
  }

  @override
  bool operator ==(Object other) {
    return other is TextInputType
        && other.index == index
        && other.signed == signed
        && other.decimal == decimal;
  }

  @override
  int get hashCode => hashValues(index, signed, decimal);
}

/// An action the user has requested the text input control to perform.
///
/// Each action represents a logical meaning, and also configures the soft
/// keyboard to display a certain kind of action button. The visual appearance
/// of the action button might differ between versions of the same OS.
///
/// Despite the logical meaning of each action, choosing a particular
/// [TextInputAction] does not necessarily cause any specific behavior to
/// happen, other than changing the focus when appropriate. It is up to the
/// developer to ensure that the behavior that occurs when an action button is
/// pressed is appropriate for the action button chosen.
///
/// For example: If the user presses the keyboard action button on iOS when it
/// reads "Emergency Call", the result should not be a focus change to the next
/// TextField. This behavior is not logically appropriate for a button that says
/// "Emergency Call".
///
/// See [EditableText] for more information about customizing action button
/// behavior.
///
/// Most [TextInputAction]s are supported equally by both Android and iOS.
/// However, there is not a complete, direct mapping between Android's IME input
/// types and iOS's keyboard return types. Therefore, some [TextInputAction]s
/// are inappropriate for one of the platforms. If a developer chooses an
/// inappropriate [TextInputAction] when running in debug mode, an error will be
/// thrown. If the same thing is done in release mode, then instead of sending
/// the inappropriate value, Android will use "unspecified" on the platform
/// side and iOS will use "default" on the platform side.
///
/// See also:
///
///  * [TextInput], which configures the platform's keyboard setup.
///  * [EditableText], which invokes callbacks when the action button is pressed.
enum TextInputAction {
  /// Logical meaning: There is no relevant input action for the current input
  /// source, e.g., [TextField].
  ///
  /// Android: Corresponds to Android's "IME_ACTION_NONE". The keyboard setup
  /// is decided by the OS. The keyboard will likely show a return key.
  ///
  /// iOS: iOS does not have a keyboard return type of "none." It is
  /// inappropriate to choose this [TextInputAction] when running on iOS.
  none,

  /// Logical meaning: Let the OS decide which action is most appropriate.
  ///
  /// Android: Corresponds to Android's "IME_ACTION_UNSPECIFIED". The OS chooses
  /// which keyboard action to display. The decision will likely be a done
  /// button or a return key.
  ///
  /// iOS: Corresponds to iOS's "UIReturnKeyDefault". The title displayed in
  /// the action button is "return".
  unspecified,

  /// Logical meaning: The user is done providing input to a group of inputs
  /// (like a form). Some kind of finalization behavior should now take place.
  ///
  /// Android: Corresponds to Android's "IME_ACTION_DONE". The OS displays a
  /// button that represents completion, e.g., a checkmark button.
  ///
  /// iOS: Corresponds to iOS's "UIReturnKeyDone". The title displayed in the
  /// action button is "Done".
  done,

  /// Logical meaning: The user has entered some text that represents a
  /// destination, e.g., a restaurant name. The "go" button is intended to take
  /// the user to a part of the app that corresponds to this destination.
  ///
  /// Android: Corresponds to Android's "IME_ACTION_GO". The OS displays a
  /// button that represents taking "the user to the target of the text they
  /// typed", e.g., a right-facing arrow button.
  ///
  /// iOS: Corresponds to iOS's "UIReturnKeyGo". The title displayed in the
  /// action button is "Go".
  go,

  /// Logical meaning: Execute a search query.
  ///
  /// Android: Corresponds to Android's "IME_ACTION_SEARCH". The OS displays a
  /// button that represents a search, e.g., a magnifying glass button.
  ///
  /// iOS: Corresponds to iOS's "UIReturnKeySearch". The title displayed in the
  /// action button is "Search".
  search,

  /// Logical meaning: Sends something that the user has composed, e.g., an
  /// email or a text message.
  ///
  /// Android: Corresponds to Android's "IME_ACTION_SEND". The OS displays a
  /// button that represents sending something, e.g., a paper plane button.
  ///
  /// iOS: Corresponds to iOS's "UIReturnKeySend". The title displayed in the
  /// action button is "Send".
  send,

  /// Logical meaning: The user is done with the current input source and wants
  /// to move to the next one.
  ///
  /// Moves the focus to the next focusable item in the same [FocusScope].
  ///
  /// Android: Corresponds to Android's "IME_ACTION_NEXT". The OS displays a
  /// button that represents moving forward, e.g., a right-facing arrow button.
  ///
  /// iOS: Corresponds to iOS's "UIReturnKeyNext". The title displayed in the
  /// action button is "Next".
  next,

  /// Logical meaning: The user wishes to return to the previous input source
  /// in the group, e.g., a form with multiple [TextField]s.
  ///
  /// Moves the focus to the previous focusable item in the same [FocusScope].
  ///
  /// Android: Corresponds to Android's "IME_ACTION_PREVIOUS". The OS displays a
  /// button that represents moving backward, e.g., a left-facing arrow button.
  ///
  /// iOS: iOS does not have a keyboard return type of "previous." It is
  /// inappropriate to choose this [TextInputAction] when running on iOS.
  previous,

  /// Logical meaning: In iOS apps, it is common for a "Back" button and
  /// "Continue" button to appear at the top of the screen. However, when the
  /// keyboard is open, these buttons are often hidden off-screen. Therefore,
  /// the purpose of the "Continue" return key on iOS is to make the "Continue"
  /// button available when the user is entering text.
  ///
  /// Historical context aside, [TextInputAction.continueAction] can be used any
  /// time that the term "Continue" seems most appropriate for the given action.
  ///
  /// Android: Android does not have an IME input type of "continue." It is
  /// inappropriate to choose this [TextInputAction] when running on Android.
  ///
  /// iOS: Corresponds to iOS's "UIReturnKeyContinue". The title displayed in the
  /// action button is "Continue". This action is only available on iOS 9.0+.
  ///
  /// The reason that this value has "Action" post-fixed to it is because
  /// "continue" is a reserved word in Dart, as well as many other languages.
  continueAction,

  /// Logical meaning: The user wants to join something, e.g., a wireless
  /// network.
  ///
  /// Android: Android does not have an IME input type of "join." It is
  /// inappropriate to choose this [TextInputAction] when running on Android.
  ///
  /// iOS: Corresponds to iOS's "UIReturnKeyJoin". The title displayed in the
  /// action button is "Join".
  join,

  /// Logical meaning: The user wants routing options, e.g., driving directions.
  ///
  /// Android: Android does not have an IME input type of "route." It is
  /// inappropriate to choose this [TextInputAction] when running on Android.
  ///
  /// iOS: Corresponds to iOS's "UIReturnKeyRoute". The title displayed in the
  /// action button is "Route".
  route,

  /// Logical meaning: Initiate a call to emergency services.
  ///
  /// Android: Android does not have an IME input type of "emergencyCall." It is
  /// inappropriate to choose this [TextInputAction] when running on Android.
  ///
  /// iOS: Corresponds to iOS's "UIReturnKeyEmergencyCall". The title displayed
  /// in the action button is "Emergency Call".
  emergencyCall,

  /// Logical meaning: Insert a newline character in the focused text input,
  /// e.g., [TextField].
  ///
  /// Android: Corresponds to Android's "IME_ACTION_NONE". The OS displays a
  /// button that represents a new line, e.g., a carriage return button.
  ///
  /// iOS: Corresponds to iOS's "UIReturnKeyDefault". The title displayed in the
  /// action button is "return".
  ///
  /// The term [TextInputAction.newline] exists in Flutter but not in Android
  /// or iOS. The reason for introducing this term is so that developers can
  /// achieve the common result of inserting new lines without needing to
  /// understand the various IME actions on Android and return keys on iOS.
  /// Thus, [TextInputAction.newline] is a convenience term that alleviates the
  /// need to understand the underlying platforms to achieve this common behavior.
  newline,
}

/// Configures how the platform keyboard will select an uppercase or
/// lowercase keyboard.
///
/// Only supports text keyboards, other keyboard types will ignore this
/// configuration. Capitalization is locale-aware.
enum TextCapitalization {
  /// Defaults to an uppercase keyboard for the first letter of each word.
  ///
  /// Corresponds to `InputType.TYPE_TEXT_FLAG_CAP_WORDS` on Android, and
  /// `UITextAutocapitalizationTypeWords` on iOS.
  words,

  /// Defaults to an uppercase keyboard for the first letter of each sentence.
  ///
  /// Corresponds to `InputType.TYPE_TEXT_FLAG_CAP_SENTENCES` on Android, and
  /// `UITextAutocapitalizationTypeSentences` on iOS.
  sentences,

  /// Defaults to an uppercase keyboard for each character.
  ///
  /// Corresponds to `InputType.TYPE_TEXT_FLAG_CAP_CHARACTERS` on Android, and
  /// `UITextAutocapitalizationTypeAllCharacters` on iOS.
  characters,

  /// Defaults to a lowercase keyboard.
  none,
}

/// Controls the visual appearance of the text input control.
///
/// Many [TextInputAction]s are common between Android and iOS. However, if an
/// [inputAction] is provided that is not supported by the current
/// platform in debug mode, an error will be thrown when the corresponding
/// text input is attached. For example, providing iOS's "emergencyCall"
/// action when running on an Android device will result in an error when in
/// debug mode. In release mode, incompatible [TextInputAction]s are replaced
/// either with "unspecified" on Android, or "default" on iOS. Appropriate
/// [inputAction]s can be chosen by checking the current platform and then
/// selecting the appropriate action.
///
/// See also:
///
///  * [TextInput.attach]
///  * [TextInputAction]
@immutable
class TextInputConfiguration {
  /// Creates configuration information for a text input control.
  ///
  /// All arguments have default values, except [actionLabel]. Only
  /// [actionLabel] may be null.
  const TextInputConfiguration({
    this.inputType = TextInputType.text,
    this.readOnly = false,
    this.obscureText = false,
    this.autocorrect = true,
    SmartDashesType? smartDashesType,
    SmartQuotesType? smartQuotesType,
    this.enableSuggestions = true,
    this.actionLabel,
    this.inputAction = TextInputAction.done,
    this.keyboardAppearance = Brightness.light,
    this.textCapitalization = TextCapitalization.none,
<<<<<<< HEAD
    this.autofillConfiguration = AutofillConfiguration.disabled,
=======
    this.autofillConfiguration,
    this.enableIMEPersonalizedLearning = true,
>>>>>>> 5feee0d8
  }) : assert(inputType != null),
       assert(obscureText != null),
       smartDashesType = smartDashesType ?? (obscureText ? SmartDashesType.disabled : SmartDashesType.enabled),
       smartQuotesType = smartQuotesType ?? (obscureText ? SmartQuotesType.disabled : SmartQuotesType.enabled),
       assert(autocorrect != null),
       assert(enableSuggestions != null),
       assert(keyboardAppearance != null),
       assert(inputAction != null),
       assert(textCapitalization != null),
       assert(enableIMEPersonalizedLearning != null);

  /// The type of information for which to optimize the text input control.
  final TextInputType inputType;

  /// Whether the text field can be edited or not.
  ///
  /// Defaults to false.
  final bool readOnly;

  /// Whether to hide the text being edited (e.g., for passwords).
  ///
  /// Defaults to false.
  final bool obscureText;

  /// Whether to enable autocorrection.
  ///
  /// Defaults to true.
  final bool autocorrect;

  /// The configuration to use for autofill.
  ///
  /// Defaults to null, in which case no autofill information will be provided
  /// to the platform. This will prevent the corresponding input field from
  /// participating in autofills triggered by other fields. Additionally, on
  /// Android and web, setting [autofillConfiguration] to null disables autofill.
  final AutofillConfiguration autofillConfiguration;

  /// {@template flutter.services.TextInputConfiguration.smartDashesType}
  /// Whether to allow the platform to automatically format dashes.
  ///
  /// This flag only affects iOS versions 11 and above. It sets
  /// [`UITextSmartDashesType`](https://developer.apple.com/documentation/uikit/uitextsmartdashestype?language=objc)
  /// in the engine. When true, it passes
  /// [`UITextSmartDashesTypeYes`](https://developer.apple.com/documentation/uikit/uitextsmartdashestype/uitextsmartdashestypeyes?language=objc),
  /// and when false, it passes
  /// [`UITextSmartDashesTypeNo`](https://developer.apple.com/documentation/uikit/uitextsmartdashestype/uitextsmartdashestypeno?language=objc).
  ///
  /// As an example of what this does, two consecutive hyphen characters will be
  /// automatically replaced with one en dash, and three consecutive hyphens
  /// will become one em dash.
  ///
  /// Defaults to true, unless [obscureText] is true, when it defaults to false.
  /// This is to avoid the problem where password fields receive autoformatted
  /// characters.
  ///
  /// See also:
  ///
  ///  * [smartQuotesType]
  ///  * <https://developer.apple.com/documentation/uikit/uitextinputtraits>
  /// {@endtemplate}
  final SmartDashesType smartDashesType;

  /// {@template flutter.services.TextInputConfiguration.smartQuotesType}
  /// Whether to allow the platform to automatically format quotes.
  ///
  /// This flag only affects iOS. It sets
  /// [`UITextSmartQuotesType`](https://developer.apple.com/documentation/uikit/uitextsmartquotestype?language=objc)
  /// in the engine. When true, it passes
  /// [`UITextSmartQuotesTypeYes`](https://developer.apple.com/documentation/uikit/uitextsmartquotestype/uitextsmartquotestypeyes?language=objc),
  /// and when false, it passes
  /// [`UITextSmartQuotesTypeNo`](https://developer.apple.com/documentation/uikit/uitextsmartquotestype/uitextsmartquotestypeno?language=objc).
  ///
  /// As an example of what this does, a standard vertical double quote
  /// character will be automatically replaced by a left or right double quote
  /// depending on its position in a word.
  ///
  /// Defaults to true, unless [obscureText] is true, when it defaults to false.
  /// This is to avoid the problem where password fields receive autoformatted
  /// characters.
  ///
  /// See also:
  ///
  ///  * [smartDashesType]
  ///  * <https://developer.apple.com/documentation/uikit/uitextinputtraits>
  /// {@endtemplate}
  final SmartQuotesType smartQuotesType;

  /// {@template flutter.services.TextInputConfiguration.enableSuggestions}
  /// Whether to show input suggestions as the user types.
  ///
  /// This flag only affects Android. On iOS, suggestions are tied directly to
  /// [autocorrect], so that suggestions are only shown when [autocorrect] is
  /// true. On Android autocorrection and suggestion are controlled separately.
  ///
  /// Defaults to true. Cannot be null.
  ///
  /// See also:
  ///
  ///  * <https://developer.android.com/reference/android/text/InputType.html#TYPE_TEXT_FLAG_NO_SUGGESTIONS>
  /// {@endtemplate}
  final bool enableSuggestions;

  /// What text to display in the text input control's action button.
  final String? actionLabel;

  /// What kind of action to request for the action button on the IME.
  final TextInputAction inputAction;

  /// Specifies how platforms may automatically capitalize text entered by the
  /// user.
  ///
  /// Defaults to [TextCapitalization.none].
  ///
  /// See also:
  ///
  ///  * [TextCapitalization], for a description of each capitalization behavior.
  final TextCapitalization textCapitalization;

  /// The appearance of the keyboard.
  ///
  /// This setting is only honored on iOS devices.
  ///
  /// Defaults to [Brightness.light].
  final Brightness keyboardAppearance;

<<<<<<< HEAD
  /// Creates a copy of this [TextInputConfiguration] with the given fields
  /// replaced with new values.
  TextInputConfiguration copyWith({
    TextInputType? inputType,
    bool? readOnly,
    bool? obscureText,
    bool? autocorrect,
    SmartDashesType? smartDashesType,
    SmartQuotesType? smartQuotesType,
    bool? enableSuggestions,
    String? actionLabel,
    TextInputAction? inputAction,
    Brightness? keyboardAppearance,
    TextCapitalization? textCapitalization,
    AutofillConfiguration? autofillConfiguration,
  }) {
    return TextInputConfiguration(
      inputType: inputType ?? this.inputType,
      readOnly: readOnly ?? this.readOnly,
      obscureText: obscureText ?? this.obscureText,
      autocorrect: autocorrect ?? this.autocorrect,
      smartDashesType: smartDashesType ?? this.smartDashesType,
      smartQuotesType: smartQuotesType ?? this.smartQuotesType,
      enableSuggestions: enableSuggestions ?? this.enableSuggestions,
      inputAction: inputAction ?? this.inputAction,
      textCapitalization: textCapitalization ?? this.textCapitalization,
      keyboardAppearance: keyboardAppearance ?? this.keyboardAppearance,
      autofillConfiguration: autofillConfiguration ?? this.autofillConfiguration,
    );
  }
=======
  /// {@template flutter.services.TextInputConfiguration.enableIMEPersonalizedLearning}
  /// Whether to enable that the IME update personalized data such as typing
  /// history and user dictionary data.
  ///
  /// This flag only affects Android. On iOS, there is no equivalent flag.
  ///
  /// Defaults to true. Cannot be null.
  ///
  /// See also:
  ///
  ///  * <https://developer.android.com/reference/android/view/inputmethod/EditorInfo#IME_FLAG_NO_PERSONALIZED_LEARNING>
  /// {@endtemplate}
  final bool enableIMEPersonalizedLearning;
>>>>>>> 5feee0d8

  /// Returns a representation of this object as a JSON object.
  Map<String, dynamic> toJson() {
    final Map<String, dynamic>? autofill = autofillConfiguration.toJson();
    return <String, dynamic>{
      'inputType': inputType.toJson(),
      'readOnly': readOnly,
      'obscureText': obscureText,
      'autocorrect': autocorrect,
      'smartDashesType': smartDashesType.index.toString(),
      'smartQuotesType': smartQuotesType.index.toString(),
      'enableSuggestions': enableSuggestions,
      'actionLabel': actionLabel,
      'inputAction': inputAction.toString(),
      'textCapitalization': textCapitalization.toString(),
      'keyboardAppearance': keyboardAppearance.toString(),
<<<<<<< HEAD
      if (autofill != null) 'autofill': autofill,
=======
      'enableIMEPersonalizedLearning': enableIMEPersonalizedLearning,
      if (autofillConfiguration != null) 'autofill': autofillConfiguration!.toJson(),
>>>>>>> 5feee0d8
    };
  }
}

TextAffinity? _toTextAffinity(String? affinity) {
  switch (affinity) {
    case 'TextAffinity.downstream':
      return TextAffinity.downstream;
    case 'TextAffinity.upstream':
      return TextAffinity.upstream;
  }
  return null;
}

/// A floating cursor state the user has induced by force pressing an iOS
/// keyboard.
enum FloatingCursorDragState {
  /// A user has just activated a floating cursor.
  Start,

  /// A user is dragging a floating cursor.
  Update,

  /// A user has lifted their finger off the screen after using a floating
  /// cursor.
  End,
}

/// The current state and position of the floating cursor.
class RawFloatingCursorPoint {
  /// Creates information for setting the position and state of a floating
  /// cursor.
  ///
  /// [state] must not be null and [offset] must not be null if the state is
  /// [FloatingCursorDragState.Update].
  RawFloatingCursorPoint({
    this.offset,
    required this.state,
  }) : assert(state != null),
       assert(state != FloatingCursorDragState.Update || offset != null);

  /// The raw position of the floating cursor as determined by the iOS sdk.
  final Offset? offset;

  /// The state of the floating cursor.
  final FloatingCursorDragState state;
}

/// The current text, selection, and composing state for editing a run of text.
@immutable
class TextEditingValue {
  /// Creates information for editing a run of text.
  ///
  /// The selection and composing range must be within the text.
  ///
  /// The [text], [selection], and [composing] arguments must not be null but
  /// each have default values.
  const TextEditingValue({
    this.text = '',
    this.selection = const TextSelection.collapsed(offset: -1),
    this.composing = TextRange.empty,
  }) : assert(text != null),
       assert(selection != null),
       assert(composing != null);

  /// Creates an instance of this class from a JSON object.
  factory TextEditingValue.fromJSON(Map<String, dynamic> encoded) {
    return TextEditingValue(
      text: encoded['text'] as String,
      selection: TextSelection(
        baseOffset: encoded['selectionBase'] as int? ?? -1,
        extentOffset: encoded['selectionExtent'] as int? ?? -1,
        affinity: _toTextAffinity(encoded['selectionAffinity'] as String?) ?? TextAffinity.downstream,
        isDirectional: encoded['selectionIsDirectional'] as bool? ?? false,
      ),
      composing: TextRange(
        start: encoded['composingBase'] as int? ?? -1,
        end: encoded['composingExtent'] as int? ?? -1,
      ),
    );
  }

  /// Returns a representation of this object as a JSON object.
  Map<String, dynamic> toJSON() {
    return <String, dynamic>{
      'text': text,
      'selectionBase': selection.baseOffset,
      'selectionExtent': selection.extentOffset,
      'selectionAffinity': selection.affinity.toString(),
      'selectionIsDirectional': selection.isDirectional,
      'composingBase': composing.start,
      'composingExtent': composing.end,
    };
  }

  /// The current text being edited.
  final String text;

  /// The range of text that is currently selected.
  final TextSelection selection;

  /// The range of text that is still being composed.
  final TextRange composing;

  /// A value that corresponds to the empty string with no selection and no composing range.
  static const TextEditingValue empty = TextEditingValue();

  /// Creates a copy of this value but with the given fields replaced with the new values.
  TextEditingValue copyWith({
    String? text,
    TextSelection? selection,
    TextRange? composing,
  }) {
    return TextEditingValue(
      text: text ?? this.text,
      selection: selection ?? this.selection,
      composing: composing ?? this.composing,
    );
  }

  /// Whether the [composing] range is a valid range within [text].
  ///
  /// Returns true if and only if the [composing] range is normalized, its start
  /// is greater than or equal to 0, and its end is less than or equal to
  /// [text]'s length.
  ///
  /// If this property is false while the [composing] range's `isValid` is true,
  /// it usually indicates the current [composing] range is invalid because of a
  /// programming error.
  bool get isComposingRangeValid => composing.isValid && composing.isNormalized && composing.end <= text.length;

  @override
  String toString() => '${objectRuntimeType(this, 'TextEditingValue')}(text: \u2524$text\u251C, selection: $selection, composing: $composing)';

  @override
  bool operator ==(Object other) {
    if (identical(this, other))
      return true;
    return other is TextEditingValue
        && other.text == text
        && other.selection == selection
        && other.composing == composing;
  }

  @override
  int get hashCode => hashValues(
    text.hashCode,
    selection.hashCode,
    composing.hashCode,
  );
}

/// Indicates what triggered the change in selected text (including changes to
/// the cursor location).
enum SelectionChangedCause {
  /// The user tapped on the text and that caused the selection (or the location
  /// of the cursor) to change.
  tap,

  /// The user tapped twice in quick succession on the text and that caused
  /// the selection (or the location of the cursor) to change.
  doubleTap,

  /// The user long-pressed the text and that caused the selection (or the
  /// location of the cursor) to change.
  longPress,

  /// The user force-pressed the text and that caused the selection (or the
  /// location of the cursor) to change.
  forcePress,

  /// The user used the keyboard to change the selection or the location of the
  /// cursor.
  ///
  /// Keyboard-triggered selection changes may be caused by the IME as well as
  /// by accessibility tools (e.g. TalkBack on Android).
  keyboard,

  /// The user used the selection toolbar to change the selection or the
  /// location of the cursor.
  ///
  /// An example is when the user taps on select all in the tool bar.
  toolbar,

  /// The user used the mouse to change the selection by dragging over a piece
  /// of text.
  drag,
}

/// A mixin for manipulating the selection, provided for toolbar or shortcut
/// keys.
mixin TextSelectionDelegate {
  /// Gets the current text input.
  TextEditingValue get textEditingValue;

  /// Indicates that the user has requested the delegate to replace its current
  /// text editing state with [value].
  ///
  /// The new [value] is treated as user input and thus may subject to input
  /// formatting.
  @Deprecated(
    'Use the userUpdateTextEditingValue instead. '
    'This feature was deprecated after v1.26.0-17.2.pre.',
  )
  set textEditingValue(TextEditingValue value) {}

  /// Indicates that the user has requested the delegate to replace its current
  /// text editing state with [value].
  ///
  /// The new [value] is treated as user input and thus may subject to input
  /// formatting.
  ///
  /// See also:
  ///
  /// * [EditableTextState.userUpdateTextEditingValue]: an implementation that
  ///   applies additional pre-processing to the specified [value], before
  ///   updating the text editing state.
  void userUpdateTextEditingValue(TextEditingValue value, SelectionChangedCause cause);

  /// Hides the text selection toolbar.
  ///
  /// By default, hideHandles is true, and the toolbar is hidden along with its
  /// handles. If hideHandles is set to false, then the toolbar will be hidden
  /// but the handles will remain.
  void hideToolbar([bool hideHandles = true]);

  /// Brings the provided [TextPosition] into the visible area of the text
  /// input.
  void bringIntoView(TextPosition position);

  /// Whether cut is enabled, must not be null.
  bool get cutEnabled => true;

  /// Whether copy is enabled, must not be null.
  bool get copyEnabled => true;

  /// Whether paste is enabled, must not be null.
  bool get pasteEnabled => true;

  /// Whether select all is enabled, must not be null.
  bool get selectAllEnabled => true;

  /// Cut current selection to [Clipboard].
  ///
  /// If and only if [cause] is [SelectionChangedCause.toolbar], the toolbar
  /// will be hidden and the current selection will be scrolled into view.
  void cutSelection(SelectionChangedCause cause) {
    final TextSelection selection = textEditingValue.selection;
    final String text = textEditingValue.text;
    Clipboard.setData(ClipboardData(
      text: selection.textInside(text),
    ));
    userUpdateTextEditingValue(
      TextEditingValue(
        text: selection.textBefore(text) + selection.textAfter(text),
        selection: TextSelection.collapsed(
          offset: selection.start,
        ),
      ),
      cause,
    );

    if (cause == SelectionChangedCause.toolbar) {
      bringIntoView(textEditingValue.selection.extent);
      hideToolbar();
    }
  }

  /// Paste text from [Clipboard].
  ///
  /// If there is currently a selection, it will be replaced.
  ///
  /// If and only if [cause] is [SelectionChangedCause.toolbar], the toolbar
  /// will be hidden and the current selection will be scrolled into view.
  Future<void> pasteText(SelectionChangedCause cause) async {
    final TextEditingValue value = textEditingValue;
    // Snapshot the input before using `await`.
    // See https://github.com/flutter/flutter/issues/11427
    final ClipboardData? data = await Clipboard.getData(Clipboard.kTextPlain);
    if (data != null) {
      userUpdateTextEditingValue(
        TextEditingValue(
          text: value.selection.textBefore(value.text)
              + data.text!
              + value.selection.textAfter(value.text),
          selection: TextSelection.collapsed(
            offset: value.selection.start + data.text!.length,
          ),
        ),
        cause,
      );
    }
    if (cause == SelectionChangedCause.toolbar) {
      bringIntoView(textEditingValue.selection.extent);
      hideToolbar();
    }
  }

  /// Set the current selection to contain the entire text value.
  ///
  /// If and only if [cause] is [SelectionChangedCause.toolbar], the selection
  /// will be scrolled into view.
  void selectAll(SelectionChangedCause cause) {
    userUpdateTextEditingValue(
      TextEditingValue(
        text: textEditingValue.text,
        selection: textEditingValue.selection.copyWith(
          baseOffset: 0,
          extentOffset: textEditingValue.text.length,
        ),
      ),
      cause,
    );
    if (cause == SelectionChangedCause.toolbar) {
      bringIntoView(textEditingValue.selection.extent);
    }
  }

  /// Copy current selection to [Clipboard].
  ///
  /// If [cause] is [SelectionChangedCause.toolbar], the position of
  /// [bringIntoView] to selection will be called and hide toolbar.
  void copySelection(SelectionChangedCause cause) {
    final TextEditingValue value = textEditingValue;
    Clipboard.setData(ClipboardData(
      text: value.selection.textInside(value.text),
    ));

    if (cause == SelectionChangedCause.toolbar) {
      bringIntoView(textEditingValue.selection.extent);
      hideToolbar(false);

      switch (defaultTargetPlatform) {
        case TargetPlatform.iOS:
          break;
        case TargetPlatform.macOS:
        case TargetPlatform.android:
        case TargetPlatform.fuchsia:
        case TargetPlatform.linux:
        case TargetPlatform.windows:
          // Collapse the selection and hide the toolbar and handles.
          userUpdateTextEditingValue(
            TextEditingValue(
              text: value.text,
              selection: TextSelection.collapsed(offset: value.selection.end),
            ),
            cause,
          );
          break;
      }
    }
  }
}

/// An interface to receive information from [TextInput].
///
/// See also:
///
///  * [TextInput.attach]
///  * [EditableText], a [TextInputClient] implementation.
abstract class TextInputClient {
  /// Abstract const constructor. This constructor enables subclasses to provide
  /// const constructors so that they can be used in const expressions.
  const TextInputClient();

  /// The current state of the [TextEditingValue] held by this client.
  TextEditingValue? get currentTextEditingValue;

  /// The [AutofillScope] this [TextInputClient] belongs to, if any.
  ///
  /// It should return null if this [TextInputClient] does not need autofill
  /// support. For a [TextInputClient] that supports autofill, returning null
  /// causes it to participate in autofill alone.
  ///
  /// See also:
  ///
  /// * [AutofillGroup], a widget that creates an [AutofillScope] for its
  ///   descendent autofillable [TextInputClient]s.
  AutofillScope? get currentAutofillScope;

  /// Requests that this client update its editing state to the given value.
  ///
  /// The new [value] is treated as user input and thus may subject to input
  /// formatting.
  void updateEditingValue(TextEditingValue value);

  /// Requests that this client perform the given action.
  void performAction(TextInputAction action);

  /// Request from the input method that this client perform the given private
  /// command.
  ///
  /// This can be used to provide domain-specific features that are only known
  /// between certain input methods and their clients.
  ///
  /// See also:
  ///   * [performPrivateCommand](https://developer.android.com/reference/android/view/inputmethod/InputConnection#performPrivateCommand\(java.lang.String,%20android.os.Bundle\)),
  ///     which is the Android documentation for performPrivateCommand, used to
  ///     send a command from the input method.
  ///   * [sendAppPrivateCommand](https://developer.android.com/reference/android/view/inputmethod/InputMethodManager#sendAppPrivateCommand),
  ///     which is the Android documentation for sendAppPrivateCommand, used to
  ///     send a command to the input method.
  void performPrivateCommand(String action, Map<String, dynamic> data);

  /// Updates the floating cursor position and state.
  void updateFloatingCursor(RawFloatingCursorPoint point);

  /// Requests that this client display a prompt rectangle for the given text range,
  /// to indicate the range of text that will be changed by a pending autocorrection.
  ///
  /// This method will only be called on iOS.
  void showAutocorrectionPromptRect(int start, int end);

  /// Platform notified framework of closed connection.
  ///
  /// [TextInputClient] should cleanup its connection and finalize editing.
  void connectionClosed();
}

/// An interface for interacting with a text input control.
///
/// See also:
///
///  * [TextInput.attach], a method used to establish a [TextInputConnection]
///    between the system's text input and a [TextInputClient].
///  * [EditableText], a [TextInputClient] that connects to and interacts with
///    the system's text input using a [TextInputConnection].
class TextInputConnection {
  TextInputConnection._(this._client)
      : assert(_client != null),
        _id = _nextId++;

  Size? _cachedSize;
  Matrix4? _cachedTransform;
  Rect? _cachedRect;
  Rect? _cachedCaretRect;

  static int _nextId = 1;
  final int _id;

  /// Resets the internal ID counter for testing purposes.
  ///
  /// This call has no effect when asserts are disabled. Calling it from
  /// application code will likely break text input for the application.
  @visibleForTesting
  static void debugResetId({int to = 1}) {
    assert(to != null);
    assert(() {
      _nextId = to;
      return true;
    }());
  }

  final TextInputClient _client;

  /// Whether this connection is currently interacting with the text input control.
  bool get attached => TextInput._instance._currentConnection == this;

  /// Requests that the text input control become visible.
  void show() {
    assert(attached);
    TextInput._instance._show();
  }

  /// Requests the system autofill UI to appear.
  ///
  /// Currently only works on Android. Other platforms do not respond to this
  /// message.
  ///
  /// See also:
  ///
  ///  * [EditableText], a [TextInputClient] that calls this method when focused.
  void requestAutofill() {
    assert(attached);
    TextInput._instance._requestAutofill();
  }

  /// Requests that the text input control update itself according to the new
  /// [TextInputConfiguration].
  void updateConfig(TextInputConfiguration configuration) {
    assert(attached);
    TextInput._instance._updateConfig(configuration);
  }

  /// Requests that the text input control change its internal state to match
  /// the given state.
  void setEditingState(TextEditingValue value) {
    assert(attached);
    TextInput._instance._setEditingState(value);
  }

  /// Send the size and transform of the editable text to engine.
  ///
  /// The values are sent as platform messages so they can be used on web for
  /// example to correctly position and size the html input field.
  ///
  /// 1. [editableBoxSize]: size of the render editable box.
  ///
  /// 2. [transform]: a matrix that maps the local paint coordinate system
  ///                 to the [PipelineOwner.rootNode].
  void setEditableSizeAndTransform(Size editableBoxSize, Matrix4 transform) {
    if (editableBoxSize != _cachedSize || transform != _cachedTransform) {
      _cachedSize = editableBoxSize;
      _cachedTransform = transform;
      TextInput._instance._setEditableSizeAndTransform(
        <String, dynamic>{
          'width': editableBoxSize.width,
          'height': editableBoxSize.height,
          'transform': transform.storage,
        },
      );
    }
  }

  /// Send the smallest rect that covers the text in the client that's currently
  /// being composed.
  ///
  /// The given `rect` can not be null. If any of the 4 coordinates of the given
  /// [Rect] is not finite, a [Rect] of size (-1, -1) will be sent instead.
  ///
  /// This information is used for positioning the IME candidates menu on each
  /// platform.
  void setComposingRect(Rect rect) {
    assert(rect != null);
    if (rect == _cachedRect)
      return;
    _cachedRect = rect;
    final Rect validRect = rect.isFinite ? rect : Offset.zero & const Size(-1, -1);
    TextInput._instance._setComposingTextRect(
      <String, dynamic>{
        'width': validRect.width,
        'height': validRect.height,
        'x': validRect.left,
        'y': validRect.top,
      },
    );
  }

  /// Sends the coordinates of caret rect. This is used on macOS for positioning
  /// the accent selection menu.
  void setCaretRect(Rect rect) {
    assert(rect != null);
    if (rect == _cachedCaretRect)
      return;
    _cachedCaretRect = rect;
    final Rect validRect = rect.isFinite ? rect : Offset.zero & const Size(-1, -1);
    TextInput._instance._setCaretRect(
      <String, dynamic>{
        'width': validRect.width,
        'height': validRect.height,
        'x': validRect.left,
        'y': validRect.top,
      },
    );
  }

  /// Send text styling information.
  ///
  /// This information is used by the Flutter Web Engine to change the style
  /// of the hidden native input's content. Hence, the content size will match
  /// to the size of the editable widget's content.
  void setStyle({
    required String? fontFamily,
    required double? fontSize,
    required FontWeight? fontWeight,
    required TextDirection textDirection,
    required TextAlign textAlign,
  }) {
    assert(attached);

    TextInput._instance._setStyle(
      <String, dynamic>{
        'fontFamily': fontFamily,
        'fontSize': fontSize,
        'fontWeightIndex': fontWeight?.index,
        'textAlignIndex': textAlign.index,
        'textDirectionIndex': textDirection.index,
      },
    );
  }

  /// Stop interacting with the text input control.
  ///
  /// After calling this method, the text input control might disappear if no
  /// other client attaches to it within this animation frame.
  void close() {
    if (attached) {
      TextInput._instance._clearClient();
    }
    assert(!attached);
  }

  /// Platform sent a notification informing the connection is closed.
  ///
  /// [TextInputConnection] should clean current client connection.
  void connectionClosedReceived() {
    TextInput._instance._currentConnection = null;
    assert(!attached);
  }
}

TextInputAction _toTextInputAction(String action) {
  switch (action) {
    case 'TextInputAction.none':
      return TextInputAction.none;
    case 'TextInputAction.unspecified':
      return TextInputAction.unspecified;
    case 'TextInputAction.go':
      return TextInputAction.go;
    case 'TextInputAction.search':
      return TextInputAction.search;
    case 'TextInputAction.send':
      return TextInputAction.send;
    case 'TextInputAction.next':
      return TextInputAction.next;
    case 'TextInputAction.previous':
      return TextInputAction.previous;
    case 'TextInputAction.continue_action':
      return TextInputAction.continueAction;
    case 'TextInputAction.join':
      return TextInputAction.join;
    case 'TextInputAction.route':
      return TextInputAction.route;
    case 'TextInputAction.emergencyCall':
      return TextInputAction.emergencyCall;
    case 'TextInputAction.done':
      return TextInputAction.done;
    case 'TextInputAction.newline':
      return TextInputAction.newline;
  }
  throw FlutterError.fromParts(<DiagnosticsNode>[ErrorSummary('Unknown text input action: $action')]);
}

FloatingCursorDragState _toTextCursorAction(String state) {
  switch (state) {
    case 'FloatingCursorDragState.start':
      return FloatingCursorDragState.Start;
    case 'FloatingCursorDragState.update':
      return FloatingCursorDragState.Update;
    case 'FloatingCursorDragState.end':
      return FloatingCursorDragState.End;
  }
  throw FlutterError.fromParts(<DiagnosticsNode>[ErrorSummary('Unknown text cursor action: $state')]);
}

RawFloatingCursorPoint _toTextPoint(FloatingCursorDragState state, Map<String, dynamic> encoded) {
  assert(state != null, 'You must provide a state to set a new editing point.');
  assert(encoded['X'] != null, 'You must provide a value for the horizontal location of the floating cursor.');
  assert(encoded['Y'] != null, 'You must provide a value for the vertical location of the floating cursor.');
  final Offset offset = state == FloatingCursorDragState.Update
    ? Offset(encoded['X'] as double, encoded['Y'] as double)
    : Offset.zero;
  return RawFloatingCursorPoint(offset: offset, state: state);
}

/// An low-level interface to the system's text input control.
///
/// To start interacting with the system's text input control, call [attach] to
/// establish a [TextInputConnection] between the system's text input control
/// and a [TextInputClient]. The majority of commands available for
/// interacting with the text input control reside in the returned
/// [TextInputConnection]. The communication between the system text input and
/// the [TextInputClient] is asynchronous.
///
/// The platform text input plugin (which represents the system's text input)
/// and the [TextInputClient] usually maintain their own text editing states
/// ([TextEditingValue]) separately. They must be kept in sync as long as the
/// [TextInputClient] is connected. The following methods can be used to send
/// [TextEditingValue] to update the other party, when either party's text
/// editing states change:
///
/// * The [TextInput.attach] method allows a [TextInputClient] to establish a
///   connection to the text input. An optional field in its `configuration`
///   parameter can be used to specify an initial value for the platform text
///   input plugin's [TextEditingValue].
///
/// * The [TextInputClient] sends its [TextEditingValue] to the platform text
///   input plugin using [TextInputConnection.setEditingState].
///
/// * The platform text input plugin sends its [TextEditingValue] to the
///   connected [TextInputClient] via a "TextInput.setEditingState" message.
///
/// * When autofill happens on a disconnected [TextInputClient], the platform
///   text input plugin sends the [TextEditingValue] to the connected
///   [TextInputClient]'s [AutofillScope], and the [AutofillScope] will further
///   relay the value to the correct [TextInputClient].
///
/// When synchronizing the [TextEditingValue]s, the communication may get stuck
/// in an infinite when both parties are trying to send their own update. To
/// mitigate the problem, only [TextInputClient]s are allowed to alter the
/// received [TextEditingValue]s while platform text input plugins are to accept
/// the received [TextEditingValue]s unmodified. More specifically:
///
/// * When a [TextInputClient] receives a new [TextEditingValue] from the
///   platform text input plugin, it's allowed to modify the value (for example,
///   apply [TextInputFormatter]s). If it decides to do so, it must send the
///   updated [TextEditingValue] back to the platform text input plugin to keep
///   the [TextEditingValue]s in sync.
///
/// * When the platform text input plugin receives a new value from the
///   connected [TextInputClient], it must accept the new value as-is, to avoid
///   sending back an updated value.
///
/// See also:
///
///  * [TextField], a widget in which the user may enter text.
///  * [EditableText], a [TextInputClient] that connects to [TextInput] when it
///    wants to take user input from the keyboard.
class TextInput {
  TextInput._() {
    _channel = SystemChannels.textInput;
    _channel.setMethodCallHandler(_handleTextInputInvocation);
  }

  /// Set the [MethodChannel] used to communicate with the system's text input
  /// control.
  ///
  /// This is only meant for testing within the Flutter SDK. Changing this
  /// will break the ability to input text. This has no effect if asserts are
  /// disabled.
  @visibleForTesting
  static void setChannel(MethodChannel newChannel) {
    assert(() {
      _instance._channel = newChannel..setMethodCallHandler(_instance._handleTextInputInvocation);
      return true;
    }());
  }

  static final TextInput _instance = TextInput._();

  static const List<TextInputAction> _androidSupportedInputActions = <TextInputAction>[
    TextInputAction.none,
    TextInputAction.unspecified,
    TextInputAction.done,
    TextInputAction.send,
    TextInputAction.go,
    TextInputAction.search,
    TextInputAction.next,
    TextInputAction.previous,
    TextInputAction.newline,
  ];

  static const List<TextInputAction> _iOSSupportedInputActions = <TextInputAction>[
    TextInputAction.unspecified,
    TextInputAction.done,
    TextInputAction.send,
    TextInputAction.go,
    TextInputAction.search,
    TextInputAction.next,
    TextInputAction.newline,
    TextInputAction.continueAction,
    TextInputAction.join,
    TextInputAction.route,
    TextInputAction.emergencyCall,
  ];

  /// Begin interacting with the text input control.
  ///
  /// Calling this function helps multiple clients coordinate about which one is
  /// currently interacting with the text input control. The returned
  /// [TextInputConnection] provides an interface for actually interacting with
  /// the text input control.
  ///
  /// A client that no longer wishes to interact with the text input control
  /// should call [TextInputConnection.close] on the returned
  /// [TextInputConnection].
  static TextInputConnection attach(TextInputClient client, TextInputConfiguration configuration) {
    assert(client != null);
    assert(configuration != null);
    final TextInputConnection connection = TextInputConnection._(client);
    _instance._attach(connection, configuration);
    return connection;
  }

  /// This method actually notifies the embedding of the client. It is utilized
  /// by [attach] and by [_handleTextInputInvocation] for the
  /// `TextInputClient.requestExistingInputState` method.
  void _attach(TextInputConnection connection, TextInputConfiguration configuration) {
    assert(connection != null);
    assert(connection._client != null);
    assert(configuration != null);
    assert(_debugEnsureInputActionWorksOnPlatform(configuration.inputAction));
    _channel.invokeMethod<void>(
      'TextInput.setClient',
      <dynamic>[ connection._id, configuration.toJson() ],
    );
    _currentConnection = connection;
    _currentConfiguration = configuration;
  }

  static bool _debugEnsureInputActionWorksOnPlatform(TextInputAction inputAction) {
    assert(() {
      if (kIsWeb) {
        // TODO(flutterweb): what makes sense here?
        return true;
      }
      if (Platform.isIOS) {
        assert(
          _iOSSupportedInputActions.contains(inputAction),
          'The requested TextInputAction "$inputAction" is not supported on iOS.',
        );
      } else if (Platform.isAndroid) {
        assert(
          _androidSupportedInputActions.contains(inputAction),
          'The requested TextInputAction "$inputAction" is not supported on Android.',
        );
      }
      return true;
    }());
    return true;
  }

  late MethodChannel _channel;

  TextInputConnection? _currentConnection;
  late TextInputConfiguration _currentConfiguration;

  Future<dynamic> _handleTextInputInvocation(MethodCall methodCall) async {
    if (_currentConnection == null)
      return;
    final String method = methodCall.method;

    // The requestExistingInputState request needs to be handled regardless of
    // the client ID, as long as we have a _currentConnection.
    if (method == 'TextInputClient.requestExistingInputState') {
      assert(_currentConnection!._client != null);
      _attach(_currentConnection!, _currentConfiguration);
      final TextEditingValue? editingValue = _currentConnection!._client.currentTextEditingValue;
      if (editingValue != null) {
        _setEditingState(editingValue);
      }
      return;
    }

    final List<dynamic> args = methodCall.arguments as List<dynamic>;

    // The updateEditingStateWithTag request (autofill) can come up even to a
    // text field that doesn't have a connection.
    if (method == 'TextInputClient.updateEditingStateWithTag') {
      assert(_currentConnection!._client != null);
      final TextInputClient client = _currentConnection!._client;
      final AutofillScope? scope = client.currentAutofillScope;
      final Map<String, dynamic> editingValue = args[1] as Map<String, dynamic>;
      for (final String tag in editingValue.keys) {
        final TextEditingValue textEditingValue = TextEditingValue.fromJSON(
          editingValue[tag] as Map<String, dynamic>,
        );
        final AutofillClient? client = scope?.getAutofillClient(tag);
        if (client != null && client.textInputConfiguration.autofillConfiguration.enabled) {
          client.autofill(textEditingValue);
        }
      }

      return;
    }

    final int client = args[0] as int;
    if (client != _currentConnection!._id) {
      // If the client IDs don't match, the incoming message was for a different
      // client.
      bool debugAllowAnyway = false;
      assert(() {
        // In debug builds we allow "-1" as a magical client ID that ignores
        // this verification step so that tests can always get through, even
        // when they are not mocking the engine side of text input.
        if (client == -1)
          debugAllowAnyway = true;
        return true;
      }());
      if (!debugAllowAnyway)
        return;
    }

    switch (method) {
      case 'TextInputClient.updateEditingState':
        _currentConnection!._client.updateEditingValue(TextEditingValue.fromJSON(args[1] as Map<String, dynamic>));
        break;
      case 'TextInputClient.performAction':
        _currentConnection!._client.performAction(_toTextInputAction(args[1] as String));
        break;
      case 'TextInputClient.performPrivateCommand':
        final Map<String, dynamic> firstArg = args[1] as Map<String, dynamic>;
        _currentConnection!._client.performPrivateCommand(
          firstArg['action'] as String,
          firstArg['data'] as Map<String, dynamic>,
        );
        break;
      case 'TextInputClient.updateFloatingCursor':
        _currentConnection!._client.updateFloatingCursor(_toTextPoint(
          _toTextCursorAction(args[1] as String),
          args[2] as Map<String, dynamic>,
        ));
        break;
      case 'TextInputClient.onConnectionClosed':
        _currentConnection!._client.connectionClosed();
        break;
      case 'TextInputClient.showAutocorrectionPromptRect':
        _currentConnection!._client.showAutocorrectionPromptRect(args[1] as int, args[2] as int);
        break;
      default:
        throw MissingPluginException();
    }
  }

  bool _hidePending = false;

  void _scheduleHide() {
    if (_hidePending)
      return;
    _hidePending = true;

    // Schedule a deferred task that hides the text input. If someone else
    // shows the keyboard during this update cycle, then the task will do
    // nothing.
    scheduleMicrotask(() {
      _hidePending = false;
      if (_currentConnection == null)
        _channel.invokeMethod<void>('TextInput.hide');
    });
  }

  void _clearClient() {
    _channel.invokeMethod<void>('TextInput.clearClient');
    _currentConnection = null;
    _scheduleHide();
  }

  void _updateConfig(TextInputConfiguration configuration) {
    assert(configuration != null);
    _channel.invokeMethod<void>(
      'TextInput.updateConfig',
      configuration.toJson(),
    );
  }

  void _setEditingState(TextEditingValue value) {
    assert(value != null);
    _channel.invokeMethod<void>(
      'TextInput.setEditingState',
      value.toJSON(),
    );
  }

  void _show() {
    _channel.invokeMethod<void>('TextInput.show');
  }

  void _requestAutofill() {
    _channel.invokeMethod<void>('TextInput.requestAutofill');
  }

  void _setEditableSizeAndTransform(Map<String, dynamic> args) {
    _channel.invokeMethod<void>(
      'TextInput.setEditableSizeAndTransform',
      args,
    );
  }

  void _setComposingTextRect(Map<String, dynamic> args) {
    _channel.invokeMethod<void>(
      'TextInput.setMarkedTextRect',
      args,
    );
  }

  void _setCaretRect(Map<String, dynamic> args) {
    _channel.invokeMethod<void>(
      'TextInput.setCaretRect',
      args,
    );
  }

  void _setStyle(Map<String, dynamic> args) {
    _channel.invokeMethod<void>(
      'TextInput.setStyle',
      args,
    );
  }

  /// Finishes the current autofill context, and potentially saves the user
  /// input for future use if `shouldSave` is true.
  ///
  /// Typically, this method should be called when the user has finalized their
  /// input. For example, in a [Form], it's typically done immediately before or
  /// after its content is submitted.
  ///
  /// The topmost [AutofillGroup]s also call [finishAutofillContext]
  /// automatically when they are disposed. The default behavior can be
  /// overridden in [AutofillGroup.onDisposeAction].
  ///
  /// {@template flutter.services.TextInput.finishAutofillContext}
  /// An autofill context is a collection of input fields that live in the
  /// platform's text input plugin. The platform is encouraged to save the user
  /// input stored in the current autofill context before the context is
  /// destroyed, when [TextInput.finishAutofillContext] is called with
  /// `shouldSave` set to true.
  ///
  /// Currently, there can only be at most one autofill context at any given
  /// time. When any input field in an [AutofillGroup] requests for autofill
  /// (which is done automatically when an autofillable [EditableText] gains
  /// focus), the current autofill context will merge the content of that
  /// [AutofillGroup] into itself. When there isn't an existing autofill context,
  /// one will be created to hold the newly added input fields from the group.
  ///
  /// Once added to an autofill context, an input field will stay in the context
  /// until the context is destroyed. To prevent leaks, call
  /// [TextInput.finishAutofillContext] to signal the text input plugin that the
  /// user has finalized their input in the current autofill context. The
  /// platform text input plugin either encourages or discourages the platform
  /// from saving the user input based on the value of the `shouldSave`
  /// parameter. The platform usually shows a "Save for autofill?" prompt for
  /// user confirmation.
  /// {@endtemplate}
  ///
  /// On many platforms, calling [finishAutofillContext] shows the save user
  /// input dialog and disrupts the user's flow. Ideally the dialog should only
  /// be shown no more than once for every screen. Consider removing premature
  /// [finishAutofillContext] calls to prevent showing the save user input UI
  /// too frequently. However, calling [finishAutofillContext] when there's no
  /// existing autofill context usually does not bring up the save user input
  /// UI.
  ///
  /// See also:
  ///
  /// * [EditableText.autofillHints] for autofill save troubleshooting tips.
  /// * [AutofillGroup.onDisposeAction], a configurable action that runs when a
  ///   topmost [AutofillGroup] is getting disposed.
  static void finishAutofillContext({ bool shouldSave = true }) {
    assert(shouldSave != null);
    TextInput._instance._channel.invokeMethod<void>(
      'TextInput.finishAutofillContext',
      shouldSave,
    );
  }
}<|MERGE_RESOLUTION|>--- conflicted
+++ resolved
@@ -466,12 +466,8 @@
     this.inputAction = TextInputAction.done,
     this.keyboardAppearance = Brightness.light,
     this.textCapitalization = TextCapitalization.none,
-<<<<<<< HEAD
     this.autofillConfiguration = AutofillConfiguration.disabled,
-=======
-    this.autofillConfiguration,
     this.enableIMEPersonalizedLearning = true,
->>>>>>> 5feee0d8
   }) : assert(inputType != null),
        assert(obscureText != null),
        smartDashesType = smartDashesType ?? (obscureText ? SmartDashesType.disabled : SmartDashesType.enabled),
@@ -597,7 +593,20 @@
   /// Defaults to [Brightness.light].
   final Brightness keyboardAppearance;
 
-<<<<<<< HEAD
+  /// {@template flutter.services.TextInputConfiguration.enableIMEPersonalizedLearning}
+  /// Whether to enable that the IME update personalized data such as typing
+  /// history and user dictionary data.
+  ///
+  /// This flag only affects Android. On iOS, there is no equivalent flag.
+  ///
+  /// Defaults to true. Cannot be null.
+  ///
+  /// See also:
+  ///
+  ///  * <https://developer.android.com/reference/android/view/inputmethod/EditorInfo#IME_FLAG_NO_PERSONALIZED_LEARNING>
+  /// {@endtemplate}
+  final bool enableIMEPersonalizedLearning;
+
   /// Creates a copy of this [TextInputConfiguration] with the given fields
   /// replaced with new values.
   TextInputConfiguration copyWith({
@@ -612,6 +621,7 @@
     TextInputAction? inputAction,
     Brightness? keyboardAppearance,
     TextCapitalization? textCapitalization,
+    bool? enableIMEPersonalizedLearning,
     AutofillConfiguration? autofillConfiguration,
   }) {
     return TextInputConfiguration(
@@ -625,25 +635,10 @@
       inputAction: inputAction ?? this.inputAction,
       textCapitalization: textCapitalization ?? this.textCapitalization,
       keyboardAppearance: keyboardAppearance ?? this.keyboardAppearance,
+      enableIMEPersonalizedLearning: enableIMEPersonalizedLearning?? this.enableIMEPersonalizedLearning,
       autofillConfiguration: autofillConfiguration ?? this.autofillConfiguration,
     );
   }
-=======
-  /// {@template flutter.services.TextInputConfiguration.enableIMEPersonalizedLearning}
-  /// Whether to enable that the IME update personalized data such as typing
-  /// history and user dictionary data.
-  ///
-  /// This flag only affects Android. On iOS, there is no equivalent flag.
-  ///
-  /// Defaults to true. Cannot be null.
-  ///
-  /// See also:
-  ///
-  ///  * <https://developer.android.com/reference/android/view/inputmethod/EditorInfo#IME_FLAG_NO_PERSONALIZED_LEARNING>
-  /// {@endtemplate}
-  final bool enableIMEPersonalizedLearning;
->>>>>>> 5feee0d8
-
   /// Returns a representation of this object as a JSON object.
   Map<String, dynamic> toJson() {
     final Map<String, dynamic>? autofill = autofillConfiguration.toJson();
@@ -659,12 +654,8 @@
       'inputAction': inputAction.toString(),
       'textCapitalization': textCapitalization.toString(),
       'keyboardAppearance': keyboardAppearance.toString(),
-<<<<<<< HEAD
+      'enableIMEPersonalizedLearning': enableIMEPersonalizedLearning,
       if (autofill != null) 'autofill': autofill,
-=======
-      'enableIMEPersonalizedLearning': enableIMEPersonalizedLearning,
-      if (autofillConfiguration != null) 'autofill': autofillConfiguration!.toJson(),
->>>>>>> 5feee0d8
     };
   }
 }
