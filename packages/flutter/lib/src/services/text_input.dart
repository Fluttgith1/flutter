// Copyright 2014 The Flutter Authors. All rights reserved.
// Use of this source code is governed by a BSD-style license that can be
// found in the LICENSE file.

import 'dart:async';
import 'dart:io' show Platform;
import 'dart:ui' show
  FontWeight,
  Offset,
  Rect,
  Size,
  TextAlign,
  TextDirection;

import 'package:flutter/foundation.dart';
import 'package:vector_math/vector_math_64.dart' show Matrix4;

import 'autofill.dart';
import 'clipboard.dart' show Clipboard;
import 'keyboard_inserted_content.dart';
import 'message_codec.dart';
import 'platform_channel.dart';
import 'system_channels.dart';
import 'text_editing.dart';
import 'text_editing_delta.dart';

export 'dart:ui' show Brightness, FontWeight, Offset, Rect, Size, TextAlign, TextDirection, TextPosition, TextRange;

export 'package:vector_math/vector_math_64.dart' show Matrix4;

export 'autofill.dart' show AutofillConfiguration, AutofillScope;
export 'text_editing.dart' show TextSelection;
// TODO(a14n): the following export leads to Segmentation fault, see https://github.com/flutter/flutter/issues/106332
// export 'text_editing_delta.dart' show TextEditingDelta;

/// Indicates how to handle the intelligent replacement of dashes in text input.
///
/// See also:
///
///  * [TextField.smartDashesType]
///  * [CupertinoTextField.smartDashesType]
///  * [EditableText.smartDashesType]
///  * [SmartQuotesType]
///  * <https://developer.apple.com/documentation/uikit/uitextinputtraits>
enum SmartDashesType {
  /// Smart dashes is disabled.
  ///
  /// This corresponds to the
  /// ["no" value of UITextSmartDashesType](https://developer.apple.com/documentation/uikit/uitextsmartdashestype/no).
  disabled,

  /// Smart dashes is enabled.
  ///
  /// This corresponds to the
  /// ["yes" value of UITextSmartDashesType](https://developer.apple.com/documentation/uikit/uitextsmartdashestype/yes).
  enabled,
}

/// Indicates how to handle the intelligent replacement of quotes in text input.
///
/// See also:
///
///  * [TextField.smartQuotesType]
///  * [CupertinoTextField.smartQuotesType]
///  * [EditableText.smartQuotesType]
///  * <https://developer.apple.com/documentation/uikit/uitextinputtraits>
enum SmartQuotesType {
  /// Smart quotes is disabled.
  ///
  /// This corresponds to the
  /// ["no" value of UITextSmartQuotesType](https://developer.apple.com/documentation/uikit/uitextsmartquotestype/no).
  disabled,

  /// Smart quotes is enabled.
  ///
  /// This corresponds to the
  /// ["yes" value of UITextSmartQuotesType](https://developer.apple.com/documentation/uikit/uitextsmartquotestype/yes).
  enabled,
}

/// The type of information for which to optimize the text input control.
///
/// On Android, behavior may vary across device and keyboard provider.
///
/// This class stays as close to `Enum` interface as possible, and allows
/// for additional flags for some input types. For example, numeric input
/// can specify whether it supports decimal numbers and/or signed numbers.
@immutable
class TextInputType {
  const TextInputType._(this.index)
    : signed = null,
      decimal = null;

  /// Optimize for numerical information.
  ///
  /// Requests a numeric keyboard with additional settings.
  /// The [signed] and [decimal] parameters are optional.
  const TextInputType.numberWithOptions({
    this.signed = false,
    this.decimal = false,
  }) : index = 2;

  /// Enum value index, corresponds to one of the [values].
  final int index;

  /// The number is signed, allowing a positive or negative sign at the start.
  ///
  /// This flag is only used for the [number] input type, otherwise `null`.
  /// Use `const TextInputType.numberWithOptions(signed: true)` to set this.
  final bool? signed;

  /// The number is decimal, allowing a decimal point to provide fractional.
  ///
  /// This flag is only used for the [number] input type, otherwise `null`.
  /// Use `const TextInputType.numberWithOptions(decimal: true)` to set this.
  final bool? decimal;

  /// Optimize for textual information.
  ///
  /// Requests the default platform keyboard.
  static const TextInputType text = TextInputType._(0);

  /// Optimize for multiline textual information.
  ///
  /// Requests the default platform keyboard, but accepts newlines when the
  /// enter key is pressed. This is the input type used for all multiline text
  /// fields.
  static const TextInputType multiline = TextInputType._(1);

  /// Optimize for unsigned numerical information without a decimal point.
  ///
  /// Requests a default keyboard with ready access to the number keys.
  /// Additional options, such as decimal point and/or positive/negative
  /// signs, can be requested using [TextInputType.numberWithOptions].
  static const TextInputType number = TextInputType.numberWithOptions();

  /// Optimize for telephone numbers.
  ///
  /// Requests a keyboard with ready access to the number keys, "*", and "#".
  static const TextInputType phone = TextInputType._(3);

  /// Optimize for date and time information.
  ///
  /// On iOS, requests the default keyboard.
  ///
  /// On Android, requests a keyboard with ready access to the number keys,
  /// ":", and "-".
  static const TextInputType datetime = TextInputType._(4);

  /// Optimize for email addresses.
  ///
  /// Requests a keyboard with ready access to the "@" and "." keys.
  static const TextInputType emailAddress = TextInputType._(5);

  /// Optimize for URLs.
  ///
  /// Requests a keyboard with ready access to the "/" and "." keys.
  static const TextInputType url = TextInputType._(6);

  /// Optimize for passwords that are visible to the user.
  ///
  /// Requests a keyboard with ready access to both letters and numbers.
  static const TextInputType visiblePassword = TextInputType._(7);

  /// Optimized for a person's name.
  ///
  /// On iOS, requests the
  /// [UIKeyboardType.namePhonePad](https://developer.apple.com/documentation/uikit/uikeyboardtype/namephonepad)
  /// keyboard, a keyboard optimized for entering a person’s name or phone number.
  /// Does not support auto-capitalization.
  ///
  /// On Android, requests a keyboard optimized for
  /// [TYPE_TEXT_VARIATION_PERSON_NAME](https://developer.android.com/reference/android/text/InputType#TYPE_TEXT_VARIATION_PERSON_NAME).
  static const TextInputType name = TextInputType._(8);

  /// Optimized for postal mailing addresses.
  ///
  /// On iOS, requests the default keyboard.
  ///
  /// On Android, requests a keyboard optimized for
  /// [TYPE_TEXT_VARIATION_POSTAL_ADDRESS](https://developer.android.com/reference/android/text/InputType#TYPE_TEXT_VARIATION_POSTAL_ADDRESS).
  static const TextInputType streetAddress = TextInputType._(9);

  /// Prevent the OS from showing the on-screen virtual keyboard.
  static const TextInputType none = TextInputType._(10);

  /// All possible enum values.
  static const List<TextInputType> values = <TextInputType>[
    text, multiline, number, phone, datetime, emailAddress, url, visiblePassword, name, streetAddress, none,
  ];

  // Corresponding string name for each of the [values].
  static const List<String> _names = <String>[
    'text', 'multiline', 'number', 'phone', 'datetime', 'emailAddress', 'url', 'visiblePassword', 'name', 'address', 'none',
  ];

  // Enum value name, this is what enum.toString() would normally return.
  String get _name => 'TextInputType.${_names[index]}';

  /// Returns a representation of this object as a JSON object.
  Map<String, dynamic> toJson() {
    return <String, dynamic>{
      'name': _name,
      'signed': signed,
      'decimal': decimal,
    };
  }

  @override
  String toString() {
    return '${objectRuntimeType(this, 'TextInputType')}('
        'name: $_name, '
        'signed: $signed, '
        'decimal: $decimal)';
  }

  @override
  bool operator ==(Object other) {
    return other is TextInputType
        && other.index == index
        && other.signed == signed
        && other.decimal == decimal;
  }

  @override
  int get hashCode => Object.hash(index, signed, decimal);
}

/// An action the user has requested the text input control to perform.
///
/// Each action represents a logical meaning, and also configures the soft
/// keyboard to display a certain kind of action button. The visual appearance
/// of the action button might differ between versions of the same OS.
///
/// Despite the logical meaning of each action, choosing a particular
/// [TextInputAction] does not necessarily cause any specific behavior to
/// happen, other than changing the focus when appropriate. It is up to the
/// developer to ensure that the behavior that occurs when an action button is
/// pressed is appropriate for the action button chosen.
///
/// For example: If the user presses the keyboard action button on iOS when it
/// reads "Emergency Call", the result should not be a focus change to the next
/// TextField. This behavior is not logically appropriate for a button that says
/// "Emergency Call".
///
/// See [EditableText] for more information about customizing action button
/// behavior.
///
/// Most [TextInputAction]s are supported equally by both Android and iOS.
/// However, there is not a complete, direct mapping between Android's IME input
/// types and iOS's keyboard return types. Therefore, some [TextInputAction]s
/// are inappropriate for one of the platforms. If a developer chooses an
/// inappropriate [TextInputAction] when running in debug mode, an error will be
/// thrown. If the same thing is done in release mode, then instead of sending
/// the inappropriate value, Android will use "unspecified" on the platform
/// side and iOS will use "default" on the platform side.
///
/// See also:
///
///  * [TextInput], which configures the platform's keyboard setup.
///  * [EditableText], which invokes callbacks when the action button is pressed.
//
// This class has been cloned to `flutter_driver/lib/src/common/action.dart` as `TextInputAction`,
// and must be kept in sync.
enum TextInputAction {
  /// Logical meaning: There is no relevant input action for the current input
  /// source, e.g., [TextField].
  ///
  /// Android: Corresponds to Android's "IME_ACTION_NONE". The keyboard setup
  /// is decided by the OS. The keyboard will likely show a return key.
  ///
  /// iOS: iOS does not have a keyboard return type of "none." It is
  /// inappropriate to choose this [TextInputAction] when running on iOS.
  none,

  /// Logical meaning: Let the OS decide which action is most appropriate.
  ///
  /// Android: Corresponds to Android's "IME_ACTION_UNSPECIFIED". The OS chooses
  /// which keyboard action to display. The decision will likely be a done
  /// button or a return key.
  ///
  /// iOS: Corresponds to iOS's "UIReturnKeyDefault". The title displayed in
  /// the action button is "return".
  unspecified,

  /// Logical meaning: The user is done providing input to a group of inputs
  /// (like a form). Some kind of finalization behavior should now take place.
  ///
  /// Android: Corresponds to Android's "IME_ACTION_DONE". The OS displays a
  /// button that represents completion, e.g., a checkmark button.
  ///
  /// iOS: Corresponds to iOS's "UIReturnKeyDone". The title displayed in the
  /// action button is "Done".
  done,

  /// Logical meaning: The user has entered some text that represents a
  /// destination, e.g., a restaurant name. The "go" button is intended to take
  /// the user to a part of the app that corresponds to this destination.
  ///
  /// Android: Corresponds to Android's "IME_ACTION_GO". The OS displays a
  /// button that represents taking "the user to the target of the text they
  /// typed", e.g., a right-facing arrow button.
  ///
  /// iOS: Corresponds to iOS's "UIReturnKeyGo". The title displayed in the
  /// action button is "Go".
  go,

  /// Logical meaning: Execute a search query.
  ///
  /// Android: Corresponds to Android's "IME_ACTION_SEARCH". The OS displays a
  /// button that represents a search, e.g., a magnifying glass button.
  ///
  /// iOS: Corresponds to iOS's "UIReturnKeySearch". The title displayed in the
  /// action button is "Search".
  search,

  /// Logical meaning: Sends something that the user has composed, e.g., an
  /// email or a text message.
  ///
  /// Android: Corresponds to Android's "IME_ACTION_SEND". The OS displays a
  /// button that represents sending something, e.g., a paper plane button.
  ///
  /// iOS: Corresponds to iOS's "UIReturnKeySend". The title displayed in the
  /// action button is "Send".
  send,

  /// Logical meaning: The user is done with the current input source and wants
  /// to move to the next one.
  ///
  /// Moves the focus to the next focusable item in the same [FocusScope].
  ///
  /// Android: Corresponds to Android's "IME_ACTION_NEXT". The OS displays a
  /// button that represents moving forward, e.g., a right-facing arrow button.
  ///
  /// iOS: Corresponds to iOS's "UIReturnKeyNext". The title displayed in the
  /// action button is "Next".
  next,

  /// Logical meaning: The user wishes to return to the previous input source
  /// in the group, e.g., a form with multiple [TextField]s.
  ///
  /// Moves the focus to the previous focusable item in the same [FocusScope].
  ///
  /// Android: Corresponds to Android's "IME_ACTION_PREVIOUS". The OS displays a
  /// button that represents moving backward, e.g., a left-facing arrow button.
  ///
  /// iOS: iOS does not have a keyboard return type of "previous." It is
  /// inappropriate to choose this [TextInputAction] when running on iOS.
  previous,

  /// Logical meaning: In iOS apps, it is common for a "Back" button and
  /// "Continue" button to appear at the top of the screen. However, when the
  /// keyboard is open, these buttons are often hidden off-screen. Therefore,
  /// the purpose of the "Continue" return key on iOS is to make the "Continue"
  /// button available when the user is entering text.
  ///
  /// Historical context aside, [TextInputAction.continueAction] can be used any
  /// time that the term "Continue" seems most appropriate for the given action.
  ///
  /// Android: Android does not have an IME input type of "continue." It is
  /// inappropriate to choose this [TextInputAction] when running on Android.
  ///
  /// iOS: Corresponds to iOS's "UIReturnKeyContinue". The title displayed in the
  /// action button is "Continue". This action is only available on iOS 9.0+.
  ///
  /// The reason that this value has "Action" post-fixed to it is because
  /// "continue" is a reserved word in Dart, as well as many other languages.
  continueAction,

  /// Logical meaning: The user wants to join something, e.g., a wireless
  /// network.
  ///
  /// Android: Android does not have an IME input type of "join." It is
  /// inappropriate to choose this [TextInputAction] when running on Android.
  ///
  /// iOS: Corresponds to iOS's "UIReturnKeyJoin". The title displayed in the
  /// action button is "Join".
  join,

  /// Logical meaning: The user wants routing options, e.g., driving directions.
  ///
  /// Android: Android does not have an IME input type of "route." It is
  /// inappropriate to choose this [TextInputAction] when running on Android.
  ///
  /// iOS: Corresponds to iOS's "UIReturnKeyRoute". The title displayed in the
  /// action button is "Route".
  route,

  /// Logical meaning: Initiate a call to emergency services.
  ///
  /// Android: Android does not have an IME input type of "emergencyCall." It is
  /// inappropriate to choose this [TextInputAction] when running on Android.
  ///
  /// iOS: Corresponds to iOS's "UIReturnKeyEmergencyCall". The title displayed
  /// in the action button is "Emergency Call".
  emergencyCall,

  /// Logical meaning: Insert a newline character in the focused text input,
  /// e.g., [TextField].
  ///
  /// Android: Corresponds to Android's "IME_ACTION_NONE". The OS displays a
  /// button that represents a new line, e.g., a carriage return button.
  ///
  /// iOS: Corresponds to iOS's "UIReturnKeyDefault". The title displayed in the
  /// action button is "return".
  ///
  /// The term [TextInputAction.newline] exists in Flutter but not in Android
  /// or iOS. The reason for introducing this term is so that developers can
  /// achieve the common result of inserting new lines without needing to
  /// understand the various IME actions on Android and return keys on iOS.
  /// Thus, [TextInputAction.newline] is a convenience term that alleviates the
  /// need to understand the underlying platforms to achieve this common behavior.
  newline,
}

/// Configures how the platform keyboard will select an uppercase or
/// lowercase keyboard.
///
/// Only supports text keyboards, other keyboard types will ignore this
/// configuration. Capitalization is locale-aware.
enum TextCapitalization {
  /// Defaults to an uppercase keyboard for the first letter of each word.
  ///
  /// Corresponds to `InputType.TYPE_TEXT_FLAG_CAP_WORDS` on Android, and
  /// `UITextAutocapitalizationTypeWords` on iOS.
  words,

  /// Defaults to an uppercase keyboard for the first letter of each sentence.
  ///
  /// Corresponds to `InputType.TYPE_TEXT_FLAG_CAP_SENTENCES` on Android, and
  /// `UITextAutocapitalizationTypeSentences` on iOS.
  sentences,

  /// Defaults to an uppercase keyboard for each character.
  ///
  /// Corresponds to `InputType.TYPE_TEXT_FLAG_CAP_CHARACTERS` on Android, and
  /// `UITextAutocapitalizationTypeAllCharacters` on iOS.
  characters,

  /// Defaults to a lowercase keyboard.
  none,
}

/// Controls the visual appearance of the text input control.
///
/// Many [TextInputAction]s are common between Android and iOS. However, if an
/// [inputAction] is provided that is not supported by the current
/// platform in debug mode, an error will be thrown when the corresponding
/// text input is attached. For example, providing iOS's "emergencyCall"
/// action when running on an Android device will result in an error when in
/// debug mode. In release mode, incompatible [TextInputAction]s are replaced
/// either with "unspecified" on Android, or "default" on iOS. Appropriate
/// [inputAction]s can be chosen by checking the current platform and then
/// selecting the appropriate action.
///
/// See also:
///
///  * [TextInput.attach]
///  * [TextInputAction]
@immutable
class TextInputConfiguration {
  /// Creates configuration information for a text input control.
  ///
  /// All arguments have default values, except [actionLabel]. Only
  /// [actionLabel] may be null.
  const TextInputConfiguration({
    this.inputType = TextInputType.text,
    this.readOnly = false,
    this.obscureText = false,
    this.autocorrect = true,
    SmartDashesType? smartDashesType,
    SmartQuotesType? smartQuotesType,
    this.enableSuggestions = true,
    this.enableInteractiveSelection = true,
    this.actionLabel,
    this.inputAction = TextInputAction.done,
    this.keyboardAppearance = Brightness.light,
    this.textCapitalization = TextCapitalization.none,
    this.autofillConfiguration = AutofillConfiguration.disabled,
    this.enableIMEPersonalizedLearning = true,
    this.allowedMimeTypes = const <String>[],
    this.enableDeltaModel = false,
<<<<<<< HEAD
  }) : assert(inputType != null),
       assert(obscureText != null),
       smartDashesType = smartDashesType ?? (obscureText ? SmartDashesType.disabled : SmartDashesType.enabled),
       smartQuotesType = smartQuotesType ?? (obscureText ? SmartQuotesType.disabled : SmartQuotesType.enabled),
       assert(autocorrect != null),
       assert(enableSuggestions != null),
       assert(keyboardAppearance != null),
       assert(inputAction != null),
       assert(textCapitalization != null),
       assert(enableIMEPersonalizedLearning != null),
       assert(allowedMimeTypes != null),
       assert(enableDeltaModel != null);
=======
  }) : smartDashesType = smartDashesType ?? (obscureText ? SmartDashesType.disabled : SmartDashesType.enabled),
       smartQuotesType = smartQuotesType ?? (obscureText ? SmartQuotesType.disabled : SmartQuotesType.enabled);
>>>>>>> 75680ae9

  /// The type of information for which to optimize the text input control.
  final TextInputType inputType;

  /// Whether the text field can be edited or not.
  ///
  /// Defaults to false.
  final bool readOnly;

  /// Whether to hide the text being edited (e.g., for passwords).
  ///
  /// Defaults to false.
  final bool obscureText;

  /// Whether to enable autocorrection.
  ///
  /// Defaults to true.
  final bool autocorrect;

  /// The configuration to use for autofill.
  ///
  /// Defaults to null, in which case no autofill information will be provided
  /// to the platform. This will prevent the corresponding input field from
  /// participating in autofills triggered by other fields. Additionally, on
  /// Android and web, setting [autofillConfiguration] to null disables autofill.
  final AutofillConfiguration autofillConfiguration;

  /// {@template flutter.services.TextInputConfiguration.smartDashesType}
  /// Whether to allow the platform to automatically format dashes.
  ///
  /// This flag only affects iOS versions 11 and above. It sets
  /// [`UITextSmartDashesType`](https://developer.apple.com/documentation/uikit/uitextsmartdashestype?language=objc)
  /// in the engine. When true, it passes
  /// [`UITextSmartDashesTypeYes`](https://developer.apple.com/documentation/uikit/uitextsmartdashestype/uitextsmartdashestypeyes?language=objc),
  /// and when false, it passes
  /// [`UITextSmartDashesTypeNo`](https://developer.apple.com/documentation/uikit/uitextsmartdashestype/uitextsmartdashestypeno?language=objc).
  ///
  /// As an example of what this does, two consecutive hyphen characters will be
  /// automatically replaced with one en dash, and three consecutive hyphens
  /// will become one em dash.
  ///
  /// Defaults to true, unless [obscureText] is true, when it defaults to false.
  /// This is to avoid the problem where password fields receive autoformatted
  /// characters.
  ///
  /// See also:
  ///
  ///  * [smartQuotesType]
  ///  * <https://developer.apple.com/documentation/uikit/uitextinputtraits>
  /// {@endtemplate}
  final SmartDashesType smartDashesType;

  /// {@template flutter.services.TextInputConfiguration.smartQuotesType}
  /// Whether to allow the platform to automatically format quotes.
  ///
  /// This flag only affects iOS. It sets
  /// [`UITextSmartQuotesType`](https://developer.apple.com/documentation/uikit/uitextsmartquotestype?language=objc)
  /// in the engine. When true, it passes
  /// [`UITextSmartQuotesTypeYes`](https://developer.apple.com/documentation/uikit/uitextsmartquotestype/uitextsmartquotestypeyes?language=objc),
  /// and when false, it passes
  /// [`UITextSmartQuotesTypeNo`](https://developer.apple.com/documentation/uikit/uitextsmartquotestype/uitextsmartquotestypeno?language=objc).
  ///
  /// As an example of what this does, a standard vertical double quote
  /// character will be automatically replaced by a left or right double quote
  /// depending on its position in a word.
  ///
  /// Defaults to true, unless [obscureText] is true, when it defaults to false.
  /// This is to avoid the problem where password fields receive autoformatted
  /// characters.
  ///
  /// See also:
  ///
  ///  * [smartDashesType]
  ///  * <https://developer.apple.com/documentation/uikit/uitextinputtraits>
  /// {@endtemplate}
  final SmartQuotesType smartQuotesType;

  /// {@template flutter.services.TextInputConfiguration.enableSuggestions}
  /// Whether to show input suggestions as the user types.
  ///
  /// This flag only affects Android. On iOS, suggestions are tied directly to
  /// [autocorrect], so that suggestions are only shown when [autocorrect] is
  /// true. On Android autocorrection and suggestion are controlled separately.
  ///
  /// Defaults to true. Cannot be null.
  ///
  /// See also:
  ///
  ///  * <https://developer.android.com/reference/android/text/InputType.html#TYPE_TEXT_FLAG_NO_SUGGESTIONS>
  /// {@endtemplate}
  final bool enableSuggestions;

  /// Whether a user can change its selection.
  ///
  /// This flag only affects iOS VoiceOver. On Android Talkback, the selection
  /// change is sent through semantics actions and is directly disabled from
  /// the widget side.
  ///
  /// Defaults to true. Cannot be null.
  final bool enableInteractiveSelection;

  /// What text to display in the text input control's action button.
  final String? actionLabel;

  /// What kind of action to request for the action button on the IME.
  final TextInputAction inputAction;

  /// Specifies how platforms may automatically capitalize text entered by the
  /// user.
  ///
  /// Defaults to [TextCapitalization.none].
  ///
  /// See also:
  ///
  ///  * [TextCapitalization], for a description of each capitalization behavior.
  final TextCapitalization textCapitalization;

  /// The appearance of the keyboard.
  ///
  /// This setting is only honored on iOS devices.
  ///
  /// Defaults to [Brightness.light].
  final Brightness keyboardAppearance;

  /// {@template flutter.services.TextInputConfiguration.enableIMEPersonalizedLearning}
  /// Whether to enable that the IME update personalized data such as typing
  /// history and user dictionary data.
  ///
  /// This flag only affects Android. On iOS, there is no equivalent flag.
  ///
  /// Defaults to true. Cannot be null.
  ///
  /// See also:
  ///
  ///  * <https://developer.android.com/reference/android/view/inputmethod/EditorInfo#IME_FLAG_NO_PERSONALIZED_LEARNING>
  /// {@endtemplate}
  final bool enableIMEPersonalizedLearning;

  /// {@macro flutter.widgets.contentInsertionConfiguration.allowedMimeTypes}
  final List<String> allowedMimeTypes;

  /// Creates a copy of this [TextInputConfiguration] with the given fields
  /// replaced with new values.
  TextInputConfiguration copyWith({
    TextInputType? inputType,
    bool? readOnly,
    bool? obscureText,
    bool? autocorrect,
    SmartDashesType? smartDashesType,
    SmartQuotesType? smartQuotesType,
    bool? enableSuggestions,
    bool? enableInteractiveSelection,
    String? actionLabel,
    TextInputAction? inputAction,
    Brightness? keyboardAppearance,
    TextCapitalization? textCapitalization,
    bool? enableIMEPersonalizedLearning,
    List<String>? allowedMimeTypes,
    AutofillConfiguration? autofillConfiguration,
    bool? enableDeltaModel,
  }) {
    return TextInputConfiguration(
      inputType: inputType ?? this.inputType,
      readOnly: readOnly ?? this.readOnly,
      obscureText: obscureText ?? this.obscureText,
      autocorrect: autocorrect ?? this.autocorrect,
      smartDashesType: smartDashesType ?? this.smartDashesType,
      smartQuotesType: smartQuotesType ?? this.smartQuotesType,
      enableSuggestions: enableSuggestions ?? this.enableSuggestions,
      enableInteractiveSelection: enableInteractiveSelection ?? this.enableInteractiveSelection,
      inputAction: inputAction ?? this.inputAction,
      textCapitalization: textCapitalization ?? this.textCapitalization,
      keyboardAppearance: keyboardAppearance ?? this.keyboardAppearance,
      enableIMEPersonalizedLearning: enableIMEPersonalizedLearning?? this.enableIMEPersonalizedLearning,
      allowedMimeTypes: allowedMimeTypes ?? this.allowedMimeTypes,
      autofillConfiguration: autofillConfiguration ?? this.autofillConfiguration,
      enableDeltaModel: enableDeltaModel ?? this.enableDeltaModel,
    );
  }

  /// Whether to enable that the engine sends text input updates to the
  /// framework as [TextEditingDelta]'s or as one [TextEditingValue].
  ///
  /// Enabling this flag results in granular text updates being received from the
  /// platform's text input control.
  ///
  /// When this is enabled:
  ///  * You must implement [DeltaTextInputClient] and not [TextInputClient] to
  ///    receive granular updates from the platform's text input.
  ///  * Platform text input updates will come through
  ///    [DeltaTextInputClient.updateEditingValueWithDeltas].
  ///  * If [TextInputClient] is implemented with this property enabled then
  ///    you will experience unexpected behavior as [TextInputClient] does not implement
  ///    a delta channel.
  ///
  /// When this is disabled:
  ///  * If [DeltaTextInputClient] is implemented then updates for the
  ///    editing state will continue to come through the
  ///    [DeltaTextInputClient.updateEditingValue] channel.
  ///  * If [TextInputClient] is implemented then updates for the editing
  ///    state will come through [TextInputClient.updateEditingValue].
  ///
  /// Defaults to false. Cannot be null.
  final bool enableDeltaModel;

  /// Returns a representation of this object as a JSON object.
  Map<String, dynamic> toJson() {
    final Map<String, dynamic>? autofill = autofillConfiguration.toJson();
    return <String, dynamic>{
      'inputType': inputType.toJson(),
      'readOnly': readOnly,
      'obscureText': obscureText,
      'autocorrect': autocorrect,
      'smartDashesType': smartDashesType.index.toString(),
      'smartQuotesType': smartQuotesType.index.toString(),
      'enableSuggestions': enableSuggestions,
      'enableInteractiveSelection': enableInteractiveSelection,
      'actionLabel': actionLabel,
      'inputAction': inputAction.toString(),
      'textCapitalization': textCapitalization.toString(),
      'keyboardAppearance': keyboardAppearance.toString(),
      'enableIMEPersonalizedLearning': enableIMEPersonalizedLearning,
      'contentCommitMimeTypes': allowedMimeTypes,
      if (autofill != null) 'autofill': autofill,
      'enableDeltaModel' : enableDeltaModel,
    };
  }
}

TextAffinity? _toTextAffinity(String? affinity) {
  switch (affinity) {
    case 'TextAffinity.downstream':
      return TextAffinity.downstream;
    case 'TextAffinity.upstream':
      return TextAffinity.upstream;
  }
  return null;
}

/// A floating cursor state the user has induced by force pressing an iOS
/// keyboard.
enum FloatingCursorDragState {
  /// A user has just activated a floating cursor.
  Start,

  /// A user is dragging a floating cursor.
  Update,

  /// A user has lifted their finger off the screen after using a floating
  /// cursor.
  End,
}

/// The current state and position of the floating cursor.
class RawFloatingCursorPoint {
  /// Creates information for setting the position and state of a floating
  /// cursor.
  ///
  /// [state] must not be null and [offset] must not be null if the state is
  /// [FloatingCursorDragState.Update].
  RawFloatingCursorPoint({
    this.offset,
    required this.state,
  }) : assert(state != FloatingCursorDragState.Update || offset != null);

  /// The raw position of the floating cursor as determined by the iOS sdk.
  final Offset? offset;

  /// The state of the floating cursor.
  final FloatingCursorDragState state;
}

/// The current text, selection, and composing state for editing a run of text.
@immutable
class TextEditingValue {
  /// Creates information for editing a run of text.
  ///
  /// The selection and composing range must be within the text. This is not
  /// checked during construction, and must be guaranteed by the caller.
  ///
  /// The [text], [selection], and [composing] arguments must not be null but
  /// each have default values.
  ///
  /// The default value of [selection] is `TextSelection.collapsed(offset: -1)`.
  /// This indicates that there is no selection at all.
  const TextEditingValue({
    this.text = '',
    this.selection = const TextSelection.collapsed(offset: -1),
    this.composing = TextRange.empty,
  });

  /// Creates an instance of this class from a JSON object.
  factory TextEditingValue.fromJSON(Map<String, dynamic> encoded) {
    final String text = encoded['text'] as String;
    final TextSelection selection = TextSelection(
      baseOffset: encoded['selectionBase'] as int? ?? -1,
      extentOffset: encoded['selectionExtent'] as int? ?? -1,
      affinity: _toTextAffinity(encoded['selectionAffinity'] as String?) ?? TextAffinity.downstream,
      isDirectional: encoded['selectionIsDirectional'] as bool? ?? false,
    );
    final TextRange composing = TextRange(
      start: encoded['composingBase'] as int? ?? -1,
      end: encoded['composingExtent'] as int? ?? -1,
    );
    assert(_textRangeIsValid(selection, text));
    assert(_textRangeIsValid(composing, text));
    return TextEditingValue(
      text: text,
      selection: selection,
      composing: composing,
    );
  }

  /// The current text being edited.
  final String text;

  /// The range of text that is currently selected.
  ///
  /// When [selection] is a [TextSelection] that has the same non-negative
  /// `baseOffset` and `extentOffset`, the [selection] property represents the
  /// caret position.
  ///
  /// If the current [selection] has a negative `baseOffset` or `extentOffset`,
  /// then the text currently does not have a selection or a caret location, and
  /// most text editing operations that rely on the current selection (for
  /// instance, insert a character at the caret location) will do nothing.
  final TextSelection selection;

  /// The range of text that is still being composed.
  ///
  /// Composing regions are created by input methods (IMEs) to indicate the text
  /// within a certain range is provisional. For instance, the Android Gboard
  /// app's English keyboard puts the current word under the caret into a
  /// composing region to indicate the word is subject to autocorrect or
  /// prediction changes.
  ///
  /// Composing regions can also be used for performing multistage input, which
  /// is typically used by IMEs designed for phonetic keyboard to enter
  /// ideographic symbols. As an example, many CJK keyboards require the user to
  /// enter a Latin alphabet sequence and then convert it to CJK characters. On
  /// iOS, the default software keyboards do not have a dedicated view to show
  /// the unfinished Latin sequence, so it's displayed directly in the text
  /// field, inside of a composing region.
  ///
  /// The composing region should typically only be changed by the IME, or the
  /// user via interacting with the IME.
  ///
  /// If the range represented by this property is [TextRange.empty], then the
  /// text is not currently being composed.
  final TextRange composing;

  /// A value that corresponds to the empty string with no selection and no composing range.
  static const TextEditingValue empty = TextEditingValue();

  /// Creates a copy of this value but with the given fields replaced with the new values.
  TextEditingValue copyWith({
    String? text,
    TextSelection? selection,
    TextRange? composing,
  }) {
    return TextEditingValue(
      text: text ?? this.text,
      selection: selection ?? this.selection,
      composing: composing ?? this.composing,
    );
  }

  /// Whether the [composing] range is a valid range within [text].
  ///
  /// Returns true if and only if the [composing] range is normalized, its start
  /// is greater than or equal to 0, and its end is less than or equal to
  /// [text]'s length.
  ///
  /// If this property is false while the [composing] range's `isValid` is true,
  /// it usually indicates the current [composing] range is invalid because of a
  /// programming error.
  bool get isComposingRangeValid => composing.isValid && composing.isNormalized && composing.end <= text.length;

  /// Returns a new [TextEditingValue], which is this [TextEditingValue] with
  /// its [text] partially replaced by the `replacementString`.
  ///
  /// The `replacementRange` parameter specifies the range of the
  /// [TextEditingValue.text] that needs to be replaced.
  ///
  /// The `replacementString` parameter specifies the string to replace the
  /// given range of text with.
  ///
  /// This method also adjusts the selection range and the composing range of the
  /// resulting [TextEditingValue], such that they point to the same substrings
  /// as the corresponding ranges in the original [TextEditingValue]. For
  /// example, if the original [TextEditingValue] is "Hello world" with the word
  /// "world" selected, replacing "Hello" with a different string using this
  /// method will not change the selected word.
  ///
  /// This method does nothing if the given `replacementRange` is not
  /// [TextRange.isValid].
  TextEditingValue replaced(TextRange replacementRange, String replacementString) {
    if (!replacementRange.isValid) {
      return this;
    }
    final String newText = text.replaceRange(replacementRange.start, replacementRange.end, replacementString);

    if (replacementRange.end - replacementRange.start == replacementString.length) {
      return copyWith(text: newText);
    }

    int adjustIndex(int originalIndex) {
      // The length added by adding the replacementString.
      final int replacedLength = originalIndex <= replacementRange.start && originalIndex < replacementRange.end ? 0 : replacementString.length;
      // The length removed by removing the replacementRange.
      final int removedLength = originalIndex.clamp(replacementRange.start, replacementRange.end) - replacementRange.start; // ignore_clamp_double_lint
      return originalIndex + replacedLength - removedLength;
    }

    final TextSelection adjustedSelection = TextSelection(
      baseOffset: adjustIndex(selection.baseOffset),
      extentOffset: adjustIndex(selection.extentOffset),
    );
    final TextRange adjustedComposing = TextRange(
      start: adjustIndex(composing.start),
      end: adjustIndex(composing.end),
    );
    assert(_textRangeIsValid(adjustedSelection, newText));
    assert(_textRangeIsValid(adjustedComposing, newText));
    return TextEditingValue(
      text: newText,
      selection: adjustedSelection,
      composing: adjustedComposing,
    );
  }

  /// Returns a representation of this object as a JSON object.
  Map<String, dynamic> toJSON() {
    assert(_textRangeIsValid(selection, text));
    assert(_textRangeIsValid(composing, text));
    return <String, dynamic>{
      'text': text,
      'selectionBase': selection.baseOffset,
      'selectionExtent': selection.extentOffset,
      'selectionAffinity': selection.affinity.toString(),
      'selectionIsDirectional': selection.isDirectional,
      'composingBase': composing.start,
      'composingExtent': composing.end,
    };
  }

  @override
  String toString() => '${objectRuntimeType(this, 'TextEditingValue')}(text: \u2524$text\u251C, selection: $selection, composing: $composing)';

  @override
  bool operator ==(Object other) {
    if (identical(this, other)) {
      return true;
    }
    return other is TextEditingValue
        && other.text == text
        && other.selection == selection
        && other.composing == composing;
  }

  @override
  int get hashCode => Object.hash(
    text.hashCode,
    selection.hashCode,
    composing.hashCode,
  );

  // Verify that the given range is within the text.
  //
  // The verification can't be perform during the constructor of
  // [TextEditingValue], which are `const` and are allowed to retrieve
  // properties of [TextRange]s. [TextEditingValue] should perform this
  // wherever it is building other values (such as toJson) or is built in a
  // non-const way (such as fromJson).
  static bool _textRangeIsValid(TextRange range, String text) {
    if (range.start == -1 && range.end == -1) {
      return true;
    }
    assert(range.start >= 0 && range.start <= text.length,
        'Range start ${range.start} is out of text of length ${text.length}');
    assert(range.end >= 0 && range.end <= text.length,
        'Range end ${range.end} is out of text of length ${text.length}');
    return true;
  }
}

/// Indicates what triggered the change in selected text (including changes to
/// the cursor location).
enum SelectionChangedCause {
  /// The user tapped on the text and that caused the selection (or the location
  /// of the cursor) to change.
  tap,

  /// The user tapped twice in quick succession on the text and that caused
  /// the selection (or the location of the cursor) to change.
  doubleTap,

  /// The user long-pressed the text and that caused the selection (or the
  /// location of the cursor) to change.
  longPress,

  /// The user force-pressed the text and that caused the selection (or the
  /// location of the cursor) to change.
  forcePress,

  /// The user used the keyboard to change the selection or the location of the
  /// cursor.
  ///
  /// Keyboard-triggered selection changes may be caused by the IME as well as
  /// by accessibility tools (e.g. TalkBack on Android).
  keyboard,

  /// The user used the selection toolbar to change the selection or the
  /// location of the cursor.
  ///
  /// An example is when the user taps on select all in the tool bar.
  toolbar,

  /// The user used the mouse to change the selection by dragging over a piece
  /// of text.
  drag,

  /// The user used iPadOS 14+ Scribble to change the selection.
  scribble,
}

/// A mixin for manipulating the selection, provided for toolbar or shortcut
/// keys.
mixin TextSelectionDelegate {
  /// Gets the current text input.
  TextEditingValue get textEditingValue;

  /// Indicates that the user has requested the delegate to replace its current
  /// text editing state with [value].
  ///
  /// The new [value] is treated as user input and thus may subject to input
  /// formatting.
  ///
  /// See also:
  ///
  /// * [EditableTextState.userUpdateTextEditingValue]: an implementation that
  ///   applies additional pre-processing to the specified [value], before
  ///   updating the text editing state.
  void userUpdateTextEditingValue(TextEditingValue value, SelectionChangedCause cause);

  /// Hides the text selection toolbar.
  ///
  /// By default, hideHandles is true, and the toolbar is hidden along with its
  /// handles. If hideHandles is set to false, then the toolbar will be hidden
  /// but the handles will remain.
  void hideToolbar([bool hideHandles = true]);

  /// Brings the provided [TextPosition] into the visible area of the text
  /// input.
  void bringIntoView(TextPosition position);

  /// Whether cut is enabled, must not be null.
  bool get cutEnabled => true;

  /// Whether copy is enabled, must not be null.
  bool get copyEnabled => true;

  /// Whether paste is enabled, must not be null.
  bool get pasteEnabled => true;

  /// Whether select all is enabled, must not be null.
  bool get selectAllEnabled => true;

  /// Cut current selection to [Clipboard].
  ///
  /// If and only if [cause] is [SelectionChangedCause.toolbar], the toolbar
  /// will be hidden and the current selection will be scrolled into view.
  void cutSelection(SelectionChangedCause cause);

  /// Paste text from [Clipboard].
  ///
  /// If there is currently a selection, it will be replaced.
  ///
  /// If and only if [cause] is [SelectionChangedCause.toolbar], the toolbar
  /// will be hidden and the current selection will be scrolled into view.
  Future<void> pasteText(SelectionChangedCause cause);

  /// Set the current selection to contain the entire text value.
  ///
  /// If and only if [cause] is [SelectionChangedCause.toolbar], the selection
  /// will be scrolled into view.
  void selectAll(SelectionChangedCause cause);

  /// Copy current selection to [Clipboard].
  ///
  /// If [cause] is [SelectionChangedCause.toolbar], the position of
  /// [bringIntoView] to selection will be called and hide toolbar.
  void copySelection(SelectionChangedCause cause);
}

/// An interface to receive information from [TextInput].
///
/// If [TextInputConfiguration.enableDeltaModel] is set to true,
/// [DeltaTextInputClient] must be implemented instead of this class.
///
/// See also:
///
///  * [TextInput.attach]
///  * [EditableText], a [TextInputClient] implementation.
///  * [DeltaTextInputClient], a [TextInputClient] extension that receives
///    granular information from the platform's text input.
mixin TextInputClient {
  /// The current state of the [TextEditingValue] held by this client.
  TextEditingValue? get currentTextEditingValue;

  /// The [AutofillScope] this [TextInputClient] belongs to, if any.
  ///
  /// It should return null if this [TextInputClient] does not need autofill
  /// support. For a [TextInputClient] that supports autofill, returning null
  /// causes it to participate in autofill alone.
  ///
  /// See also:
  ///
  /// * [AutofillGroup], a widget that creates an [AutofillScope] for its
  ///   descendent autofillable [TextInputClient]s.
  AutofillScope? get currentAutofillScope;

  /// Requests that this client update its editing state to the given value.
  ///
  /// The new [value] is treated as user input and thus may subject to input
  /// formatting.
  void updateEditingValue(TextEditingValue value);

  /// Requests that this client perform the given action.
  void performAction(TextInputAction action);

  /// Notify client about new content insertion from Android keyboard.
  void insertContent(KeyboardInsertedContent content) {}

  /// Request from the input method that this client perform the given private
  /// command.
  ///
  /// This can be used to provide domain-specific features that are only known
  /// between certain input methods and their clients.
  ///
  /// See also:
  ///   * [performPrivateCommand](https://developer.android.com/reference/android/view/inputmethod/InputConnection#performPrivateCommand\(java.lang.String,%20android.os.Bundle\)),
  ///     which is the Android documentation for performPrivateCommand, used to
  ///     send a command from the input method.
  ///   * [sendAppPrivateCommand](https://developer.android.com/reference/android/view/inputmethod/InputMethodManager#sendAppPrivateCommand),
  ///     which is the Android documentation for sendAppPrivateCommand, used to
  ///     send a command to the input method.
  void performPrivateCommand(String action, Map<String, dynamic> data);

  /// Updates the floating cursor position and state.
  void updateFloatingCursor(RawFloatingCursorPoint point);

  /// Requests that this client display a prompt rectangle for the given text range,
  /// to indicate the range of text that will be changed by a pending autocorrection.
  ///
  /// This method will only be called on iOS.
  void showAutocorrectionPromptRect(int start, int end);

  /// Platform notified framework of closed connection.
  ///
  /// [TextInputClient] should cleanup its connection and finalize editing.
  void connectionClosed();

  /// The framework calls this method to notify that the text input control has
  /// been changed.
  ///
  /// The [TextInputClient] may switch to the new text input control by hiding
  /// the old and showing the new input control.
  ///
  /// See also:
  ///
  ///  * [TextInputControl.hide], a method to hide the old input control.
  ///  * [TextInputControl.show], a method to show the new input control.
  void didChangeInputControl(TextInputControl? oldControl, TextInputControl? newControl) {}

  /// Requests that the client show the editing toolbar, for example when the
  /// platform changes the selection through a non-flutter method such as
  /// scribble.
  void showToolbar() {}

  /// Requests that the client add a text placeholder to reserve visual space
  /// in the text.
  ///
  /// For example, this is called when responding to UIKit requesting
  /// a text placeholder be added at the current selection, such as when
  /// requesting additional writing space with iPadOS14 Scribble.
  void insertTextPlaceholder(Size size) {}

  /// Requests that the client remove the text placeholder.
  void removeTextPlaceholder() {}

  /// Performs the specified MacOS-specific selector from the
  /// `NSStandardKeyBindingResponding` protocol or user-specified selector
  /// from `DefaultKeyBinding.Dict`.
  void performSelector(String selectorName) {}
}

/// An interface to receive focus from the engine.
///
/// This is currently only used to handle UIIndirectScribbleInteraction.
abstract class ScribbleClient {
  /// A unique identifier for this element.
  String get elementIdentifier;

  /// Called by the engine when the [ScribbleClient] should receive focus.
  ///
  /// For example, this method is called during a UIIndirectScribbleInteraction.
  void onScribbleFocus(Offset offset);

  /// Tests whether the [ScribbleClient] overlaps the given rectangle bounds.
  bool isInScribbleRect(Rect rect);

  /// The current bounds of the [ScribbleClient].
  Rect get bounds;
}

/// Represents a selection rect for a character and it's position in the text.
///
/// This is used to report the current text selection rect and position data
/// to the engine for Scribble support on iPadOS 14.
@immutable
class SelectionRect {
  /// Constructor for creating a [SelectionRect] from a text [position] and
  /// [bounds].
  const SelectionRect({
    required this.position,
    required this.bounds,
    this.direction = TextDirection.ltr,
  });

  /// The position of this selection rect within the text String.
  final int position;

  /// The rectangle representing the bounds of this selection rect within the
  /// currently focused [RenderEditable]'s coordinate space.
  final Rect bounds;

  /// The direction text flows within this selection rect.
  final TextDirection direction;

  @override
  bool operator ==(Object other) {
    if (identical(this, other)) {
      return true;
    }
    if (runtimeType != other.runtimeType) {
      return false;
    }
    return other is SelectionRect
        && other.position == position
        && other.bounds == bounds
        && other.direction == direction;
  }

  @override
  int get hashCode => Object.hash(position, bounds);

  @override
  String toString() => 'SelectionRect($position, $bounds)';
}

/// An interface to receive granular information from [TextInput].
///
/// See also:
///
///  * [TextInput.attach]
///  * [TextInputConfiguration], to opt-in to receive [TextEditingDelta]'s from
///    the platforms [TextInput] you must set [TextInputConfiguration.enableDeltaModel]
///    to true.
mixin DeltaTextInputClient implements TextInputClient {
  /// Requests that this client update its editing state by applying the deltas
  /// received from the engine.
  ///
  /// The list of [TextEditingDelta]'s are treated as changes that will be applied
  /// to the client's editing state. A change is any mutation to the raw text
  /// value, or any updates to the selection and/or composing region.
  ///
  /// {@tool snippet}
  /// This example shows what an implementation of this method could look like.
  ///
  /// ```dart
  /// class MyClient with DeltaTextInputClient {
  ///   TextEditingValue? _localValue;
  ///
  ///   @override
  ///   void updateEditingValueWithDeltas(List<TextEditingDelta> textEditingDeltas) {
  ///     if (_localValue == null) {
  ///       return;
  ///     }
  ///     TextEditingValue newValue = _localValue!;
  ///     for (final TextEditingDelta delta in textEditingDeltas) {
  ///       newValue = delta.apply(newValue);
  ///     }
  ///     _localValue = newValue;
  ///   }
  ///
  ///   // ...
  /// }
  /// ```
  /// {@end-tool}
  void updateEditingValueWithDeltas(List<TextEditingDelta> textEditingDeltas);
}

/// An interface for interacting with a text input control.
///
/// See also:
///
///  * [TextInput.attach], a method used to establish a [TextInputConnection]
///    between the system's text input and a [TextInputClient].
///  * [EditableText], a [TextInputClient] that connects to and interacts with
///    the system's text input using a [TextInputConnection].
class TextInputConnection {
  TextInputConnection._(this._client)
      : _id = _nextId++;

  Size? _cachedSize;
  Matrix4? _cachedTransform;
  Rect? _cachedRect;
  Rect? _cachedCaretRect;
  List<SelectionRect> _cachedSelectionRects = <SelectionRect>[];

  static int _nextId = 1;
  final int _id;

  /// Resets the internal ID counter for testing purposes.
  ///
  /// This call has no effect when asserts are disabled. Calling it from
  /// application code will likely break text input for the application.
  @visibleForTesting
  static void debugResetId({int to = 1}) {
    assert(() {
      _nextId = to;
      return true;
    }());
  }

  final TextInputClient _client;

  /// Whether this connection is currently interacting with the text input control.
  bool get attached => TextInput._instance._currentConnection == this;

  /// Whether there is currently a Scribble interaction in progress.
  ///
  /// This is used to make sure selection handles are shown when UIKit changes
  /// the selection during a Scribble interaction.
  bool get scribbleInProgress => TextInput._instance.scribbleInProgress;

  /// Requests that the text input control become visible.
  void show() {
    assert(attached);
    TextInput._instance._show();
  }

  /// Requests the system autofill UI to appear.
  ///
  /// Currently only works on Android. Other platforms do not respond to this
  /// message.
  ///
  /// See also:
  ///
  ///  * [EditableText], a [TextInputClient] that calls this method when focused.
  void requestAutofill() {
    assert(attached);
    TextInput._instance._requestAutofill();
  }

  /// Requests that the text input control update itself according to the new
  /// [TextInputConfiguration].
  void updateConfig(TextInputConfiguration configuration) {
    assert(attached);
    TextInput._instance._updateConfig(configuration);
  }

  /// Requests that the text input control change its internal state to match
  /// the given state.
  void setEditingState(TextEditingValue value) {
    assert(attached);
    TextInput._instance._setEditingState(value);
  }

  /// Send the size and transform of the editable text to engine.
  ///
  /// The values are sent as platform messages so they can be used on web for
  /// example to correctly position and size the html input field.
  ///
  /// 1. [editableBoxSize]: size of the render editable box.
  ///
  /// 2. [transform]: a matrix that maps the local paint coordinate system
  ///                 to the [PipelineOwner.rootNode].
  void setEditableSizeAndTransform(Size editableBoxSize, Matrix4 transform) {
    if (editableBoxSize != _cachedSize || transform != _cachedTransform) {
      _cachedSize = editableBoxSize;
      _cachedTransform = transform;
      TextInput._instance._setEditableSizeAndTransform(editableBoxSize, transform);
    }
  }

  /// Send the smallest rect that covers the text in the client that's currently
  /// being composed.
  ///
  /// The given `rect` can not be null. If any of the 4 coordinates of the given
  /// [Rect] is not finite, a [Rect] of size (-1, -1) will be sent instead.
  ///
  /// This information is used for positioning the IME candidates menu on each
  /// platform.
  void setComposingRect(Rect rect) {
    if (rect == _cachedRect) {
      return;
    }
    _cachedRect = rect;
    final Rect validRect = rect.isFinite ? rect : Offset.zero & const Size(-1, -1);
    TextInput._instance._setComposingTextRect(validRect);
  }

  /// Sends the coordinates of caret rect. This is used on macOS for positioning
  /// the accent selection menu.
  void setCaretRect(Rect rect) {
    if (rect == _cachedCaretRect) {
      return;
    }
    _cachedCaretRect = rect;
    final Rect validRect = rect.isFinite ? rect : Offset.zero & const Size(-1, -1);
    TextInput._instance._setCaretRect(validRect);
  }

  /// Send the bounding boxes of the current selected glyphs in the client to
  /// the platform's text input plugin.
  ///
  /// These are used by the engine during a UIDirectScribbleInteraction.
  void setSelectionRects(List<SelectionRect> selectionRects) {
    if (!listEquals(_cachedSelectionRects, selectionRects)) {
      _cachedSelectionRects = selectionRects;
      TextInput._instance._setSelectionRects(selectionRects);
    }
  }

  /// Send text styling information.
  ///
  /// This information is used by the Flutter Web Engine to change the style
  /// of the hidden native input's content. Hence, the content size will match
  /// to the size of the editable widget's content.
  void setStyle({
    required String? fontFamily,
    required double? fontSize,
    required FontWeight? fontWeight,
    required TextDirection textDirection,
    required TextAlign textAlign,
  }) {
    assert(attached);

    TextInput._instance._setStyle(
      fontFamily: fontFamily,
      fontSize: fontSize,
      fontWeight: fontWeight,
      textDirection: textDirection,
      textAlign: textAlign,
    );
  }

  /// Stop interacting with the text input control.
  ///
  /// After calling this method, the text input control might disappear if no
  /// other client attaches to it within this animation frame.
  void close() {
    if (attached) {
      TextInput._instance._clearClient();
    }
    assert(!attached);
  }

  /// Platform sent a notification informing the connection is closed.
  ///
  /// [TextInputConnection] should clean current client connection.
  void connectionClosedReceived() {
    TextInput._instance._currentConnection = null;
    assert(!attached);
  }
}

TextInputAction _toTextInputAction(String action) {
  switch (action) {
    case 'TextInputAction.none':
      return TextInputAction.none;
    case 'TextInputAction.unspecified':
      return TextInputAction.unspecified;
    case 'TextInputAction.go':
      return TextInputAction.go;
    case 'TextInputAction.search':
      return TextInputAction.search;
    case 'TextInputAction.send':
      return TextInputAction.send;
    case 'TextInputAction.next':
      return TextInputAction.next;
    case 'TextInputAction.previous':
      return TextInputAction.previous;
    case 'TextInputAction.continueAction':
      return TextInputAction.continueAction;
    case 'TextInputAction.join':
      return TextInputAction.join;
    case 'TextInputAction.route':
      return TextInputAction.route;
    case 'TextInputAction.emergencyCall':
      return TextInputAction.emergencyCall;
    case 'TextInputAction.done':
      return TextInputAction.done;
    case 'TextInputAction.newline':
      return TextInputAction.newline;
  }
  throw FlutterError.fromParts(<DiagnosticsNode>[ErrorSummary('Unknown text input action: $action')]);
}

FloatingCursorDragState _toTextCursorAction(String state) {
  switch (state) {
    case 'FloatingCursorDragState.start':
      return FloatingCursorDragState.Start;
    case 'FloatingCursorDragState.update':
      return FloatingCursorDragState.Update;
    case 'FloatingCursorDragState.end':
      return FloatingCursorDragState.End;
  }
  throw FlutterError.fromParts(<DiagnosticsNode>[ErrorSummary('Unknown text cursor action: $state')]);
}

RawFloatingCursorPoint _toTextPoint(FloatingCursorDragState state, Map<String, dynamic> encoded) {
  assert(encoded['X'] != null, 'You must provide a value for the horizontal location of the floating cursor.');
  assert(encoded['Y'] != null, 'You must provide a value for the vertical location of the floating cursor.');
  final Offset offset = state == FloatingCursorDragState.Update
    ? Offset((encoded['X'] as num).toDouble(), (encoded['Y'] as num).toDouble())
    : Offset.zero;
  return RawFloatingCursorPoint(offset: offset, state: state);
}

/// An low-level interface to the system's text input control.
///
/// To start interacting with the system's text input control, call [attach] to
/// establish a [TextInputConnection] between the system's text input control
/// and a [TextInputClient]. The majority of commands available for
/// interacting with the text input control reside in the returned
/// [TextInputConnection]. The communication between the system text input and
/// the [TextInputClient] is asynchronous.
///
/// The platform text input plugin (which represents the system's text input)
/// and the [TextInputClient] usually maintain their own text editing states
/// ([TextEditingValue]) separately. They must be kept in sync as long as the
/// [TextInputClient] is connected. The following methods can be used to send
/// [TextEditingValue] to update the other party, when either party's text
/// editing states change:
///
/// * The [TextInput.attach] method allows a [TextInputClient] to establish a
///   connection to the text input. An optional field in its `configuration`
///   parameter can be used to specify an initial value for the platform text
///   input plugin's [TextEditingValue].
///
/// * The [TextInputClient] sends its [TextEditingValue] to the platform text
///   input plugin using [TextInputConnection.setEditingState].
///
/// * The platform text input plugin sends its [TextEditingValue] to the
///   connected [TextInputClient] via a "TextInput.setEditingState" message.
///
/// * When autofill happens on a disconnected [TextInputClient], the platform
///   text input plugin sends the [TextEditingValue] to the connected
///   [TextInputClient]'s [AutofillScope], and the [AutofillScope] will further
///   relay the value to the correct [TextInputClient].
///
/// When synchronizing the [TextEditingValue]s, the communication may get stuck
/// in an infinite when both parties are trying to send their own update. To
/// mitigate the problem, only [TextInputClient]s are allowed to alter the
/// received [TextEditingValue]s while platform text input plugins are to accept
/// the received [TextEditingValue]s unmodified. More specifically:
///
/// * When a [TextInputClient] receives a new [TextEditingValue] from the
///   platform text input plugin, it's allowed to modify the value (for example,
///   apply [TextInputFormatter]s). If it decides to do so, it must send the
///   updated [TextEditingValue] back to the platform text input plugin to keep
///   the [TextEditingValue]s in sync.
///
/// * When the platform text input plugin receives a new value from the
///   connected [TextInputClient], it must accept the new value as-is, to avoid
///   sending back an updated value.
///
/// See also:
///
///  * [TextField], a widget in which the user may enter text.
///  * [EditableText], a [TextInputClient] that connects to [TextInput] when it
///    wants to take user input from the keyboard.
class TextInput {
  TextInput._() {
    _channel = SystemChannels.textInput;
    _channel.setMethodCallHandler(_loudlyHandleTextInputInvocation);
  }

  /// Set the [MethodChannel] used to communicate with the system's text input
  /// control.
  ///
  /// This is only meant for testing within the Flutter SDK. Changing this
  /// will break the ability to input text. This has no effect if asserts are
  /// disabled.
  @visibleForTesting
  static void setChannel(MethodChannel newChannel) {
    assert(() {
      _instance._channel = newChannel..setMethodCallHandler(_instance._loudlyHandleTextInputInvocation);
      return true;
    }());
  }

  static final TextInput _instance = TextInput._();

  static void _addInputControl(TextInputControl control) {
    if (control != _PlatformTextInputControl.instance) {
      _instance._inputControls.add(control);
    }
  }

  static void _removeInputControl(TextInputControl control) {
    if (control != _PlatformTextInputControl.instance) {
      _instance._inputControls.remove(control);
    }
  }

  /// Sets the current text input control.
  ///
  /// The current text input control receives text input state changes and visual
  /// text input control requests, such as showing and hiding the input control,
  /// from the framework.
  ///
  /// Setting the current text input control as `null` removes the visual text
  /// input control.
  ///
  /// See also:
  ///
  ///  * [TextInputControl], an interface for implementing text input controls.
  ///  * [TextInput.restorePlatformInputControl], a method to restore the default
  ///    platform text input control.
  static void setInputControl(TextInputControl? newControl) {
    final TextInputControl? oldControl = _instance._currentControl;
    if (newControl == oldControl) {
      return;
    }
    if (newControl != null) {
      _addInputControl(newControl);
    }
    if (oldControl != null) {
      _removeInputControl(oldControl);
    }
    _instance._currentControl = newControl;
    final TextInputClient? client = _instance._currentConnection?._client;
    client?.didChangeInputControl(oldControl, newControl);
  }

  /// Restores the default platform text input control.
  ///
  /// See also:
  ///
  /// * [TextInput.setInputControl], a method to set a custom input
  ///   control, or to remove the visual input control.
  static void restorePlatformInputControl() {
    setInputControl(_PlatformTextInputControl.instance);
  }

  TextInputControl? _currentControl = _PlatformTextInputControl.instance;
  final Set<TextInputControl> _inputControls = <TextInputControl>{
    _PlatformTextInputControl.instance,
  };

  static const List<TextInputAction> _androidSupportedInputActions = <TextInputAction>[
    TextInputAction.none,
    TextInputAction.unspecified,
    TextInputAction.done,
    TextInputAction.send,
    TextInputAction.go,
    TextInputAction.search,
    TextInputAction.next,
    TextInputAction.previous,
    TextInputAction.newline,
  ];

  static const List<TextInputAction> _iOSSupportedInputActions = <TextInputAction>[
    TextInputAction.unspecified,
    TextInputAction.done,
    TextInputAction.send,
    TextInputAction.go,
    TextInputAction.search,
    TextInputAction.next,
    TextInputAction.newline,
    TextInputAction.continueAction,
    TextInputAction.join,
    TextInputAction.route,
    TextInputAction.emergencyCall,
  ];

  /// Ensure that a [TextInput] instance has been set up so that the platform
  /// can handle messages on the text input method channel.
  static void ensureInitialized() {
    _instance; // ignore: unnecessary_statements
  }

  /// Begin interacting with the text input control.
  ///
  /// Calling this function helps multiple clients coordinate about which one is
  /// currently interacting with the text input control. The returned
  /// [TextInputConnection] provides an interface for actually interacting with
  /// the text input control.
  ///
  /// A client that no longer wishes to interact with the text input control
  /// should call [TextInputConnection.close] on the returned
  /// [TextInputConnection].
  static TextInputConnection attach(TextInputClient client, TextInputConfiguration configuration) {
    final TextInputConnection connection = TextInputConnection._(client);
    _instance._attach(connection, configuration);
    return connection;
  }

  // This method actually notifies the embedding of the client. It is utilized
  // by [attach] and by [_handleTextInputInvocation] for the
  // `TextInputClient.requestExistingInputState` method.
  void _attach(TextInputConnection connection, TextInputConfiguration configuration) {
    assert(_debugEnsureInputActionWorksOnPlatform(configuration.inputAction));
    _currentConnection = connection;
    _currentConfiguration = configuration;
    _setClient(connection._client, configuration);
  }

  static bool _debugEnsureInputActionWorksOnPlatform(TextInputAction inputAction) {
    assert(() {
      if (kIsWeb) {
        // TODO(flutterweb): what makes sense here?
        return true;
      }
      if (Platform.isIOS) {
        assert(
          _iOSSupportedInputActions.contains(inputAction),
          'The requested TextInputAction "$inputAction" is not supported on iOS.',
        );
      } else if (Platform.isAndroid) {
        assert(
          _androidSupportedInputActions.contains(inputAction),
          'The requested TextInputAction "$inputAction" is not supported on Android.',
        );
      }
      return true;
    }());
    return true;
  }

  late MethodChannel _channel;

  TextInputConnection? _currentConnection;
  late TextInputConfiguration _currentConfiguration;

  final Map<String, ScribbleClient> _scribbleClients = <String, ScribbleClient>{};
  bool _scribbleInProgress = false;

  /// Used for testing within the Flutter SDK to get the currently registered [ScribbleClient] list.
  @visibleForTesting
  static Map<String, ScribbleClient> get scribbleClients => TextInput._instance._scribbleClients;

  /// Returns true if a scribble interaction is currently happening.
  bool get scribbleInProgress => _scribbleInProgress;

  Future<dynamic> _loudlyHandleTextInputInvocation(MethodCall call) async {
    try {
      return await _handleTextInputInvocation(call);
    } catch (exception, stack) {
      FlutterError.reportError(FlutterErrorDetails(
        exception: exception,
        stack: stack,
        library: 'services library',
        context: ErrorDescription('during method call ${call.method}'),
        informationCollector: () => <DiagnosticsNode>[
          DiagnosticsProperty<MethodCall>('call', call, style: DiagnosticsTreeStyle.errorProperty),
        ],
      ));
      rethrow;
    }
  }

  Future<dynamic> _handleTextInputInvocation(MethodCall methodCall) async {
    final String method = methodCall.method;
    if (method == 'TextInputClient.focusElement') {
      final List<dynamic> args = methodCall.arguments as List<dynamic>;
      _scribbleClients[args[0]]?.onScribbleFocus(Offset((args[1] as num).toDouble(), (args[2] as num).toDouble()));
      return;
    } else if (method == 'TextInputClient.requestElementsInRect') {
      final List<double> args = (methodCall.arguments as List<dynamic>).cast<num>().map<double>((num value) => value.toDouble()).toList();
      return _scribbleClients.keys.where((String elementIdentifier) {
        final Rect rect = Rect.fromLTWH(args[0], args[1], args[2], args[3]);
        if (!(_scribbleClients[elementIdentifier]?.isInScribbleRect(rect) ?? false)) {
          return false;
        }
        final Rect bounds = _scribbleClients[elementIdentifier]?.bounds ?? Rect.zero;
        return !(bounds == Rect.zero || bounds.hasNaN || bounds.isInfinite);
      }).map((String elementIdentifier) {
        final Rect bounds = _scribbleClients[elementIdentifier]!.bounds;
        return <dynamic>[elementIdentifier, ...<dynamic>[bounds.left, bounds.top, bounds.width, bounds.height]];
      }).toList();
    } else if (method == 'TextInputClient.scribbleInteractionBegan') {
      _scribbleInProgress = true;
      return;
    } else if (method == 'TextInputClient.scribbleInteractionFinished') {
      _scribbleInProgress = false;
      return;
    }
    if (_currentConnection == null) {
      return;
    }

    // The requestExistingInputState request needs to be handled regardless of
    // the client ID, as long as we have a _currentConnection.
    if (method == 'TextInputClient.requestExistingInputState') {
      _attach(_currentConnection!, _currentConfiguration);
      final TextEditingValue? editingValue = _currentConnection!._client.currentTextEditingValue;
      if (editingValue != null) {
        _setEditingState(editingValue);
      }
      return;
    }

    final List<dynamic> args = methodCall.arguments as List<dynamic>;

    // The updateEditingStateWithTag request (autofill) can come up even to a
    // text field that doesn't have a connection.
    if (method == 'TextInputClient.updateEditingStateWithTag') {
      final TextInputClient client = _currentConnection!._client;
      final AutofillScope? scope = client.currentAutofillScope;
      final Map<String, dynamic> editingValue = args[1] as Map<String, dynamic>;
      for (final String tag in editingValue.keys) {
        final TextEditingValue textEditingValue = TextEditingValue.fromJSON(
          editingValue[tag] as Map<String, dynamic>,
        );
        final AutofillClient? client = scope?.getAutofillClient(tag);
        if (client != null && client.textInputConfiguration.autofillConfiguration.enabled) {
          client.autofill(textEditingValue);
        }
      }

      return;
    }

    final int client = args[0] as int;
    if (client != _currentConnection!._id) {
      // If the client IDs don't match, the incoming message was for a different
      // client.
      bool debugAllowAnyway = false;
      assert(() {
        // In debug builds we allow "-1" as a magical client ID that ignores
        // this verification step so that tests can always get through, even
        // when they are not mocking the engine side of text input.
        if (client == -1) {
          debugAllowAnyway = true;
        }
        return true;
      }());
      if (!debugAllowAnyway) {
        return;
      }
    }

    switch (method) {
      case 'TextInputClient.updateEditingState':
        final TextEditingValue value = TextEditingValue.fromJSON(args[1] as Map<String, dynamic>);
        TextInput._instance._updateEditingValue(value, exclude: _PlatformTextInputControl.instance);
        break;
      case 'TextInputClient.updateEditingStateWithDeltas':
        assert(_currentConnection!._client is DeltaTextInputClient, 'You must be using a DeltaTextInputClient if TextInputConfiguration.enableDeltaModel is set to true');
        final List<TextEditingDelta> deltas = <TextEditingDelta>[];

        final Map<String, dynamic> encoded = args[1] as Map<String, dynamic>;

        for (final dynamic encodedDelta in encoded['deltas'] as List<dynamic>) {
          final TextEditingDelta delta = TextEditingDelta.fromJSON(encodedDelta as Map<String, dynamic>);
          deltas.add(delta);
        }

        (_currentConnection!._client as DeltaTextInputClient).updateEditingValueWithDeltas(deltas);
        break;
      case 'TextInputClient.performAction':
        if (args[1] as String == 'TextInputAction.commitContent') {
          final KeyboardInsertedContent content = KeyboardInsertedContent.fromJson(args[2] as Map<String, dynamic>);
          _currentConnection!._client.insertContent(content);
        } else {
          _currentConnection!._client.performAction(_toTextInputAction(args[1] as String));
        }
        break;
      case 'TextInputClient.performSelectors':
        final List<String> selectors = (args[1] as List<dynamic>).cast<String>();
        selectors.forEach(_currentConnection!._client.performSelector);
        break;
      case 'TextInputClient.performPrivateCommand':
        final Map<String, dynamic> firstArg = args[1] as Map<String, dynamic>;
        _currentConnection!._client.performPrivateCommand(
          firstArg['action'] as String,
          firstArg['data'] == null
              ? <String, dynamic>{}
              : firstArg['data'] as Map<String, dynamic>,
        );
        break;
      case 'TextInputClient.updateFloatingCursor':
        _currentConnection!._client.updateFloatingCursor(_toTextPoint(
          _toTextCursorAction(args[1] as String),
          args[2] as Map<String, dynamic>,
        ));
        break;
      case 'TextInputClient.onConnectionClosed':
        _currentConnection!._client.connectionClosed();
        break;
      case 'TextInputClient.showAutocorrectionPromptRect':
        _currentConnection!._client.showAutocorrectionPromptRect(args[1] as int, args[2] as int);
        break;
      case 'TextInputClient.showToolbar':
        _currentConnection!._client.showToolbar();
        break;
      case 'TextInputClient.insertTextPlaceholder':
        _currentConnection!._client.insertTextPlaceholder(Size((args[1] as num).toDouble(), (args[2] as num).toDouble()));
        break;
      case 'TextInputClient.removeTextPlaceholder':
        _currentConnection!._client.removeTextPlaceholder();
        break;
      default:
        throw MissingPluginException();
    }
  }

  bool _hidePending = false;

  void _scheduleHide() {
    if (_hidePending) {
      return;
    }
    _hidePending = true;

    // Schedule a deferred task that hides the text input. If someone else
    // shows the keyboard during this update cycle, then the task will do
    // nothing.
    scheduleMicrotask(() {
      _hidePending = false;
      if (_currentConnection == null) {
        _hide();
      }
    });
  }

  void _setClient(TextInputClient client, TextInputConfiguration configuration) {
    for (final TextInputControl control in _inputControls) {
      control.attach(client, configuration);
    }
  }

  void _clearClient() {
    final TextInputClient client = _currentConnection!._client;
    for (final TextInputControl control in _inputControls) {
      control.detach(client);
    }
    _currentConnection = null;
    _scheduleHide();
  }

  void _updateConfig(TextInputConfiguration configuration) {
    for (final TextInputControl control in _inputControls) {
      control.updateConfig(configuration);
    }
  }

  void _setEditingState(TextEditingValue value) {
    for (final TextInputControl control in _inputControls) {
      control.setEditingState(value);
    }
  }

  void _show() {
    for (final TextInputControl control in _inputControls) {
      control.show();
    }
  }

  void _hide() {
    for (final TextInputControl control in _inputControls) {
      control.hide();
    }
  }

  void _setEditableSizeAndTransform(Size editableBoxSize, Matrix4 transform) {
    for (final TextInputControl control in _inputControls) {
      control.setEditableSizeAndTransform(editableBoxSize, transform);
    }
  }

  void _setComposingTextRect(Rect rect) {
    for (final TextInputControl control in _inputControls) {
      control.setComposingRect(rect);
    }
  }

  void _setCaretRect(Rect rect) {
    for (final TextInputControl control in _inputControls) {
      control.setCaretRect(rect);
    }
  }

  void _setSelectionRects(List<SelectionRect> selectionRects) {
    for (final TextInputControl control in _inputControls) {
      control.setSelectionRects(selectionRects);
    }
  }

  void _setStyle({
    required String? fontFamily,
    required double? fontSize,
    required FontWeight? fontWeight,
    required TextDirection textDirection,
    required TextAlign textAlign,
  }) {
    for (final TextInputControl control in _inputControls) {
      control.setStyle(
        fontFamily: fontFamily,
        fontSize: fontSize,
        fontWeight: fontWeight,
        textDirection: textDirection,
        textAlign: textAlign,
      );
    }
  }

  void _requestAutofill() {
    for (final TextInputControl control in _inputControls) {
      control.requestAutofill();
    }
  }

  void _updateEditingValue(TextEditingValue value, {TextInputControl? exclude}) {
    if (_currentConnection == null) {
      return;
    }

    for (final TextInputControl control in _instance._inputControls) {
      if (control != exclude) {
        control.setEditingState(value);
      }
    }
    _instance._currentConnection!._client.updateEditingValue(value);
  }

  /// Updates the editing value of the attached input client.
  ///
  /// This method should be called by the text input control implementation to
  /// send editing value updates to the attached input client.
  static void updateEditingValue(TextEditingValue value) {
    _instance._updateEditingValue(value, exclude: _instance._currentControl);
  }

  /// Finishes the current autofill context, and potentially saves the user
  /// input for future use if `shouldSave` is true.
  ///
  /// Typically, this method should be called when the user has finalized their
  /// input. For example, in a [Form], it's typically done immediately before or
  /// after its content is submitted.
  ///
  /// The topmost [AutofillGroup]s also call [finishAutofillContext]
  /// automatically when they are disposed. The default behavior can be
  /// overridden in [AutofillGroup.onDisposeAction].
  ///
  /// {@template flutter.services.TextInput.finishAutofillContext}
  /// An autofill context is a collection of input fields that live in the
  /// platform's text input plugin. The platform is encouraged to save the user
  /// input stored in the current autofill context before the context is
  /// destroyed, when [TextInput.finishAutofillContext] is called with
  /// `shouldSave` set to true.
  ///
  /// Currently, there can only be at most one autofill context at any given
  /// time. When any input field in an [AutofillGroup] requests for autofill
  /// (which is done automatically when an autofillable [EditableText] gains
  /// focus), the current autofill context will merge the content of that
  /// [AutofillGroup] into itself. When there isn't an existing autofill context,
  /// one will be created to hold the newly added input fields from the group.
  ///
  /// Once added to an autofill context, an input field will stay in the context
  /// until the context is destroyed. To prevent leaks, call
  /// [TextInput.finishAutofillContext] to signal the text input plugin that the
  /// user has finalized their input in the current autofill context. The
  /// platform text input plugin either encourages or discourages the platform
  /// from saving the user input based on the value of the `shouldSave`
  /// parameter. The platform usually shows a "Save for autofill?" prompt for
  /// user confirmation.
  /// {@endtemplate}
  ///
  /// On many platforms, calling [finishAutofillContext] shows the save user
  /// input dialog and disrupts the user's flow. Ideally the dialog should only
  /// be shown no more than once for every screen. Consider removing premature
  /// [finishAutofillContext] calls to prevent showing the save user input UI
  /// too frequently. However, calling [finishAutofillContext] when there's no
  /// existing autofill context usually does not bring up the save user input
  /// UI.
  ///
  /// See also:
  ///
  /// * [EditableText.autofillHints] for autofill save troubleshooting tips.
  /// * [AutofillGroup.onDisposeAction], a configurable action that runs when a
  ///   topmost [AutofillGroup] is getting disposed.
  static void finishAutofillContext({ bool shouldSave = true }) {
    for (final TextInputControl control in TextInput._instance._inputControls) {
      control.finishAutofillContext(shouldSave: shouldSave);
    }
  }

  /// Registers a [ScribbleClient] with [elementIdentifier] that can be focused
  /// by the engine.
  ///
  /// For example, the registered [ScribbleClient] list is used to respond to
  /// UIIndirectScribbleInteraction on an iPad.
  static void registerScribbleElement(String elementIdentifier, ScribbleClient scribbleClient) {
    TextInput._instance._scribbleClients[elementIdentifier] = scribbleClient;
  }

  /// Unregisters a [ScribbleClient] with [elementIdentifier].
  static void unregisterScribbleElement(String elementIdentifier) {
    TextInput._instance._scribbleClients.remove(elementIdentifier);
  }
}

/// An interface for implementing text input controls that receive text editing
/// state changes and visual input control requests.
///
/// Editing state changes and input control requests are sent by the framework
/// when the editing state of the attached text input client changes, or it
/// requests the input control to be shown or hidden, for example.
///
/// The input control can be installed with [TextInput.setInputControl], and the
/// default platform text input control can be restored with
/// [TextInput.restorePlatformInputControl].
///
/// The [TextInputControl] class must be extended. [TextInputControl]
/// implementations should call [TextInput.updateEditingValue] to send user
/// input to the attached input client.
///
/// {@tool dartpad}
/// This example illustrates a basic [TextInputControl] implementation.
///
/// ** See code in examples/api/lib/services/text_input/text_input_control.0.dart **
/// {@end-tool}
///
/// See also:
///
///  * [TextInput.setInputControl], a method to install a custom text input control.
///  * [TextInput.restorePlatformInputControl], a method to restore the default
///    platform text input control.
///  * [TextInput.updateEditingValue], a method to send user input to
///    the framework.
mixin TextInputControl {
  /// Requests the text input control to attach to the given input client.
  ///
  /// This method is called when a text input client is attached. The input
  /// control should update its configuration to match the client's configuration.
  void attach(TextInputClient client, TextInputConfiguration configuration) {}

  /// Requests the text input control to detach from the given input client.
  ///
  /// This method is called when a text input client is detached. The input
  /// control should release any resources allocated for the client.
  void detach(TextInputClient client) {}

  /// Requests that the text input control is shown.
  ///
  /// This method is called when the input control should become visible.
  void show() {}

  /// Requests that the text input control is hidden.
  ///
  /// This method is called when the input control should hide.
  void hide() {}

  /// Informs the text input control about input configuration changes.
  ///
  /// This method is called when the configuration of the attached input client
  /// has changed.
  void updateConfig(TextInputConfiguration configuration) {}

  /// Informs the text input control about editing state changes.
  ///
  /// This method is called when the editing state of the attached input client
  /// has changed.
  void setEditingState(TextEditingValue value) {}

  /// Informs the text input control about client position changes.
  ///
  /// This method is called on when the input control should position itself in
  /// relation to the attached input client.
  void setEditableSizeAndTransform(Size editableBoxSize, Matrix4 transform) {}

  /// Informs the text input control about composing area changes.
  ///
  /// This method is called when the attached input client's composing area
  /// changes.
  void setComposingRect(Rect rect) {}

  /// Informs the text input control about caret area changes.
  ///
  /// This method is called when the attached input client's caret area
  /// changes.
  void setCaretRect(Rect rect) {}

  /// Informs the text input control about selection area changes.
  ///
  /// This method is called when the attached input client's selection area
  /// changes.
  void setSelectionRects(List<SelectionRect> selectionRects) {}

  /// Informs the text input control about text style changes.
  ///
  /// This method is called on the when the attached input client's text style
  /// changes.
  void setStyle({
    required String? fontFamily,
    required double? fontSize,
    required FontWeight? fontWeight,
    required TextDirection textDirection,
    required TextAlign textAlign,
  }) {}

  /// Requests autofill from the text input control.
  ///
  /// This method is called when the autofill UI should appear.
  void requestAutofill() {}

  /// Requests that the autofill context is finalized.
  ///
  /// See also:
  ///
  ///  * [TextInput.finishAutofillContext]
  void finishAutofillContext({bool shouldSave = true}) {}
}

/// Provides access to the platform text input control.
class _PlatformTextInputControl with TextInputControl {
  _PlatformTextInputControl._();

  /// The shared instance of [_PlatformTextInputControl].
  static final _PlatformTextInputControl instance = _PlatformTextInputControl._();

  MethodChannel get _channel => TextInput._instance._channel;

  Map<String, dynamic> _configurationToJson(TextInputConfiguration configuration) {
    final Map<String, dynamic> json = configuration.toJson();
    if (TextInput._instance._currentControl != _PlatformTextInputControl.instance) {
      json['inputType'] = TextInputType.none.toJson();
    }
    return json;
  }

  @override
  void attach(TextInputClient client, TextInputConfiguration configuration) {
    _channel.invokeMethod<void>(
      'TextInput.setClient',
      <Object>[
        TextInput._instance._currentConnection!._id,
        _configurationToJson(configuration),
      ],
    );
  }

  @override
  void detach(TextInputClient client) {
    _channel.invokeMethod<void>('TextInput.clearClient');
  }

  @override
  void updateConfig(TextInputConfiguration configuration) {
    _channel.invokeMethod<void>(
      'TextInput.updateConfig',
      _configurationToJson(configuration),
    );
  }

  @override
  void setEditingState(TextEditingValue value) {
    _channel.invokeMethod<void>(
      'TextInput.setEditingState',
      value.toJSON(),
    );
  }

  @override
  void show() {
    _channel.invokeMethod<void>('TextInput.show');
  }

  @override
  void hide() {
    _channel.invokeMethod<void>('TextInput.hide');
  }

  @override
  void setEditableSizeAndTransform(Size editableBoxSize, Matrix4 transform) {
    _channel.invokeMethod<void>(
      'TextInput.setEditableSizeAndTransform',
      <String, dynamic>{
        'width': editableBoxSize.width,
        'height': editableBoxSize.height,
        'transform': transform.storage,
      },
    );
  }

  @override
  void setComposingRect(Rect rect) {
    _channel.invokeMethod<void>(
      'TextInput.setMarkedTextRect',
      <String, dynamic>{
        'width': rect.width,
        'height': rect.height,
        'x': rect.left,
        'y': rect.top,
      },
    );
  }

  @override
  void setCaretRect(Rect rect) {
    _channel.invokeMethod<void>(
      'TextInput.setCaretRect',
      <String, dynamic>{
        'width': rect.width,
        'height': rect.height,
        'x': rect.left,
        'y': rect.top,
      },
    );
  }

  @override
  void setSelectionRects(List<SelectionRect> selectionRects) {
    _channel.invokeMethod<void>(
      'TextInput.setSelectionRects',
      selectionRects.map((SelectionRect rect) {
        return <num>[
          rect.bounds.left,
          rect.bounds.top,
          rect.bounds.width,
          rect.bounds.height,
          rect.position,
          rect.direction.index,
        ];
      }).toList(),
    );
  }


  @override
  void setStyle({
    required String? fontFamily,
    required double? fontSize,
    required FontWeight? fontWeight,
    required TextDirection textDirection,
    required TextAlign textAlign,
  }) {
    _channel.invokeMethod<void>(
      'TextInput.setStyle',
      <String, dynamic>{
        'fontFamily': fontFamily,
        'fontSize': fontSize,
        'fontWeightIndex': fontWeight?.index,
        'textAlignIndex': textAlign.index,
        'textDirectionIndex': textDirection.index,
      },
    );
  }

  @override
  void requestAutofill() {
    _channel.invokeMethod<void>('TextInput.requestAutofill');
  }

  @override
  void finishAutofillContext({bool shouldSave = true}) {
    _channel.invokeMethod<void>(
      'TextInput.finishAutofillContext',
      shouldSave,
    );
  }
}<|MERGE_RESOLUTION|>--- conflicted
+++ resolved
@@ -480,23 +480,8 @@
     this.enableIMEPersonalizedLearning = true,
     this.allowedMimeTypes = const <String>[],
     this.enableDeltaModel = false,
-<<<<<<< HEAD
-  }) : assert(inputType != null),
-       assert(obscureText != null),
-       smartDashesType = smartDashesType ?? (obscureText ? SmartDashesType.disabled : SmartDashesType.enabled),
-       smartQuotesType = smartQuotesType ?? (obscureText ? SmartQuotesType.disabled : SmartQuotesType.enabled),
-       assert(autocorrect != null),
-       assert(enableSuggestions != null),
-       assert(keyboardAppearance != null),
-       assert(inputAction != null),
-       assert(textCapitalization != null),
-       assert(enableIMEPersonalizedLearning != null),
-       assert(allowedMimeTypes != null),
-       assert(enableDeltaModel != null);
-=======
   }) : smartDashesType = smartDashesType ?? (obscureText ? SmartDashesType.disabled : SmartDashesType.enabled),
        smartQuotesType = smartQuotesType ?? (obscureText ? SmartQuotesType.disabled : SmartQuotesType.enabled);
->>>>>>> 75680ae9
 
   /// The type of information for which to optimize the text input control.
   final TextInputType inputType;
