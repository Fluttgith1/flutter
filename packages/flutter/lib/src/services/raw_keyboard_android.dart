// Copyright 2019 The Chromium Authors. All rights reserved.
// Use of this source code is governed by a BSD-style license that can be
// found in the LICENSE file.

import 'package:flutter/foundation.dart';

import 'keyboard_key.dart';
import 'keyboard_maps.dart';
import 'raw_keyboard.dart';

// Android sets the 0x80000000 bit on a character to indicate that it is a
// combining character, so we use this mask to remove that bit to make it a
// valid Unicode character again.
const int _kCombiningCharacterMask = 0x7fffffff;

/// Platform-specific key event data for Android.
///
/// This object contains information about key events obtained from Android's
/// `KeyEvent` interface.
///
/// See also:
///
///  * [RawKeyboard], which uses this interface to expose key data.
class RawKeyEventDataAndroid extends RawKeyEventData {
  /// Creates a key event data structure specific for Android.
  ///
  /// The [flags], [codePoint], [keyCode], [scanCode], and [metaState] arguments
  /// must not be null.
  const RawKeyEventDataAndroid({
    this.flags = 0,
    this.codePoint = 0,
    this.plainCodePoint = 0,
    this.keyCode = 0,
    this.scanCode = 0,
    this.metaState = 0,
    this.eventSource = 0,
    this.vendorId = 0,
    this.productId = 0,
<<<<<<< HEAD
    this.repeatCount = 0,
=======
    this.deviceId = 0,
>>>>>>> ed36fe5d
  }) : assert(flags != null),
       assert(codePoint != null),
       assert(keyCode != null),
       assert(scanCode != null),
       assert(metaState != null);

  /// The current set of additional flags for this event.
  ///
  /// Flags indicate things like repeat state, etc.
  ///
  /// See <https://developer.android.com/reference/android/view/KeyEvent.html#getFlags()>
  /// for more information.
  final int flags;

  /// The Unicode code point represented by the key event, if any.
  ///
  /// If there is no Unicode code point, this value is zero.
  ///
  /// Dead keys are represented as Unicode combining characters.
  ///
  /// See <https://developer.android.com/reference/android/view/KeyEvent.html#getUnicodeChar()>
  /// for more information.
  final int codePoint;

  /// The Unicode code point represented by the key event, if any, without
  /// regard to any modifier keys which are currently pressed.
  ///
  /// If there is no Unicode code point, this value is zero.
  ///
  /// Dead keys are represented as Unicode combining characters.
  ///
  /// This is the result of calling KeyEvent.getUnicodeChar(0) on Android.
  ///
  /// See <https://developer.android.com/reference/android/view/KeyEvent.html#getUnicodeChar(int)>
  /// for more information.
  final int plainCodePoint;

  /// The hardware key code corresponding to this key event.
  ///
  /// This is the physical key that was pressed, not the Unicode character.
  /// See [codePoint] for the Unicode character.
  ///
  /// See <https://developer.android.com/reference/android/view/KeyEvent.html#getKeyCode()>
  /// for more information.
  final int keyCode;

  /// The hardware scan code id corresponding to this key event.
  ///
  /// These values are not reliable and vary from device to device, so this
  /// information is mainly useful for debugging.
  ///
  /// See <https://developer.android.com/reference/android/view/KeyEvent.html#getScanCode()>
  /// for more information.
  final int scanCode;

  /// The modifiers that were present when the key event occurred.
  ///
  /// See <https://developer.android.com/reference/android/view/KeyEvent.html#getMetaState()>
  /// for the numerical values of the `metaState`. Many of these constants are
  /// also replicated as static constants in this class.
  ///
  /// See also:
  ///
  ///  * [modifiersPressed], which returns a Map of currently pressed modifiers
  ///    and their keyboard side.
  ///  * [isModifierPressed], to see if a specific modifier is pressed.
  ///  * [isControlPressed], to see if a CTRL key is pressed.
  ///  * [isShiftPressed], to see if a SHIFT key is pressed.
  ///  * [isAltPressed], to see if an ALT key is pressed.
  ///  * [isMetaPressed], to see if a META key is pressed.
  final int metaState;

  /// The source of the event.
  ///
  /// See <https://developer.android.com/reference/android/view/KeyEvent.html#getSource()>
  /// for the numerical values of the `source`. Many of these constants are also
  /// replicated as static constants in this class.
  final int eventSource;

  /// The vendor ID of the device that produced the event.
  ///
  /// See <https://developer.android.com/reference/android/view/InputDevice.html#getVendorId()>
  /// for the numerical values of the `vendorId`.
  final int vendorId;

  /// The product ID of the device that produced the event.
  ///
  /// See <https://developer.android.com/reference/android/view/InputDevice.html#getProductId()>
  /// for the numerical values of the `productId`.
  final int productId;

<<<<<<< HEAD
  /// The repeat count of the event.
  ///
  /// See <https://developer.android.com/reference/android/view/KeyEvent#getRepeatCount()>
  /// for more information.
  final int repeatCount;
=======

  /// The ID of the device that produced the event.
  ///
  /// See https://developer.android.com/reference/android/view/InputDevice.html#getId()
  final int deviceId;
>>>>>>> ed36fe5d

  // The source code that indicates that an event came from a joystick.
  // from https://developer.android.com/reference/android/view/InputDevice.html#SOURCE_JOYSTICK
  static const int _sourceJoystick = 0x01000010;

  // Android only reports a single code point for the key label.
  @override
  String get keyLabel => plainCodePoint == 0 ? null : String.fromCharCode(plainCodePoint & _kCombiningCharacterMask);

  @override
  PhysicalKeyboardKey get physicalKey {
    if (kAndroidToPhysicalKey.containsKey(scanCode)) {
      return kAndroidToPhysicalKey[scanCode] ?? PhysicalKeyboardKey.none;
    }

    // Android sends DPAD_UP, etc. as the keyCode for joystick DPAD events, but
    // it doesn't set the scanCode for those, so we have to detect this, and set
    // our own DPAD physical keys. The logical key will still match "arrowUp",
    // etc.
    if (eventSource & _sourceJoystick == _sourceJoystick) {
      final LogicalKeyboardKey foundKey = kAndroidToLogicalKey[keyCode];
      if (foundKey == LogicalKeyboardKey.arrowUp) {
        return PhysicalKeyboardKey.arrowUp;
      }
      if (foundKey == LogicalKeyboardKey.arrowDown) {
        return PhysicalKeyboardKey.arrowDown;
      }
      if (foundKey == LogicalKeyboardKey.arrowLeft) {
        return PhysicalKeyboardKey.arrowLeft;
      }
      if (foundKey == LogicalKeyboardKey.arrowRight) {
        return PhysicalKeyboardKey.arrowRight;
      }
    }
    return PhysicalKeyboardKey.none;
  }

  @override
  LogicalKeyboardKey get logicalKey {
    // Look to see if the keyCode is a printable number pad key, so that a
    // difference between regular keys (e.g. "=") and the number pad version
    // (e.g. the "=" on the number pad) can be determined.
    final LogicalKeyboardKey numPadKey = kAndroidNumPadMap[keyCode];
    if (numPadKey != null) {
      return numPadKey;
    }

    // If it has a non-control-character label, then either return the existing
    // constant, or construct a new Unicode-based key from it. Don't mark it as
    // autogenerated, since the label uniquely identifies an ID from the Unicode
    // plane.
    if (keyLabel != null && keyLabel.isNotEmpty && !LogicalKeyboardKey.isControlCharacter(keyLabel)) {
      final int combinedCodePoint = plainCodePoint & _kCombiningCharacterMask;
      final int keyId = LogicalKeyboardKey.unicodePlane | (combinedCodePoint & LogicalKeyboardKey.valueMask);
      return LogicalKeyboardKey.findKeyByKeyId(keyId) ?? LogicalKeyboardKey(
        keyId,
        keyLabel: keyLabel,
        debugName: kReleaseMode ? null : 'Key ${keyLabel.toUpperCase()}',
      );
    }

    // Look to see if the keyCode is one we know about and have a mapping for.
    LogicalKeyboardKey newKey = kAndroidToLogicalKey[keyCode];
    if (newKey != null) {
      return newKey;
    }

    // This is a non-printable key that we don't know about, so we mint a new
    // code with the autogenerated bit set.
    const int androidKeyIdPlane = 0x00200000000;
    newKey ??= LogicalKeyboardKey(
      androidKeyIdPlane | keyCode | LogicalKeyboardKey.autogeneratedMask,
      debugName: kReleaseMode ? null : 'Unknown Android key code $keyCode',
    );
    return newKey;
  }

  bool _isLeftRightModifierPressed(KeyboardSide side, int anyMask, int leftMask, int rightMask) {
    if (metaState & anyMask == 0) {
      return false;
    }
    switch (side) {
      case KeyboardSide.any:
        return true;
      case KeyboardSide.all:
        return metaState & leftMask != 0 && metaState & rightMask != 0;
      case KeyboardSide.left:
        return metaState & leftMask != 0;
      case KeyboardSide.right:
        return metaState & rightMask != 0;
    }
    return false;
  }

  @override
  bool isModifierPressed(ModifierKey key, { KeyboardSide side = KeyboardSide.any }) {
    assert(side != null);
    switch (key) {
      case ModifierKey.controlModifier:
        return _isLeftRightModifierPressed(side, modifierControl, modifierLeftControl, modifierRightControl);
      case ModifierKey.shiftModifier:
        return _isLeftRightModifierPressed(side, modifierShift, modifierLeftShift, modifierRightShift);
      case ModifierKey.altModifier:
        return _isLeftRightModifierPressed(side, modifierAlt, modifierLeftAlt, modifierRightAlt);
      case ModifierKey.metaModifier:
        return _isLeftRightModifierPressed(side, modifierMeta, modifierLeftMeta, modifierRightMeta);
      case ModifierKey.capsLockModifier:
        return metaState & modifierCapsLock != 0;
      case ModifierKey.numLockModifier:
        return metaState & modifierNumLock != 0;
      case ModifierKey.scrollLockModifier:
        return metaState & modifierScrollLock != 0;
      case ModifierKey.functionModifier:
        return metaState & modifierFunction != 0;
      case ModifierKey.symbolModifier:
        return metaState & modifierSym != 0;
    }
    return false;
  }

  @override
  KeyboardSide getModifierSide(ModifierKey key) {
    KeyboardSide findSide(int leftMask, int rightMask) {
      final int combinedMask = leftMask | rightMask;
      final int combined = metaState & combinedMask;
      if (combined == leftMask) {
        return KeyboardSide.left;
      } else if (combined == rightMask) {
        return KeyboardSide.right;
      } else if (combined == combinedMask) {
        return KeyboardSide.all;
      }
      return null;
    }

    switch (key) {
      case ModifierKey.controlModifier:
        return findSide(modifierLeftControl, modifierRightControl);
      case ModifierKey.shiftModifier:
        return findSide(modifierLeftShift, modifierRightShift);
      case ModifierKey.altModifier:
        return findSide(modifierLeftAlt, modifierRightAlt);
      case ModifierKey.metaModifier:
        return findSide(modifierLeftMeta, modifierRightMeta);
      case ModifierKey.capsLockModifier:
      case ModifierKey.numLockModifier:
      case ModifierKey.scrollLockModifier:
      case ModifierKey.functionModifier:
      case ModifierKey.symbolModifier:
        return KeyboardSide.all;
    }

    assert(false, 'Not handling $key type properly.');
    return null;
  }

  // Modifier key masks.

  /// No modifier keys are pressed in the [metaState] field.
  ///
  /// Use this value if you need to decode the [metaState] field yourself, but
  /// it's much easier to use [isModifierPressed] if you just want to know if
  /// a modifier is pressed.
  static const int modifierNone = 0;

  /// This mask is used to check the [metaState] field to test whether one of
  /// the ALT modifier keys is pressed.
  ///
  /// Use this value if you need to decode the [metaState] field yourself, but
  /// it's much easier to use [isModifierPressed] if you just want to know if
  /// a modifier is pressed.
  static const int modifierAlt = 0x02;

  /// This mask is used to check the [metaState] field to test whether the left
  /// ALT modifier key is pressed.
  ///
  /// Use this value if you need to decode the [metaState] field yourself, but
  /// it's much easier to use [isModifierPressed] if you just want to know if
  /// a modifier is pressed.
  static const int modifierLeftAlt = 0x10;

  /// This mask is used to check the [metaState] field to test whether the right
  /// ALT modifier key is pressed.
  ///
  /// Use this value if you need to decode the [metaState] field yourself, but
  /// it's much easier to use [isModifierPressed] if you just want to know if
  /// a modifier is pressed.
  static const int modifierRightAlt = 0x20;

  /// This mask is used to check the [metaState] field to test whether one of
  /// the SHIFT modifier keys is pressed.
  ///
  /// Use this value if you need to decode the [metaState] field yourself, but
  /// it's much easier to use [isModifierPressed] if you just want to know if
  /// a modifier is pressed.
  static const int modifierShift = 0x01;

  /// This mask is used to check the [metaState] field to test whether the left
  /// SHIFT modifier key is pressed.
  ///
  /// Use this value if you need to decode the [metaState] field yourself, but
  /// it's much easier to use [isModifierPressed] if you just want to know if
  /// a modifier is pressed.
  static const int modifierLeftShift = 0x40;

  /// This mask is used to check the [metaState] field to test whether the right
  /// SHIFT modifier key is pressed.
  ///
  /// Use this value if you need to decode the [metaState] field yourself, but
  /// it's much easier to use [isModifierPressed] if you just want to know if
  /// a modifier is pressed.
  static const int modifierRightShift = 0x80;

  /// This mask is used to check the [metaState] field to test whether the SYM
  /// modifier key is pressed.
  ///
  /// Use this value if you need to decode the [metaState] field yourself, but
  /// it's much easier to use [isModifierPressed] if you just want to know if
  /// a modifier is pressed.
  static const int modifierSym = 0x04;

  /// This mask is used to check the [metaState] field to test whether the
  /// Function modifier key (Fn) is pressed.
  ///
  /// Use this value if you need to decode the [metaState] field yourself, but
  /// it's much easier to use [isModifierPressed] if you just want to know if
  /// a modifier is pressed.
  static const int modifierFunction = 0x08;

  /// This mask is used to check the [metaState] field to test whether one of
  /// the CTRL modifier keys is pressed.
  ///
  /// Use this value if you need to decode the [metaState] field yourself, but
  /// it's much easier to use [isModifierPressed] if you just want to know if
  /// a modifier is pressed.
  static const int modifierControl = 0x1000;

  /// This mask is used to check the [metaState] field to test whether the left
  /// CTRL modifier key is pressed.
  ///
  /// Use this value if you need to decode the [metaState] field yourself, but
  /// it's much easier to use [isModifierPressed] if you just want to know if
  /// a modifier is pressed.
  static const int modifierLeftControl = 0x2000;

  /// This mask is used to check the [metaState] field to test whether the right
  /// CTRL modifier key is pressed.
  ///
  /// Use this value if you need to decode the [metaState] field yourself, but
  /// it's much easier to use [isModifierPressed] if you just want to know if
  /// a modifier is pressed.
  static const int modifierRightControl = 0x4000;

  /// This mask is used to check the [metaState] field to test whether one of
  /// the META modifier keys is pressed.
  ///
  /// Use this value if you need to decode the [metaState] field yourself, but
  /// it's much easier to use [isModifierPressed] if you just want to know if
  /// a modifier is pressed.
  static const int modifierMeta = 0x10000;

  /// This mask is used to check the [metaState] field to test whether the left
  /// META modifier key is pressed.
  ///
  /// Use this value if you need to decode the [metaState] field yourself, but
  /// it's much easier to use [isModifierPressed] if you just want to know if
  /// a modifier is pressed.
  static const int modifierLeftMeta = 0x20000;

  /// This mask is used to check the [metaState] field to test whether the right
  /// META modifier key is pressed.
  ///
  /// Use this value if you need to decode the [metaState] field yourself, but
  /// it's much easier to use [isModifierPressed] if you just want to know if
  /// a modifier is pressed.
  static const int modifierRightMeta = 0x40000;

  /// This mask is used to check the [metaState] field to test whether the CAPS
  /// LOCK modifier key is on.
  ///
  /// Use this value if you need to decode the [metaState] field yourself, but
  /// it's much easier to use [isModifierPressed] if you just want to know if
  /// a modifier is pressed.
  static const int modifierCapsLock = 0x100000;

  /// This mask is used to check the [metaState] field to test whether the NUM
  /// LOCK modifier key is on.
  ///
  /// Use this value if you need to decode the [metaState] field yourself, but
  /// it's much easier to use [isModifierPressed] if you just want to know if
  /// a modifier is pressed.
  static const int modifierNumLock = 0x200000;

  /// This mask is used to check the [metaState] field to test whether the
  /// SCROLL LOCK modifier key is on.
  ///
  /// Use this value if you need to decode the [metaState] field yourself, but
  /// it's much easier to use [isModifierPressed] if you just want to know if
  /// a modifier is pressed.
  static const int modifierScrollLock = 0x400000;

  @override
  String toString() {
    return '$runtimeType(keyLabel: $keyLabel flags: $flags, codePoint: $codePoint, '
      'keyCode: $keyCode, scanCode: $scanCode, metaState: $metaState, '
      'modifiers down: $modifiersPressed)';
  }
}<|MERGE_RESOLUTION|>--- conflicted
+++ resolved
@@ -36,11 +36,8 @@
     this.eventSource = 0,
     this.vendorId = 0,
     this.productId = 0,
-<<<<<<< HEAD
+    this.deviceId = 0,
     this.repeatCount = 0,
-=======
-    this.deviceId = 0,
->>>>>>> ed36fe5d
   }) : assert(flags != null),
        assert(codePoint != null),
        assert(keyCode != null),
@@ -132,19 +129,16 @@
   /// for the numerical values of the `productId`.
   final int productId;
 
-<<<<<<< HEAD
-  /// The repeat count of the event.
-  ///
-  /// See <https://developer.android.com/reference/android/view/KeyEvent#getRepeatCount()>
-  /// for more information.
-  final int repeatCount;
-=======
-
   /// The ID of the device that produced the event.
   ///
   /// See https://developer.android.com/reference/android/view/InputDevice.html#getId()
   final int deviceId;
->>>>>>> ed36fe5d
+
+  /// The repeat count of the event.
+  ///
+  /// See <https://developer.android.com/reference/android/view/KeyEvent#getRepeatCount()>
+  /// for more information.
+  final int repeatCount;
 
   // The source code that indicates that an event came from a joystick.
   // from https://developer.android.com/reference/android/view/InputDevice.html#SOURCE_JOYSTICK
