--- conflicted
+++ resolved
@@ -260,11 +260,8 @@
           eventSource: message['source'] ?? 0,
           vendorId: message['vendorId'] ?? 0,
           productId: message['productId'] ?? 0,
-<<<<<<< HEAD
+          deviceId: message['deviceId'] ?? 0,
           repeatCount: message['repeatCount'] ?? 0,
-=======
-          deviceId: message['deviceId'] ?? 0,
->>>>>>> ed36fe5d
         );
         break;
       case 'fuchsia':
