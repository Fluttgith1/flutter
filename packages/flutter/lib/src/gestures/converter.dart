// Copyright 2015 The Chromium Authors. All rights reserved.
// Use of this source code is governed by a BSD-style license that can be
// found in the LICENSE file.

import 'dart:ui' as ui show PointerData, PointerChange, PointerSignalKind;

import 'package:flutter/foundation.dart' show visibleForTesting;

import 'events.dart';

class _PointerState {
  _PointerState(this.lastPosition);

  int get pointer => _pointer; // The identifier used in PointerEvent objects.
  int _pointer;
  static int _pointerCount = 0;
  void startNewPointer() {
    _pointerCount += 1;
    _pointer = _pointerCount;
  }

  bool get down => _down;
  bool _down = false;
  void setDown() {
    assert(!_down);
    _down = true;
  }
  void setUp() {
    assert(_down);
    _down = false;
  }

  Offset lastPosition;

  Offset deltaTo(Offset to) => to - lastPosition;

  @override
  String toString() {
    return '_PointerState(pointer: $pointer, down: $down, lastPosition: $lastPosition)';
  }
}

/// Converts from engine pointer data to framework pointer events.
///
/// This takes [PointerDataPacket] objects, as received from the engine via
/// [dart:ui.Window.onPointerDataPacket], and converts them to [PointerEvent]
/// objects.
class PointerEventConverter {
  PointerEventConverter._();

  /// Clears internal state mapping platform pointer identifiers to
  /// [PointerEvent] pointer identifiers.
  ///
  /// Visible only so that tests can reset the global state contained in
  /// [PointerEventConverter].
  @visibleForTesting
  static void clearPointers() => _pointers.clear();

  // Map from platform pointer identifiers to PointerEvent pointer identifiers.
  // Static to guarantee that pointers are unique.
  static final Map<int, _PointerState> _pointers = <int, _PointerState>{};

  static _PointerState _ensureStateForPointer(ui.PointerData datum, Offset position) {
    return _pointers.putIfAbsent(
      datum.device,
      () => _PointerState(position),
    );
  }

  /// Expand the given packet of pointer data into a sequence of framework
  /// pointer events.
  ///
  /// The `devicePixelRatio` argument (usually given the value from
  /// [dart:ui.Window.devicePixelRatio]) is used to convert the incoming data
  /// from physical coordinates to logical pixels. See the discussion at
  /// [PointerEvent] for more details on the [PointerEvent] coordinate space.
  static Iterable<PointerEvent> expand(Iterable<ui.PointerData> data, double devicePixelRatio) sync* {
    for (ui.PointerData datum in data) {
      final Offset position = Offset(datum.physicalX, datum.physicalY) / devicePixelRatio;
      final double radiusMinor = _toLogicalPixels(datum.radiusMinor, devicePixelRatio);
      final double radiusMajor = _toLogicalPixels(datum.radiusMajor, devicePixelRatio);
      final double radiusMin = _toLogicalPixels(datum.radiusMin, devicePixelRatio);
      final double radiusMax = _toLogicalPixels(datum.radiusMax, devicePixelRatio);
      final Duration timeStamp = datum.timeStamp;
      final PointerDeviceKind kind = datum.kind;
      assert(datum.change != null);
      if (datum.signalKind == null || datum.signalKind == ui.PointerSignalKind.none) {
        switch (datum.change) {
          case ui.PointerChange.add:
            assert(!_pointers.containsKey(datum.device));
            final _PointerState state = _ensureStateForPointer(datum, position);
            assert(state.lastPosition == position);
            yield PointerAddedEvent(
              timeStamp: timeStamp,
              kind: kind,
              device: datum.device,
              position: position,
              obscured: datum.obscured,
              pressureMin: datum.pressureMin,
              pressureMax: datum.pressureMax,
              distance: datum.distance,
              distanceMax: datum.distanceMax,
              radiusMin: radiusMin,
              radiusMax: radiusMax,
              orientation: datum.orientation,
              tilt: datum.tilt,
            );
            break;
          case ui.PointerChange.hover:
            final bool alreadyAdded = _pointers.containsKey(datum.device);
            final _PointerState state = _ensureStateForPointer(datum, position);
            assert(!state.down);
            if (!alreadyAdded) {
              assert(state.lastPosition == position);
              yield PointerAddedEvent(
                timeStamp: timeStamp,
                kind: kind,
                device: datum.device,
                position: position,
                obscured: datum.obscured,
                pressureMin: datum.pressureMin,
                pressureMax: datum.pressureMax,
                distance: datum.distance,
                distanceMax: datum.distanceMax,
                radiusMin: radiusMin,
                radiusMax: radiusMax,
                orientation: datum.orientation,
                tilt: datum.tilt,
              );
            }
            yield PointerHoverEvent(
              timeStamp: timeStamp,
              kind: kind,
              device: datum.device,
              position: position,
              delta: state.deltaTo(position),
              buttons: datum.buttons,
              obscured: datum.obscured,
              pressureMin: datum.pressureMin,
              pressureMax: datum.pressureMax,
              distance: datum.distance,
              distanceMax: datum.distanceMax,
              size: datum.size,
              radiusMajor: radiusMajor,
              radiusMinor: radiusMinor,
              radiusMin: radiusMin,
              radiusMax: radiusMax,
              orientation: datum.orientation,
              tilt: datum.tilt,
            );
            state.lastPosition = position;
            break;
          case ui.PointerChange.down:
            final bool alreadyAdded = _pointers.containsKey(datum.device);
            final _PointerState state = _ensureStateForPointer(datum, position);
            assert(!state.down);
            if (!alreadyAdded) {
              assert(state.lastPosition == position);
              yield PointerAddedEvent(
                timeStamp: timeStamp,
                kind: kind,
                device: datum.device,
                position: position,
                obscured: datum.obscured,
                pressureMin: datum.pressureMin,
                pressureMax: datum.pressureMax,
                distance: datum.distance,
                distanceMax: datum.distanceMax,
                radiusMin: radiusMin,
                radiusMax: radiusMax,
                orientation: datum.orientation,
                tilt: datum.tilt,
              );
            }
            if (state.lastPosition != position) {
              // Not all sources of pointer packets respect the invariant that
              // they hover the pointer to the down location before sending the
              // down event. We restore the invariant here for our clients.
              yield PointerHoverEvent(
                timeStamp: timeStamp,
                kind: kind,
                device: datum.device,
                position: position,
                delta: state.deltaTo(position),
                buttons: datum.buttons,
                obscured: datum.obscured,
                pressureMin: datum.pressureMin,
                pressureMax: datum.pressureMax,
                distance: datum.distance,
                distanceMax: datum.distanceMax,
                size: datum.size,
                radiusMajor: radiusMajor,
                radiusMinor: radiusMinor,
                radiusMin: radiusMin,
                radiusMax: radiusMax,
                orientation: datum.orientation,
                tilt: datum.tilt,
                synthesized: true,
              );
              state.lastPosition = position;
            }
            state.startNewPointer();
            state.setDown();
            yield PointerDownEvent(
              timeStamp: timeStamp,
              pointer: state.pointer,
              kind: kind,
              device: datum.device,
              position: position,
              // TODO(tongmu): Move button patching to embedder, https://github.com/flutter/flutter/issues/30454
              buttons: datum.buttons | kPrimaryButton,
              obscured: datum.obscured,
              pressure: datum.pressure,
              pressureMin: datum.pressureMin,
              pressureMax: datum.pressureMax,
              distanceMax: datum.distanceMax,
              size: datum.size,
              radiusMajor: radiusMajor,
              radiusMinor: radiusMinor,
              radiusMin: radiusMin,
              radiusMax: radiusMax,
              orientation: datum.orientation,
              tilt: datum.tilt,
            );
            break;
          case ui.PointerChange.move:
            // If the service starts supporting hover pointers, then it must also
            // start sending us ADDED and REMOVED data points.
            // See also: https://github.com/flutter/flutter/issues/720
            assert(_pointers.containsKey(datum.device));
            final _PointerState state = _pointers[datum.device];
            assert(state.down);
            yield PointerMoveEvent(
              timeStamp: timeStamp,
              pointer: state.pointer,
              kind: kind,
              device: datum.device,
              position: position,
              delta: state.deltaTo(position),
              // TODO(tongmu): Move button patching to embedder, https://github.com/flutter/flutter/issues/30454
              buttons: datum.buttons | kPrimaryButton,
              obscured: datum.obscured,
              pressure: datum.pressure,
              pressureMin: datum.pressureMin,
              pressureMax: datum.pressureMax,
              distanceMax: datum.distanceMax,
              size: datum.size,
              radiusMajor: radiusMajor,
              radiusMinor: radiusMinor,
              radiusMin: radiusMin,
              radiusMax: radiusMax,
              orientation: datum.orientation,
              tilt: datum.tilt,
              platformData: datum.platformData,
            );
            state.lastPosition = position;
            break;
          case ui.PointerChange.up:
          case ui.PointerChange.cancel:
            assert(_pointers.containsKey(datum.device));
            final _PointerState state = _pointers[datum.device];
            assert(state.down);
            if (position != state.lastPosition) {
              // Not all sources of pointer packets respect the invariant that
              // they move the pointer to the up location before sending the up
              // event. For example, in the iOS simulator, of you drag outside the
              // window, you'll get a stream of pointers that violates that
              // invariant. We restore the invariant here for our clients.
              yield PointerMoveEvent(
                timeStamp: timeStamp,
                pointer: state.pointer,
                kind: kind,
                device: datum.device,
                position: position,
                delta: state.deltaTo(position),
                // TODO(tongmu): Move button patching to embedder, https://github.com/flutter/flutter/issues/30454
                buttons: datum.buttons | kPrimaryButton,
                obscured: datum.obscured,
                pressure: datum.pressure,
                pressureMin: datum.pressureMin,
                pressureMax: datum.pressureMax,
                distanceMax: datum.distanceMax,
                size: datum.size,
                radiusMajor: radiusMajor,
                radiusMinor: radiusMinor,
                radiusMin: radiusMin,
                radiusMax: radiusMax,
                orientation: datum.orientation,
                tilt: datum.tilt,
                synthesized: true,
              );
              state.lastPosition = position;
            }
            assert(position == state.lastPosition);
            state.setUp();
            if (datum.change == ui.PointerChange.up) {
              yield PointerUpEvent(
                timeStamp: timeStamp,
                pointer: state.pointer,
                kind: kind,
                device: datum.device,
                position: position,
                buttons: datum.buttons,
                obscured: datum.obscured,
                pressure: datum.pressure,
                pressureMin: datum.pressureMin,
                pressureMax: datum.pressureMax,
                distance: datum.distance,
                distanceMax: datum.distanceMax,
                size: datum.size,
                radiusMajor: radiusMajor,
                radiusMinor: radiusMinor,
                radiusMin: radiusMin,
                radiusMax: radiusMax,
                orientation: datum.orientation,
                tilt: datum.tilt,
              );
            } else {
              yield PointerCancelEvent(
                timeStamp: timeStamp,
                pointer: state.pointer,
                kind: kind,
                device: datum.device,
                position: position,
                buttons: datum.buttons,
                obscured: datum.obscured,
                pressure: datum.pressure,
                pressureMin: datum.pressureMin,
                pressureMax: datum.pressureMax,
                distance: datum.distance,
                distanceMax: datum.distanceMax,
                size: datum.size,
                radiusMajor: radiusMajor,
                radiusMinor: radiusMinor,
                radiusMin: radiusMin,
                radiusMax: radiusMax,
                orientation: datum.orientation,
                tilt: datum.tilt,
              );
            }
            break;
          case ui.PointerChange.remove:
            assert(_pointers.containsKey(datum.device));
            final _PointerState state = _pointers[datum.device];
            if (state.down) {
              yield PointerCancelEvent(
                timeStamp: timeStamp,
                pointer: state.pointer,
                kind: kind,
                device: datum.device,
                position: state.lastPosition, // Change position in Hover
                buttons: datum.buttons,
                obscured: datum.obscured,
                pressure: datum.pressure,
                pressureMin: datum.pressureMin,
                pressureMax: datum.pressureMax,
                distance: datum.distance,
                distanceMax: datum.distanceMax,
                size: datum.size,
                radiusMajor: radiusMajor,
                radiusMinor: radiusMinor,
                radiusMin: radiusMin,
                radiusMax: radiusMax,
                orientation: datum.orientation,
                tilt: datum.tilt,
              );
            }
            if (position != state.lastPosition) {
              yield PointerHoverEvent(
                timeStamp: timeStamp,
                kind: kind,
                device: datum.device,
                position: position,
                buttons: datum.buttons,
                delta: state.deltaTo(position),
                obscured: datum.obscured,
                pressureMin: datum.pressureMin,
                pressureMax: datum.pressureMax,
                distance: datum.distance,
                distanceMax: datum.distanceMax,
                size: datum.size,
                radiusMajor: radiusMajor,
                radiusMinor: radiusMinor,
                radiusMin: radiusMin,
                radiusMax: radiusMax,
                orientation: datum.orientation,
                tilt: datum.tilt,
                synthesized: true,
              );
            }
            _pointers.remove(datum.device);
            yield PointerRemovedEvent(
              timeStamp: timeStamp,
              kind: kind,
              device: datum.device,
              obscured: datum.obscured,
              pressureMin: datum.pressureMin,
              pressureMax: datum.pressureMax,
              distanceMax: datum.distanceMax,
              radiusMin: radiusMin,
              radiusMax: radiusMax,
            );
            break;
        }
      } else {
        switch (datum.signalKind) {
          case ui.PointerSignalKind.scroll:
            // Devices must be added before they send scroll events.
            assert(_pointers.containsKey(datum.device));
            final _PointerState state = _ensureStateForPointer(datum, position);
            if (state.lastPosition != position) {
              // Synthesize a hover/move of the pointer to the scroll location
              // before sending the scroll event, if necessary, so that clients
              // don't have to worry about native ordering of hover and scroll
              // events.
              if (state.down) {
                yield PointerMoveEvent(
                  timeStamp: timeStamp,
                  pointer: state.pointer,
                  kind: kind,
                  device: datum.device,
                  position: position,
<<<<<<< HEAD
                  delta: offset,
                  // TODO(tongmu): Move button patching to embedder, https://github.com/flutter/flutter/issues/30454
=======
                  delta: state.deltaTo(position),
>>>>>>> f6c71c3b
                  buttons: datum.buttons | kPrimaryButton,
                  obscured: datum.obscured,
                  pressure: datum.pressure,
                  pressureMin: datum.pressureMin,
                  pressureMax: datum.pressureMax,
                  distanceMax: datum.distanceMax,
                  size: datum.size,
                  radiusMajor: radiusMajor,
                  radiusMinor: radiusMinor,
                  radiusMin: radiusMin,
                  radiusMax: radiusMax,
                  orientation: datum.orientation,
                  tilt: datum.tilt,
                  synthesized: true,
                );
              } else {
                yield PointerHoverEvent(
                  timeStamp: timeStamp,
                  kind: kind,
                  device: datum.device,
                  position: position,
                  delta: state.deltaTo(position),
                  buttons: datum.buttons,
                  obscured: datum.obscured,
                  pressureMin: datum.pressureMin,
                  pressureMax: datum.pressureMax,
                  distance: datum.distance,
                  distanceMax: datum.distanceMax,
                  size: datum.size,
                  radiusMajor: radiusMajor,
                  radiusMinor: radiusMinor,
                  radiusMin: radiusMin,
                  radiusMax: radiusMax,
                  orientation: datum.orientation,
                  tilt: datum.tilt,
                  synthesized: true,
                );
              }
              state.lastPosition = position;
            }
            final Offset scrollDelta =
                Offset(datum.scrollDeltaX, datum.scrollDeltaY) / devicePixelRatio;
            yield PointerScrollEvent(
              timeStamp: timeStamp,
              kind: kind,
              device: datum.device,
              position: position,
              scrollDelta: scrollDelta,
            );
            break;
          case ui.PointerSignalKind.none:
            assert(false); // This branch should already have 'none' filtered out.
            break;
          case ui.PointerSignalKind.unknown:
            // Ignore unknown signals.
            break;
        }
      }
    }
  }

  static double _toLogicalPixels(double physicalPixels, double devicePixelRatio) =>
      physicalPixels == null ? null : physicalPixels / devicePixelRatio;
}<|MERGE_RESOLUTION|>--- conflicted
+++ resolved
@@ -420,12 +420,8 @@
                   kind: kind,
                   device: datum.device,
                   position: position,
-<<<<<<< HEAD
-                  delta: offset,
+                  delta: state.deltaTo(position),
                   // TODO(tongmu): Move button patching to embedder, https://github.com/flutter/flutter/issues/30454
-=======
-                  delta: state.deltaTo(position),
->>>>>>> f6c71c3b
                   buttons: datum.buttons | kPrimaryButton,
                   obscured: datum.obscured,
                   pressure: datum.pressure,
