// Copyright 2015 The Chromium Authors. All rights reserved.
// Use of this source code is governed by a BSD-style license that can be
// found in the LICENSE file.

import 'dart:ui' as ui show PointerData, PointerChange, PointerSignalKind;

import 'package:flutter/foundation.dart' show visibleForTesting;

import 'events.dart';

class _PointerState {
  _PointerState(this.lastPosition);

  int get pointer => _pointer; // The identifier used in PointerEvent objects.
  int _pointer;
  static int _pointerCount = 0;
  void startNewPointer() {
    _pointerCount += 1;
    _pointer = _pointerCount;
  }

  bool get down => _down;
  bool _down = false;
  void setDown() {
    assert(!_down);
    _down = true;
  }
  void setUp() {
    assert(_down);
    _down = false;
  }

  Offset lastPosition;

  @override
  String toString() {
    return '_PointerState(pointer: $pointer, down: $down, lastPosition: $lastPosition)';
  }
}

/// Converts from engine pointer data to framework pointer events.
///
/// This takes [PointerDataPacket] objects, as received from the engine via
/// [dart:ui.Window.onPointerDataPacket], and converts them to [PointerEvent]
/// objects.
class PointerEventConverter {
  PointerEventConverter._();

  /// Clears internal state mapping platform pointer identifiers to
  /// [PointerEvent] pointer identifiers.
  ///
  /// Visible only so that tests can reset the global state contained in
  /// [PointerEventConverter].
  @visibleForTesting
  static void clearPointers() => _pointers.clear();

  // Map from platform pointer identifiers to PointerEvent pointer identifiers.
  // Static to guarantee that pointers are unique.
  static final Map<int, _PointerState> _pointers = <int, _PointerState>{};

  static _PointerState _ensureStateForPointer(ui.PointerData datum, Offset position) {
    return _pointers.putIfAbsent(
      datum.device,
      () => _PointerState(position)
    );
  }

  /// Expand the given packet of pointer data into a sequence of framework
  /// pointer events.
  ///
  /// The `devicePixelRatio` argument (usually given the value from
  /// [dart:ui.Window.devicePixelRatio]) is used to convert the incoming data
  /// from physical coordinates to logical pixels. See the discussion at
  /// [PointerEvent] for more details on the [PointerEvent] coordinate space.
  static Iterable<PointerEvent> expand(Iterable<ui.PointerData> data, double devicePixelRatio) sync* {
    for (ui.PointerData datum in data) {
      final Offset position = Offset(datum.physicalX, datum.physicalY) / devicePixelRatio;
      final double radiusMinor = _toLogicalPixels(datum.radiusMinor, devicePixelRatio);
      final double radiusMajor = _toLogicalPixels(datum.radiusMajor, devicePixelRatio);
      final double radiusMin = _toLogicalPixels(datum.radiusMin, devicePixelRatio);
      final double radiusMax = _toLogicalPixels(datum.radiusMax, devicePixelRatio);
      final Duration timeStamp = datum.timeStamp;
      final PointerDeviceKind kind = datum.kind;
<<<<<<< HEAD
      assert(datum.change != null);
      if (datum.kind == PointerDeviceKind.gesture) {
        // Devices must be added before they send scroll events.
        assert(_pointers.containsKey(datum.device));
        final _PointerState state = _ensureStateForPointer(datum, position);
        if (state.lastPosition != position) {
          // Synthesize a hover of the pointer to the scroll location before
          // sending the scroll event, if necessary, so that clients don't have
          // to worry about native ordering of hover and scroll events.
          final Offset offset = position - state.lastPosition;
          state.lastPosition = position;
          yield PointerHoverEvent(
            timeStamp: timeStamp,
            kind: state.kind,
            device: datum.device,
            position: position,
            delta: offset,
            buttons: datum.buttons,
            obscured: datum.obscured,
            pressureMin: datum.pressureMin,
            pressureMax: datum.pressureMax,
            distance: datum.distance,
            distanceMax: datum.distanceMax,
            radiusMajor: radiusMajor,
            radiusMinor: radiusMinor,
            radiusMin: radiusMin,
            radiusMax: radiusMax,
            orientation: datum.orientation,
            tilt: datum.tilt,
            synthesized: true,
          );
          state.lastPosition = position;
        }
        final Offset scrollDelta =
            Offset(datum.scrollDeltaX, datum.scrollDeltaY) / devicePixelRatio;
        // A gesture state of hover indicates that the gesture is immediate
        // (e.g., a scroll wheel tick) rather than an actual gesture, so don't
        // set a gestureChange.
        final PointerChange gestureChange = datum.change == ui.PointerChange.hover ?
            null : datum.change;
        if (gestureChange == ui.PointerChange.down) {
          state.startNewPointer();
        }
        yield new PointerScrollEvent(
          timeStamp: timeStamp,
          pointer: state.pointer,
          kind: kind,
          device: datum.device,
          position: position,
          gestureChange: gestureChange,
          scrollDelta: scrollDelta,
        );
        break;
      } else {
=======
      if (datum.signalKind == null || datum.signalKind == ui.PointerSignalKind.none) {
>>>>>>> ca16a523
        switch (datum.change) {
          case ui.PointerChange.add:
            assert(!_pointers.containsKey(datum.device));
            final _PointerState state = _ensureStateForPointer(datum, position);
            assert(state.lastPosition == position);
            yield PointerAddedEvent(
              timeStamp: timeStamp,
              kind: kind,
              device: datum.device,
              position: position,
              obscured: datum.obscured,
              pressureMin: datum.pressureMin,
              pressureMax: datum.pressureMax,
              distance: datum.distance,
              distanceMax: datum.distanceMax,
              radiusMin: radiusMin,
              radiusMax: radiusMax,
              orientation: datum.orientation,
              tilt: datum.tilt
            );
            break;
          case ui.PointerChange.hover:
            final bool alreadyAdded = _pointers.containsKey(datum.device);
            final _PointerState state = _ensureStateForPointer(datum, position);
            assert(!state.down);
            if (!alreadyAdded) {
              assert(state.lastPosition == position);
              yield PointerAddedEvent(
                timeStamp: timeStamp,
                kind: kind,
                device: datum.device,
                position: position,
                obscured: datum.obscured,
                pressureMin: datum.pressureMin,
                pressureMax: datum.pressureMax,
                distance: datum.distance,
                distanceMax: datum.distanceMax,
                radiusMin: radiusMin,
                radiusMax: radiusMax,
                orientation: datum.orientation,
                tilt: datum.tilt
              );
            }
            final Offset offset = position - state.lastPosition;
            state.lastPosition = position;
            yield PointerHoverEvent(
              timeStamp: timeStamp,
              kind: kind,
              device: datum.device,
              position: position,
              delta: offset,
              buttons: datum.buttons,
              obscured: datum.obscured,
              pressureMin: datum.pressureMin,
              pressureMax: datum.pressureMax,
              distance: datum.distance,
              distanceMax: datum.distanceMax,
              size: datum.size,
              radiusMajor: radiusMajor,
              radiusMinor: radiusMinor,
              radiusMin: radiusMin,
              radiusMax: radiusMax,
              orientation: datum.orientation,
              tilt: datum.tilt
            );
            state.lastPosition = position;
            break;
          case ui.PointerChange.down:
            final bool alreadyAdded = _pointers.containsKey(datum.device);
            final _PointerState state = _ensureStateForPointer(datum, position);
            assert(!state.down);
            if (!alreadyAdded) {
              assert(state.lastPosition == position);
              yield PointerAddedEvent(
                timeStamp: timeStamp,
                kind: kind,
                device: datum.device,
                position: position,
                obscured: datum.obscured,
                pressureMin: datum.pressureMin,
                pressureMax: datum.pressureMax,
                distance: datum.distance,
                distanceMax: datum.distanceMax,
                radiusMin: radiusMin,
                radiusMax: radiusMax,
                orientation: datum.orientation,
                tilt: datum.tilt
              );
            }
            if (state.lastPosition != position) {
              // Not all sources of pointer packets respect the invariant that
              // they hover the pointer to the down location before sending the
              // down event. We restore the invariant here for our clients.
              final Offset offset = position - state.lastPosition;
              state.lastPosition = position;
              yield PointerHoverEvent(
                timeStamp: timeStamp,
                kind: kind,
                device: datum.device,
                position: position,
                delta: offset,
                buttons: datum.buttons,
                obscured: datum.obscured,
                pressureMin: datum.pressureMin,
                pressureMax: datum.pressureMax,
                distance: datum.distance,
                distanceMax: datum.distanceMax,
                size: datum.size,
                radiusMajor: radiusMajor,
                radiusMinor: radiusMinor,
                radiusMin: radiusMin,
                radiusMax: radiusMax,
                orientation: datum.orientation,
                tilt: datum.tilt,
                synthesized: true,
              );
              state.lastPosition = position;
            }
            state.startNewPointer();
            state.setDown();
            yield PointerDownEvent(
              timeStamp: timeStamp,
              pointer: state.pointer,
              kind: kind,
              device: datum.device,
              position: position,
              buttons: datum.buttons,
              obscured: datum.obscured,
              pressure: datum.pressure,
              pressureMin: datum.pressureMin,
              pressureMax: datum.pressureMax,
              distanceMax: datum.distanceMax,
              size: datum.size,
              radiusMajor: radiusMajor,
              radiusMinor: radiusMinor,
              radiusMin: radiusMin,
              radiusMax: radiusMax,
              orientation: datum.orientation,
              tilt: datum.tilt
            );
            break;
          case ui.PointerChange.move:
            // If the service starts supporting hover pointers, then it must also
            // start sending us ADDED and REMOVED data points.
            // See also: https://github.com/flutter/flutter/issues/720
            assert(_pointers.containsKey(datum.device));
            final _PointerState state = _pointers[datum.device];
            assert(state.down);
            final Offset offset = position - state.lastPosition;
            state.lastPosition = position;
            yield PointerMoveEvent(
              timeStamp: timeStamp,
              pointer: state.pointer,
              kind: kind,
              device: datum.device,
              position: position,
              delta: offset,
              buttons: datum.buttons,
              obscured: datum.obscured,
              pressure: datum.pressure,
              pressureMin: datum.pressureMin,
              pressureMax: datum.pressureMax,
              distanceMax: datum.distanceMax,
              size: datum.size,
              radiusMajor: radiusMajor,
              radiusMinor: radiusMinor,
              radiusMin: radiusMin,
              radiusMax: radiusMax,
              orientation: datum.orientation,
              tilt: datum.tilt,
              platformData: datum.platformData,
            );
            break;
          case ui.PointerChange.up:
          case ui.PointerChange.cancel:
            assert(_pointers.containsKey(datum.device));
            final _PointerState state = _pointers[datum.device];
            assert(state.down);
            if (position != state.lastPosition) {
              // Not all sources of pointer packets respect the invariant that
              // they move the pointer to the up location before sending the up
              // event. For example, in the iOS simulator, of you drag outside the
              // window, you'll get a stream of pointers that violates that
              // invariant. We restore the invariant here for our clients.
              final Offset offset = position - state.lastPosition;
              state.lastPosition = position;
              yield PointerMoveEvent(
                timeStamp: timeStamp,
                pointer: state.pointer,
                kind: kind,
                device: datum.device,
                position: position,
                delta: offset,
                buttons: datum.buttons,
                obscured: datum.obscured,
                pressure: datum.pressure,
                pressureMin: datum.pressureMin,
                pressureMax: datum.pressureMax,
                distanceMax: datum.distanceMax,
                size: datum.size,
                radiusMajor: radiusMajor,
                radiusMinor: radiusMinor,
                radiusMin: radiusMin,
                radiusMax: radiusMax,
                orientation: datum.orientation,
                tilt: datum.tilt,
                synthesized: true,
              );
              state.lastPosition = position;
            }
            assert(position == state.lastPosition);
            state.setUp();
            if (datum.change == ui.PointerChange.up) {
              yield PointerUpEvent(
                timeStamp: timeStamp,
                pointer: state.pointer,
                kind: kind,
                device: datum.device,
                position: position,
                buttons: datum.buttons,
                obscured: datum.obscured,
                pressure: datum.pressure,
                pressureMin: datum.pressureMin,
                pressureMax: datum.pressureMax,
                distance: datum.distance,
                distanceMax: datum.distanceMax,
                size: datum.size,
                radiusMajor: radiusMajor,
                radiusMinor: radiusMinor,
                radiusMin: radiusMin,
                radiusMax: radiusMax,
                orientation: datum.orientation,
                tilt: datum.tilt
              );
            } else {
              yield PointerCancelEvent(
                timeStamp: timeStamp,
                pointer: state.pointer,
                kind: kind,
                device: datum.device,
                position: position,
                buttons: datum.buttons,
                obscured: datum.obscured,
                pressureMin: datum.pressureMin,
                pressureMax: datum.pressureMax,
                distance: datum.distance,
                distanceMax: datum.distanceMax,
                size: datum.size,
                radiusMajor: radiusMajor,
                radiusMinor: radiusMinor,
                radiusMin: radiusMin,
                radiusMax: radiusMax,
                orientation: datum.orientation,
                tilt: datum.tilt
              );
            }
            break;
          case ui.PointerChange.remove:
            assert(_pointers.containsKey(datum.device));
            final _PointerState state = _pointers[datum.device];
            if (state.down) {
              yield PointerCancelEvent(
                timeStamp: timeStamp,
                pointer: state.pointer,
                kind: kind,
                device: datum.device,
                position: position,
                buttons: datum.buttons,
                obscured: datum.obscured,
                pressureMin: datum.pressureMin,
                pressureMax: datum.pressureMax,
                distance: datum.distance,
                distanceMax: datum.distanceMax,
                size: datum.size,
                radiusMajor: radiusMajor,
                radiusMinor: radiusMinor,
                radiusMin: radiusMin,
                radiusMax: radiusMax,
                orientation: datum.orientation,
                tilt: datum.tilt
              );
            }
            _pointers.remove(datum.device);
            yield PointerRemovedEvent(
              timeStamp: timeStamp,
              kind: kind,
              device: datum.device,
              obscured: datum.obscured,
              pressureMin: datum.pressureMin,
              pressureMax: datum.pressureMax,
              distanceMax: datum.distanceMax,
              radiusMin: radiusMin,
              radiusMax: radiusMax
            );
            break;
        }
      } else {
        switch (datum.signalKind) {
          case ui.PointerSignalKind.scroll:
            // Devices must be added before they send scroll events.
            assert(_pointers.containsKey(datum.device));
            final _PointerState state = _ensureStateForPointer(datum, position);
            if (state.lastPosition != position) {
              // Synthesize a hover/move of the pointer to the scroll location
              // before sending the scroll event, if necessary, so that clients
              // don't have to worry about native ordering of hover and scroll
              // events.
              final Offset offset = position - state.lastPosition;
              state.lastPosition = position;
              if (state.down) {
                yield PointerMoveEvent(
                  timeStamp: timeStamp,
                  pointer: state.pointer,
                  kind: kind,
                  device: datum.device,
                  position: position,
                  delta: offset,
                  buttons: datum.buttons,
                  obscured: datum.obscured,
                  pressureMin: datum.pressureMin,
                  pressureMax: datum.pressureMax,
                  distanceMax: datum.distanceMax,
                  size: datum.size,
                  radiusMajor: radiusMajor,
                  radiusMinor: radiusMinor,
                  radiusMin: radiusMin,
                  radiusMax: radiusMax,
                  orientation: datum.orientation,
                  tilt: datum.tilt,
                  synthesized: true,
                );
              } else {
                yield PointerHoverEvent(
                  timeStamp: timeStamp,
                  kind: kind,
                  device: datum.device,
                  position: position,
                  delta: offset,
                  buttons: datum.buttons,
                  obscured: datum.obscured,
                  pressureMin: datum.pressureMin,
                  pressureMax: datum.pressureMax,
                  distance: datum.distance,
                  distanceMax: datum.distanceMax,
                  size: datum.size,
                  radiusMajor: radiusMajor,
                  radiusMinor: radiusMinor,
                  radiusMin: radiusMin,
                  radiusMax: radiusMax,
                  orientation: datum.orientation,
                  tilt: datum.tilt,
                  synthesized: true,
                );
              }
            }
            final Offset scrollDelta =
                Offset(datum.scrollDeltaX, datum.scrollDeltaY) / devicePixelRatio;
            yield PointerScrollEvent(
              timeStamp: timeStamp,
              pointer: state.pointer,
              kind: kind,
              device: datum.device,
              position: position,
              scrollDelta: scrollDelta,
            );
            break;
        }
      }
    }
  }

  static double _toLogicalPixels(double physicalPixels, double devicePixelRatio) =>
      physicalPixels == null ? null : physicalPixels / devicePixelRatio;
}<|MERGE_RESOLUTION|>--- conflicted
+++ resolved
@@ -81,64 +81,7 @@
       final double radiusMax = _toLogicalPixels(datum.radiusMax, devicePixelRatio);
       final Duration timeStamp = datum.timeStamp;
       final PointerDeviceKind kind = datum.kind;
-<<<<<<< HEAD
-      assert(datum.change != null);
-      if (datum.kind == PointerDeviceKind.gesture) {
-        // Devices must be added before they send scroll events.
-        assert(_pointers.containsKey(datum.device));
-        final _PointerState state = _ensureStateForPointer(datum, position);
-        if (state.lastPosition != position) {
-          // Synthesize a hover of the pointer to the scroll location before
-          // sending the scroll event, if necessary, so that clients don't have
-          // to worry about native ordering of hover and scroll events.
-          final Offset offset = position - state.lastPosition;
-          state.lastPosition = position;
-          yield PointerHoverEvent(
-            timeStamp: timeStamp,
-            kind: state.kind,
-            device: datum.device,
-            position: position,
-            delta: offset,
-            buttons: datum.buttons,
-            obscured: datum.obscured,
-            pressureMin: datum.pressureMin,
-            pressureMax: datum.pressureMax,
-            distance: datum.distance,
-            distanceMax: datum.distanceMax,
-            radiusMajor: radiusMajor,
-            radiusMinor: radiusMinor,
-            radiusMin: radiusMin,
-            radiusMax: radiusMax,
-            orientation: datum.orientation,
-            tilt: datum.tilt,
-            synthesized: true,
-          );
-          state.lastPosition = position;
-        }
-        final Offset scrollDelta =
-            Offset(datum.scrollDeltaX, datum.scrollDeltaY) / devicePixelRatio;
-        // A gesture state of hover indicates that the gesture is immediate
-        // (e.g., a scroll wheel tick) rather than an actual gesture, so don't
-        // set a gestureChange.
-        final PointerChange gestureChange = datum.change == ui.PointerChange.hover ?
-            null : datum.change;
-        if (gestureChange == ui.PointerChange.down) {
-          state.startNewPointer();
-        }
-        yield new PointerScrollEvent(
-          timeStamp: timeStamp,
-          pointer: state.pointer,
-          kind: kind,
-          device: datum.device,
-          position: position,
-          gestureChange: gestureChange,
-          scrollDelta: scrollDelta,
-        );
-        break;
-      } else {
-=======
       if (datum.signalKind == null || datum.signalKind == ui.PointerSignalKind.none) {
->>>>>>> ca16a523
         switch (datum.change) {
           case ui.PointerChange.add:
             assert(!_pointers.containsKey(datum.device));
@@ -496,6 +439,14 @@
             }
             final Offset scrollDelta =
                 Offset(datum.scrollDeltaX, datum.scrollDeltaY) / devicePixelRatio;
+            // A gesture state of hover indicates that the gesture is immediate
+            // (e.g., a scroll wheel tick) rather than an actual gesture, so
+            // don't set a gestureChange.
+            final PointerChange gestureChange =
+                datum.change == ui.PointerChange.hover ? null : datum.change;
+            if (gestureChange == ui.PointerChange.down) {
+              state.startNewPointer();
+            }
             yield PointerScrollEvent(
               timeStamp: timeStamp,
               pointer: state.pointer,
@@ -503,6 +454,7 @@
               device: datum.device,
               position: position,
               scrollDelta: scrollDelta,
+              gestureChange: gestureChange,
             );
             break;
         }
