--- conflicted
+++ resolved
@@ -449,16 +449,12 @@
     }
   }
 
-<<<<<<< HEAD
 // ignore: public_member_api_docs
 //
 // Exposed to test for null timestamp.
 @visibleForTesting
 void checkStart(Duration? timestamp, int pointer) {
     assert(_initialButtons == kPrimaryButton);
-=======
-  void _checkStart(Duration timestamp, int pointer) {
->>>>>>> b1b7284a
     if (onStart != null) {
       final DragStartDetails details = DragStartDetails(
         sourceTimeStamp: timestamp,
