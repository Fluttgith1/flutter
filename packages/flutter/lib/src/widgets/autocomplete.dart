--- conflicted
+++ resolved
@@ -513,7 +513,6 @@
       controller: _optionsViewController,
       overlayChildBuilder: _buildOptionsView,
       child: TextFieldTapRegion(
-<<<<<<< HEAD
         child: LayoutBuilder(
           builder: (BuildContext context, BoxConstraints boxConstraints) {
             SchedulerBinding.instance.addPostFrameCallback((Duration duration) {
@@ -531,17 +530,6 @@
                   link: _optionsLayerLink,
                   child: fieldView,
                 ),
-=======
-        child: SizedBox(
-          key: _fieldKey,
-          child: Shortcuts(
-            shortcuts: _shortcuts,
-            child: Actions(
-              actions: _actionMap,
-              child: CompositedTransformTarget(
-                link: _optionsLayerLink,
-                child: fieldView,
->>>>>>> 915985ad
               ),
             );
           },
