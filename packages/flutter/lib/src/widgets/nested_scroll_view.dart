// Copyright 2016 The Chromium Authors. All rights reserved.
// Use of this source code is governed by a BSD-style license that can be
// found in the LICENSE file.

import 'dart:async';
import 'dart:math' as math;

import 'package:flutter/foundation.dart';
import 'package:flutter/gestures.dart';
import 'package:flutter/physics.dart';
import 'package:flutter/rendering.dart';
import 'package:flutter/scheduler.dart';

import 'basic.dart';
import 'framework.dart';
import 'primary_scroll_controller.dart';
import 'scroll_activity.dart';
import 'scroll_context.dart';
import 'scroll_controller.dart';
import 'scroll_metrics.dart';
import 'scroll_physics.dart';
import 'scroll_position.dart';
import 'scroll_view.dart';
import 'sliver.dart';
import 'ticker_provider.dart';

/// Signature used by [NestedScrollView] for building its header.
typedef List<Widget> NestedScrollViewHeaderSliversBuilder(BuildContext context, bool innerBoxIsScrolled);

// TODO(abarth): Make this configurable with a controller.
const double _kInitialScrollOffset = 0.0;

class NestedScrollView extends StatefulWidget {
  NestedScrollView({
    Key key,
    this.scrollDirection: Axis.vertical,
    this.reverse: false,
    this.physics,
    @required this.headerSliverBuilder,
    @required this.body,
  }) : super(key: key) {
    assert(scrollDirection != null);
    assert(reverse != null);
    assert(headerSliverBuilder != null);
    assert(body != null);
  }

  // TODO(ianh): we should expose a controller so you can call animateTo, etc.

  /// The axis along which the scroll view scrolls.
  ///
  /// Defaults to [Axis.vertical].
  final Axis scrollDirection;

  /// Whether the scroll view scrolls in the reading direction.
  ///
  /// For example, if the reading direction is left-to-right and
  /// [scrollDirection] is [Axis.horizontal], then the scroll view scrolls from
  /// left to right when [reverse] is false and from right to left when
  /// [reverse] is true.
  ///
  /// Similarly, if [scrollDirection] is [Axis.vertical], then the scroll view
  /// scrolls from top to bottom when [reverse] is false and from bottom to top
  /// when [reverse] is true.
  ///
  /// Defaults to false.
  final bool reverse;

  /// How the scroll view should respond to user input.
  ///
  /// For example, determines how the scroll view continues to animate after the
  /// user stops dragging the scroll view.
  ///
  /// Defaults to matching platform conventions.
  final ScrollPhysics physics;

  final NestedScrollViewHeaderSliversBuilder headerSliverBuilder;

  final Widget body;

  List<Widget> _buildSlivers(BuildContext context, ScrollController innerController, bool bodyIsScrolled) {
    final List<Widget> slivers = <Widget>[];
    slivers.addAll(headerSliverBuilder(context, bodyIsScrolled));
    slivers.add(new SliverFillRemaining(
      child: new PrimaryScrollController(
        controller: innerController,
        child: body,
      ),
    ));
    return slivers;
  }

  @override
  _NestedScrollViewState createState() => new _NestedScrollViewState();
}

class _NestedScrollViewState extends State<NestedScrollView> {
  _NestedScrollCoordinator _coordinator;

  @override
  void initState() {
    super.initState();
<<<<<<< HEAD
    _coordinator = new _NestedScrollCoorindator(context, _kInitialScrollOffset);
=======
    _coordinator = new _NestedScrollCoordinator(context, widget.initialScrollOffset);
>>>>>>> f64bfba8
  }

  @override
  void didChangeDependencies() {
    super.didChangeDependencies();
    _coordinator.updateParent();
  }

  @override
  void dispose() {
    _coordinator.dispose();
    _coordinator = null;
    super.dispose();
  }

  @override
  Widget build(BuildContext context) {
    return new CustomScrollView(
      scrollDirection: widget.scrollDirection,
      reverse: widget.reverse,
      physics: new ClampingScrollPhysics(parent: widget.physics),
      controller: _coordinator._outerController,
      slivers: widget._buildSlivers(context, _coordinator._innerController, _coordinator.hasScrolledBody),
    );
  }
}

class _NestedScrollMetrics extends FixedScrollMetrics {
  _NestedScrollMetrics({
    @required double minScrollExtent,
    @required double maxScrollExtent,
    @required double pixels,
    @required double viewportDimension,
    @required AxisDirection axisDirection,
    @required this.minRange,
    @required this.maxRange,
    @required this.correctionOffset,
  }) : super(
    minScrollExtent: minScrollExtent,
    maxScrollExtent: maxScrollExtent,
    pixels: pixels,
    viewportDimension: viewportDimension,
    axisDirection: axisDirection,
  );

  final double minRange;

  final double maxRange;

  final double correctionOffset;
}

typedef ScrollActivity _NestedScrollActivityGetter(_NestedScrollPosition position);

class _NestedScrollCoordinator implements ScrollActivityDelegate, ScrollHoldController {
  _NestedScrollCoordinator(this._context, double initialScrollOffset) {
    _outerController = new _NestedScrollController(this, initialScrollOffset: initialScrollOffset, debugLabel: 'outer');
    _innerController = new _NestedScrollController(this, initialScrollOffset: initialScrollOffset, debugLabel: 'inner');
  }

  final BuildContext _context;
  _NestedScrollController _outerController;
  _NestedScrollController _innerController;

  _NestedScrollPosition get _outerPosition {
    if (!_outerController.hasClients)
      return null;
    return _outerController.nestedPositions.single;
  }

  Iterable<_NestedScrollPosition> get _innerPositions {
    return _innerController.nestedPositions;
  }

  bool get hasScrolledBody {
    for (_NestedScrollPosition position in _innerPositions) {
      if (position.pixels > position.minScrollExtent)
        return true;
    }
    return false;
  }

  ScrollDirection get userScrollDirection => _userScrollDirection;
  ScrollDirection _userScrollDirection = ScrollDirection.idle;

  void updateUserScrollDirection(ScrollDirection value) {
    assert(value != null);
    if (userScrollDirection == value)
      return;
    _userScrollDirection = value;
    _outerPosition.didUpdateScrollDirection(value);
    for (_NestedScrollPosition position in _innerPositions)
      position.didUpdateScrollDirection(value);
  }

  ScrollDragController _currentDrag;

  void beginActivity(ScrollActivity newOuterActivity, _NestedScrollActivityGetter innerActivityGetter) {
    _outerPosition.beginActivity(newOuterActivity);
    bool scrolling = newOuterActivity.isScrolling;
    for (_NestedScrollPosition position in _innerPositions) {
      final ScrollActivity newInnerActivity = innerActivityGetter(position);
      position.beginActivity(newInnerActivity);
      scrolling = scrolling && newInnerActivity.isScrolling;
    }
    _currentDrag?.dispose();
    _currentDrag = null;
    if (!scrolling)
      updateUserScrollDirection(ScrollDirection.idle);
  }

  @override
  AxisDirection get axisDirection => _outerPosition.axisDirection;

  static IdleScrollActivity _createIdleScrollActivity(_NestedScrollPosition position) {
    return new IdleScrollActivity(position);
  }

  @override
  void goIdle() {
    beginActivity(_createIdleScrollActivity(_outerPosition), _createIdleScrollActivity);
  }

  @override
  void goBallistic(double velocity) {
    beginActivity(
      createOuterBallisticScrollActivity(velocity),
      (_NestedScrollPosition position) => createInnerBallisticScrollActivity(position, velocity),
    );
  }

  ScrollActivity createOuterBallisticScrollActivity(double velocity) {
    // TODO(ianh): Refactor so this doesn't need to poke at the internals of the
    // other classes here (e.g. calling through _outerPosition.physics)

    // This function creates a ballistic scroll for the outer scrollable.
    //
    // It assumes that the outer scrollable can't be overscrolled, and sets up a
    // ballistic scroll over the combined space of the innerPositions and the
    // outerPosition.

    // First we must pick a representative inner position that we will care
    // about. This is somewhat arbitrary. Ideally we'd pick the one that is "in
    // the center" but there isn't currently a good way to do that so we
    // arbitrarily pick the one that is the furthest away from the infinity we
    // are heading towards.
    _NestedScrollPosition innerPosition;
    if (velocity != 0.0) {
      for (_NestedScrollPosition position in _innerPositions) {
        if (innerPosition != null) {
          if (velocity > 0.0) {
            if (innerPosition.pixels < position.pixels)
              continue;
          } else {
            assert(velocity < 0.0);
            if (innerPosition.pixels > position.pixels)
              continue;
          }
        }
        innerPosition = position;
      }
    }

    if (innerPosition == null) {
      // It's either just us or a velocity=0 situation.
      return _outerPosition.createBallisticScrollActivity(
        _outerPosition.physics.createBallisticSimulation(_outerPosition, velocity),
        mode: _NestedBallisticScrollActivityMode.independent,
      );
    }

    final _NestedScrollMetrics metrics = _getMetrics(innerPosition, velocity);

    return _outerPosition.createBallisticScrollActivity(
      _outerPosition.physics.createBallisticSimulation(metrics, velocity),
      mode: _NestedBallisticScrollActivityMode.outer,
      metrics: metrics,
    );
  }

  @protected
  ScrollActivity createInnerBallisticScrollActivity(_NestedScrollPosition position, double velocity) {
    return position.createBallisticScrollActivity(
      position.physics.createBallisticSimulation(
        velocity == 0 ? position : _getMetrics(position, velocity),
        velocity,
      ),
      mode: _NestedBallisticScrollActivityMode.inner,
    );
  }

  _NestedScrollMetrics _getMetrics(_NestedScrollPosition innerPosition, double velocity) {
    assert(innerPosition != null);
    double pixels, minRange, maxRange, correctionOffset, extra;
    if (innerPosition.pixels == innerPosition.minScrollExtent) {
      pixels = _outerPosition.pixels.clamp(_outerPosition.minScrollExtent, _outerPosition.maxScrollExtent); // TODO(ianh): gracefully handle out-of-range outer positions
      minRange = _outerPosition.minScrollExtent;
      maxRange = _outerPosition.maxScrollExtent;
      assert(minRange <= maxRange);
      correctionOffset = 0.0;
      extra = 0.0;
    } else {
      assert(innerPosition.pixels != innerPosition.minScrollExtent);
      if (innerPosition.pixels < innerPosition.minScrollExtent) {
        pixels = innerPosition.pixels - innerPosition.minScrollExtent + _outerPosition.minScrollExtent;
      } else {
        assert(innerPosition.pixels > innerPosition.minScrollExtent);
        pixels = innerPosition.pixels - innerPosition.minScrollExtent + _outerPosition.maxScrollExtent;
      }
      if ((velocity > 0.0) && (innerPosition.pixels > innerPosition.minScrollExtent)) {
        // This handles going forward (fling up) and inner list is scrolled past
        // zero. We want to grab the extra pixels immediately to shrink.
        extra = _outerPosition.maxScrollExtent - _outerPosition.pixels;
        assert(extra >= 0.0);
        minRange = pixels;
        maxRange = pixels + extra;
        assert(minRange <= maxRange);
        correctionOffset = _outerPosition.pixels - pixels;
      } else if ((velocity < 0.0) && (innerPosition.pixels < innerPosition.minScrollExtent)) {
        // This handles going backward (fling down) and inner list is
        // underscrolled. We want to grab the extra pixels immediately to grow.
        extra = _outerPosition.pixels - _outerPosition.minScrollExtent;
        assert(extra >= 0.0);
        minRange = pixels - extra;
        maxRange = pixels;
        assert(minRange <= maxRange);
        correctionOffset = _outerPosition.pixels - pixels;
      } else {
        // This handles going forward (fling up) and inner list is
        // underscrolled, OR, going backward (fling down) and inner list is
        // scrolled past zero. We want to skip the pixels we don't need to grow
        // or shrink over.
        if (velocity > 0.0) {
          // shrinking
          extra = _outerPosition.minScrollExtent - _outerPosition.pixels;
        } else {
          assert(velocity < 0.0);
          // growing
          extra = _outerPosition.pixels - (_outerPosition.maxScrollExtent - _outerPosition.minScrollExtent);
        }
        assert(extra <= 0.0);
        minRange = _outerPosition.minScrollExtent;
        maxRange = _outerPosition.maxScrollExtent + extra;
        assert(minRange <= maxRange);
        correctionOffset = 0.0;
      }
    }
    return new _NestedScrollMetrics(
      minScrollExtent: _outerPosition.minScrollExtent,
      maxScrollExtent: _outerPosition.maxScrollExtent + innerPosition.maxScrollExtent - innerPosition.minScrollExtent + extra,
      pixels: pixels,
      viewportDimension: _outerPosition.viewportDimension,
      axisDirection: _outerPosition.axisDirection,
      minRange: minRange,
      maxRange: maxRange,
      correctionOffset: correctionOffset,
    );
  }

  double unnestOffset(double value, _NestedScrollPosition source) {
    if (source == _outerPosition)
      return value.clamp(_outerPosition.minScrollExtent, _outerPosition.maxScrollExtent);
    if (value < source.minScrollExtent)
      return value - source.minScrollExtent + _outerPosition.minScrollExtent;
    return value - source.minScrollExtent + _outerPosition.maxScrollExtent;
  }

  double nestOffset(double value, _NestedScrollPosition target) {
    if (target == _outerPosition)
      return value.clamp(_outerPosition.minScrollExtent, _outerPosition.maxScrollExtent);
    if (value < _outerPosition.minScrollExtent)
      return value - _outerPosition.minScrollExtent + target.minScrollExtent;
    if (value > _outerPosition.maxScrollExtent)
      return value - _outerPosition.maxScrollExtent + target.minScrollExtent;
    return target.minScrollExtent;
  }

  void updateCanDrag() {
    if (!_outerPosition.haveDimensions)
      return;
    double maxInnerExtent = 0.0;
    for (_NestedScrollPosition position in _innerPositions) {
      if (!position.haveDimensions)
        return;
      maxInnerExtent = math.max(maxInnerExtent, position.maxScrollExtent - position.minScrollExtent);
    }
    _outerPosition.updateCanDrag(maxInnerExtent);
  }

  Future<Null> animateTo(double to, {
    @required Duration duration,
    @required Curve curve,
  }) {
    final DrivenScrollActivity outerActivity = _outerPosition.createDrivenScrollActivity(
      nestOffset(to, _outerPosition),
      duration,
      curve,
    );
    final List<Future<Null>> resultFutures = <Future<Null>>[outerActivity.done];
    beginActivity(
      outerActivity,
      (_NestedScrollPosition position) {
        final DrivenScrollActivity innerActivity = position.createDrivenScrollActivity(
          nestOffset(to, position),
          duration,
          curve,
        );
        resultFutures.add(innerActivity.done);
        return innerActivity;
      },
    );
    return Future.wait<Null>(resultFutures);
  }

  void jumpTo(double to) {
    goIdle();
    _outerPosition.localJumpTo(nestOffset(to, _outerPosition));
    for (_NestedScrollPosition position in _innerPositions)
      position.localJumpTo(nestOffset(to, position));
    goBallistic(0.0);
  }

  @override
  double setPixels(double newPixels) {
    assert(false);
    return 0.0;
  }

  ScrollHoldController hold(VoidCallback holdCancelCallback) {
    beginActivity(
      new HoldScrollActivity(delegate: _outerPosition, onHoldCanceled: holdCancelCallback),
      (_NestedScrollPosition position) => new HoldScrollActivity(delegate: position),
    );
    return this;
  }

  @override
  void cancel() {
    goBallistic(0.0);
  }

  Drag drag(DragStartDetails details, VoidCallback dragCancelCallback) {
    final ScrollDragController drag = new ScrollDragController(
      delegate: this,
      details: details,
      onDragCanceled: dragCancelCallback,
    );
    beginActivity(
      new DragScrollActivity(_outerPosition, drag),
      (_NestedScrollPosition position) => new DragScrollActivity(position, drag),
    );
    assert(_currentDrag == null);
    _currentDrag = drag;
    return drag;
  }

  @override
  void applyUserOffset(double delta) {
    updateUserScrollDirection(delta > 0.0 ? ScrollDirection.forward : ScrollDirection.reverse);
    assert(delta != 0.0);
    if (_innerPositions.isEmpty) {
      _outerPosition.applyFullDragUpdate(delta);
    } else if (delta < 0.0) {
      // dragging "up"
      // TODO(ianh): prioritize first getting rid of overscroll, and then the
      // outer view, so that the app bar will scroll out of the way asap.
      // Right now we ignore overscroll. This works fine on Android but looks
      // weird on iOS if you fling down then up. The problem is it's not at all
      // clear what this should do when you have multiple inner positions at
      // different levels of overscroll.
      final double innerDelta = _outerPosition.applyClampedDragUpdate(delta);
      if (innerDelta != 0.0) {
        for (_NestedScrollPosition position in _innerPositions)
          position.applyFullDragUpdate(innerDelta);
      }
    } else {
      // dragging "down" - delta is positive
      // prioritize the inner views, so that the inner content will move before the app bar grows
      double outerDelta = 0.0; // it will go positive if it changes
      final List<double> overscrolls = <double>[];
      final List<_NestedScrollPosition> innerPositions = _innerPositions.toList();
      for (_NestedScrollPosition position in innerPositions) {
        final double overscroll = position.applyClampedDragUpdate(delta);
        outerDelta = math.max(outerDelta, overscroll);
        overscrolls.add(overscroll);
      }
      if (outerDelta != 0.0)
        outerDelta -= _outerPosition.applyClampedDragUpdate(outerDelta);
      // now deal with any overscroll
      for (int i = 0; i < innerPositions.length; ++i) {
        final double remainingDelta = overscrolls[i] - outerDelta;
        if (remainingDelta > 0.0)
          innerPositions[i].applyFullDragUpdate(remainingDelta);
      }
    }
  }

  void updateParent() {
    _outerPosition?.setParent(PrimaryScrollController.of(_context));
  }

  @mustCallSuper
  void dispose() {
    _currentDrag?.dispose();
    _currentDrag = null;
    _outerController.dispose();
    _innerController.dispose();
  }
}

class _NestedScrollController extends ScrollController {
  _NestedScrollController(this.coordinator, {
    double initialScrollOffset: 0.0,
    String debugLabel,
  }) : super(initialScrollOffset: initialScrollOffset, debugLabel: debugLabel);

  final _NestedScrollCoordinator coordinator;

  @override
  ScrollPosition createScrollPosition(
    ScrollPhysics physics,
    ScrollContext context,
    ScrollPosition oldPosition,
  ) {
    return new _NestedScrollPosition(
      coordinator: coordinator,
      physics: physics,
      context: context,
      initialPixels: initialScrollOffset,
      oldPosition: oldPosition,
      debugLabel: debugLabel,
    );
  }

  @override
  void attach(ScrollPosition position) {
    assert(position is _NestedScrollPosition);
    super.attach(position);
    coordinator.updateParent();
    coordinator.updateCanDrag();
  }

  Iterable<_NestedScrollPosition> get nestedPositions sync* {
    yield* positions;
  }
}

class _NestedScrollPosition extends ScrollPosition implements ScrollActivityDelegate {
  _NestedScrollPosition({
    @required ScrollPhysics physics,
    @required ScrollContext context,
    double initialPixels: 0.0,
    ScrollPosition oldPosition,
    String debugLabel,
    @required this.coordinator,
  }) : super(
    physics: physics,
    context: context,
    oldPosition: oldPosition,
    debugLabel: debugLabel,
  ) {
    if (pixels == null && initialPixels != null)
      correctPixels(initialPixels);
    if (activity == null)
      goIdle();
    assert(activity != null);
  }

  final _NestedScrollCoordinator coordinator;

  TickerProvider get vsync => context.vsync;

  ScrollController _parent;

  void setParent(ScrollController value) {
    _parent?.detach(this);
    _parent = value;
    _parent?.attach(this);
  }

  @override
  AxisDirection get axisDirection => context.axisDirection;

  @override
  void absorb(ScrollPosition other) {
    super.absorb(other);
    activity.updateDelegate(this);
  }

  // Returns the amount of delta that was not used.
  double applyClampedDragUpdate(double delta) {
    assert(delta != 0.0);
    final double min = delta < 0.0 ? -double.INFINITY : minScrollExtent;
    final double max = delta > 0.0 ? double.INFINITY : maxScrollExtent;
    final double oldPixels = pixels;
    final double newPixels = (pixels - delta).clamp(min, max);
    final double clampedDelta = newPixels - pixels;
    if (clampedDelta == 0.0)
      return delta;
    final double overscroll = physics.applyBoundaryConditions(this, newPixels);
    final double actualNewPixels = newPixels - overscroll;
    final double offset = actualNewPixels - oldPixels;
    if (offset != 0.0) {
      forcePixels(actualNewPixels);
      didUpdateScrollPositionBy(offset);
    }
    return delta + offset;
  }

  // Returns the overscroll.
  double applyFullDragUpdate(double delta) {
    assert(delta != 0.0);
    final double oldPixels = pixels;
    final double newPixels = pixels - physics.applyPhysicsToUserOffset(this, delta);
    if (oldPixels == newPixels)
      return 0.0; // delta must have been so small we dropped it during floating point addition
    final double overscroll = physics.applyBoundaryConditions(this, newPixels);
    final double actualNewPixels = newPixels - overscroll;
    if (actualNewPixels != oldPixels) {
      forcePixels(actualNewPixels);
      didUpdateScrollPositionBy(actualNewPixels - oldPixels);
    }
    if (overscroll != 0.0) {
      didOverscrollBy(overscroll);
      return overscroll;
    }
    return 0.0;
  }

  @override
  ScrollDirection get userScrollDirection => coordinator.userScrollDirection;

  DrivenScrollActivity createDrivenScrollActivity(double to, Duration duration, Curve curve) {
    return new DrivenScrollActivity(
      this,
      from: pixels,
      to: to,
      duration: duration,
      curve: curve,
      vsync: vsync,
    );
  }

  @override
  double applyUserOffset(double delta) {
    assert(false);
    return 0.0;
  }

  // This is called by activities when they finish their work.
  @override
  void goIdle() {
    beginActivity(new IdleScrollActivity(this));
  }

  // This is called by activities when they finish their work and want to go ballistic.
  @override
  void goBallistic(double velocity) {
    Simulation simulation;
    if (velocity != 0.0 || outOfRange)
      simulation = physics.createBallisticSimulation(this, velocity);
    beginActivity(createBallisticScrollActivity(
      simulation,
      mode: _NestedBallisticScrollActivityMode.independent,
    ));
  }

  ScrollActivity createBallisticScrollActivity(Simulation simulation, {
    @required _NestedBallisticScrollActivityMode mode,
    _NestedScrollMetrics metrics,
  }) {
    if (simulation == null)
      return new IdleScrollActivity(this);
    assert(mode != null);
    switch (mode) {
      case _NestedBallisticScrollActivityMode.outer:
        assert(metrics != null);
        if (metrics.minRange == metrics.maxRange)
          return new IdleScrollActivity(this);
        return new _NestedOuterBallisticScrollActivity(coordinator, this, metrics, simulation, context.vsync);
      case _NestedBallisticScrollActivityMode.inner:
        return new _NestedInnerBallisticScrollActivity(coordinator, this, simulation, context.vsync);
      case _NestedBallisticScrollActivityMode.independent:
        return new BallisticScrollActivity(this, simulation, context.vsync);
    }
    return null;
  }

  @override
  Future<Null> animateTo(double to, {
    @required Duration duration,
    @required Curve curve,
  }) {
    return coordinator.animateTo(coordinator.unnestOffset(to, this), duration: duration, curve: curve);
  }

  @override
  void jumpTo(double value) {
    return coordinator.jumpTo(coordinator.unnestOffset(value, this));
  }

  @override
  void jumpToWithoutSettling(double value) {
    assert(false);
  }

  void localJumpTo(double value) {
    if (pixels != value) {
      final double oldPixels = pixels;
      forcePixels(value);
      didStartScroll();
      didUpdateScrollPositionBy(pixels - oldPixels);
      didEndScroll();
    }
  }

  @override
  void applyNewDimensions() {
    super.applyNewDimensions();
    coordinator.updateCanDrag();
  }

  void updateCanDrag(double totalExtent) {
    context.setCanDrag(totalExtent > (viewportDimension - maxScrollExtent) || minScrollExtent != maxScrollExtent);
  }

  @override
  ScrollHoldController hold(VoidCallback holdCancelCallback) {
    return coordinator.hold(holdCancelCallback);
  }

  @override
  Drag drag(DragStartDetails details, VoidCallback dragCancelCallback) {
    return coordinator.drag(details, dragCancelCallback);
  }

  @override
  void dispose() {
    _parent?.detach(this);
    super.dispose();
  }
}

enum _NestedBallisticScrollActivityMode { outer, inner, independent }

class _NestedInnerBallisticScrollActivity extends BallisticScrollActivity {
  _NestedInnerBallisticScrollActivity(
    this.coordinator,
    _NestedScrollPosition position,
    Simulation simulation,
    TickerProvider vsync,
  ) : super(position, simulation, vsync);

  final _NestedScrollCoordinator coordinator;

  @override
  _NestedScrollPosition get delegate => super.delegate;

  @override
  void resetActivity() {
    delegate.beginActivity(coordinator.createInnerBallisticScrollActivity(delegate, velocity));
  }

  @override
  void applyNewDimensions() {
    delegate.beginActivity(coordinator.createInnerBallisticScrollActivity(delegate, velocity));
  }

  @override
  bool applyMoveTo(double value) {
    return super.applyMoveTo(coordinator.nestOffset(value, delegate));
  }
}

class _NestedOuterBallisticScrollActivity extends BallisticScrollActivity {
  _NestedOuterBallisticScrollActivity(
    this.coordinator,
    _NestedScrollPosition position,
    this.metrics,
    Simulation simulation,
    TickerProvider vsync,
  ) : super(position, simulation, vsync) {
    assert(metrics.minRange != metrics.maxRange);
    assert(metrics.maxRange > metrics.minRange);
  }

  final _NestedScrollCoordinator coordinator;
  final _NestedScrollMetrics metrics;

  @override
  _NestedScrollPosition get delegate => super.delegate;

  @override
  void resetActivity() {
    delegate.beginActivity(coordinator.createOuterBallisticScrollActivity(velocity));
  }

  @override
  void applyNewDimensions() {
    delegate.beginActivity(coordinator.createOuterBallisticScrollActivity(velocity));
  }

  @override
  bool applyMoveTo(double value) {
    bool done = false;
    if (velocity > 0.0) {
      if (value < metrics.minRange)
        return true;
      if (value > metrics.maxRange) {
        value = metrics.maxRange;
        done = true;
      }
    } else if (velocity < 0.0) {
      assert(velocity < 0.0);
      if (value > metrics.maxRange)
        return true;
      if (value < metrics.minRange) {
        value = metrics.minRange;
        done = true;
      }
    } else {
      value = value.clamp(metrics.minRange, metrics.maxRange);
      done = true;
    }
    final bool result = super.applyMoveTo(value + metrics.correctionOffset);
    assert(result); // since we tried to pass an in-range value, it shouldn't ever overflow
    return !done;
  }

  @override
  String toString() {
    return '$runtimeType(${metrics.minRange} .. ${metrics.maxRange}; correcting by ${metrics.correctionOffset})';
  }
}<|MERGE_RESOLUTION|>--- conflicted
+++ resolved
@@ -100,11 +100,7 @@
   @override
   void initState() {
     super.initState();
-<<<<<<< HEAD
-    _coordinator = new _NestedScrollCoorindator(context, _kInitialScrollOffset);
-=======
-    _coordinator = new _NestedScrollCoordinator(context, widget.initialScrollOffset);
->>>>>>> f64bfba8
+    _coordinator = new _NestedScrollCoordinator(context, _kInitialScrollOffset);
   }
 
   @override
