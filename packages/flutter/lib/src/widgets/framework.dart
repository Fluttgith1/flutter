// Copyright 2014 The Flutter Authors. All rights reserved.
// Use of this source code is governed by a BSD-style license that can be
// found in the LICENSE file.

import 'dart:async';
import 'dart:collection';
import 'dart:developer';

import 'package:flutter/foundation.dart';
import 'package:flutter/rendering.dart';

import 'debug.dart';
import 'focus_manager.dart';
import 'inherited_model.dart';

export 'dart:ui' show hashValues, hashList;

export 'package:flutter/foundation.dart' show
  factory,
  immutable,
  mustCallSuper,
  optionalTypeArgs,
  protected,
  required,
  visibleForTesting;
export 'package:flutter/foundation.dart' show FlutterError, ErrorSummary, ErrorDescription, ErrorHint, debugPrint, debugPrintStack;
export 'package:flutter/foundation.dart' show VoidCallback, ValueChanged, ValueGetter, ValueSetter;
export 'package:flutter/foundation.dart' show DiagnosticsNode, DiagnosticLevel;
export 'package:flutter/foundation.dart' show Key, LocalKey, ValueKey;
export 'package:flutter/rendering.dart' show RenderObject, RenderBox, debugDumpRenderTree, debugDumpLayerTree;

// Examples can assume:
// late BuildContext context;
// void setState(VoidCallback fn) { }
// abstract class RenderFrogJar extends RenderObject { }
// abstract class FrogJar extends RenderObjectWidget { }
// abstract class FrogJarParentData extends ParentData { late Size size; }

// KEYS

/// A key that is only equal to itself.
///
/// This cannot be created with a const constructor because that implies that
/// all instantiated keys would be the same instance and therefore not be unique.
class UniqueKey extends LocalKey {
  /// Creates a key that is equal only to itself.
  ///
  /// The key cannot be created with a const constructor because that implies
  /// that all instantiated keys would be the same instance and therefore not
  /// be unique.
  // ignore: prefer_const_constructors_in_immutables , never use const for this class
  UniqueKey();

  @override
  String toString() => '[#${shortHash(this)}]';
}

/// A key that takes its identity from the object used as its value.
///
/// Used to tie the identity of a widget to the identity of an object used to
/// generate that widget.
///
/// See also:
///
///  * [Key], the base class for all keys.
///  * The discussion at [Widget.key] for more information about how widgets use
///    keys.
class ObjectKey extends LocalKey {
  /// Creates a key that uses [identical] on [value] for its [operator==].
  const ObjectKey(this.value);

  /// The object whose identity is used by this key's [operator==].
  final Object? value;

  @override
  bool operator ==(Object other) {
    if (other.runtimeType != runtimeType)
      return false;
    return other is ObjectKey
        && identical(other.value, value);
  }

  @override
  int get hashCode => hashValues(runtimeType, identityHashCode(value));

  @override
  String toString() {
    if (runtimeType == ObjectKey)
      return '[${describeIdentity(value)}]';
    return '[${objectRuntimeType(this, 'ObjectKey')} ${describeIdentity(value)}]';
  }
}

/// A key that is unique across the entire app.
///
/// Global keys uniquely identify elements. Global keys provide access to other
/// objects that are associated with those elements, such as [BuildContext].
/// For [StatefulWidget]s, global keys also provide access to [State].
///
/// Widgets that have global keys reparent their subtrees when they are moved
/// from one location in the tree to another location in the tree. In order to
/// reparent its subtree, a widget must arrive at its new location in the tree
/// in the same animation frame in which it was removed from its old location in
/// the tree.
///
/// Reparenting an [Element] using a global key is relatively expensive, as
/// this operation will trigger a call to [State.deactivate] on the associated
/// [State] and all of its descendants; then force all widgets that depends
/// on an [InheritedWidget] to rebuild.
///
/// If you don't need any of the features listed above, consider using a [Key],
/// [ValueKey], [ObjectKey], or [UniqueKey] instead.
///
/// You cannot simultaneously include two widgets in the tree with the same
/// global key. Attempting to do so will assert at runtime.
///
/// ## Pitfalls
/// GlobalKeys should not be re-created on every build. They should usually be
/// long-lived objects owned by a [State] object, for example.
///
/// Creating a new GlobalKey on every build will throw away the state of the
/// subtree associated with the old key and create a new fresh subtree for the
/// new key. Besides harming performance, this can also cause unexpected
/// behavior in widgets in the subtree. For example, a [GestureDetector] in the
/// subtree will be unable to track ongoing gestures since it will be recreated
/// on each build.
///
/// Instead, a good practice is to let a State object own the GlobalKey, and
/// instantiate it outside the build method, such as in [State.initState].
///
/// See also:
///
///  * The discussion at [Widget.key] for more information about how widgets use
///    keys.
@optionalTypeArgs
abstract class GlobalKey<T extends State<StatefulWidget>> extends Key {
  /// Creates a [LabeledGlobalKey], which is a [GlobalKey] with a label used for
  /// debugging.
  ///
  /// The label is purely for debugging and not used for comparing the identity
  /// of the key.
  factory GlobalKey({ String? debugLabel }) => LabeledGlobalKey<T>(debugLabel);

  /// Creates a global key without a label.
  ///
  /// Used by subclasses because the factory constructor shadows the implicit
  /// constructor.
  const GlobalKey.constructor() : super.empty();

  static final Map<GlobalKey, Element> _registry = <GlobalKey, Element>{};
  static final Set<Element> _debugIllFatedElements = HashSet<Element>();
  // This map keeps track which child reserves the global key with the parent.
  // Parent, child -> global key.
  // This provides us a way to remove old reservation while parent rebuilds the
  // child in the same slot.
  static final Map<Element, Map<Element, GlobalKey>> _debugReservations = <Element, Map<Element, GlobalKey>>{};

  static void _debugRemoveReservationFor(Element parent, Element child) {
    assert(() {
      assert(parent != null);
      assert(child != null);
      _debugReservations[parent]?.remove(child);
      return true;
    }());
  }

  void _register(Element element) {
    assert(() {
      if (_registry.containsKey(this)) {
        assert(element.widget != null);
        final Element oldElement = _registry[this]!;
        assert(oldElement.widget != null);
        assert(element.widget.runtimeType != oldElement.widget.runtimeType);
        _debugIllFatedElements.add(oldElement);
      }
      return true;
    }());
    _registry[this] = element;
  }

  void _unregister(Element element) {
    assert(() {
      if (_registry.containsKey(this) && _registry[this] != element) {
        assert(element.widget != null);
        final Element oldElement = _registry[this]!;
        assert(oldElement.widget != null);
        assert(element.widget.runtimeType != oldElement.widget.runtimeType);
      }
      return true;
    }());
    if (_registry[this] == element)
      _registry.remove(this);
  }

  void _debugReserveFor(Element parent, Element child) {
    assert(() {
      assert(parent != null);
      assert(child != null);
      _debugReservations[parent] ??= <Element, GlobalKey>{};
      _debugReservations[parent]![child] = this;
      return true;
    }());
  }

  static void _debugVerifyGlobalKeyReservation() {
    assert(() {
      final Map<GlobalKey, Element> keyToParent = <GlobalKey, Element>{};
      _debugReservations.forEach((Element parent, Map<Element, GlobalKey> childToKey) {
        // We ignore parent that are unmounted or detached.
        if (parent._lifecycleState == _ElementLifecycle.defunct || parent.renderObject?.attached == false)
          return;
        childToKey.forEach((Element child, GlobalKey key) {
          // If parent = null, the node is deactivated by its parent and is
          // not re-attached to other part of the tree. We should ignore this
          // node.
          if (child._parent == null)
            return;
          // It is possible the same key registers to the same parent twice
          // with different children. That is illegal, but it is not in the
          // scope of this check. Such error will be detected in
          // _debugVerifyIllFatedPopulation or
          // _debugElementsThatWillNeedToBeRebuiltDueToGlobalKeyShenanigans.
          if (keyToParent.containsKey(key) && keyToParent[key] != parent) {
            // We have duplication reservations for the same global key.
            final Element older = keyToParent[key]!;
            final Element newer = parent;
            final FlutterError error;
            if (older.toString() != newer.toString()) {
              error = FlutterError.fromParts(<DiagnosticsNode>[
                ErrorSummary('Multiple widgets used the same GlobalKey.'),
                ErrorDescription(
                  'The key $key was used by multiple widgets. The parents of those widgets were:\n'
                    '- ${older.toString()}\n'
                    '- ${newer.toString()}\n'
                    'A GlobalKey can only be specified on one widget at a time in the widget tree.'
                ),
              ]);
            } else {
              error = FlutterError.fromParts(<DiagnosticsNode>[
                ErrorSummary('Multiple widgets used the same GlobalKey.'),
                ErrorDescription(
                  'The key $key was used by multiple widgets. The parents of those widgets were '
                    'different widgets that both had the following description:\n'
                    '  ${parent.toString()}\n'
                    'A GlobalKey can only be specified on one widget at a time in the widget tree.'
                ),
              ]);
            }
            // Fix the tree by removing the duplicated child from one of its
            // parents to resolve the duplicated key issue. This allows us to
            // tear down the tree during testing without producing additional
            // misleading exceptions.
            if (child._parent != older) {
              older.visitChildren((Element currentChild) {
                if (currentChild == child)
                  older.forgetChild(child);
              });
            }
            if (child._parent != newer) {
              newer.visitChildren((Element currentChild) {
                if (currentChild == child)
                  newer.forgetChild(child);
              });
            }
            throw error;
          } else {
            keyToParent[key] = parent;
          }
        });
      });
      _debugReservations.clear();
      return true;
    }());
  }

  static void _debugVerifyIllFatedPopulation() {
    assert(() {
      Map<GlobalKey, Set<Element>>? duplicates;
      for (final Element element in _debugIllFatedElements) {
        if (element._lifecycleState != _ElementLifecycle.defunct) {
          assert(element != null);
          assert(element.widget != null);
          assert(element.widget.key != null);
          final GlobalKey key = element.widget.key! as GlobalKey;
          assert(_registry.containsKey(key));
          duplicates ??= <GlobalKey, Set<Element>>{};
          // Uses ordered set to produce consistent error message.
          final Set<Element> elements = duplicates.putIfAbsent(key, () => LinkedHashSet<Element>());
          elements.add(element);
          elements.add(_registry[key]!);
        }
      }
      _debugIllFatedElements.clear();
      if (duplicates != null) {
        final List<DiagnosticsNode> information = <DiagnosticsNode>[];
        information.add(ErrorSummary('Multiple widgets used the same GlobalKey.'));
        for (final GlobalKey key in duplicates.keys) {
          final Set<Element> elements = duplicates[key]!;
          // TODO(jacobr): this will omit the '- ' before each widget name and
          // use the more standard whitespace style instead. Please let me know
          // if the '- ' style is a feature we want to maintain and we can add
          // another tree style that supports it. I also see '* ' in some places
          // so it would be nice to unify and normalize.
          information.add(Element.describeElements('The key $key was used by ${elements.length} widgets', elements));
        }
        information.add(ErrorDescription('A GlobalKey can only be specified on one widget at a time in the widget tree.'));
        throw FlutterError.fromParts(information);
      }
      return true;
    }());
  }

  Element? get _currentElement => _registry[this];

  /// The build context in which the widget with this key builds.
  ///
  /// The current context is null if there is no widget in the tree that matches
  /// this global key.
  BuildContext? get currentContext => _currentElement;

  /// The widget in the tree that currently has this global key.
  ///
  /// The current widget is null if there is no widget in the tree that matches
  /// this global key.
  Widget? get currentWidget => _currentElement?.widget;

  /// The [State] for the widget in the tree that currently has this global key.
  ///
  /// The current state is null if (1) there is no widget in the tree that
  /// matches this global key, (2) that widget is not a [StatefulWidget], or the
  /// associated [State] object is not a subtype of `T`.
  T? get currentState {
    final Element? element = _currentElement;
    if (element is StatefulElement) {
      final StatefulElement statefulElement = element;
      final State state = statefulElement.state;
      if (state is T)
        return state;
    }
    return null;
  }
}

/// A global key with a debugging label.
///
/// The debug label is useful for documentation and for debugging. The label
/// does not affect the key's identity.
@optionalTypeArgs
class LabeledGlobalKey<T extends State<StatefulWidget>> extends GlobalKey<T> {
  /// Creates a global key with a debugging label.
  ///
  /// The label does not affect the key's identity.
  // ignore: prefer_const_constructors_in_immutables , never use const for this class
  LabeledGlobalKey(this._debugLabel) : super.constructor();

  final String? _debugLabel;

  @override
  String toString() {
    final String label = _debugLabel != null ? ' $_debugLabel' : '';
    if (runtimeType == LabeledGlobalKey)
      return '[GlobalKey#${shortHash(this)}$label]';
    return '[${describeIdentity(this)}$label]';
  }
}

/// A global key that takes its identity from the object used as its value.
///
/// Used to tie the identity of a widget to the identity of an object used to
/// generate that widget.
///
/// If the object is not private, then it is possible that collisions will occur
/// where independent widgets will reuse the same object as their
/// [GlobalObjectKey] value in a different part of the tree, leading to a global
/// key conflict. To avoid this problem, create a private [GlobalObjectKey]
/// subclass, as in:
///
/// ```dart
/// class _MyKey extends GlobalObjectKey {
///   const _MyKey(Object value) : super(value);
/// }
/// ```
///
/// Since the [runtimeType] of the key is part of its identity, this will
/// prevent clashes with other [GlobalObjectKey]s even if they have the same
/// value.
///
/// Any [GlobalObjectKey] created for the same value will match.
@optionalTypeArgs
class GlobalObjectKey<T extends State<StatefulWidget>> extends GlobalKey<T> {
  /// Creates a global key that uses [identical] on [value] for its [operator==].
  const GlobalObjectKey(this.value) : super.constructor();

  /// The object whose identity is used by this key's [operator==].
  final Object value;

  @override
  bool operator ==(Object other) {
    if (other.runtimeType != runtimeType)
      return false;
    return other is GlobalObjectKey<T>
        && identical(other.value, value);
  }

  @override
  int get hashCode => identityHashCode(value);

  @override
  String toString() {
    String selfType = objectRuntimeType(this, 'GlobalObjectKey');
    // The runtimeType string of a GlobalObjectKey() returns 'GlobalObjectKey<State<StatefulWidget>>'
    // because GlobalObjectKey is instantiated to its bounds. To avoid cluttering the output
    // we remove the suffix.
    const String suffix = '<State<StatefulWidget>>';
    if (selfType.endsWith(suffix)) {
      selfType = selfType.substring(0, selfType.length - suffix.length);
    }
    return '[$selfType ${describeIdentity(value)}]';
  }
}

/// This class is a work-around for the "is" operator not accepting a variable value as its right operand.
///
/// This class is deprecated. It will be deleted soon.
// TODO(a14n): Remove this when it goes to stable, https://github.com/flutter/flutter/pull/44189
@Deprecated(
  'TypeMatcher has been deprecated because it is no longer used in framework(only in deprecated methods). '
  'This feature was deprecated after v1.12.1.'
)
@optionalTypeArgs
class TypeMatcher<T> {
  /// Creates a type matcher for the given type parameter.
  const TypeMatcher();

  /// Returns true if the given object is of type `T`.
  bool check(dynamic object) => object is T;
}

/// Describes the configuration for an [Element].
///
/// Widgets are the central class hierarchy in the Flutter framework. A widget
/// is an immutable description of part of a user interface. Widgets can be
/// inflated into elements, which manage the underlying render tree.
///
/// Widgets themselves have no mutable state (all their fields must be final).
/// If you wish to associate mutable state with a widget, consider using a
/// [StatefulWidget], which creates a [State] object (via
/// [StatefulWidget.createState]) whenever it is inflated into an element and
/// incorporated into the tree.
///
/// A given widget can be included in the tree zero or more times. In particular
/// a given widget can be placed in the tree multiple times. Each time a widget
/// is placed in the tree, it is inflated into an [Element], which means a
/// widget that is incorporated into the tree multiple times will be inflated
/// multiple times.
///
/// The [key] property controls how one widget replaces another widget in the
/// tree. If the [runtimeType] and [key] properties of the two widgets are
/// [operator==], respectively, then the new widget replaces the old widget by
/// updating the underlying element (i.e., by calling [Element.update] with the
/// new widget). Otherwise, the old element is removed from the tree, the new
/// widget is inflated into an element, and the new element is inserted into the
/// tree.
///
/// See also:
///
///  * [StatefulWidget] and [State], for widgets that can build differently
///    several times over their lifetime.
///  * [InheritedWidget], for widgets that introduce ambient state that can
///    be read by descendant widgets.
///  * [StatelessWidget], for widgets that always build the same way given a
///    particular configuration and ambient state.
@immutable
abstract class Widget extends DiagnosticableTree {
  /// Initializes [key] for subclasses.
  const Widget({ this.key });

  /// Controls how one widget replaces another widget in the tree.
  ///
  /// If the [runtimeType] and [key] properties of the two widgets are
  /// [operator==], respectively, then the new widget replaces the old widget by
  /// updating the underlying element (i.e., by calling [Element.update] with the
  /// new widget). Otherwise, the old element is removed from the tree, the new
  /// widget is inflated into an element, and the new element is inserted into the
  /// tree.
  ///
  /// In addition, using a [GlobalKey] as the widget's [key] allows the element
  /// to be moved around the tree (changing parent) without losing state. When a
  /// new widget is found (its key and type do not match a previous widget in
  /// the same location), but there was a widget with that same global key
  /// elsewhere in the tree in the previous frame, then that widget's element is
  /// moved to the new location.
  ///
  /// Generally, a widget that is the only child of another widget does not need
  /// an explicit key.
  ///
  /// See also:
  ///
  ///  * The discussions at [Key] and [GlobalKey].
  final Key? key;

  /// Inflates this configuration to a concrete instance.
  ///
  /// A given widget can be included in the tree zero or more times. In particular
  /// a given widget can be placed in the tree multiple times. Each time a widget
  /// is placed in the tree, it is inflated into an [Element], which means a
  /// widget that is incorporated into the tree multiple times will be inflated
  /// multiple times.
  @protected
  @factory
  Element createElement();

  /// A short, textual description of this widget.
  @override
  String toStringShort() {
    final String type = objectRuntimeType(this, 'Widget');
    return key == null ? type : '$type-$key';
  }

  @override
  void debugFillProperties(DiagnosticPropertiesBuilder properties) {
    super.debugFillProperties(properties);
    properties.defaultDiagnosticsTreeStyle = DiagnosticsTreeStyle.dense;
  }

  @override
  @nonVirtual
  bool operator ==(Object other) => super == other;

  @override
  @nonVirtual
  int get hashCode => super.hashCode;

  /// Whether the `newWidget` can be used to update an [Element] that currently
  /// has the `oldWidget` as its configuration.
  ///
  /// An element that uses a given widget as its configuration can be updated to
  /// use another widget as its configuration if, and only if, the two widgets
  /// have [runtimeType] and [key] properties that are [operator==].
  ///
  /// If the widgets have no key (their key is null), then they are considered a
  /// match if they have the same type, even if their children are completely
  /// different.
  static bool canUpdate(Widget oldWidget, Widget newWidget) {
    return oldWidget.runtimeType == newWidget.runtimeType
        && oldWidget.key == newWidget.key;
  }

  // Return a numeric encoding of the specific `Widget` concrete subtype.
  // This is used in `Element.updateChild` to determine if a hot reload modified the
  // superclass of a mounted element's configuration. The encoding of each `Widget`
  // must match the corresponding `Element` encoding in `Element._debugConcreteSubtype`.
  static int _debugConcreteSubtype(Widget widget) {
    return widget is StatefulWidget ? 1 :
           widget is StatelessWidget ? 2 :
           0;
    }
}

/// A widget that does not require mutable state.
///
/// A stateless widget is a widget that describes part of the user interface by
/// building a constellation of other widgets that describe the user interface
/// more concretely. The building process continues recursively until the
/// description of the user interface is fully concrete (e.g., consists
/// entirely of [RenderObjectWidget]s, which describe concrete [RenderObject]s).
///
/// {@youtube 560 315 https://www.youtube.com/watch?v=wE7khGHVkYY}
///
/// Stateless widget are useful when the part of the user interface you are
/// describing does not depend on anything other than the configuration
/// information in the object itself and the [BuildContext] in which the widget
/// is inflated. For compositions that can change dynamically, e.g. due to
/// having an internal clock-driven state, or depending on some system state,
/// consider using [StatefulWidget].
///
/// ## Performance considerations
///
/// The [build] method of a stateless widget is typically only called in three
/// situations: the first time the widget is inserted in the tree, when the
/// widget's parent changes its configuration, and when an [InheritedWidget] it
/// depends on changes.
///
/// If a widget's parent will regularly change the widget's configuration, or if
/// it depends on inherited widgets that frequently change, then it is important
/// to optimize the performance of the [build] method to maintain a fluid
/// rendering performance.
///
/// There are several techniques one can use to minimize the impact of
/// rebuilding a stateless widget:
///
///  * Minimize the number of nodes transitively created by the build method and
///    any widgets it creates. For example, instead of an elaborate arrangement
///    of [Row]s, [Column]s, [Padding]s, and [SizedBox]es to position a single
///    child in a particularly fancy manner, consider using just an [Align] or a
///    [CustomSingleChildLayout]. Instead of an intricate layering of multiple
///    [Container]s and with [Decoration]s to draw just the right graphical
///    effect, consider a single [CustomPaint] widget.
///
///  * Use `const` widgets where possible, and provide a `const` constructor for
///    the widget so that users of the widget can also do so.
///
///  * Consider refactoring the stateless widget into a stateful widget so that
///    it can use some of the techniques described at [StatefulWidget], such as
///    caching common parts of subtrees and using [GlobalKey]s when changing the
///    tree structure.
///
///  * If the widget is likely to get rebuilt frequently due to the use of
///    [InheritedWidget]s, consider refactoring the stateless widget into
///    multiple widgets, with the parts of the tree that change being pushed to
///    the leaves. For example instead of building a tree with four widgets, the
///    inner-most widget depending on the [Theme], consider factoring out the
///    part of the build function that builds the inner-most widget into its own
///    widget, so that only the inner-most widget needs to be rebuilt when the
///    theme changes.
///
/// {@tool snippet}
///
/// The following is a skeleton of a stateless widget subclass called `GreenFrog`.
///
/// Normally, widgets have more constructor arguments, each of which corresponds
/// to a `final` property.
///
/// ```dart
/// class GreenFrog extends StatelessWidget {
///   const GreenFrog({ Key? key }) : super(key: key);
///
///   @override
///   Widget build(BuildContext context) {
///     return Container(color: const Color(0xFF2DBD3A));
///   }
/// }
/// ```
/// {@end-tool}
///
/// {@tool snippet}
///
/// This next example shows the more generic widget `Frog` which can be given
/// a color and a child:
///
/// ```dart
/// class Frog extends StatelessWidget {
///   const Frog({
///     Key? key,
///     this.color = const Color(0xFF2DBD3A),
///     this.child,
///   }) : super(key: key);
///
///   final Color color;
///   final Widget? child;
///
///   @override
///   Widget build(BuildContext context) {
///     return Container(color: color, child: child);
///   }
/// }
/// ```
/// {@end-tool}
///
/// By convention, widget constructors only use named arguments. Named arguments
/// can be marked as required using [@required]. Also by convention, the first
/// argument is [key], and the last argument is `child`, `children`, or the
/// equivalent.
///
/// See also:
///
///  * [StatefulWidget] and [State], for widgets that can build differently
///    several times over their lifetime.
///  * [InheritedWidget], for widgets that introduce ambient state that can
///    be read by descendant widgets.
abstract class StatelessWidget extends Widget {
  /// Initializes [key] for subclasses.
  const StatelessWidget({ Key? key }) : super(key: key);

  /// Creates a [StatelessElement] to manage this widget's location in the tree.
  ///
  /// It is uncommon for subclasses to override this method.
  @override
  StatelessElement createElement() => StatelessElement(this);

  /// Describes the part of the user interface represented by this widget.
  ///
  /// The framework calls this method when this widget is inserted into the tree
  /// in a given [BuildContext] and when the dependencies of this widget change
  /// (e.g., an [InheritedWidget] referenced by this widget changes). This
  /// method can potentially be called in every frame and should not have any side
  /// effects beyond building a widget.
  ///
  /// The framework replaces the subtree below this widget with the widget
  /// returned by this method, either by updating the existing subtree or by
  /// removing the subtree and inflating a new subtree, depending on whether the
  /// widget returned by this method can update the root of the existing
  /// subtree, as determined by calling [Widget.canUpdate].
  ///
  /// Typically implementations return a newly created constellation of widgets
  /// that are configured with information from this widget's constructor and
  /// from the given [BuildContext].
  ///
  /// The given [BuildContext] contains information about the location in the
  /// tree at which this widget is being built. For example, the context
  /// provides the set of inherited widgets for this location in the tree. A
  /// given widget might be built with multiple different [BuildContext]
  /// arguments over time if the widget is moved around the tree or if the
  /// widget is inserted into the tree in multiple places at once.
  ///
  /// The implementation of this method must only depend on:
  ///
  /// * the fields of the widget, which themselves must not change over time,
  ///   and
  /// * any ambient state obtained from the `context` using
  ///   [BuildContext.dependOnInheritedWidgetOfExactType].
  ///
  /// If a widget's [build] method is to depend on anything else, use a
  /// [StatefulWidget] instead.
  ///
  /// See also:
  ///
  ///  * [StatelessWidget], which contains the discussion on performance considerations.
  @protected
  Widget build(BuildContext context);
}

/// A widget that has mutable state.
///
/// State is information that (1) can be read synchronously when the widget is
/// built and (2) might change during the lifetime of the widget. It is the
/// responsibility of the widget implementer to ensure that the [State] is
/// promptly notified when such state changes, using [State.setState].
///
/// A stateful widget is a widget that describes part of the user interface by
/// building a constellation of other widgets that describe the user interface
/// more concretely. The building process continues recursively until the
/// description of the user interface is fully concrete (e.g., consists
/// entirely of [RenderObjectWidget]s, which describe concrete [RenderObject]s).
///
/// Stateful widgets are useful when the part of the user interface you are
/// describing can change dynamically, e.g. due to having an internal
/// clock-driven state, or depending on some system state. For compositions that
/// depend only on the configuration information in the object itself and the
/// [BuildContext] in which the widget is inflated, consider using
/// [StatelessWidget].
///
/// {@youtube 560 315 https://www.youtube.com/watch?v=AqCMFXEmf3w}
///
/// [StatefulWidget] instances themselves are immutable and store their mutable
/// state either in separate [State] objects that are created by the
/// [createState] method, or in objects to which that [State] subscribes, for
/// example [Stream] or [ChangeNotifier] objects, to which references are stored
/// in final fields on the [StatefulWidget] itself.
///
/// The framework calls [createState] whenever it inflates a
/// [StatefulWidget], which means that multiple [State] objects might be
/// associated with the same [StatefulWidget] if that widget has been inserted
/// into the tree in multiple places. Similarly, if a [StatefulWidget] is
/// removed from the tree and later inserted in to the tree again, the framework
/// will call [createState] again to create a fresh [State] object, simplifying
/// the lifecycle of [State] objects.
///
/// A [StatefulWidget] keeps the same [State] object when moving from one
/// location in the tree to another if its creator used a [GlobalKey] for its
/// [key]. Because a widget with a [GlobalKey] can be used in at most one
/// location in the tree, a widget that uses a [GlobalKey] has at most one
/// associated element. The framework takes advantage of this property when
/// moving a widget with a global key from one location in the tree to another
/// by grafting the (unique) subtree associated with that widget from the old
/// location to the new location (instead of recreating the subtree at the new
/// location). The [State] objects associated with [StatefulWidget] are grafted
/// along with the rest of the subtree, which means the [State] object is reused
/// (instead of being recreated) in the new location. However, in order to be
/// eligible for grafting, the widget must be inserted into the new location in
/// the same animation frame in which it was removed from the old location.
///
/// ## Performance considerations
///
/// There are two primary categories of [StatefulWidget]s.
///
/// The first is one which allocates resources in [State.initState] and disposes
/// of them in [State.dispose], but which does not depend on [InheritedWidget]s
/// or call [State.setState]. Such widgets are commonly used at the root of an
/// application or page, and communicate with subwidgets via [ChangeNotifier]s,
/// [Stream]s, or other such objects. Stateful widgets following such a pattern
/// are relatively cheap (in terms of CPU and GPU cycles), because they are
/// built once then never update. They can, therefore, have somewhat complicated
/// and deep build methods.
///
/// The second category is widgets that use [State.setState] or depend on
/// [InheritedWidget]s. These will typically rebuild many times during the
/// application's lifetime, and it is therefore important to minimize the impact
/// of rebuilding such a widget. (They may also use [State.initState] or
/// [State.didChangeDependencies] and allocate resources, but the important part
/// is that they rebuild.)
///
/// There are several techniques one can use to minimize the impact of
/// rebuilding a stateful widget:
///
///  * Push the state to the leaves. For example, if your page has a ticking
///    clock, rather than putting the state at the top of the page and
///    rebuilding the entire page each time the clock ticks, create a dedicated
///    clock widget that only updates itself.
///
///  * Minimize the number of nodes transitively created by the build method and
///    any widgets it creates. Ideally, a stateful widget would only create a
///    single widget, and that widget would be a [RenderObjectWidget].
///    (Obviously this isn't always practical, but the closer a widget gets to
///    this ideal, the more efficient it will be.)
///
///  * If a subtree does not change, cache the widget that represents that
///    subtree and re-use it each time it can be used. It is massively more
///    efficient for a widget to be re-used than for a new (but
///    identically-configured) widget to be created. Factoring out the stateful
///    part into a widget that takes a child argument is a common way of doing
///    this.
///
///  * Use `const` widgets where possible. (This is equivalent to caching a
///    widget and re-using it.)
///
///  * Avoid changing the depth of any created subtrees or changing the type of
///    any widgets in the subtree. For example, rather than returning either the
///    child or the child wrapped in an [IgnorePointer], always wrap the child
///    widget in an [IgnorePointer] and control the [IgnorePointer.ignoring]
///    property. This is because changing the depth of the subtree requires
///    rebuilding, laying out, and painting the entire subtree, whereas just
///    changing the property will require the least possible change to the
///    render tree (in the case of [IgnorePointer], for example, no layout or
///    repaint is necessary at all).
///
///  * If the depth must be changed for some reason, consider wrapping the
///    common parts of the subtrees in widgets that have a [GlobalKey] that
///    remains consistent for the life of the stateful widget. (The
///    [KeyedSubtree] widget may be useful for this purpose if no other widget
///    can conveniently be assigned the key.)
///
/// {@tool snippet}
///
/// This is a skeleton of a stateful widget subclass called `YellowBird`.
///
/// In this example. the [State] has no actual state. State is normally
/// represented as private member fields. Also, normally widgets have more
/// constructor arguments, each of which corresponds to a `final` property.
///
/// ```dart
/// class YellowBird extends StatefulWidget {
///   const YellowBird({ Key? key }) : super(key: key);
///
///   @override
///   _YellowBirdState createState() => _YellowBirdState();
/// }
///
/// class _YellowBirdState extends State<YellowBird> {
///   @override
///   Widget build(BuildContext context) {
///     return Container(color: const Color(0xFFFFE306));
///   }
/// }
/// ```
/// {@end-tool}
/// {@tool snippet}
///
/// This example shows the more generic widget `Bird` which can be given a
/// color and a child, and which has some internal state with a method that
/// can be called to mutate it:
///
/// ```dart
/// class Bird extends StatefulWidget {
///   const Bird({
///     Key? key,
///     this.color = const Color(0xFFFFE306),
///     this.child,
///   }) : super(key: key);
///
///   final Color color;
///   final Widget? child;
///
///   _BirdState createState() => _BirdState();
/// }
///
/// class _BirdState extends State<Bird> {
///   double _size = 1.0;
///
///   void grow() {
///     setState(() { _size += 0.1; });
///   }
///
///   @override
///   Widget build(BuildContext context) {
///     return Container(
///       color: widget.color,
///       transform: Matrix4.diagonal3Values(_size, _size, 1.0),
///       child: widget.child,
///     );
///   }
/// }
/// ```
/// {@end-tool}
///
/// By convention, widget constructors only use named arguments. Named arguments
/// can be marked as required using [@required]. Also by convention, the first
/// argument is [key], and the last argument is `child`, `children`, or the
/// equivalent.
///
/// See also:
///
///  * [State], where the logic behind a [StatefulWidget] is hosted.
///  * [StatelessWidget], for widgets that always build the same way given a
///    particular configuration and ambient state.
///  * [InheritedWidget], for widgets that introduce ambient state that can
///    be read by descendant widgets.
abstract class StatefulWidget extends Widget {
  /// Initializes [key] for subclasses.
  const StatefulWidget({ Key? key }) : super(key: key);

  /// Creates a [StatefulElement] to manage this widget's location in the tree.
  ///
  /// It is uncommon for subclasses to override this method.
  @override
  StatefulElement createElement() => StatefulElement(this);

  /// Creates the mutable state for this widget at a given location in the tree.
  ///
  /// Subclasses should override this method to return a newly created
  /// instance of their associated [State] subclass:
  ///
  /// ```dart
  /// @override
  /// _MyState createState() => _MyState();
  /// ```
  ///
  /// The framework can call this method multiple times over the lifetime of
  /// a [StatefulWidget]. For example, if the widget is inserted into the tree
  /// in multiple locations, the framework will create a separate [State] object
  /// for each location. Similarly, if the widget is removed from the tree and
  /// later inserted into the tree again, the framework will call [createState]
  /// again to create a fresh [State] object, simplifying the lifecycle of
  /// [State] objects.
  @protected
  @factory
  State createState(); // ignore: no_logic_in_create_state, this is the original sin
}

/// Tracks the lifecycle of [State] objects when asserts are enabled.
enum _StateLifecycle {
  /// The [State] object has been created. [State.initState] is called at this
  /// time.
  created,

  /// The [State.initState] method has been called but the [State] object is
  /// not yet ready to build. [State.didChangeDependencies] is called at this time.
  initialized,

  /// The [State] object is ready to build and [State.dispose] has not yet been
  /// called.
  ready,

  /// The [State.dispose] method has been called and the [State] object is
  /// no longer able to build.
  defunct,
}

/// The signature of [State.setState] functions.
typedef StateSetter = void Function(VoidCallback fn);

/// The logic and internal state for a [StatefulWidget].
///
/// State is information that (1) can be read synchronously when the widget is
/// built and (2) might change during the lifetime of the widget. It is the
/// responsibility of the widget implementer to ensure that the [State] is
/// promptly notified when such state changes, using [State.setState].
///
/// [State] objects are created by the framework by calling the
/// [StatefulWidget.createState] method when inflating a [StatefulWidget] to
/// insert it into the tree. Because a given [StatefulWidget] instance can be
/// inflated multiple times (e.g., the widget is incorporated into the tree in
/// multiple places at once), there might be more than one [State] object
/// associated with a given [StatefulWidget] instance. Similarly, if a
/// [StatefulWidget] is removed from the tree and later inserted in to the tree
/// again, the framework will call [StatefulWidget.createState] again to create
/// a fresh [State] object, simplifying the lifecycle of [State] objects.
///
/// [State] objects have the following lifecycle:
///
///  * The framework creates a [State] object by calling
///    [StatefulWidget.createState].
///  * The newly created [State] object is associated with a [BuildContext].
///    This association is permanent: the [State] object will never change its
///    [BuildContext]. However, the [BuildContext] itself can be moved around
///    the tree along with its subtree. At this point, the [State] object is
///    considered [mounted].
///  * The framework calls [initState]. Subclasses of [State] should override
///    [initState] to perform one-time initialization that depends on the
///    [BuildContext] or the widget, which are available as the [context] and
///    [widget] properties, respectively, when the [initState] method is
///    called.
///  * The framework calls [didChangeDependencies]. Subclasses of [State] should
///    override [didChangeDependencies] to perform initialization involving
///    [InheritedWidget]s. If [BuildContext.dependOnInheritedWidgetOfExactType] is
///    called, the [didChangeDependencies] method will be called again if the
///    inherited widgets subsequently change or if the widget moves in the tree.
///  * At this point, the [State] object is fully initialized and the framework
///    might call its [build] method any number of times to obtain a
///    description of the user interface for this subtree. [State] objects can
///    spontaneously request to rebuild their subtree by callings their
///    [setState] method, which indicates that some of their internal state
///    has changed in a way that might impact the user interface in this
///    subtree.
///  * During this time, a parent widget might rebuild and request that this
///    location in the tree update to display a new widget with the same
///    [runtimeType] and [Widget.key]. When this happens, the framework will
///    update the [widget] property to refer to the new widget and then call the
///    [didUpdateWidget] method with the previous widget as an argument. [State]
///    objects should override [didUpdateWidget] to respond to changes in their
///    associated widget (e.g., to start implicit animations). The framework
///    always calls [build] after calling [didUpdateWidget], which means any
///    calls to [setState] in [didUpdateWidget] are redundant.
///  * During development, if a hot reload occurs (whether initiated from the
///    command line `flutter` tool by pressing `r`, or from an IDE), the
///    [reassemble] method is called. This provides an opportunity to
///    reinitialize any data that was prepared in the [initState] method.
///  * If the subtree containing the [State] object is removed from the tree
///    (e.g., because the parent built a widget with a different [runtimeType]
///    or [Widget.key]), the framework calls the [deactivate] method. Subclasses
///    should override this method to clean up any links between this object
///    and other elements in the tree (e.g. if you have provided an ancestor
///    with a pointer to a descendant's [RenderObject]).
///  * At this point, the framework might reinsert this subtree into another
///    part of the tree. If that happens, the framework will ensure that it
///    calls [build] to give the [State] object a chance to adapt to its new
///    location in the tree. If the framework does reinsert this subtree, it
///    will do so before the end of the animation frame in which the subtree was
///    removed from the tree. For this reason, [State] objects can defer
///    releasing most resources until the framework calls their [dispose]
///    method.
///  * If the framework does not reinsert this subtree by the end of the current
///    animation frame, the framework will call [dispose], which indicates that
///    this [State] object will never build again. Subclasses should override
///    this method to release any resources retained by this object (e.g.,
///    stop any active animations).
///  * After the framework calls [dispose], the [State] object is considered
///    unmounted and the [mounted] property is false. It is an error to call
///    [setState] at this point. This stage of the lifecycle is terminal: there
///    is no way to remount a [State] object that has been disposed.
///
/// See also:
///
///  * [StatefulWidget], where the current configuration of a [State] is hosted,
///    and whose documentation has sample code for [State].
///  * [StatelessWidget], for widgets that always build the same way given a
///    particular configuration and ambient state.
///  * [InheritedWidget], for widgets that introduce ambient state that can
///    be read by descendant widgets.
///  * [Widget], for an overview of widgets in general.
@optionalTypeArgs
abstract class State<T extends StatefulWidget> with Diagnosticable {
  /// The current configuration.
  ///
  /// A [State] object's configuration is the corresponding [StatefulWidget]
  /// instance. This property is initialized by the framework before calling
  /// [initState]. If the parent updates this location in the tree to a new
  /// widget with the same [runtimeType] and [Widget.key] as the current
  /// configuration, the framework will update this property to refer to the new
  /// widget and then call [didUpdateWidget], passing the old configuration as
  /// an argument.
  T get widget => _widget!;
  T? _widget;

  /// The current stage in the lifecycle for this state object.
  ///
  /// This field is used by the framework when asserts are enabled to verify
  /// that [State] objects move through their lifecycle in an orderly fashion.
  _StateLifecycle _debugLifecycleState = _StateLifecycle.created;

  /// Verifies that the [State] that was created is one that expects to be
  /// created for that particular [Widget].
  bool _debugTypesAreRight(Widget widget) => widget is T;

  /// The location in the tree where this widget builds.
  ///
  /// The framework associates [State] objects with a [BuildContext] after
  /// creating them with [StatefulWidget.createState] and before calling
  /// [initState]. The association is permanent: the [State] object will never
  /// change its [BuildContext]. However, the [BuildContext] itself can be moved
  /// around the tree.
  ///
  /// After calling [dispose], the framework severs the [State] object's
  /// connection with the [BuildContext].
  BuildContext get context {
    assert(() {
      if (_element == null) {
        throw FlutterError(
          'This widget has been unmounted, so the State no longer has a context (and should be considered defunct). \n'
          'Consider canceling any active work during "dispose" or using the "mounted" getter to determine if the State is still active.'
        );
      }
      return true;
    }());
    return _element!;
  }
  StatefulElement? _element;

  /// Whether this [State] object is currently in a tree.
  ///
  /// After creating a [State] object and before calling [initState], the
  /// framework "mounts" the [State] object by associating it with a
  /// [BuildContext]. The [State] object remains mounted until the framework
  /// calls [dispose], after which time the framework will never ask the [State]
  /// object to [build] again.
  ///
  /// It is an error to call [setState] unless [mounted] is true.
  bool get mounted => _element != null;

  /// Called when this object is inserted into the tree.
  ///
  /// The framework will call this method exactly once for each [State] object
  /// it creates.
  ///
  /// Override this method to perform initialization that depends on the
  /// location at which this object was inserted into the tree (i.e., [context])
  /// or on the widget used to configure this object (i.e., [widget]).
  ///
  /// {@template flutter.widgets.State.initState}
  /// If a [State]'s [build] method depends on an object that can itself
  /// change state, for example a [ChangeNotifier] or [Stream], or some
  /// other object to which one can subscribe to receive notifications, then
  /// be sure to subscribe and unsubscribe properly in [initState],
  /// [didUpdateWidget], and [dispose]:
  ///
  ///  * In [initState], subscribe to the object.
  ///  * In [didUpdateWidget] unsubscribe from the old object and subscribe
  ///    to the new one if the updated widget configuration requires
  ///    replacing the object.
  ///  * In [dispose], unsubscribe from the object.
  ///
  /// {@endtemplate}
  ///
  /// You cannot use [BuildContext.dependOnInheritedWidgetOfExactType] from this
  /// method. However, [didChangeDependencies] will be called immediately
  /// following this method, and [BuildContext.dependOnInheritedWidgetOfExactType] can
  /// be used there.
  ///
  /// If you override this, make sure your method starts with a call to
  /// super.initState().
  @protected
  @mustCallSuper
  void initState() {
    assert(_debugLifecycleState == _StateLifecycle.created);
  }

  /// Called whenever the widget configuration changes.
  ///
  /// If the parent widget rebuilds and request that this location in the tree
  /// update to display a new widget with the same [runtimeType] and
  /// [Widget.key], the framework will update the [widget] property of this
  /// [State] object to refer to the new widget and then call this method
  /// with the previous widget as an argument.
  ///
  /// Override this method to respond when the [widget] changes (e.g., to start
  /// implicit animations).
  ///
  /// The framework always calls [build] after calling [didUpdateWidget], which
  /// means any calls to [setState] in [didUpdateWidget] are redundant.
  ///
  /// {@macro flutter.widgets.State.initState}
  ///
  /// If you override this, make sure your method starts with a call to
  /// super.didUpdateWidget(oldWidget).
  @mustCallSuper
  @protected
  void didUpdateWidget(covariant T oldWidget) { }

  /// {@macro flutter.widgets.Element.reassemble}
  ///
  /// In addition to this method being invoked, it is guaranteed that the
  /// [build] method will be invoked when a reassemble is signaled. Most
  /// widgets therefore do not need to do anything in the [reassemble] method.
  ///
  /// See also:
  ///
  ///  * [Element.reassemble]
  ///  * [BindingBase.reassembleApplication]
  ///  * [Image], which uses this to reload images.
  @protected
  @mustCallSuper
  void reassemble() { }

  /// Notify the framework that the internal state of this object has changed.
  ///
  /// Whenever you change the internal state of a [State] object, make the
  /// change in a function that you pass to [setState]:
  ///
  /// ```dart
  /// setState(() { _myState = newValue; });
  /// ```
  ///
  /// The provided callback is immediately called synchronously. It must not
  /// return a future (the callback cannot be `async`), since then it would be
  /// unclear when the state was actually being set.
  ///
  /// Calling [setState] notifies the framework that the internal state of this
  /// object has changed in a way that might impact the user interface in this
  /// subtree, which causes the framework to schedule a [build] for this [State]
  /// object.
  ///
  /// If you just change the state directly without calling [setState], the
  /// framework might not schedule a [build] and the user interface for this
  /// subtree might not be updated to reflect the new state.
  ///
  /// Generally it is recommended that the `setState` method only be used to
  /// wrap the actual changes to the state, not any computation that might be
  /// associated with the change. For example, here a value used by the [build]
  /// function is incremented, and then the change is written to disk, but only
  /// the increment is wrapped in the `setState`:
  ///
  /// ```dart
  /// Future<void> _incrementCounter() async {
  ///   setState(() {
  ///     _counter++;
  ///   });
  ///   Directory directory = await getApplicationDocumentsDirectory();
  ///   final String dirName = directory.path;
  ///   await File('$dir/counter.txt').writeAsString('$_counter');
  /// }
  /// ```
  ///
  /// It is an error to call this method after the framework calls [dispose].
  /// You can determine whether it is legal to call this method by checking
  /// whether the [mounted] property is true.
  @protected
  void setState(VoidCallback fn) {
    assert(fn != null);
    assert(() {
      if (_debugLifecycleState == _StateLifecycle.defunct) {
        throw FlutterError.fromParts(<DiagnosticsNode>[
          ErrorSummary('setState() called after dispose(): $this'),
          ErrorDescription(
            'This error happens if you call setState() on a State object for a widget that '
            'no longer appears in the widget tree (e.g., whose parent widget no longer '
            'includes the widget in its build). This error can occur when code calls '
            'setState() from a timer or an animation callback.'
          ),
          ErrorHint(
            'The preferred solution is '
            'to cancel the timer or stop listening to the animation in the dispose() '
            'callback. Another solution is to check the "mounted" property of this '
            'object before calling setState() to ensure the object is still in the '
            'tree.'
          ),
          ErrorHint(
            'This error might indicate a memory leak if setState() is being called '
            'because another object is retaining a reference to this State object '
            'after it has been removed from the tree. To avoid memory leaks, '
            'consider breaking the reference to this object during dispose().'
          ),
        ]);
      }
      if (_debugLifecycleState == _StateLifecycle.created && !mounted) {
        throw FlutterError.fromParts(<DiagnosticsNode>[
          ErrorSummary('setState() called in constructor: $this'),
          ErrorHint(
            'This happens when you call setState() on a State object for a widget that '
            "hasn't been inserted into the widget tree yet. It is not necessary to call "
            'setState() in the constructor, since the state is already assumed to be dirty '
            'when it is initially created.'
          ),
        ]);
      }
      return true;
    }());
    final dynamic result = fn() as dynamic;
    assert(() {
      if (result is Future) {
        throw FlutterError.fromParts(<DiagnosticsNode>[
          ErrorSummary('setState() callback argument returned a Future.'),
          ErrorDescription(
            'The setState() method on $this was called with a closure or method that '
            'returned a Future. Maybe it is marked as "async".'
          ),
          ErrorHint(
            'Instead of performing asynchronous work inside a call to setState(), first '
            'execute the work (without updating the widget state), and then synchronously '
           'update the state inside a call to setState().'
          ),
        ]);
      }
      // We ignore other types of return values so that you can do things like:
      //   setState(() => x = 3);
      return true;
    }());
    _element!.markNeedsBuild();
  }

  /// Called when this object is removed from the tree.
  ///
  /// The framework calls this method whenever it removes this [State] object
  /// from the tree. In some cases, the framework will reinsert the [State]
  /// object into another part of the tree (e.g., if the subtree containing this
  /// [State] object is grafted from one location in the tree to another). If
  /// that happens, the framework will ensure that it calls [build] to give the
  /// [State] object a chance to adapt to its new location in the tree. If
  /// the framework does reinsert this subtree, it will do so before the end of
  /// the animation frame in which the subtree was removed from the tree. For
  /// this reason, [State] objects can defer releasing most resources until the
  /// framework calls their [dispose] method.
  ///
  /// Subclasses should override this method to clean up any links between
  /// this object and other elements in the tree (e.g. if you have provided an
  /// ancestor with a pointer to a descendant's [RenderObject]).
  ///
  /// If you override this, make sure to end your method with a call to
  /// super.deactivate().
  ///
  /// See also:
  ///
  ///  * [dispose], which is called after [deactivate] if the widget is removed
  ///    from the tree permanently.
  @protected
  @mustCallSuper
  void deactivate() { }

  /// Called when this object is removed from the tree permanently.
  ///
  /// The framework calls this method when this [State] object will never
  /// build again. After the framework calls [dispose], the [State] object is
  /// considered unmounted and the [mounted] property is false. It is an error
  /// to call [setState] at this point. This stage of the lifecycle is terminal:
  /// there is no way to remount a [State] object that has been disposed.
  ///
  /// Subclasses should override this method to release any resources retained
  /// by this object (e.g., stop any active animations).
  ///
  /// {@macro flutter.widgets.State.initState}
  ///
  /// If you override this, make sure to end your method with a call to
  /// super.dispose().
  ///
  /// See also:
  ///
  ///  * [deactivate], which is called prior to [dispose].
  @protected
  @mustCallSuper
  void dispose() {
    assert(_debugLifecycleState == _StateLifecycle.ready);
    assert(() {
      _debugLifecycleState = _StateLifecycle.defunct;
      return true;
    }());
  }

  /// Describes the part of the user interface represented by this widget.
  ///
  /// The framework calls this method in a number of different situations. For
  /// example:
  ///
  ///  * After calling [initState].
  ///  * After calling [didUpdateWidget].
  ///  * After receiving a call to [setState].
  ///  * After a dependency of this [State] object changes (e.g., an
  ///    [InheritedWidget] referenced by the previous [build] changes).
  ///  * After calling [deactivate] and then reinserting the [State] object into
  ///    the tree at another location.
  ///
  /// This method can potentially be called in every frame and should not have
  /// any side effects beyond building a widget.
  ///
  /// The framework replaces the subtree below this widget with the widget
  /// returned by this method, either by updating the existing subtree or by
  /// removing the subtree and inflating a new subtree, depending on whether the
  /// widget returned by this method can update the root of the existing
  /// subtree, as determined by calling [Widget.canUpdate].
  ///
  /// Typically implementations return a newly created constellation of widgets
  /// that are configured with information from this widget's constructor, the
  /// given [BuildContext], and the internal state of this [State] object.
  ///
  /// The given [BuildContext] contains information about the location in the
  /// tree at which this widget is being built. For example, the context
  /// provides the set of inherited widgets for this location in the tree. The
  /// [BuildContext] argument is always the same as the [context] property of
  /// this [State] object and will remain the same for the lifetime of this
  /// object. The [BuildContext] argument is provided redundantly here so that
  /// this method matches the signature for a [WidgetBuilder].
  ///
  /// ## Design discussion
  ///
  /// ### Why is the [build] method on [State], and not [StatefulWidget]?
  ///
  /// Putting a `Widget build(BuildContext context)` method on [State] rather
  /// than putting a `Widget build(BuildContext context, State state)` method
  /// on [StatefulWidget] gives developers more flexibility when subclassing
  /// [StatefulWidget].
  ///
  /// For example, [AnimatedWidget] is a subclass of [StatefulWidget] that
  /// introduces an abstract `Widget build(BuildContext context)` method for its
  /// subclasses to implement. If [StatefulWidget] already had a [build] method
  /// that took a [State] argument, [AnimatedWidget] would be forced to provide
  /// its [State] object to subclasses even though its [State] object is an
  /// internal implementation detail of [AnimatedWidget].
  ///
  /// Conceptually, [StatelessWidget] could also be implemented as a subclass of
  /// [StatefulWidget] in a similar manner. If the [build] method were on
  /// [StatefulWidget] rather than [State], that would not be possible anymore.
  ///
  /// Putting the [build] function on [State] rather than [StatefulWidget] also
  /// helps avoid a category of bugs related to closures implicitly capturing
  /// `this`. If you defined a closure in a [build] function on a
  /// [StatefulWidget], that closure would implicitly capture `this`, which is
  /// the current widget instance, and would have the (immutable) fields of that
  /// instance in scope:
  ///
  /// ```dart
  /// class MyButton extends StatefulWidget {
  ///   ...
  ///   final Color color;
  ///
  ///   @override
  ///   Widget build(BuildContext context, MyButtonState state) {
  ///     ... () { print("color: $color"); } ...
  ///   }
  /// }
  /// ```
  ///
  /// For example, suppose the parent builds `MyButton` with `color` being blue,
  /// the `$color` in the print function refers to blue, as expected. Now,
  /// suppose the parent rebuilds `MyButton` with green. The closure created by
  /// the first build still implicitly refers to the original widget and the
  /// `$color` still prints blue even through the widget has been updated to
  /// green.
  ///
  /// In contrast, with the [build] function on the [State] object, closures
  /// created during [build] implicitly capture the [State] instance instead of
  /// the widget instance:
  ///
  /// ```dart
  /// class MyButtonState extends State<MyButton> {
  ///   ...
  ///   @override
  ///   Widget build(BuildContext context) {
  ///     ... () { print("color: ${widget.color}"); } ...
  ///   }
  /// }
  /// ```
  ///
  /// Now when the parent rebuilds `MyButton` with green, the closure created by
  /// the first build still refers to [State] object, which is preserved across
  /// rebuilds, but the framework has updated that [State] object's [widget]
  /// property to refer to the new `MyButton` instance and `${widget.color}`
  /// prints green, as expected.
  ///
  /// See also:
  ///
  ///  * [StatefulWidget], which contains the discussion on performance considerations.
  @protected
  Widget build(BuildContext context);

  /// Called when a dependency of this [State] object changes.
  ///
  /// For example, if the previous call to [build] referenced an
  /// [InheritedWidget] that later changed, the framework would call this
  /// method to notify this object about the change.
  ///
  /// This method is also called immediately after [initState]. It is safe to
  /// call [BuildContext.dependOnInheritedWidgetOfExactType] from this method.
  ///
  /// Subclasses rarely override this method because the framework always
  /// calls [build] after a dependency changes. Some subclasses do override
  /// this method because they need to do some expensive work (e.g., network
  /// fetches) when their dependencies change, and that work would be too
  /// expensive to do for every build.
  @protected
  @mustCallSuper
  void didChangeDependencies() { }

  @override
  void debugFillProperties(DiagnosticPropertiesBuilder properties) {
    super.debugFillProperties(properties);
    assert(() {
      properties.add(EnumProperty<_StateLifecycle>('lifecycle state', _debugLifecycleState, defaultValue: _StateLifecycle.ready));
      return true;
    }());
    properties.add(ObjectFlagProperty<T>('_widget', _widget, ifNull: 'no widget'));
    properties.add(ObjectFlagProperty<StatefulElement>('_element', _element, ifNull: 'not mounted'));
  }
}

/// A widget that has a child widget provided to it, instead of building a new
/// widget.
///
/// Useful as a base class for other widgets, such as [InheritedWidget] and
/// [ParentDataWidget].
///
/// See also:
///
///  * [InheritedWidget], for widgets that introduce ambient state that can
///    be read by descendant widgets.
///  * [ParentDataWidget], for widgets that populate the
///    [RenderObject.parentData] slot of their child's [RenderObject] to
///    configure the parent widget's layout.
///  * [StatefulWidget] and [State], for widgets that can build differently
///    several times over their lifetime.
///  * [StatelessWidget], for widgets that always build the same way given a
///    particular configuration and ambient state.
///  * [Widget], for an overview of widgets in general.
abstract class ProxyWidget extends Widget {
  /// Creates a widget that has exactly one child widget.
  const ProxyWidget({ Key? key, required this.child }) : super(key: key);

  /// The widget below this widget in the tree.
  ///
  /// {@template flutter.widgets.ProxyWidget.child}
  /// This widget can only have one child. To lay out multiple children, let this
  /// widget's child be a widget such as [Row], [Column], or [Stack], which have a
  /// `children` property, and then provide the children to that widget.
  /// {@endtemplate}
  final Widget child;
}

/// Base class for widgets that hook [ParentData] information to children of
/// [RenderObjectWidget]s.
///
/// This can be used to provide per-child configuration for
/// [RenderObjectWidget]s with more than one child. For example, [Stack] uses
/// the [Positioned] parent data widget to position each child.
///
/// A [ParentDataWidget] is specific to a particular kind of [ParentData]. That
/// class is `T`, the [ParentData] type argument.
///
/// {@tool snippet}
///
/// This example shows how you would build a [ParentDataWidget] to configure a
/// `FrogJar` widget's children by specifying a [Size] for each one.
///
/// ```dart
/// class FrogSize extends ParentDataWidget<FrogJarParentData> {
///   FrogSize({
///     Key? key,
///     required this.size,
///     required Widget child,
///   }) : super(key: key, child: child);
///
///   final Size size;
///
///   @override
///   void applyParentData(RenderObject renderObject) {
///     final FrogJarParentData parentData = renderObject.parentData! as FrogJarParentData;
///     if (parentData.size != size) {
///       parentData.size = size;
///       final RenderFrogJar targetParent = renderObject.parent! as RenderFrogJar;
///       targetParent.markNeedsLayout();
///     }
///   }
///
///   @override
///   Type get debugTypicalAncestorWidgetClass => FrogJar;
/// }
/// ```
/// {@end-tool}
///
/// See also:
///
///  * [RenderObject], the superclass for layout algorithms.
///  * [RenderObject.parentData], the slot that this class configures.
///  * [ParentData], the superclass of the data that will be placed in
///    [RenderObject.parentData] slots. The `T` type parameter for
///    [ParentDataWidget] is a [ParentData].
///  * [RenderObjectWidget], the class for widgets that wrap [RenderObject]s.
///  * [StatefulWidget] and [State], for widgets that can build differently
///    several times over their lifetime.
abstract class ParentDataWidget<T extends ParentData> extends ProxyWidget {
  /// Abstract const constructor. This constructor enables subclasses to provide
  /// const constructors so that they can be used in const expressions.
  const ParentDataWidget({ Key? key, required Widget child })
    : super(key: key, child: child);

  @override
  ParentDataElement<T> createElement() => ParentDataElement<T>(this);

  /// Checks if this widget can apply its parent data to the provided
  /// `renderObject`.
  ///
  /// The [RenderObject.parentData] of the provided `renderObject` is
  /// typically set up by an ancestor [RenderObjectWidget] of the type returned
  /// by [debugTypicalAncestorWidgetClass].
  ///
  /// This is called just before [applyParentData] is invoked with the same
  /// [RenderObject] provided to that method.
  bool debugIsValidRenderObject(RenderObject renderObject) {
    assert(T != dynamic);
    assert(T != ParentData);
    return renderObject.parentData is T;
  }

  /// The [RenderObjectWidget] that is typically used to set up the [ParentData]
  /// that [applyParentData] will write to.
  ///
  /// This is only used in error messages to tell users what widget typically
  /// wraps this ParentDataWidget.
  Type get debugTypicalAncestorWidgetClass;

  Iterable<DiagnosticsNode> _debugDescribeIncorrectParentDataType({
    required ParentData? parentData,
    RenderObjectWidget? parentDataCreator,
    DiagnosticsNode? ownershipChain,
  }) sync* {
    assert(T != dynamic);
    assert(T != ParentData);
    assert(debugTypicalAncestorWidgetClass != null);

    final String description = 'The ParentDataWidget $this wants to apply ParentData of type $T to a RenderObject';
    if (parentData == null) {
      yield ErrorDescription(
        '$description, which has not been set up to receive any ParentData.'
      );
    } else {
      yield ErrorDescription(
        '$description, which has been set up to accept ParentData of incompatible type ${parentData.runtimeType}.'
      );
    }
    yield ErrorHint(
      'Usually, this means that the $runtimeType widget has the wrong ancestor RenderObjectWidget. '
      'Typically, $runtimeType widgets are placed directly inside $debugTypicalAncestorWidgetClass widgets.'
    );
    if (parentDataCreator != null) {
      yield ErrorHint(
        'The offending $runtimeType is currently placed inside a ${parentDataCreator.runtimeType} widget.'
      );
    }
    if (ownershipChain != null) {
      yield ErrorDescription(
        'The ownership chain for the RenderObject that received the incompatible parent data was:\n  $ownershipChain'
      );
    }
  }

  /// Write the data from this widget into the given render object's parent data.
  ///
  /// The framework calls this function whenever it detects that the
  /// [RenderObject] associated with the [child] has outdated
  /// [RenderObject.parentData]. For example, if the render object was recently
  /// inserted into the render tree, the render object's parent data might not
  /// match the data in this widget.
  ///
  /// Subclasses are expected to override this function to copy data from their
  /// fields into the [RenderObject.parentData] field of the given render
  /// object. The render object's parent is guaranteed to have been created by a
  /// widget of type `T`, which usually means that this function can assume that
  /// the render object's parent data object inherits from a particular class.
  ///
  /// If this function modifies data that can change the parent's layout or
  /// painting, this function is responsible for calling
  /// [RenderObject.markNeedsLayout] or [RenderObject.markNeedsPaint] on the
  /// parent, as appropriate.
  @protected
  void applyParentData(RenderObject renderObject);

  /// Whether the [ParentDataElement.applyWidgetOutOfTurn] method is allowed
  /// with this widget.
  ///
  /// This should only return true if this widget represents a [ParentData]
  /// configuration that will have no impact on the layout or paint phase.
  ///
  /// See also:
  ///
  ///  * [ParentDataElement.applyWidgetOutOfTurn], which verifies this in debug
  ///    mode.
  @protected
  bool debugCanApplyOutOfTurn() => false;
}

/// Base class for widgets that efficiently propagate information down the tree.
///
/// To obtain the nearest instance of a particular type of inherited widget from
/// a build context, use [BuildContext.dependOnInheritedWidgetOfExactType].
///
/// Inherited widgets, when referenced in this way, will cause the consumer to
/// rebuild when the inherited widget itself changes state.
///
/// {@youtube 560 315 https://www.youtube.com/watch?v=Zbm3hjPjQMk}
///
/// {@tool snippet}
///
/// The following is a skeleton of an inherited widget called `FrogColor`:
///
/// ```dart
/// class FrogColor extends InheritedWidget {
///   const FrogColor({
///     Key? key,
///     required this.color,
///     required Widget child,
///   }) : super(key: key, child: child);
///
///   final Color color;
///
///   static FrogColor of(BuildContext context) {
///     final FrogColor? result = context.dependOnInheritedWidgetOfExactType<FrogColor>();
///     assert(result != null, 'No FrogColor found in context');
///     return result!;
///   }
///
///   @override
///   bool updateShouldNotify(FrogColor old) => color != old.color;
/// }
/// ```
/// {@end-tool}
///
/// ## Implementing the `of` method
///
/// The convention is to provide a static method `of` on the [InheritedWidget]
/// which does the call to [BuildContext.dependOnInheritedWidgetOfExactType]. This
/// allows the class to define its own fallback logic in case there isn't
/// a widget in scope. In the example above, the value returned will be
/// null in that case, but it could also have defaulted to a value.
///
/// Sometimes, the `of` method returns the data rather than the inherited
/// widget; for example, in this case it could have returned a [Color] instead
/// of the `FrogColor` widget.
///
/// Occasionally, the inherited widget is an implementation detail of another
/// class, and is therefore private. The `of` method in that case is typically
/// put on the public class instead. For example, [Theme] is implemented as a
/// [StatelessWidget] that builds a private inherited widget; [Theme.of] looks
/// for that inherited widget using [BuildContext.dependOnInheritedWidgetOfExactType]
/// and then returns the [ThemeData].
///
/// ## Calling the `of` method
///
/// When using the `of` method, the `context` must be a descendant of the
/// [InheritedWidget], meaning it must be "below" the [InheritedWidget] in the
/// tree.
///
/// {@tool snippet}
///
/// In this example, the `context` used is the one from the [Builder], which is
/// a child of the FrogColor widget, so this works.
///
/// ```dart
/// class MyPage extends StatelessWidget {
///   @override
///   Widget build(BuildContext context) {
///     return Scaffold(
///       body: FrogColor(
///         color: Colors.green,
///         child: Builder(
///           builder: (BuildContext innerContext) {
///             return Text(
///               'Hello Frog',
///               style: TextStyle(color: FrogColor.of(innerContext).color),
///             );
///           },
///         ),
///       ),
///     );
///   }
/// }
/// ```
/// {@end-tool}
///
/// {@tool snippet}
///
/// In this example, the `context` used is the one from the MyOtherPage widget,
/// which is a parent of the FrogColor widget, so this does not work.
///
/// ```dart
/// class MyOtherPage extends StatelessWidget {
///   @override
///   Widget build(BuildContext context) {
///     return Scaffold(
///       body: FrogColor(
///         color: Colors.green,
///         child: Text(
///           'Hello Frog',
///           style: TextStyle(color: FrogColor.of(context).color),
///         ),
///       ),
///     );
///   }
/// }
/// ```
/// {@end-tool}
/// {@youtube 560 315 https://www.youtube.com/watch?v=1t-8rBCGBYw}
///
/// See also:
///
///  * [StatefulWidget] and [State], for widgets that can build differently
///    several times over their lifetime.
///  * [StatelessWidget], for widgets that always build the same way given a
///    particular configuration and ambient state.
///  * [Widget], for an overview of widgets in general.
///  * [InheritedNotifier], an inherited widget whose value can be a
///    [Listenable], and which will notify dependents whenever the value
///    sends notifications.
///  * [InheritedModel], an inherited widget that allows clients to subscribe
///    to changes for subparts of the value.
abstract class InheritedWidget extends ProxyWidget {
  /// Abstract const constructor. This constructor enables subclasses to provide
  /// const constructors so that they can be used in const expressions.
  const InheritedWidget({ Key? key, required Widget child })
    : super(key: key, child: child);

  @override
  InheritedElement createElement() => InheritedElement(this);

  /// Whether the framework should notify widgets that inherit from this widget.
  ///
  /// When this widget is rebuilt, sometimes we need to rebuild the widgets that
  /// inherit from this widget but sometimes we do not. For example, if the data
  /// held by this widget is the same as the data held by `oldWidget`, then we
  /// do not need to rebuild the widgets that inherited the data held by
  /// `oldWidget`.
  ///
  /// The framework distinguishes these cases by calling this function with the
  /// widget that previously occupied this location in the tree as an argument.
  /// The given widget is guaranteed to have the same [runtimeType] as this
  /// object.
  @protected
  bool updateShouldNotify(covariant InheritedWidget oldWidget);
}

/// RenderObjectWidgets provide the configuration for [RenderObjectElement]s,
/// which wrap [RenderObject]s, which provide the actual rendering of the
/// application.
abstract class RenderObjectWidget extends Widget {
  /// Abstract const constructor. This constructor enables subclasses to provide
  /// const constructors so that they can be used in const expressions.
  const RenderObjectWidget({ Key? key }) : super(key: key);

  /// RenderObjectWidgets always inflate to a [RenderObjectElement] subclass.
  @override
  @factory
  RenderObjectElement createElement();

  /// Creates an instance of the [RenderObject] class that this
  /// [RenderObjectWidget] represents, using the configuration described by this
  /// [RenderObjectWidget].
  ///
  /// This method should not do anything with the children of the render object.
  /// That should instead be handled by the method that overrides
  /// [RenderObjectElement.mount] in the object rendered by this object's
  /// [createElement] method. See, for example,
  /// [SingleChildRenderObjectElement.mount].
  @protected
  @factory
  RenderObject createRenderObject(BuildContext context);

  /// Copies the configuration described by this [RenderObjectWidget] to the
  /// given [RenderObject], which will be of the same type as returned by this
  /// object's [createRenderObject].
  ///
  /// This method should not do anything to update the children of the render
  /// object. That should instead be handled by the method that overrides
  /// [RenderObjectElement.update] in the object rendered by this object's
  /// [createElement] method. See, for example,
  /// [SingleChildRenderObjectElement.update].
  @protected
  void updateRenderObject(BuildContext context, covariant RenderObject renderObject) { }

  /// A render object previously associated with this widget has been removed
  /// from the tree. The given [RenderObject] will be of the same type as
  /// returned by this object's [createRenderObject].
  @protected
  void didUnmountRenderObject(covariant RenderObject renderObject) { }
}

/// A superclass for RenderObjectWidgets that configure RenderObject subclasses
/// that have no children.
abstract class LeafRenderObjectWidget extends RenderObjectWidget {
  /// Abstract const constructor. This constructor enables subclasses to provide
  /// const constructors so that they can be used in const expressions.
  const LeafRenderObjectWidget({ Key? key }) : super(key: key);

  @override
  LeafRenderObjectElement createElement() => LeafRenderObjectElement(this);
}

/// A superclass for [RenderObjectWidget]s that configure [RenderObject] subclasses
/// that have a single child slot. (This superclass only provides the storage
/// for that child, it doesn't actually provide the updating logic.)
///
/// Typically, the render object assigned to this widget will make use of
/// [RenderObjectWithChildMixin] to implement a single-child model. The mixin
/// exposes a [RenderObjectWithChildMixin.child] property that allows
/// retrieving the render object belonging to the [child] widget.
abstract class SingleChildRenderObjectWidget extends RenderObjectWidget {
  /// Abstract const constructor. This constructor enables subclasses to provide
  /// const constructors so that they can be used in const expressions.
  const SingleChildRenderObjectWidget({ Key? key, this.child }) : super(key: key);

  /// The widget below this widget in the tree.
  ///
  /// {@macro flutter.widgets.ProxyWidget.child}
  final Widget? child;

  @override
  SingleChildRenderObjectElement createElement() => SingleChildRenderObjectElement(this);
}

/// A superclass for [RenderObjectWidget]s that configure [RenderObject] subclasses
/// that have a single list of children. (This superclass only provides the
/// storage for that child list, it doesn't actually provide the updating
/// logic.)
///
/// Subclasses must return a [RenderObject] that mixes in
/// [ContainerRenderObjectMixin], which provides the necessary functionality to
/// visit the children of the container render object (the render object
/// belonging to the [children] widgets). Typically, subclasses will return a
/// [RenderBox] that mixes in both [ContainerRenderObjectMixin] and
/// [RenderBoxContainerDefaultsMixin].
///
/// See also:
///
///  * [Stack], which uses [MultiChildRenderObjectWidget].
///  * [RenderStack], for an example implementation of the associated render object.
abstract class MultiChildRenderObjectWidget extends RenderObjectWidget {
  /// Initializes fields for subclasses.
  ///
  /// The [children] argument must not be null and must not contain any null
  /// objects.
  MultiChildRenderObjectWidget({ Key? key, this.children = const <Widget>[] })
    : assert(children != null),
      super(key: key) {
    assert(() {
      for (int index = 0; index < children.length; index++) {
        // TODO(a14n): remove this check to have a lot more const widget
        if (children[index] == null) { // ignore: dead_code
          throw FlutterError(
              "$runtimeType's children must not contain any null values, "
                  'but a null value was found at index $index'
          );
        }
      }
      return true;
    }()); // https://github.com/dart-lang/sdk/issues/29276
  }

  /// The widgets below this widget in the tree.
  ///
  /// If this list is going to be mutated, it is usually wise to put a [Key] on
  /// each of the child widgets, so that the framework can match old
  /// configurations to new configurations and maintain the underlying render
  /// objects.
  ///
  /// Also, a [Widget] in Flutter is immutable, so directly modifying the
  /// [children] such as `someMultiChildRenderObjectWidget.children.add(...)` or
  /// as the example code below will result in incorrect behaviors. Whenever the
  /// children list is modified, a new list object should be provided.
  ///
  /// ```dart
  /// class SomeWidgetState extends State<SomeWidget> {
  ///   List<Widget> _children;
  ///
  ///   void initState() {
  ///     _children = [];
  ///   }
  ///
  ///   void someHandler() {
  ///     setState(() {
  ///         _children.add(...);
  ///     });
  ///   }
  ///
  ///   Widget build(...) {
  ///     // Reusing `List<Widget> _children` here is problematic.
  ///     return Row(children: _children);
  ///   }
  /// }
  /// ```
  ///
  /// The following code corrects the problem mentioned above.
  ///
  /// ```dart
  /// class SomeWidgetState extends State<SomeWidget> {
  ///   List<Widget> _children;
  ///
  ///   void initState() {
  ///     _children = [];
  ///   }
  ///
  ///   void someHandler() {
  ///     setState(() {
  ///       // The key here allows Flutter to reuse the underlying render
  ///       // objects even if the children list is recreated.
  ///       _children.add(ChildWidget(key: ...));
  ///     });
  ///   }
  ///
  ///   Widget build(...) {
  ///     // Always create a new list of children as a Widget is immutable.
  ///     return Row(children: List.from(_children));
  ///   }
  /// }
  /// ```
  final List<Widget> children;

  @override
  MultiChildRenderObjectElement createElement() => MultiChildRenderObjectElement(this);
}


// ELEMENTS

enum _ElementLifecycle {
  initial,
  active,
  inactive,
  defunct,
}

class _InactiveElements {
  bool _locked = false;
  final Set<Element> _elements = HashSet<Element>();

  void _unmount(Element element) {
    assert(element._lifecycleState == _ElementLifecycle.inactive);
    assert(() {
      if (debugPrintGlobalKeyedWidgetLifecycle) {
        if (element.widget.key is GlobalKey)
          debugPrint('Discarding $element from inactive elements list.');
      }
      return true;
    }());
    element.visitChildren((Element child) {
      assert(child._parent == element);
      _unmount(child);
    });
    element.unmount();
    assert(element._lifecycleState == _ElementLifecycle.defunct);
  }

  void _unmountAll() {
    _locked = true;
    final List<Element> elements = _elements.toList()..sort(Element._sort);
    _elements.clear();
    try {
      elements.reversed.forEach(_unmount);
    } finally {
      assert(_elements.isEmpty);
      _locked = false;
    }
  }

  static void _deactivateRecursively(Element element) {
    assert(element._lifecycleState == _ElementLifecycle.active);
    element.deactivate();
    assert(element._lifecycleState == _ElementLifecycle.inactive);
    element.visitChildren(_deactivateRecursively);
    assert(() {
      element.debugDeactivated();
      return true;
    }());
  }

  void add(Element element) {
    assert(!_locked);
    assert(!_elements.contains(element));
    assert(element._parent == null);
    if (element._lifecycleState == _ElementLifecycle.active)
      _deactivateRecursively(element);
    _elements.add(element);
  }

  void remove(Element element) {
    assert(!_locked);
    assert(_elements.contains(element));
    assert(element._parent == null);
    _elements.remove(element);
    assert(element._lifecycleState != _ElementLifecycle.active);
  }

  bool debugContains(Element element) {
    late bool result;
    assert(() {
      result = _elements.contains(element);
      return true;
    }());
    return result;
  }
}

/// Signature for the callback to [BuildContext.visitChildElements].
///
/// The argument is the child being visited.
///
/// It is safe to call `element.visitChildElements` reentrantly within
/// this callback.
typedef ElementVisitor = void Function(Element element);

/// A handle to the location of a widget in the widget tree.
///
/// This class presents a set of methods that can be used from
/// [StatelessWidget.build] methods and from methods on [State] objects.
///
/// [BuildContext] objects are passed to [WidgetBuilder] functions (such as
/// [StatelessWidget.build]), and are available from the [State.context] member.
/// Some static functions (e.g. [showDialog], [Theme.of], and so forth) also
/// take build contexts so that they can act on behalf of the calling widget, or
/// obtain data specifically for the given context.
///
/// Each widget has its own [BuildContext], which becomes the parent of the
/// widget returned by the [StatelessWidget.build] or [State.build] function.
/// (And similarly, the parent of any children for [RenderObjectWidget]s.)
///
/// In particular, this means that within a build method, the build context of
/// the widget of the build method is not the same as the build context of the
/// widgets returned by that build method. This can lead to some tricky cases.
/// For example, [Theme.of(context)] looks for the nearest enclosing [Theme] of
/// the given build context. If a build method for a widget Q includes a [Theme]
/// within its returned widget tree, and attempts to use [Theme.of] passing its
/// own context, the build method for Q will not find that [Theme] object. It
/// will instead find whatever [Theme] was an ancestor to the widget Q. If the
/// build context for a subpart of the returned tree is needed, a [Builder]
/// widget can be used: the build context passed to the [Builder.builder]
/// callback will be that of the [Builder] itself.
///
/// For example, in the following snippet, the [ScaffoldState.showBottomSheet]
/// method is called on the [Scaffold] widget that the build method itself
/// creates. If a [Builder] had not been used, and instead the `context`
/// argument of the build method itself had been used, no [Scaffold] would have
/// been found, and the [Scaffold.of] function would have returned null.
///
/// ```dart
/// @override
/// Widget build(BuildContext context) {
///   // here, Scaffold.of(context) returns null
///   return Scaffold(
///     appBar: const AppBar(title: Text('Demo')),
///     body: Builder(
///       builder: (BuildContext context) {
///         return TextButton(
///           child: const Text('BUTTON'),
///           onPressed: () {
///             Scaffold.of(context).showBottomSheet<void>(
///               (BuildContext context) {
///                 return Container(
///                   alignment: Alignment.center,
///                   height: 200,
///                   color: Colors.amber,
///                   child: Center(
///                     child: Column(
///                       mainAxisSize: MainAxisSize.min,
///                       children: <Widget>[
///                         const Text('BottomSheet'),
///                         ElevatedButton(
///                           child: const Text('Close BottomSheet'),
///                           onPressed: () {
///                             Navigator.pop(context),
///                           },
///                         )
///                       ],
///                     ),
///                   ),
///                 );
///               },
///             );
///           },
///         );
///       },
///     )
///   );
/// }
/// ```
///
/// The [BuildContext] for a particular widget can change location over time as
/// the widget is moved around the tree. Because of this, values returned from
/// the methods on this class should not be cached beyond the execution of a
/// single synchronous function.
///
/// [BuildContext] objects are actually [Element] objects. The [BuildContext]
/// interface is used to discourage direct manipulation of [Element] objects.
abstract class BuildContext {
  /// The current configuration of the [Element] that is this [BuildContext].
  Widget get widget;

  /// The [BuildOwner] for this context. The [BuildOwner] is in charge of
  /// managing the rendering pipeline for this context.
  BuildOwner? get owner;

  /// Whether the [widget] is currently updating the widget or render tree.
  ///
  /// For [StatefulWidget]s and [StatelessWidget]s this flag is true while
  /// their respective build methods are executing.
  /// [RenderObjectWidget]s set this to true while creating or configuring their
  /// associated [RenderObject]s.
  /// Other [Widget] types may set this to true for conceptually similar phases
  /// of their lifecycle.
  ///
  /// When this is true, it is safe for [widget] to establish a dependency to an
  /// [InheritedWidget] by calling [dependOnInheritedElement] or
  /// [dependOnInheritedWidgetOfExactType].
  ///
  /// Accessing this flag in release mode is not valid.
  bool get debugDoingBuild;

  /// The current [RenderObject] for the widget. If the widget is a
  /// [RenderObjectWidget], this is the render object that the widget created
  /// for itself. Otherwise, it is the render object of the first descendant
  /// [RenderObjectWidget].
  ///
  /// This method will only return a valid result after the build phase is
  /// complete. It is therefore not valid to call this from a build method.
  /// It should only be called from interaction event handlers (e.g.
  /// gesture callbacks) or layout or paint callbacks.
  ///
  /// If the render object is a [RenderBox], which is the common case, then the
  /// size of the render object can be obtained from the [size] getter. This is
  /// only valid after the layout phase, and should therefore only be examined
  /// from paint callbacks or interaction event handlers (e.g. gesture
  /// callbacks).
  ///
  /// For details on the different phases of a frame, see the discussion at
  /// [WidgetsBinding.drawFrame].
  ///
  /// Calling this method is theoretically relatively expensive (O(N) in the
  /// depth of the tree), but in practice is usually cheap because the tree
  /// usually has many render objects and therefore the distance to the nearest
  /// render object is usually short.
  RenderObject? findRenderObject();

  /// The size of the [RenderBox] returned by [findRenderObject].
  ///
  /// This getter will only return a valid result after the layout phase is
  /// complete. It is therefore not valid to call this from a build method.
  /// It should only be called from paint callbacks or interaction event
  /// handlers (e.g. gesture callbacks).
  ///
  /// For details on the different phases of a frame, see the discussion at
  /// [WidgetsBinding.drawFrame].
  ///
  /// This getter will only return a valid result if [findRenderObject] actually
  /// returns a [RenderBox]. If [findRenderObject] returns a render object that
  /// is not a subtype of [RenderBox] (e.g., [RenderView]), this getter will
  /// throw an exception in checked mode and will return null in release mode.
  ///
  /// Calling this getter is theoretically relatively expensive (O(N) in the
  /// depth of the tree), but in practice is usually cheap because the tree
  /// usually has many render objects and therefore the distance to the nearest
  /// render object is usually short.
  Size? get size;

  /// Registers this build context with [ancestor] such that when
  /// [ancestor]'s widget changes this build context is rebuilt.
  ///
  /// Returns `ancestor.widget`.
  ///
  /// This method is rarely called directly. Most applications should use
  /// [dependOnInheritedWidgetOfExactType], which calls this method after finding
  /// the appropriate [InheritedElement] ancestor.
  ///
  /// All of the qualifications about when [dependOnInheritedWidgetOfExactType] can
  /// be called apply to this method as well.
  InheritedWidget dependOnInheritedElement(InheritedElement ancestor, { Object aspect });

  /// Obtains the nearest widget of the given type `T`, which must be the type of a
  /// concrete [InheritedWidget] subclass, and registers this build context with
  /// that widget such that when that widget changes (or a new widget of that
  /// type is introduced, or the widget goes away), this build context is
  /// rebuilt so that it can obtain new values from that widget.
  ///
  /// This is typically called implicitly from `of()` static methods, e.g.
  /// [Theme.of].
  ///
  /// This method should not be called from widget constructors or from
  /// [State.initState] methods, because those methods would not get called
  /// again if the inherited value were to change. To ensure that the widget
  /// correctly updates itself when the inherited value changes, only call this
  /// (directly or indirectly) from build methods, layout and paint callbacks, or
  /// from [State.didChangeDependencies].
  ///
  /// This method should not be called from [State.dispose] because the element
  /// tree is no longer stable at that time. To refer to an ancestor from that
  /// method, save a reference to the ancestor in [State.didChangeDependencies].
  /// It is safe to use this method from [State.deactivate], which is called
  /// whenever the widget is removed from the tree.
  ///
  /// It is also possible to call this method from interaction event handlers
  /// (e.g. gesture callbacks) or timers, to obtain a value once, if that value
  /// is not going to be cached and reused later.
  ///
  /// Calling this method is O(1) with a small constant factor, but will lead to
  /// the widget being rebuilt more often.
  ///
  /// Once a widget registers a dependency on a particular type by calling this
  /// method, it will be rebuilt, and [State.didChangeDependencies] will be
  /// called, whenever changes occur relating to that widget until the next time
  /// the widget or one of its ancestors is moved (for example, because an
  /// ancestor is added or removed).
  ///
  /// The [aspect] parameter is only used when `T` is an
  /// [InheritedWidget] subclasses that supports partial updates, like
  /// [InheritedModel]. It specifies what "aspect" of the inherited
  /// widget this context depends on.
  T? dependOnInheritedWidgetOfExactType<T extends InheritedWidget>({ Object? aspect });

  /// Obtains the element corresponding to the nearest widget of the given type `T`,
  /// which must be the type of a concrete [InheritedWidget] subclass.
  ///
  /// Returns null if no such element is found.
  ///
  /// Calling this method is O(1) with a small constant factor.
  ///
  /// This method does not establish a relationship with the target in the way
  /// that [dependOnInheritedWidgetOfExactType] does.
  ///
  /// This method should not be called from [State.dispose] because the element
  /// tree is no longer stable at that time. To refer to an ancestor from that
  /// method, save a reference to the ancestor by calling
  /// [dependOnInheritedWidgetOfExactType] in [State.didChangeDependencies]. It is
  /// safe to use this method from [State.deactivate], which is called whenever
  /// the widget is removed from the tree.
  InheritedElement? getElementForInheritedWidgetOfExactType<T extends InheritedWidget>();

  /// Returns the nearest ancestor widget of the given type `T`, which must be the
  /// type of a concrete [Widget] subclass.
  ///
  /// In general, [dependOnInheritedWidgetOfExactType] is more useful, since
  /// inherited widgets will trigger consumers to rebuild when they change. This
  /// method is appropriate when used in interaction event handlers (e.g.
  /// gesture callbacks) or for performing one-off tasks such as asserting that
  /// you have or don't have a widget of a specific type as an ancestor. The
  /// return value of a Widget's build method should not depend on the value
  /// returned by this method, because the build context will not rebuild if the
  /// return value of this method changes. This could lead to a situation where
  /// data used in the build method changes, but the widget is not rebuilt.
  ///
  /// Calling this method is relatively expensive (O(N) in the depth of the
  /// tree). Only call this method if the distance from this widget to the
  /// desired ancestor is known to be small and bounded.
  ///
  /// This method should not be called from [State.deactivate] or [State.dispose]
  /// because the widget tree is no longer stable at that time. To refer to
  /// an ancestor from one of those methods, save a reference to the ancestor
  /// by calling [findAncestorWidgetOfExactType] in [State.didChangeDependencies].
  ///
  /// Returns null if a widget of the requested type does not appear in the
  /// ancestors of this context.
  T? findAncestorWidgetOfExactType<T extends Widget>();

  /// Returns the [State] object of the nearest ancestor [StatefulWidget] widget
  /// that is an instance of the given type `T`.
  ///
  /// This should not be used from build methods, because the build context will
  /// not be rebuilt if the value that would be returned by this method changes.
  /// In general, [dependOnInheritedWidgetOfExactType] is more appropriate for such
  /// cases. This method is useful for changing the state of an ancestor widget in
  /// a one-off manner, for example, to cause an ancestor scrolling list to
  /// scroll this build context's widget into view, or to move the focus in
  /// response to user interaction.
  ///
  /// In general, though, consider using a callback that triggers a stateful
  /// change in the ancestor rather than using the imperative style implied by
  /// this method. This will usually lead to more maintainable and reusable code
  /// since it decouples widgets from each other.
  ///
  /// Calling this method is relatively expensive (O(N) in the depth of the
  /// tree). Only call this method if the distance from this widget to the
  /// desired ancestor is known to be small and bounded.
  ///
  /// This method should not be called from [State.deactivate] or [State.dispose]
  /// because the widget tree is no longer stable at that time. To refer to
  /// an ancestor from one of those methods, save a reference to the ancestor
  /// by calling [findAncestorStateOfType] in [State.didChangeDependencies].
  ///
  /// {@tool snippet}
  ///
  /// ```dart
  /// ScrollableState? scrollable = context.findAncestorStateOfType<ScrollableState>();
  /// ```
  /// {@end-tool}
  T? findAncestorStateOfType<T extends State>();

  /// Returns the [State] object of the furthest ancestor [StatefulWidget] widget
  /// that is an instance of the given type `T`.
  ///
  /// Functions the same way as [findAncestorStateOfType] but keeps visiting subsequent
  /// ancestors until there are none of the type instance of `T` remaining.
  /// Then returns the last one found.
  ///
  /// This operation is O(N) as well though N is the entire widget tree rather than
  /// a subtree.
  T? findRootAncestorStateOfType<T extends State>();

  /// Returns the [RenderObject] object of the nearest ancestor [RenderObjectWidget] widget
  /// that is an instance of the given type `T`.
  ///
  /// This should not be used from build methods, because the build context will
  /// not be rebuilt if the value that would be returned by this method changes.
  /// In general, [dependOnInheritedWidgetOfExactType] is more appropriate for such
  /// cases. This method is useful only in esoteric cases where a widget needs
  /// to cause an ancestor to change its layout or paint behavior. For example,
  /// it is used by [Material] so that [InkWell] widgets can trigger the ink
  /// splash on the [Material]'s actual render object.
  ///
  /// Calling this method is relatively expensive (O(N) in the depth of the
  /// tree). Only call this method if the distance from this widget to the
  /// desired ancestor is known to be small and bounded.
  ///
  /// This method should not be called from [State.deactivate] or [State.dispose]
  /// because the widget tree is no longer stable at that time. To refer to
  /// an ancestor from one of those methods, save a reference to the ancestor
  /// by calling [findAncestorRenderObjectOfType] in [State.didChangeDependencies].
  T? findAncestorRenderObjectOfType<T extends RenderObject>();

  /// Walks the ancestor chain, starting with the parent of this build context's
  /// widget, invoking the argument for each ancestor. The callback is given a
  /// reference to the ancestor widget's corresponding [Element] object. The
  /// walk stops when it reaches the root widget or when the callback returns
  /// false. The callback must not return null.
  ///
  /// This is useful for inspecting the widget tree.
  ///
  /// Calling this method is relatively expensive (O(N) in the depth of the tree).
  ///
  /// This method should not be called from [State.deactivate] or [State.dispose]
  /// because the element tree is no longer stable at that time. To refer to
  /// an ancestor from one of those methods, save a reference to the ancestor
  /// by calling [visitAncestorElements] in [State.didChangeDependencies].
  void visitAncestorElements(bool visitor(Element element));

  /// Walks the children of this widget.
  ///
  /// This is useful for applying changes to children after they are built
  /// without waiting for the next frame, especially if the children are known,
  /// and especially if there is exactly one child (as is always the case for
  /// [StatefulWidget]s or [StatelessWidget]s).
  ///
  /// Calling this method is very cheap for build contexts that correspond to
  /// [StatefulWidget]s or [StatelessWidget]s (O(1), since there's only one
  /// child).
  ///
  /// Calling this method is potentially expensive for build contexts that
  /// correspond to [RenderObjectWidget]s (O(N) in the number of children).
  ///
  /// Calling this method recursively is extremely expensive (O(N) in the number
  /// of descendants), and should be avoided if possible. Generally it is
  /// significantly cheaper to use an [InheritedWidget] and have the descendants
  /// pull data down, than it is to use [visitChildElements] recursively to push
  /// data down to them.
  void visitChildElements(ElementVisitor visitor);

  /// Returns a description of an [Element] from the current build context.
  DiagnosticsNode describeElement(String name, {DiagnosticsTreeStyle style = DiagnosticsTreeStyle.errorProperty});

  /// Returns a description of the [Widget] associated with the current build context.
  DiagnosticsNode describeWidget(String name, {DiagnosticsTreeStyle style = DiagnosticsTreeStyle.errorProperty});

  /// Adds a description of a specific type of widget missing from the current
  /// build context's ancestry tree.
  ///
  /// You can find an example of using this method in [debugCheckHasMaterial].
  List<DiagnosticsNode> describeMissingAncestor({ required Type expectedAncestorType });

  /// Adds a description of the ownership chain from a specific [Element]
  /// to the error report.
  ///
  /// The ownership chain is useful for debugging the source of an element.
  DiagnosticsNode describeOwnershipChain(String name);
}

/// Manager class for the widgets framework.
///
/// This class tracks which widgets need rebuilding, and handles other tasks
/// that apply to widget trees as a whole, such as managing the inactive element
/// list for the tree and triggering the "reassemble" command when necessary
/// during hot reload when debugging.
///
/// The main build owner is typically owned by the [WidgetsBinding], and is
/// driven from the operating system along with the rest of the
/// build/layout/paint pipeline.
///
/// Additional build owners can be built to manage off-screen widget trees.
///
/// To assign a build owner to a tree, use the
/// [RootRenderObjectElement.assignOwner] method on the root element of the
/// widget tree.
class BuildOwner {
  /// Creates an object that manages widgets.
  BuildOwner({ this.onBuildScheduled, FocusManager? focusManager }) :
      focusManager = focusManager ?? FocusManager();

  /// Called on each build pass when the first buildable element is marked
  /// dirty.
  VoidCallback? onBuildScheduled;

  final _InactiveElements _inactiveElements = _InactiveElements();

  final List<Element> _dirtyElements = <Element>[];
  bool _scheduledFlushDirtyElements = false;

  /// Whether [_dirtyElements] need to be sorted again as a result of more
  /// elements becoming dirty during the build.
  ///
  /// This is necessary to preserve the sort order defined by [Element._sort].
  ///
  /// This field is set to null when [buildScope] is not actively rebuilding
  /// the widget tree.
  bool? _dirtyElementsNeedsResorting;

  /// Whether [buildScope] is actively rebuilding the widget tree.
  ///
  /// [scheduleBuildFor] should only be called when this value is true.
  bool get _debugIsInBuildScope => _dirtyElementsNeedsResorting != null;

  /// The object in charge of the focus tree.
  ///
  /// Rarely used directly. Instead, consider using [FocusScope.of] to obtain
  /// the [FocusScopeNode] for a given [BuildContext].
  ///
  /// See [FocusManager] for more details.
  FocusManager focusManager;

  /// Adds an element to the dirty elements list so that it will be rebuilt
  /// when [WidgetsBinding.drawFrame] calls [buildScope].
  void scheduleBuildFor(Element element) {
    assert(element != null);
    assert(element.owner == this);
    assert(() {
      if (debugPrintScheduleBuildForStacks)
        debugPrintStack(label: 'scheduleBuildFor() called for $element${_dirtyElements.contains(element) ? " (ALREADY IN LIST)" : ""}');
      if (!element.dirty) {
        throw FlutterError.fromParts(<DiagnosticsNode>[
          ErrorSummary('scheduleBuildFor() called for a widget that is not marked as dirty.'),
          element.describeElement('The method was called for the following element'),
          ErrorDescription(
            'This element is not current marked as dirty. Make sure to set the dirty flag before '
            'calling scheduleBuildFor().'),
          ErrorHint(
            'If you did not attempt to call scheduleBuildFor() yourself, then this probably '
            'indicates a bug in the widgets framework. Please report it:\n'
            '  https://github.com/flutter/flutter/issues/new?template=2_bug.md'
          ),
        ]);
      }
      return true;
    }());
    if (element._inDirtyList) {
      assert(() {
        if (debugPrintScheduleBuildForStacks)
          debugPrintStack(label: 'BuildOwner.scheduleBuildFor() called; _dirtyElementsNeedsResorting was $_dirtyElementsNeedsResorting (now true); dirty list is: $_dirtyElements');
        if (!_debugIsInBuildScope) {
          throw FlutterError.fromParts(<DiagnosticsNode>[
            ErrorSummary('BuildOwner.scheduleBuildFor() called inappropriately.'),
            ErrorHint(
              'The BuildOwner.scheduleBuildFor() method should only be called while the '
              'buildScope() method is actively rebuilding the widget tree.'
            ),
          ]);
        }
        return true;
      }());
      _dirtyElementsNeedsResorting = true;
      return;
    }
    if (!_scheduledFlushDirtyElements && onBuildScheduled != null) {
      _scheduledFlushDirtyElements = true;
      onBuildScheduled!();
    }
    _dirtyElements.add(element);
    element._inDirtyList = true;
    assert(() {
      if (debugPrintScheduleBuildForStacks)
        debugPrint('...dirty list is now: $_dirtyElements');
      return true;
    }());
  }

  int _debugStateLockLevel = 0;
  bool get _debugStateLocked => _debugStateLockLevel > 0;

  /// Whether this widget tree is in the build phase.
  ///
  /// Only valid when asserts are enabled.
  bool get debugBuilding => _debugBuilding;
  bool _debugBuilding = false;
  Element? _debugCurrentBuildTarget;

  /// Establishes a scope in which calls to [State.setState] are forbidden, and
  /// calls the given `callback`.
  ///
  /// This mechanism is used to ensure that, for instance, [State.dispose] does
  /// not call [State.setState].
  void lockState(void callback()) {
    assert(callback != null);
    assert(_debugStateLockLevel >= 0);
    assert(() {
      _debugStateLockLevel += 1;
      return true;
    }());
    try {
      callback();
    } finally {
      assert(() {
        _debugStateLockLevel -= 1;
        return true;
      }());
    }
    assert(_debugStateLockLevel >= 0);
  }

  /// Establishes a scope for updating the widget tree, and calls the given
  /// `callback`, if any. Then, builds all the elements that were marked as
  /// dirty using [scheduleBuildFor], in depth order.
  ///
  /// This mechanism prevents build methods from transitively requiring other
  /// build methods to run, potentially causing infinite loops.
  ///
  /// The dirty list is processed after `callback` returns, building all the
  /// elements that were marked as dirty using [scheduleBuildFor], in depth
  /// order. If elements are marked as dirty while this method is running, they
  /// must be deeper than the `context` node, and deeper than any
  /// previously-built node in this pass.
  ///
  /// To flush the current dirty list without performing any other work, this
  /// function can be called with no callback. This is what the framework does
  /// each frame, in [WidgetsBinding.drawFrame].
  ///
  /// Only one [buildScope] can be active at a time.
  ///
  /// A [buildScope] implies a [lockState] scope as well.
  ///
  /// To print a console message every time this method is called, set
  /// [debugPrintBuildScope] to true. This is useful when debugging problems
  /// involving widgets not getting marked dirty, or getting marked dirty too
  /// often.
  void buildScope(Element context, [ VoidCallback? callback ]) {
    if (callback == null && _dirtyElements.isEmpty)
      return;
    assert(context != null);
    assert(_debugStateLockLevel >= 0);
    assert(!_debugBuilding);
    assert(() {
      if (debugPrintBuildScope)
        debugPrint('buildScope called with context $context; dirty list is: $_dirtyElements');
      _debugStateLockLevel += 1;
      _debugBuilding = true;
      return true;
    }());
    Timeline.startSync('Build', arguments: timelineArgumentsIndicatingLandmarkEvent);
    try {
      _scheduledFlushDirtyElements = true;
      if (callback != null) {
        assert(_debugStateLocked);
        Element? debugPreviousBuildTarget;
        assert(() {
          context._debugSetAllowIgnoredCallsToMarkNeedsBuild(true);
          debugPreviousBuildTarget = _debugCurrentBuildTarget;
          _debugCurrentBuildTarget = context;
          return true;
        }());
        _dirtyElementsNeedsResorting = false;
        try {
          callback();
        } finally {
          assert(() {
            context._debugSetAllowIgnoredCallsToMarkNeedsBuild(false);
            assert(_debugCurrentBuildTarget == context);
            _debugCurrentBuildTarget = debugPreviousBuildTarget;
            _debugElementWasRebuilt(context);
            return true;
          }());
        }
      }
      _dirtyElements.sort(Element._sort);
      _dirtyElementsNeedsResorting = false;
      int dirtyCount = _dirtyElements.length;
      int index = 0;
      while (index < dirtyCount) {
        assert(_dirtyElements[index] != null);
        assert(_dirtyElements[index]._inDirtyList);
        assert(() {
          if (_dirtyElements[index]._lifecycleState == _ElementLifecycle.active && !_dirtyElements[index]._debugIsInScope(context)) {
            throw FlutterError.fromParts(<DiagnosticsNode>[
              ErrorSummary('Tried to build dirty widget in the wrong build scope.'),
              ErrorDescription(
                'A widget which was marked as dirty and is still active was scheduled to be built, '
                'but the current build scope unexpectedly does not contain that widget.',
              ),
              ErrorHint(
                'Sometimes this is detected when an element is removed from the widget tree, but the '
                'element somehow did not get marked as inactive. In that case, it might be caused by '
                'an ancestor element failing to implement visitChildren correctly, thus preventing '
                'some or all of its descendants from being correctly deactivated.',
              ),
              DiagnosticsProperty<Element>(
                'The root of the build scope was',
                context,
                style: DiagnosticsTreeStyle.errorProperty,
              ),
              DiagnosticsProperty<Element>(
                'The offending element (which does not appear to be a descendant of the root of the build scope) was',
                _dirtyElements[index],
                style: DiagnosticsTreeStyle.errorProperty,
              ),
            ]);
          }
          return true;
        }());
        try {
          _dirtyElements[index].rebuild();
        } catch (e, stack) {
          _debugReportException(
            ErrorDescription('while rebuilding dirty elements'),
            e,
            stack,
            informationCollector: () sync* {
              if (index < _dirtyElements.length) {
                yield DiagnosticsDebugCreator(DebugCreator(_dirtyElements[index]));
                yield _dirtyElements[index].describeElement('The element being rebuilt at the time was index $index of $dirtyCount');
              } else {
                yield ErrorHint('The element being rebuilt at the time was index $index of $dirtyCount, but _dirtyElements only had ${_dirtyElements.length} entries. This suggests some confusion in the framework internals.');
              }
            },
          );
        }
        index += 1;
        if (dirtyCount < _dirtyElements.length || _dirtyElementsNeedsResorting!) {
          _dirtyElements.sort(Element._sort);
          _dirtyElementsNeedsResorting = false;
          dirtyCount = _dirtyElements.length;
          while (index > 0 && _dirtyElements[index - 1].dirty) {
            // It is possible for previously dirty but inactive widgets to move right in the list.
            // We therefore have to move the index left in the list to account for this.
            // We don't know how many could have moved. However, we do know that the only possible
            // change to the list is that nodes that were previously to the left of the index have
            // now moved to be to the right of the right-most cleaned node, and we do know that
            // all the clean nodes were to the left of the index. So we move the index left
            // until just after the right-most clean node.
            index -= 1;
          }
        }
      }
      assert(() {
        if (_dirtyElements.any((Element element) => element._lifecycleState == _ElementLifecycle.active && element.dirty)) {
          throw FlutterError.fromParts(<DiagnosticsNode>[
            ErrorSummary('buildScope missed some dirty elements.'),
            ErrorHint('This probably indicates that the dirty list should have been resorted but was not.'),
            Element.describeElements('The list of dirty elements at the end of the buildScope call was', _dirtyElements),
          ]);
        }
        return true;
      }());
    } finally {
      for (final Element element in _dirtyElements) {
        assert(element._inDirtyList);
        element._inDirtyList = false;
      }
      _dirtyElements.clear();
      _scheduledFlushDirtyElements = false;
      _dirtyElementsNeedsResorting = null;
      Timeline.finishSync();
      assert(_debugBuilding);
      assert(() {
        _debugBuilding = false;
        _debugStateLockLevel -= 1;
        if (debugPrintBuildScope)
          debugPrint('buildScope finished');
        return true;
      }());
    }
    assert(_debugStateLockLevel >= 0);
  }

  Map<Element, Set<GlobalKey>>? _debugElementsThatWillNeedToBeRebuiltDueToGlobalKeyShenanigans;

  void _debugTrackElementThatWillNeedToBeRebuiltDueToGlobalKeyShenanigans(Element node, GlobalKey key) {
    _debugElementsThatWillNeedToBeRebuiltDueToGlobalKeyShenanigans ??= HashMap<Element, Set<GlobalKey>>();
    final Set<GlobalKey> keys = _debugElementsThatWillNeedToBeRebuiltDueToGlobalKeyShenanigans!
      .putIfAbsent(node, () => HashSet<GlobalKey>());
    keys.add(key);
  }

  void _debugElementWasRebuilt(Element node) {
    _debugElementsThatWillNeedToBeRebuiltDueToGlobalKeyShenanigans?.remove(node);
  }

  /// Complete the element build pass by unmounting any elements that are no
  /// longer active.
  ///
  /// This is called by [WidgetsBinding.drawFrame].
  ///
  /// In debug mode, this also runs some sanity checks, for example checking for
  /// duplicate global keys.
  ///
  /// After the current call stack unwinds, a microtask that notifies listeners
  /// about changes to global keys will run.
  void finalizeTree() {
    Timeline.startSync('Finalize tree', arguments: timelineArgumentsIndicatingLandmarkEvent);
    try {
      lockState(() {
        _inactiveElements._unmountAll(); // this unregisters the GlobalKeys
      });
      assert(() {
        try {
          GlobalKey._debugVerifyGlobalKeyReservation();
          GlobalKey._debugVerifyIllFatedPopulation();
          if (_debugElementsThatWillNeedToBeRebuiltDueToGlobalKeyShenanigans != null &&
              _debugElementsThatWillNeedToBeRebuiltDueToGlobalKeyShenanigans!.isNotEmpty) {
            final Set<GlobalKey> keys = HashSet<GlobalKey>();
            for (final Element element in _debugElementsThatWillNeedToBeRebuiltDueToGlobalKeyShenanigans!.keys) {
              if (element._lifecycleState != _ElementLifecycle.defunct)
                keys.addAll(_debugElementsThatWillNeedToBeRebuiltDueToGlobalKeyShenanigans![element]!);
            }
            if (keys.isNotEmpty) {
              final Map<String, int> keyStringCount = HashMap<String, int>();
              for (final String key in keys.map<String>((GlobalKey key) => key.toString())) {
                if (keyStringCount.containsKey(key)) {
                  keyStringCount.update(key, (int value) => value + 1);
                } else {
                  keyStringCount[key] = 1;
                }
              }
              final List<String> keyLabels = <String>[];
              keyStringCount.forEach((String key, int count) {
                if (count == 1) {
                  keyLabels.add(key);
                } else {
                  keyLabels.add('$key ($count different affected keys had this toString representation)');
                }
              });
              final Iterable<Element> elements = _debugElementsThatWillNeedToBeRebuiltDueToGlobalKeyShenanigans!.keys;
              final Map<String, int> elementStringCount = HashMap<String, int>();
              for (final String element in elements.map<String>((Element element) => element.toString())) {
                if (elementStringCount.containsKey(element)) {
                  elementStringCount.update(element, (int value) => value + 1);
                } else {
                  elementStringCount[element] = 1;
                }
              }
              final List<String> elementLabels = <String>[];
              elementStringCount.forEach((String element, int count) {
                if (count == 1) {
                  elementLabels.add(element);
                } else {
                  elementLabels.add('$element ($count different affected elements had this toString representation)');
                }
              });
              assert(keyLabels.isNotEmpty);
              final String the = keys.length == 1 ? ' the' : '';
              final String s = keys.length == 1 ? '' : 's';
              final String were = keys.length == 1 ? 'was' : 'were';
              final String their = keys.length == 1 ? 'its' : 'their';
              final String respective = elementLabels.length == 1 ? '' : ' respective';
              final String those = keys.length == 1 ? 'that' : 'those';
              final String s2 = elementLabels.length == 1 ? '' : 's';
              final String those2 = elementLabels.length == 1 ? 'that' : 'those';
              final String they = elementLabels.length == 1 ? 'it' : 'they';
              final String think = elementLabels.length == 1 ? 'thinks' : 'think';
              final String are = elementLabels.length == 1 ? 'is' : 'are';
              // TODO(jacobr): make this error more structured to better expose which widgets had problems.
              throw FlutterError.fromParts(<DiagnosticsNode>[
                ErrorSummary('Duplicate GlobalKey$s detected in widget tree.'),
                // TODO(jacobr): refactor this code so the elements are clickable
                // in GUI debug tools.
                ErrorDescription(
                  'The following GlobalKey$s $were specified multiple times in the widget tree. This will lead to '
                  'parts of the widget tree being truncated unexpectedly, because the second time a key is seen, '
                  'the previous instance is moved to the new location. The key$s $were:\n'
                  '- ${keyLabels.join("\n  ")}\n'
                  'This was determined by noticing that after$the widget$s with the above global key$s $were moved '
                  'out of $their$respective previous parent$s2, $those2 previous parent$s2 never updated during this frame, meaning '
                  'that $they either did not update at all or updated before the widget$s $were moved, in either case '
                  'implying that $they still $think that $they should have a child with $those global key$s.\n'
                  'The specific parent$s2 that did not update after having one or more children forcibly removed '
                  'due to GlobalKey reparenting $are:\n'
                  '- ${elementLabels.join("\n  ")}'
                  '\nA GlobalKey can only be specified on one widget at a time in the widget tree.'
                ),
              ]);
            }
          }
        } finally {
          _debugElementsThatWillNeedToBeRebuiltDueToGlobalKeyShenanigans?.clear();
        }
        return true;
      }());
    } catch (e, stack) {
      // Catching the exception directly to avoid activating the ErrorWidget.
      // Since the tree is in a broken state, adding the ErrorWidget would
      // cause more exceptions.
      _debugReportException(ErrorSummary('while finalizing the widget tree'), e, stack);
    } finally {
      Timeline.finishSync();
    }
  }

  /// Cause the entire subtree rooted at the given [Element] to be entirely
  /// rebuilt. This is used by development tools when the application code has
  /// changed and is being hot-reloaded, to cause the widget tree to pick up any
  /// changed implementations.
  ///
  /// This is expensive and should not be called except during development.
  void reassemble(Element root) {
    Timeline.startSync('Dirty Element Tree');
    try {
      assert(root._parent == null);
      assert(root.owner == this);
      root.reassemble();
    } finally {
      Timeline.finishSync();
    }
  }
}

/// An instantiation of a [Widget] at a particular location in the tree.
///
/// Widgets describe how to configure a subtree but the same widget can be used
/// to configure multiple subtrees simultaneously because widgets are immutable.
/// An [Element] represents the use of a widget to configure a specific location
/// in the tree. Over time, the widget associated with a given element can
/// change, for example, if the parent widget rebuilds and creates a new widget
/// for this location.
///
/// Elements form a tree. Most elements have a unique child, but some widgets
/// (e.g., subclasses of [RenderObjectElement]) can have multiple children.
///
/// Elements have the following lifecycle:
///
///  * The framework creates an element by calling [Widget.createElement] on the
///    widget that will be used as the element's initial configuration.
///  * The framework calls [mount] to add the newly created element to the tree
///    at a given slot in a given parent. The [mount] method is responsible for
///    inflating any child widgets and calling [attachRenderObject] as
///    necessary to attach any associated render objects to the render tree.
///  * At this point, the element is considered "active" and might appear on
///    screen.
///  * At some point, the parent might decide to change the widget used to
///    configure this element, for example because the parent rebuilt with new
///    state. When this happens, the framework will call [update] with the new
///    widget. The new widget will always have the same [runtimeType] and key as
///    old widget. If the parent wishes to change the [runtimeType] or key of
///    the widget at this location in the tree, it can do so by unmounting this
///    element and inflating the new widget at this location.
///  * At some point, an ancestor might decide to remove this element (or an
///    intermediate ancestor) from the tree, which the ancestor does by calling
///    [deactivateChild] on itself. Deactivating the intermediate ancestor will
///    remove that element's render object from the render tree and add this
///    element to the [owner]'s list of inactive elements, causing the framework
///    to call [deactivate] on this element.
///  * At this point, the element is considered "inactive" and will not appear
///    on screen. An element can remain in the inactive state only until
///    the end of the current animation frame. At the end of the animation
///    frame, any elements that are still inactive will be unmounted.
///  * If the element gets reincorporated into the tree (e.g., because it or one
///    of its ancestors has a global key that is reused), the framework will
///    remove the element from the [owner]'s list of inactive elements, call
///    [activate] on the element, and reattach the element's render object to
///    the render tree. (At this point, the element is again considered "active"
///    and might appear on screen.)
///  * If the element does not get reincorporated into the tree by the end of
///    the current animation frame, the framework will call [unmount] on the
///    element.
///  * At this point, the element is considered "defunct" and will not be
///    incorporated into the tree in the future.
abstract class Element extends DiagnosticableTree implements BuildContext {
  /// Creates an element that uses the given widget as its configuration.
  ///
  /// Typically called by an override of [Widget.createElement].
  Element(Widget widget)
    : assert(widget != null),
      _widget = widget;

  Element? _parent;

  // Custom implementation of `operator ==` optimized for the ".of" pattern
  // used with `InheritedWidgets`.
  @nonVirtual
  @override
  // ignore: avoid_equals_and_hash_code_on_mutable_classes
  bool operator ==(Object other) => identical(this, other);

  // Custom implementation of hash code optimized for the ".of" pattern used
  // with `InheritedWidgets`.
  //
  // `Element.dependOnInheritedWidgetOfExactType` relies heavily on hash-based
  // `Set` look-ups, putting this getter on the performance critical path.
  //
  // The value is designed to fit within the SMI representation. This makes
  // the cached value use less memory (one field and no extra heap objects) and
  // cheap to compare (no indirection).
  //
  // See also:
  //
  //  * https://dart.dev/articles/dart-vm/numeric-computation, which
  //    explains how numbers are represented in Dart.
  @nonVirtual
  @override
  // ignore: avoid_equals_and_hash_code_on_mutable_classes
  int get hashCode => _cachedHash;
  final int _cachedHash = _nextHashCode = (_nextHashCode + 1) % 0xffffff;
  static int _nextHashCode = 1;

  /// Information set by parent to define where this child fits in its parent's
  /// child list.
  ///
  /// Subclasses of Element that only have one child should use null for
  /// the slot for that child.
  dynamic get slot => _slot;
  dynamic _slot;

  /// An integer that is guaranteed to be greater than the parent's, if any.
  /// The element at the root of the tree must have a depth greater than 0.
  int get depth {
    assert(() {
      if (_lifecycleState == _ElementLifecycle.initial) {
        throw FlutterError('Depth is only available when element has been mounted.');
      }
      return true;
    }());
    return _depth;
  }
  late int _depth;

  static int _sort(Element a, Element b) {
    if (a.depth < b.depth)
      return -1;
    if (b.depth < a.depth)
      return 1;
    if (b.dirty && !a.dirty)
      return -1;
    if (a.dirty && !b.dirty)
      return 1;
    return 0;
  }

  // Return a numeric encoding of the specific `Element` concrete subtype.
  // This is used in `Element.updateChild` to determine if a hot reload modified the
  // superclass of a mounted element's configuration. The encoding of each `Element`
  // must match the corresponding `Widget` encoding in `Widget._debugConcreteSubtype`.
  static int _debugConcreteSubtype(Element element) {
    return element is StatefulElement ? 1 :
           element is StatelessElement ? 2 :
           0;
  }

  /// The configuration for this element.
  @override
  Widget get widget => _widget;
  Widget _widget;

  /// The object that manages the lifecycle of this element.
  @override
  BuildOwner? get owner => _owner;
  BuildOwner? _owner;

  /// {@template flutter.widgets.Element.reassemble}
  /// Called whenever the application is reassembled during debugging, for
  /// example during hot reload.
  ///
  /// This method should rerun any initialization logic that depends on global
  /// state, for example, image loading from asset bundles (since the asset
  /// bundle may have changed).
  ///
  /// This function will only be called during development. In release builds,
  /// the `ext.flutter.reassemble` hook is not available, and so this code will
  /// never execute.
  ///
  /// Implementers should not rely on any ordering for hot reload source update,
  /// reassemble, and build methods after a hot reload has been initiated. It is
  /// possible that a [Timer] (e.g. an [Animation]) or a debugging session
  /// attached to the isolate could trigger a build with reloaded code _before_
  /// reassemble is called. Code that expects preconditions to be set by
  /// reassemble after a hot reload must be resilient to being called out of
  /// order, e.g. by fizzling instead of throwing. That said, once reassemble is
  /// called, build will be called after it at least once.
  /// {@endtemplate}
  ///
  /// See also:
  ///
  ///  * [State.reassemble]
  ///  * [BindingBase.reassembleApplication]
  ///  * [Image], which uses this to reload images.
  @mustCallSuper
  @protected
  void reassemble() {
    markNeedsBuild();
    visitChildren((Element child) {
      child.reassemble();
    });
  }

  bool _debugIsInScope(Element target) {
    Element? current = this;
    while (current != null) {
      if (target == current)
        return true;
      current = current._parent;
    }
    return false;
  }

  /// The render object at (or below) this location in the tree.
  ///
  /// If this object is a [RenderObjectElement], the render object is the one at
  /// this location in the tree. Otherwise, this getter will walk down the tree
  /// until it finds a [RenderObjectElement].
  RenderObject? get renderObject {
    RenderObject? result;
    void visit(Element element) {
      assert(result == null); // this verifies that there's only one child
      if (element is RenderObjectElement)
        result = element.renderObject;
      else
        element.visitChildren(visit);
    }
    visit(this);
    return result;
  }

  @override
  List<DiagnosticsNode> describeMissingAncestor({ required Type expectedAncestorType }) {
    final List<DiagnosticsNode> information = <DiagnosticsNode>[];
    final List<Element> ancestors = <Element>[];
    visitAncestorElements((Element element) {
      ancestors.add(element);
      return true;
    });

    information.add(DiagnosticsProperty<Element>(
      'The specific widget that could not find a $expectedAncestorType ancestor was',
      this,
      style: DiagnosticsTreeStyle.errorProperty,
    ));

    if (ancestors.isNotEmpty) {
      information.add(describeElements('The ancestors of this widget were', ancestors));
    } else {
      information.add(ErrorDescription(
        'This widget is the root of the tree, so it has no '
        'ancestors, let alone a "$expectedAncestorType" ancestor.'
      ));
    }
    return information;
  }

  /// Returns a list of [Element]s from the current build context to the error report.
  static DiagnosticsNode describeElements(String name, Iterable<Element> elements) {
    return DiagnosticsBlock(
      name: name,
      children: elements.map<DiagnosticsNode>((Element element) => DiagnosticsProperty<Element>('', element)).toList(),
      allowTruncate: true,
    );
  }

  @override
  DiagnosticsNode describeElement(String name, {DiagnosticsTreeStyle style = DiagnosticsTreeStyle.errorProperty}) {
    return DiagnosticsProperty<Element>(name, this, style: style);
  }

  @override
  DiagnosticsNode describeWidget(String name, {DiagnosticsTreeStyle style = DiagnosticsTreeStyle.errorProperty}) {
    return DiagnosticsProperty<Element>(name, this, style: style);
  }

  @override
  DiagnosticsNode describeOwnershipChain(String name) {
    // TODO(jacobr): make this structured so clients can support clicks on
    // individual entries. For example, is this an iterable with arrows as
    // separators?
    return StringProperty(name, debugGetCreatorChain(10));
  }

  // This is used to verify that Element objects move through life in an
  // orderly fashion.
  _ElementLifecycle _lifecycleState = _ElementLifecycle.initial;

  /// Calls the argument for each child. Must be overridden by subclasses that
  /// support having children.
  ///
  /// There is no guaranteed order in which the children will be visited, though
  /// it should be consistent over time.
  ///
  /// Calling this during build is dangerous: the child list might still be
  /// being updated at that point, so the children might not be constructed yet,
  /// or might be old children that are going to be replaced. This method should
  /// only be called if it is provable that the children are available.
  void visitChildren(ElementVisitor visitor) { }

  /// Calls the argument for each child considered onstage.
  ///
  /// Classes like [Offstage] and [Overlay] override this method to hide their
  /// children.
  ///
  /// Being onstage affects the element's discoverability during testing when
  /// you use Flutter's [Finder] objects. For example, when you instruct the
  /// test framework to tap on a widget, by default the finder will look for
  /// onstage elements and ignore the offstage ones.
  ///
  /// The default implementation defers to [visitChildren] and therefore treats
  /// the element as onstage.
  ///
  /// See also:
  ///
  ///  * [Offstage] widget that hides its children.
  ///  * [Finder] that skips offstage widgets by default.
  ///  * [RenderObject.visitChildrenForSemantics], in contrast to this method,
  ///    designed specifically for excluding parts of the UI from the semantics
  ///    tree.
  void debugVisitOnstageChildren(ElementVisitor visitor) => visitChildren(visitor);

  /// Wrapper around [visitChildren] for [BuildContext].
  @override
  void visitChildElements(ElementVisitor visitor) {
    assert(() {
      if (owner == null || !owner!._debugStateLocked)
        return true;
      throw FlutterError.fromParts(<DiagnosticsNode>[
        ErrorSummary('visitChildElements() called during build.'),
        ErrorDescription(
          "The BuildContext.visitChildElements() method can't be called during "
          'build because the child list is still being updated at that point, '
          'so the children might not be constructed yet, or might be old children '
          'that are going to be replaced.'
        ),
      ]);
    }());
    visitChildren(visitor);
  }

  /// Update the given child with the given new configuration.
  ///
  /// This method is the core of the widgets system. It is called each time we
  /// are to add, update, or remove a child based on an updated configuration.
  ///
  /// The `newSlot` argument specifies the new value for this element's [slot].
  ///
  /// If the `child` is null, and the `newWidget` is not null, then we have a new
  /// child for which we need to create an [Element], configured with `newWidget`.
  ///
  /// If the `newWidget` is null, and the `child` is not null, then we need to
  /// remove it because it no longer has a configuration.
  ///
  /// If neither are null, then we need to update the `child`'s configuration to
  /// be the new configuration given by `newWidget`. If `newWidget` can be given
  /// to the existing child (as determined by [Widget.canUpdate]), then it is so
  /// given. Otherwise, the old child needs to be disposed and a new child
  /// created for the new configuration.
  ///
  /// If both are null, then we don't have a child and won't have a child, so we
  /// do nothing.
  ///
  /// The [updateChild] method returns the new child, if it had to create one,
  /// or the child that was passed in, if it just had to update the child, or
  /// null, if it removed the child and did not replace it.
  ///
  /// The following table summarizes the above:
  ///
  /// |                     | **newWidget == null**  | **newWidget != null**   |
  /// | :-----------------: | :--------------------- | :---------------------- |
  /// |  **child == null**  |  Returns null.         |  Returns new [Element]. |
  /// |  **child != null**  |  Old child is removed, returns null. | Old child updated if possible, returns child or new [Element]. |
  ///
  /// The `newSlot` argument is used only if `newWidget` is not null. If `child`
  /// is null (or if the old child cannot be updated), then the `newSlot` is
  /// given to the new [Element] that is created for the child, via
  /// [inflateWidget]. If `child` is not null (and the old child _can_ be
  /// updated), then the `newSlot` is given to [updateSlotForChild] to update
  /// its slot, in case it has moved around since it was last built.
  ///
  /// See the [RenderObjectElement] documentation for more information on slots.
  @protected
  Element? updateChild(Element? child, Widget? newWidget, dynamic newSlot) {
    if (newWidget == null) {
      if (child != null)
        deactivateChild(child);
      return null;
    }
    final Element newChild;
    if (child != null) {
      bool hasSameSuperclass = true;
      // When the type of a widget is changed between Stateful and Stateless via
      // hot reload, the element tree will end up in a partially invalid state.
      // That is, if the widget was a StatefulWidget and is now a StatelessWidget,
      // then the element tree currently contains a StatefulElement that is incorrectly
      // referencing a StatelessWidget (and likewise with StatelessElement).
      //
      // To avoid crashing due to type errors, we need to gently guide the invalid
      // element out of the tree. To do so, we ensure that the `hasSameSuperclass` condition
      // returns false which prevents us from trying to update the existing element
      // incorrectly.
      //
      // For the case where the widget becomes Stateful, we also need to avoid
      // accessing `StatelessElement.widget` as the cast on the getter will
      // cause a type error to be thrown. Here we avoid that by short-circuiting
      // the `Widget.canUpdate` check once `hasSameSuperclass` is false.
      assert(() {
        final int oldElementClass = Element._debugConcreteSubtype(child);
        final int newWidgetClass = Widget._debugConcreteSubtype(newWidget);
        hasSameSuperclass = oldElementClass == newWidgetClass;
        return true;
      }());
      if (hasSameSuperclass && child.widget == newWidget) {
        if (child.slot != newSlot)
          updateSlotForChild(child, newSlot);
        newChild = child;
      } else if (hasSameSuperclass && Widget.canUpdate(child.widget, newWidget)) {
        if (child.slot != newSlot)
          updateSlotForChild(child, newSlot);
        child.update(newWidget);
        assert(child.widget == newWidget);
        assert(() {
          child.owner!._debugElementWasRebuilt(child);
          return true;
        }());
        newChild = child;
      } else {
        deactivateChild(child);
        assert(child._parent == null);
        newChild = inflateWidget(newWidget, newSlot);
      }
    } else {
      newChild = inflateWidget(newWidget, newSlot);
    }

    assert(() {
      if (child != null)
        _debugRemoveGlobalKeyReservation(child);
      final Key? key = newWidget.key;
      if (key is GlobalKey) {
        key._debugReserveFor(this, newChild);
      }
      return true;
    }());

    return newChild;
  }

  /// Add this element to the tree in the given slot of the given parent.
  ///
  /// The framework calls this function when a newly created element is added to
  /// the tree for the first time. Use this method to initialize state that
  /// depends on having a parent. State that is independent of the parent can
  /// more easily be initialized in the constructor.
  ///
  /// This method transitions the element from the "initial" lifecycle state to
  /// the "active" lifecycle state.
  ///
  /// Subclasses that override this method are likely to want to also override
  /// [update], [visitChildren], [RenderObjectElement.insertRenderObjectChild],
  /// [RenderObjectElement.moveRenderObjectChild], and
  /// [RenderObjectElement.removeRenderObjectChild].
  @mustCallSuper
  void mount(Element? parent, dynamic newSlot) {
    assert(_lifecycleState == _ElementLifecycle.initial);
    assert(widget != null);
    assert(_parent == null);
    assert(parent == null || parent._lifecycleState == _ElementLifecycle.active);
    assert(slot == null);
    _parent = parent;
    _slot = newSlot;
    _lifecycleState = _ElementLifecycle.active;
    _depth = _parent != null ? _parent!.depth + 1 : 1;
    if (parent != null) // Only assign ownership if the parent is non-null
      _owner = parent.owner;
    final Key? key = widget.key;
    if (key is GlobalKey) {
      key._register(this);
    }
    _updateInheritance();
  }

  void _debugRemoveGlobalKeyReservation(Element child) {
    GlobalKey._debugRemoveReservationFor(this, child);
  }

  /// Change the widget used to configure this element.
  ///
  /// The framework calls this function when the parent wishes to use a
  /// different widget to configure this element. The new widget is guaranteed
  /// to have the same [runtimeType] as the old widget.
  ///
  /// This function is called only during the "active" lifecycle state.
  @mustCallSuper
  void update(covariant Widget newWidget) {
    // This code is hot when hot reloading, so we try to
    // only call _AssertionError._evaluateAssertion once.
    assert(_lifecycleState == _ElementLifecycle.active
        && widget != null
        && newWidget != null
        && newWidget != widget
        && depth != null
        && Widget.canUpdate(widget, newWidget));
    // This Element was told to update and we can now release all the global key
    // reservations of forgotten children. We cannot do this earlier because the
    // forgotten children still represent global key duplications if the element
    // never updates (the forgotten children are not removed from the tree
    // until the call to update happens)
    assert(() {
      _debugForgottenChildrenWithGlobalKey.forEach(_debugRemoveGlobalKeyReservation);
      _debugForgottenChildrenWithGlobalKey.clear();
      return true;
    }());
    _widget = newWidget;
  }

  /// Change the slot that the given child occupies in its parent.
  ///
  /// Called by [MultiChildRenderObjectElement], and other [RenderObjectElement]
  /// subclasses that have multiple children, when child moves from one position
  /// to another in this element's child list.
  @protected
  void updateSlotForChild(Element child, dynamic newSlot) {
    assert(_lifecycleState == _ElementLifecycle.active);
    assert(child != null);
    assert(child._parent == this);
    void visit(Element element) {
      element._updateSlot(newSlot);
      if (element is! RenderObjectElement)
        element.visitChildren(visit);
    }
    visit(child);
  }

  void _updateSlot(dynamic newSlot) {
    assert(_lifecycleState == _ElementLifecycle.active);
    assert(widget != null);
    assert(_parent != null);
    assert(_parent!._lifecycleState == _ElementLifecycle.active);
    assert(depth != null);
    _slot = newSlot;
  }

  void _updateDepth(int parentDepth) {
    final int expectedDepth = parentDepth + 1;
    if (_depth < expectedDepth) {
      _depth = expectedDepth;
      visitChildren((Element child) {
        child._updateDepth(expectedDepth);
      });
    }
  }

  /// Remove [renderObject] from the render tree.
  ///
  /// The default implementation of this function simply calls
  /// [detachRenderObject] recursively on each child. The
  /// [RenderObjectElement.detachRenderObject] override does the actual work of
  /// removing [renderObject] from the render tree.
  ///
  /// This is called by [deactivateChild].
  void detachRenderObject() {
    visitChildren((Element child) {
      child.detachRenderObject();
    });
    _slot = null;
  }

  /// Add [renderObject] to the render tree at the location specified by `newSlot`.
  ///
  /// The default implementation of this function simply calls
  /// [attachRenderObject] recursively on each child. The
  /// [RenderObjectElement.attachRenderObject] override does the actual work of
  /// adding [renderObject] to the render tree.
  ///
  /// The `newSlot` argument specifies the new value for this element's [slot].
  void attachRenderObject(dynamic newSlot) {
    assert(_slot == null);
    visitChildren((Element child) {
      child.attachRenderObject(newSlot);
    });
    _slot = newSlot;
  }

  Element? _retakeInactiveElement(GlobalKey key, Widget newWidget) {
    // The "inactivity" of the element being retaken here may be forward-looking: if
    // we are taking an element with a GlobalKey from an element that currently has
    // it as a child, then we know that element will soon no longer have that
    // element as a child. The only way that assumption could be false is if the
    // global key is being duplicated, and we'll try to track that using the
    // _debugTrackElementThatWillNeedToBeRebuiltDueToGlobalKeyShenanigans call below.
    final Element? element = key._currentElement;
    if (element == null)
      return null;
    if (!Widget.canUpdate(element.widget, newWidget))
      return null;
    assert(() {
      if (debugPrintGlobalKeyedWidgetLifecycle)
        debugPrint('Attempting to take $element from ${element._parent ?? "inactive elements list"} to put in $this.');
      return true;
    }());
    final Element? parent = element._parent;
    if (parent != null) {
      assert(() {
        if (parent == this) {
          throw FlutterError.fromParts(<DiagnosticsNode>[
            ErrorSummary("A GlobalKey was used multiple times inside one widget's child list."),
            DiagnosticsProperty<GlobalKey>('The offending GlobalKey was', key),
            parent.describeElement('The parent of the widgets with that key was'),
            element.describeElement('The first child to get instantiated with that key became'),
            DiagnosticsProperty<Widget>('The second child that was to be instantiated with that key was', widget, style: DiagnosticsTreeStyle.errorProperty),
            ErrorDescription('A GlobalKey can only be specified on one widget at a time in the widget tree.'),
          ]);
        }
        parent.owner!._debugTrackElementThatWillNeedToBeRebuiltDueToGlobalKeyShenanigans(
          parent,
          key,
        );
        return true;
      }());
      parent.forgetChild(element);
      parent.deactivateChild(element);
    }
    assert(element._parent == null);
    owner!._inactiveElements.remove(element);
    return element;
  }

  /// Create an element for the given widget and add it as a child of this
  /// element in the given slot.
  ///
  /// This method is typically called by [updateChild] but can be called
  /// directly by subclasses that need finer-grained control over creating
  /// elements.
  ///
  /// If the given widget has a global key and an element already exists that
  /// has a widget with that global key, this function will reuse that element
  /// (potentially grafting it from another location in the tree or reactivating
  /// it from the list of inactive elements) rather than creating a new element.
  ///
  /// The `newSlot` argument specifies the new value for this element's [slot].
  ///
  /// The element returned by this function will already have been mounted and
  /// will be in the "active" lifecycle state.
  @protected
  Element inflateWidget(Widget newWidget, dynamic newSlot) {
    assert(newWidget != null);
    final Key? key = newWidget.key;
    if (key is GlobalKey) {
      final Element? newChild = _retakeInactiveElement(key, newWidget);
      if (newChild != null) {
        assert(newChild._parent == null);
        assert(() {
          _debugCheckForCycles(newChild);
          return true;
        }());
        newChild._activateWithParent(this, newSlot);
        final Element? updatedChild = updateChild(newChild, newWidget, newSlot);
        assert(newChild == updatedChild);
        return updatedChild!;
      }
    }
    final Element newChild = newWidget.createElement();
    assert(() {
      _debugCheckForCycles(newChild);
      return true;
    }());
    newChild.mount(this, newSlot);
    assert(newChild._lifecycleState == _ElementLifecycle.active);
    return newChild;
  }

  void _debugCheckForCycles(Element newChild) {
    assert(newChild._parent == null);
    assert(() {
      Element node = this;
      while (node._parent != null)
        node = node._parent!;
      assert(node != newChild); // indicates we are about to create a cycle
      return true;
    }());
  }

  /// Move the given element to the list of inactive elements and detach its
  /// render object from the render tree.
  ///
  /// This method stops the given element from being a child of this element by
  /// detaching its render object from the render tree and moving the element to
  /// the list of inactive elements.
  ///
  /// This method (indirectly) calls [deactivate] on the child.
  ///
  /// The caller is responsible for removing the child from its child model.
  /// Typically [deactivateChild] is called by the element itself while it is
  /// updating its child model; however, during [GlobalKey] reparenting, the new
  /// parent proactively calls the old parent's [deactivateChild], first using
  /// [forgetChild] to cause the old parent to update its child model.
  @protected
  void deactivateChild(Element child) {
    assert(child != null);
    assert(child._parent == this);
    child._parent = null;
    child.detachRenderObject();
    owner!._inactiveElements.add(child); // this eventually calls child.deactivate()
    assert(() {
      if (debugPrintGlobalKeyedWidgetLifecycle) {
        if (child.widget.key is GlobalKey)
          debugPrint('Deactivated $child (keyed child of $this)');
      }
      return true;
    }());
  }

  // The children that have been forgotten by forgetChild. This will be used in
  // [update] to remove the global key reservations of forgotten children.
  final Set<Element> _debugForgottenChildrenWithGlobalKey = HashSet<Element>();

  /// Remove the given child from the element's child list, in preparation for
  /// the child being reused elsewhere in the element tree.
  ///
  /// This updates the child model such that, e.g., [visitChildren] does not
  /// walk that child anymore.
  ///
  /// The element will still have a valid parent when this is called, and the
  /// child's [Element.slot] value will be valid in the context of that parent.
  /// After this is called, [deactivateChild] is called to sever the link to
  /// this object.
  ///
  /// The [update] is responsible for updating or creating the new child that
  /// will replace this [child].
  @protected
  @mustCallSuper
  void forgetChild(Element child) {
    // This method is called on the old parent when the given child (with a
    // global key) is given a new parent. We cannot remove the global key
    // reservation directly in this method because the forgotten child is not
    // removed from the tree until this Element is updated in [update]. If
    // [update] is never called, the forgotten child still represents a global
    // key duplication that we need to catch.
    assert(() {
      if (child.widget.key is GlobalKey)
        _debugForgottenChildrenWithGlobalKey.add(child);
      return true;
    }());
  }

  void _activateWithParent(Element parent, dynamic newSlot) {
    assert(_lifecycleState == _ElementLifecycle.inactive);
    _parent = parent;
    assert(() {
      if (debugPrintGlobalKeyedWidgetLifecycle)
        debugPrint('Reactivating $this (now child of $_parent).');
      return true;
    }());
    _updateDepth(_parent!.depth);
    _activateRecursively(this);
    attachRenderObject(newSlot);
    assert(_lifecycleState == _ElementLifecycle.active);
  }

  static void _activateRecursively(Element element) {
    assert(element._lifecycleState == _ElementLifecycle.inactive);
    element.activate();
    assert(element._lifecycleState == _ElementLifecycle.active);
    element.visitChildren(_activateRecursively);
  }

  /// Transition from the "inactive" to the "active" lifecycle state.
  ///
  /// The framework calls this method when a previously deactivated element has
  /// been reincorporated into the tree. The framework does not call this method
  /// the first time an element becomes active (i.e., from the "initial"
  /// lifecycle state). Instead, the framework calls [mount] in that situation.
  ///
  /// See the lifecycle documentation for [Element] for additional information.
  @mustCallSuper
  void activate() {
    assert(_lifecycleState == _ElementLifecycle.inactive);
    assert(widget != null);
    assert(owner != null);
    assert(depth != null);
    final bool hadDependencies = (_dependencies != null && _dependencies!.isNotEmpty) || _hadUnsatisfiedDependencies;
    _lifecycleState = _ElementLifecycle.active;
    // We unregistered our dependencies in deactivate, but never cleared the list.
    // Since we're going to be reused, let's clear our list now.
    _dependencies?.clear();
    _hadUnsatisfiedDependencies = false;
    _updateInheritance();
    if (_dirty)
      owner!.scheduleBuildFor(this);
    if (hadDependencies)
      didChangeDependencies();
  }

  /// Transition from the "active" to the "inactive" lifecycle state.
  ///
  /// The framework calls this method when a previously active element is moved
  /// to the list of inactive elements. While in the inactive state, the element
  /// will not appear on screen. The element can remain in the inactive state
  /// only until the end of the current animation frame. At the end of the
  /// animation frame, if the element has not be reactivated, the framework will
  /// unmount the element.
  ///
  /// This is (indirectly) called by [deactivateChild].
  ///
  /// See the lifecycle documentation for [Element] for additional information.
  @mustCallSuper
  void deactivate() {
    assert(_lifecycleState == _ElementLifecycle.active);
    assert(_widget != null); // Use the private property to avoid a CastError during hot reload.
    assert(depth != null);
    if (_dependencies != null && _dependencies!.isNotEmpty) {
      for (final InheritedElement dependency in _dependencies!)
        dependency._dependents.remove(this);
      // For expediency, we don't actually clear the list here, even though it's
      // no longer representative of what we are registered with. If we never
      // get re-used, it doesn't matter. If we do, then we'll clear the list in
      // activate(). The benefit of this is that it allows Element's activate()
      // implementation to decide whether to rebuild based on whether we had
      // dependencies here.
    }
    _inheritedWidgets = null;
    _lifecycleState = _ElementLifecycle.inactive;
  }

  /// Called, in debug mode, after children have been deactivated (see [deactivate]).
  ///
  /// This method is not called in release builds.
  @mustCallSuper
  void debugDeactivated() {
    assert(_lifecycleState == _ElementLifecycle.inactive);
  }

  /// Transition from the "inactive" to the "defunct" lifecycle state.
  ///
  /// Called when the framework determines that an inactive element will never
  /// be reactivated. At the end of each animation frame, the framework calls
  /// [unmount] on any remaining inactive elements, preventing inactive elements
  /// from remaining inactive for longer than a single animation frame.
  ///
  /// After this function is called, the element will not be incorporated into
  /// the tree again.
  ///
  /// See the lifecycle documentation for [Element] for additional information.
  @mustCallSuper
  void unmount() {
    assert(_lifecycleState == _ElementLifecycle.inactive);
    assert(_widget != null); // Use the private property to avoid a CastError during hot reload.
    assert(depth != null);
    // Use the private property to avoid a CastError during hot reload.
    final Key? key = _widget.key;
    if (key is GlobalKey) {
      key._unregister(this);
    }
    _lifecycleState = _ElementLifecycle.defunct;
  }

  @override
  RenderObject? findRenderObject() => renderObject;

  @override
  Size? get size {
    assert(() {
      if (_lifecycleState != _ElementLifecycle.active) {
        // TODO(jacobr): is this a good separation into contract and violation?
        // I have added a line of white space.
        throw FlutterError.fromParts(<DiagnosticsNode>[
          ErrorSummary('Cannot get size of inactive element.'),
          ErrorDescription(
            'In order for an element to have a valid size, the element must be '
            'active, which means it is part of the tree.\n'
            'Instead, this element is in the $_lifecycleState state.'
          ),
          describeElement('The size getter was called for the following element'),
        ]);
      }
      if (owner!._debugBuilding) {
        throw FlutterError.fromParts(<DiagnosticsNode>[
          ErrorSummary('Cannot get size during build.'),
          ErrorDescription(
            'The size of this render object has not yet been determined because '
            'the framework is still in the process of building widgets, which '
            'means the render tree for this frame has not yet been determined. '
            'The size getter should only be called from paint callbacks or '
            'interaction event handlers (e.g. gesture callbacks).'
          ),
          ErrorSpacer(),
          ErrorHint(
            'If you need some sizing information during build to decide which '
            'widgets to build, consider using a LayoutBuilder widget, which can '
            'tell you the layout constraints at a given location in the tree. See '
            '<https://api.flutter.dev/flutter/widgets/LayoutBuilder-class.html> '
            'for more details.'
          ),
          ErrorSpacer(),
          describeElement('The size getter was called for the following element'),
        ]);
      }
      return true;
    }());
    final RenderObject? renderObject = findRenderObject();
    assert(() {
      if (renderObject == null) {
        throw FlutterError.fromParts(<DiagnosticsNode>[
          ErrorSummary('Cannot get size without a render object.'),
          ErrorHint(
            'In order for an element to have a valid size, the element must have '
            'an associated render object. This element does not have an associated '
            'render object, which typically means that the size getter was called '
            'too early in the pipeline (e.g., during the build phase) before the '
            'framework has created the render tree.'
          ),
          describeElement('The size getter was called for the following element'),
        ]);
      }
      if (renderObject is RenderSliver) {
        throw FlutterError.fromParts(<DiagnosticsNode>[
          ErrorSummary('Cannot get size from a RenderSliver.'),
          ErrorHint(
            'The render object associated with this element is a '
            '${renderObject.runtimeType}, which is a subtype of RenderSliver. '
            'Slivers do not have a size per se. They have a more elaborate '
            'geometry description, which can be accessed by calling '
            'findRenderObject and then using the "geometry" getter on the '
            'resulting object.'
          ),
          describeElement('The size getter was called for the following element'),
          renderObject.describeForError('The associated render sliver was'),
        ]);
      }
      if (renderObject is! RenderBox) {
        throw FlutterError.fromParts(<DiagnosticsNode>[
          ErrorSummary('Cannot get size from a render object that is not a RenderBox.'),
          ErrorHint(
            'Instead of being a subtype of RenderBox, the render object associated '
            'with this element is a ${renderObject.runtimeType}. If this type of '
            'render object does have a size, consider calling findRenderObject '
            'and extracting its size manually.'
          ),
          describeElement('The size getter was called for the following element'),
          renderObject.describeForError('The associated render object was'),
        ]);
      }
      final RenderBox box = renderObject;
      if (!box.hasSize) {
        throw FlutterError.fromParts(<DiagnosticsNode>[
          ErrorSummary('Cannot get size from a render object that has not been through layout.'),
          ErrorHint(
            'The size of this render object has not yet been determined because '
            'this render object has not yet been through layout, which typically '
            'means that the size getter was called too early in the pipeline '
            '(e.g., during the build phase) before the framework has determined '
           'the size and position of the render objects during layout.'
          ),
          describeElement('The size getter was called for the following element'),
          box.describeForError('The render object from which the size was to be obtained was'),
        ]);
      }
      if (box.debugNeedsLayout) {
        throw FlutterError.fromParts(<DiagnosticsNode>[
          ErrorSummary('Cannot get size from a render object that has been marked dirty for layout.'),
          ErrorHint(
            'The size of this render object is ambiguous because this render object has '
            'been modified since it was last laid out, which typically means that the size '
            'getter was called too early in the pipeline (e.g., during the build phase) '
            'before the framework has determined the size and position of the render '
            'objects during layout.'
          ),
          describeElement('The size getter was called for the following element'),
          box.describeForError('The render object from which the size was to be obtained was'),
          ErrorHint(
            'Consider using debugPrintMarkNeedsLayoutStacks to determine why the render '
            'object in question is dirty, if you did not expect this.'
          ),
        ]);
      }
      return true;
    }());
    if (renderObject is RenderBox)
      return renderObject.size;
    return null;
  }

  Map<Type, InheritedElement>? _inheritedWidgets;
  Set<InheritedElement>? _dependencies;
  bool _hadUnsatisfiedDependencies = false;

  bool _debugCheckStateIsActiveForAncestorLookup() {
    assert(() {
      if (_lifecycleState != _ElementLifecycle.active) {
        throw FlutterError.fromParts(<DiagnosticsNode>[
          ErrorSummary("Looking up a deactivated widget's ancestor is unsafe."),
          ErrorDescription(
            "At this point the state of the widget's element tree is no longer "
            'stable.'
          ),
          ErrorHint(
            "To safely refer to a widget's ancestor in its dispose() method, "
            'save a reference to the ancestor by calling dependOnInheritedWidgetOfExactType() '
            "in the widget's didChangeDependencies() method."
          ),
        ]);
      }
      return true;
    }());
    return true;
  }

<<<<<<< HEAD
=======
  /// Registers this build context with [ancestor] such that when
  /// [ancestor]'s widget changes this build context is rebuilt.
  ///
  /// This method is deprecated. Please use [dependOnInheritedElement] instead.
  // TODO(a14n): Remove this when it goes to stable, https://github.com/flutter/flutter/pull/44189
  @Deprecated(
    'Use dependOnInheritedElement instead. '
    'This feature was deprecated after v1.12.1.'
  )
  InheritedWidget inheritFromElement(InheritedElement ancestor, { Object? aspect }) {
    return dependOnInheritedElement(ancestor, aspect: aspect);
  }

>>>>>>> 89197a66
  @override
  InheritedWidget dependOnInheritedElement(InheritedElement ancestor, { Object? aspect }) {
    assert(ancestor != null);
    _dependencies ??= HashSet<InheritedElement>();
    _dependencies!.add(ancestor);
    ancestor.updateDependencies(this, aspect);
    return ancestor.widget;
  }

<<<<<<< HEAD
=======
  /// Obtains the nearest widget of the given type, which must be the type of a
  /// concrete [InheritedWidget] subclass, and registers this build context with
  /// that widget such that when that widget changes (or a new widget of that
  /// type is introduced, or the widget goes away), this build context is
  /// rebuilt so that it can obtain new values from that widget.
  ///
  /// This method is deprecated. Please use [dependOnInheritedWidgetOfExactType] instead.
  // TODO(a14n): Remove this when it goes to stable, https://github.com/flutter/flutter/pull/44189
  @Deprecated(
    'Use dependOnInheritedWidgetOfExactType instead. '
    'This feature was deprecated after v1.12.1.'
  )
  InheritedWidget? inheritFromWidgetOfExactType(Type targetType, { Object? aspect }) {
    assert(_debugCheckStateIsActiveForAncestorLookup());
    final InheritedElement? ancestor = _inheritedWidgets == null ? null : _inheritedWidgets![targetType];
    if (ancestor != null) {
      assert(ancestor is InheritedElement);
      return inheritFromElement(ancestor, aspect: aspect);
    }
    _hadUnsatisfiedDependencies = true;
    return null;
  }

>>>>>>> 89197a66
  @override
  T? dependOnInheritedWidgetOfExactType<T extends InheritedWidget>({Object? aspect}) {
    assert(_debugCheckStateIsActiveForAncestorLookup());
    final InheritedElement? ancestor = _inheritedWidgets == null ? null : _inheritedWidgets![T];
    if (ancestor != null) {
      assert(ancestor is InheritedElement);
      return dependOnInheritedElement(ancestor, aspect: aspect) as T;
    }
    _hadUnsatisfiedDependencies = true;
    return null;
  }

<<<<<<< HEAD
=======
  /// Obtains the element corresponding to the nearest widget of the given type,
  /// which must be the type of a concrete [InheritedWidget] subclass.
  ///
  /// This method is deprecated. Please use [getElementForInheritedWidgetOfExactType] instead.
  // TODO(a14n): Remove this when it goes to stable, https://github.com/flutter/flutter/pull/44189
  @Deprecated(
    'Use getElementForInheritedWidgetOfExactType instead. '
    'This feature was deprecated after v1.12.1.'
  )
  InheritedElement? ancestorInheritedElementForWidgetOfExactType(Type targetType) {
    assert(_debugCheckStateIsActiveForAncestorLookup());
    final InheritedElement? ancestor = _inheritedWidgets == null ? null : _inheritedWidgets![targetType];
    return ancestor;
  }

>>>>>>> 89197a66
  @override
  InheritedElement? getElementForInheritedWidgetOfExactType<T extends InheritedWidget>() {
    assert(_debugCheckStateIsActiveForAncestorLookup());
    final InheritedElement? ancestor = _inheritedWidgets == null ? null : _inheritedWidgets![T];
    return ancestor;
  }

  void _updateInheritance() {
    assert(_lifecycleState == _ElementLifecycle.active);
    _inheritedWidgets = _parent?._inheritedWidgets;
  }

<<<<<<< HEAD
=======
  /// Returns the nearest ancestor widget of the given type, which must be the
  /// type of a concrete [Widget] subclass.
  ///
  /// This method is deprecated. Please use [findAncestorWidgetOfExactType] instead.
  // TODO(a14n): Remove this when it goes to stable, https://github.com/flutter/flutter/pull/44189
  @Deprecated(
    'Use findAncestorWidgetOfExactType instead. '
    'This feature was deprecated after v1.12.1.'
  )
  Widget? ancestorWidgetOfExactType(Type targetType) {
    assert(_debugCheckStateIsActiveForAncestorLookup());
    Element? ancestor = _parent;
    while (ancestor != null && ancestor.widget.runtimeType != targetType)
      ancestor = ancestor._parent;
    return ancestor?.widget;
  }

>>>>>>> 89197a66
  @override
  T? findAncestorWidgetOfExactType<T extends Widget>() {
    assert(_debugCheckStateIsActiveForAncestorLookup());
    Element? ancestor = _parent;
    while (ancestor != null && ancestor.widget.runtimeType != T)
      ancestor = ancestor._parent;
    return ancestor?.widget as T?;
  }

<<<<<<< HEAD
=======
  /// Returns the [State] object of the nearest ancestor [StatefulWidget] widget
  /// that matches the given [TypeMatcher].
  ///
  /// This method is deprecated. Please use [findAncestorStateOfType] instead.
  // TODO(a14n): Remove this when it goes to stable, https://github.com/flutter/flutter/pull/44189
  @Deprecated(
    'Use findAncestorStateOfType instead. '
    'This feature was deprecated after v1.12.1.'
  )
  State? ancestorStateOfType(TypeMatcher matcher) {
    assert(_debugCheckStateIsActiveForAncestorLookup());
    Element? ancestor = _parent;
    while (ancestor != null) {
      if (ancestor is StatefulElement && matcher.check(ancestor.state))
        break;
      ancestor = ancestor._parent;
    }
    final StatefulElement? statefulAncestor = ancestor as StatefulElement?;
    return statefulAncestor?.state;
  }

>>>>>>> 89197a66
  @override
  T? findAncestorStateOfType<T extends State<StatefulWidget>>() {
    assert(_debugCheckStateIsActiveForAncestorLookup());
    Element? ancestor = _parent;
    while (ancestor != null) {
      if (ancestor is StatefulElement && ancestor.state is T)
        break;
      ancestor = ancestor._parent;
    }
    final StatefulElement? statefulAncestor = ancestor as StatefulElement?;
    return statefulAncestor?.state as T?;
  }

<<<<<<< HEAD
=======
  /// Returns the [State] object of the furthest ancestor [StatefulWidget] widget
  /// that matches the given [TypeMatcher].
  ///
  /// This method is deprecated. Please use [findRootAncestorStateOfType] instead.
  // TODO(a14n): Remove this when it goes to stable, https://github.com/flutter/flutter/pull/44189
  @Deprecated(
    'Use findRootAncestorStateOfType instead. '
    'This feature was deprecated after v1.12.1.'
  )
  State? rootAncestorStateOfType(TypeMatcher matcher) {
    assert(_debugCheckStateIsActiveForAncestorLookup());
    Element? ancestor = _parent;
    StatefulElement? statefulAncestor;
    while (ancestor != null) {
      if (ancestor is StatefulElement && matcher.check(ancestor.state))
        statefulAncestor = ancestor;
      ancestor = ancestor._parent;
    }
    return statefulAncestor?.state;
  }

>>>>>>> 89197a66
  @override
  T? findRootAncestorStateOfType<T extends State<StatefulWidget>>() {
    assert(_debugCheckStateIsActiveForAncestorLookup());
    Element? ancestor = _parent;
    StatefulElement? statefulAncestor;
    while (ancestor != null) {
      if (ancestor is StatefulElement && ancestor.state is T)
        statefulAncestor = ancestor;
      ancestor = ancestor._parent;
    }
    return statefulAncestor?.state as T?;
  }

<<<<<<< HEAD
=======
  /// Returns the [RenderObject] object of the nearest ancestor [RenderObjectWidget] widget
  /// that matches the given [TypeMatcher].
  ///
  /// This method is deprecated. Please use [findAncestorRenderObjectOfType] instead.
  // TODO(a14n): Remove this when it goes to stable, https://github.com/flutter/flutter/pull/44189
  @Deprecated(
    'Use findAncestorRenderObjectOfType instead. '
    'This feature was deprecated after v1.12.1.'
  )
  RenderObject? ancestorRenderObjectOfType(TypeMatcher matcher) {
    assert(_debugCheckStateIsActiveForAncestorLookup());
    Element? ancestor = _parent;
    while (ancestor != null) {
      if (ancestor is RenderObjectElement && matcher.check(ancestor.renderObject))
        return ancestor.renderObject;
      ancestor = ancestor._parent;
    }
    return null;
  }

>>>>>>> 89197a66
  @override
  T? findAncestorRenderObjectOfType<T extends RenderObject>() {
    assert(_debugCheckStateIsActiveForAncestorLookup());
    Element? ancestor = _parent;
    while (ancestor != null) {
      if (ancestor is RenderObjectElement && ancestor.renderObject is T)
        return ancestor.renderObject as T;
      ancestor = ancestor._parent;
    }
    return null;
  }

  @override
  void visitAncestorElements(bool visitor(Element element)) {
    assert(_debugCheckStateIsActiveForAncestorLookup());
    Element? ancestor = _parent;
    while (ancestor != null && visitor(ancestor))
      ancestor = ancestor._parent;
  }

  /// Called when a dependency of this element changes.
  ///
  /// The [dependOnInheritedWidgetOfExactType] registers this element as depending on
  /// inherited information of the given type. When the information of that type
  /// changes at this location in the tree (e.g., because the [InheritedElement]
  /// updated to a new [InheritedWidget] and
  /// [InheritedWidget.updateShouldNotify] returned true), the framework calls
  /// this function to notify this element of the change.
  @mustCallSuper
  void didChangeDependencies() {
    assert(_lifecycleState == _ElementLifecycle.active); // otherwise markNeedsBuild is a no-op
    assert(_debugCheckOwnerBuildTargetExists('didChangeDependencies'));
    markNeedsBuild();
  }

  bool _debugCheckOwnerBuildTargetExists(String methodName) {
    assert(() {
      if (owner!._debugCurrentBuildTarget == null) {
        throw FlutterError.fromParts(<DiagnosticsNode>[
          ErrorSummary(
            '$methodName for ${widget.runtimeType} was called at an '
            'inappropriate time.'
          ),
          ErrorDescription('It may only be called while the widgets are being built.'),
          ErrorHint(
            'A possible cause of this error is when $methodName is called during '
            'one of:\n'
            ' * network I/O event\n'
            ' * file I/O event\n'
            ' * timer\n'
            ' * microtask (caused by Future.then, async/await, scheduleMicrotask)'
          ),
        ]);
      }
      return true;
    }());
    return true;
  }

  /// Returns a description of what caused this element to be created.
  ///
  /// Useful for debugging the source of an element.
  String debugGetCreatorChain(int limit) {
    final List<String> chain = <String>[];
    Element? node = this;
    while (chain.length < limit && node != null) {
      chain.add(node.toStringShort());
      node = node._parent;
    }
    if (node != null)
      chain.add('\u22EF');
    return chain.join(' \u2190 ');
  }

  /// Returns the parent chain from this element back to the root of the tree.
  ///
  /// Useful for debug display of a tree of Elements with only nodes in the path
  /// from the root to this Element expanded.
  List<Element> debugGetDiagnosticChain() {
    final List<Element> chain = <Element>[this];
    Element? node = _parent;
    while (node != null) {
      chain.add(node);
      node = node._parent;
    }
    return chain;
  }

  /// A short, textual description of this element.
  @override
  String toStringShort() => widget.toStringShort();

  @override
  DiagnosticsNode toDiagnosticsNode({ String? name, DiagnosticsTreeStyle? style }) {
    return _ElementDiagnosticableTreeNode(
      name: name,
      value: this,
      style: style,
    );
  }

  @override
  void debugFillProperties(DiagnosticPropertiesBuilder properties) {
    super.debugFillProperties(properties);
    properties.defaultDiagnosticsTreeStyle= DiagnosticsTreeStyle.dense;
    if (_lifecycleState != _ElementLifecycle.initial) {
      properties.add(ObjectFlagProperty<int>('depth', depth, ifNull: 'no depth'));
    }
    properties.add(ObjectFlagProperty<Widget>('widget', widget, ifNull: 'no widget'));
    properties.add(DiagnosticsProperty<Key>('key', widget.key, showName: false, defaultValue: null, level: DiagnosticLevel.hidden));
    widget.debugFillProperties(properties);
    properties.add(FlagProperty('dirty', value: dirty, ifTrue: 'dirty'));
    if (_dependencies != null && _dependencies!.isNotEmpty) {
      final List<DiagnosticsNode> diagnosticsDependencies = _dependencies!
        .map((InheritedElement element) => element.widget.toDiagnosticsNode(style: DiagnosticsTreeStyle.sparse))
        .toList();
      properties.add(DiagnosticsProperty<List<DiagnosticsNode>>('dependencies', diagnosticsDependencies));
    }
  }

  @override
  List<DiagnosticsNode> debugDescribeChildren() {
    final List<DiagnosticsNode> children = <DiagnosticsNode>[];
    visitChildren((Element child) {
      children.add(child.toDiagnosticsNode());
    });
    return children;
  }

  /// Returns true if the element has been marked as needing rebuilding.
  bool get dirty => _dirty;
  bool _dirty = true;

  // Whether this is in owner._dirtyElements. This is used to know whether we
  // should be adding the element back into the list when it's reactivated.
  bool _inDirtyList = false;

  // Whether we've already built or not. Set in [rebuild].
  bool _debugBuiltOnce = false;

  // We let widget authors call setState from initState, didUpdateWidget, and
  // build even when state is locked because its convenient and a no-op anyway.
  // This flag ensures that this convenience is only allowed on the element
  // currently undergoing initState, didUpdateWidget, or build.
  bool _debugAllowIgnoredCallsToMarkNeedsBuild = false;
  bool _debugSetAllowIgnoredCallsToMarkNeedsBuild(bool value) {
    assert(_debugAllowIgnoredCallsToMarkNeedsBuild == !value);
    _debugAllowIgnoredCallsToMarkNeedsBuild = value;
    return true;
  }

  /// Marks the element as dirty and adds it to the global list of widgets to
  /// rebuild in the next frame.
  ///
  /// Since it is inefficient to build an element twice in one frame,
  /// applications and widgets should be structured so as to only mark
  /// widgets dirty during event handlers before the frame begins, not during
  /// the build itself.
  void markNeedsBuild() {
    assert(_lifecycleState != _ElementLifecycle.defunct);
    if (_lifecycleState != _ElementLifecycle.active)
      return;
    assert(owner != null);
    assert(_lifecycleState == _ElementLifecycle.active);
    assert(() {
      if (owner!._debugBuilding) {
        assert(owner!._debugCurrentBuildTarget != null);
        assert(owner!._debugStateLocked);
        if (_debugIsInScope(owner!._debugCurrentBuildTarget!))
          return true;
        if (!_debugAllowIgnoredCallsToMarkNeedsBuild) {
          final List<DiagnosticsNode> information = <DiagnosticsNode>[
            ErrorSummary('setState() or markNeedsBuild() called during build.'),
            ErrorDescription(
              'This ${widget.runtimeType} widget cannot be marked as needing to build because the framework '
              'is already in the process of building widgets.  A widget can be marked as '
              'needing to be built during the build phase only if one of its ancestors '
              'is currently building. This exception is allowed because the framework '
              'builds parent widgets before children, which means a dirty descendant '
              'will always be built. Otherwise, the framework might not visit this '
              'widget during this build phase.'
            ),
            describeElement(
              'The widget on which setState() or markNeedsBuild() was called was',
            ),
          ];
          if (owner!._debugCurrentBuildTarget != null)
            information.add(owner!._debugCurrentBuildTarget!.describeWidget('The widget which was currently being built when the offending call was made was'));
          throw FlutterError.fromParts(information);
        }
        assert(dirty); // can only get here if we're not in scope, but ignored calls are allowed, and our call would somehow be ignored (since we're already dirty)
      } else if (owner!._debugStateLocked) {
        assert(!_debugAllowIgnoredCallsToMarkNeedsBuild);
        throw FlutterError.fromParts(<DiagnosticsNode>[
          ErrorSummary('setState() or markNeedsBuild() called when widget tree was locked.'),
          ErrorDescription(
            'This ${widget.runtimeType} widget cannot be marked as needing to build '
            'because the framework is locked.'
          ),
          describeElement('The widget on which setState() or markNeedsBuild() was called was'),
        ]);
      }
      return true;
    }());
    if (dirty)
      return;
    _dirty = true;
    owner!.scheduleBuildFor(this);
  }

  /// Called by the [BuildOwner] when [BuildOwner.scheduleBuildFor] has been
  /// called to mark this element dirty, by [mount] when the element is first
  /// built, and by [update] when the widget has changed.
  void rebuild() {
    assert(_lifecycleState != _ElementLifecycle.initial);
    if (_lifecycleState != _ElementLifecycle.active || !_dirty)
      return;
    assert(() {
      if (debugOnRebuildDirtyWidget != null) {
        debugOnRebuildDirtyWidget!(this, _debugBuiltOnce);
      }
      if (debugPrintRebuildDirtyWidgets) {
        if (!_debugBuiltOnce) {
          debugPrint('Building $this');
          _debugBuiltOnce = true;
        } else {
          debugPrint('Rebuilding $this');
        }
      }
      return true;
    }());
    assert(_lifecycleState == _ElementLifecycle.active);
    assert(owner!._debugStateLocked);
    Element? debugPreviousBuildTarget;
    assert(() {
      debugPreviousBuildTarget = owner!._debugCurrentBuildTarget;
      owner!._debugCurrentBuildTarget = this;
      return true;
    }());
    performRebuild();
    assert(() {
      assert(owner!._debugCurrentBuildTarget == this);
      owner!._debugCurrentBuildTarget = debugPreviousBuildTarget;
      return true;
    }());
    assert(!_dirty);
  }

  /// Called by rebuild() after the appropriate checks have been made.
  @protected
  void performRebuild();
}

class _ElementDiagnosticableTreeNode extends DiagnosticableTreeNode {
  _ElementDiagnosticableTreeNode({
    String? name,
    required Element value,
    required DiagnosticsTreeStyle? style,
    this.stateful = false,
  }) : super(
    name: name,
    value: value,
    style: style,
  );

  final bool stateful;

  @override
  Map<String, Object?> toJsonMap(DiagnosticsSerializationDelegate delegate) {
    final Map<String, Object?> json = super.toJsonMap(delegate);
    final Element element = value as Element;
    json['widgetRuntimeType'] = element.widget.runtimeType.toString();
    json['stateful'] = stateful;
    return json;
  }
}

/// Signature for the constructor that is called when an error occurs while
/// building a widget.
///
/// The argument provides information regarding the cause of the error.
///
/// See also:
///
///  * [ErrorWidget.builder], which can be set to override the default
///    [ErrorWidget] builder.
///  * [FlutterError.reportError], which is typically called with the same
///    [FlutterErrorDetails] object immediately prior to [ErrorWidget.builder]
///    being called.
typedef ErrorWidgetBuilder = Widget Function(FlutterErrorDetails details);

/// A widget that renders an exception's message.
///
/// This widget is used when a build method fails, to help with determining
/// where the problem lies. Exceptions are also logged to the console, which you
/// can read using `flutter logs`. The console will also include additional
/// information such as the stack trace for the exception.
///
/// It is possible to override this widget.
///
/// {@tool sample --template=freeform}
/// ```dart
/// import 'package:flutter/material.dart';
///
/// void main() {
///   ErrorWidget.builder = (FlutterErrorDetails details) {
///     bool inDebug = false;
///     assert(() { inDebug = true; return true; }());
///     // In debug mode, use the normal error widget which shows
///     // the error message:
///     if (inDebug)
///       return ErrorWidget(details.exception);
///     // In release builds, show a yellow-on-blue message instead:
///     return Container(
///       alignment: Alignment.center,
///       child: Text(
///         'Error!',
///         style: TextStyle(color: Colors.yellow),
///         textDirection: TextDirection.ltr,
///       ),
///     );
///   };
///   // Here we would normally runApp() the root widget, but to demonstrate
///   // the error handling we artificially fail:
///   return runApp(Builder(
///     builder: (BuildContext context) {
///       throw 'oh no, an error';
///     },
///   ));
/// }
/// ```
/// {@end-tool}
///
/// See also:
///
///  * [FlutterError.onError], which can be set to a method that exits the
///    application if that is preferable to showing an error message.
///  * <https://flutter.dev/docs/testing/errors>, more information about error
///    handling in Flutter.
class ErrorWidget extends LeafRenderObjectWidget {
  /// Creates a widget that displays the given exception.
  ///
  /// The message will be the stringification of the given exception, unless
  /// computing that value itself throws an exception, in which case it will
  /// be the string "Error".
  ///
  /// If this object is inspected from an IDE or the devtools, and the original
  /// exception is a [FlutterError] object, the original exception itself will
  /// be shown in the inspection output.
  ErrorWidget(Object exception)
    : message = _stringify(exception),
      _flutterError = exception is FlutterError ? exception : null,
      super(key: UniqueKey());

  /// Creates a widget that displays the given error message.
  ///
  /// An explicit [FlutterError] can be provided to be reported to inspection
  /// tools. It need not match the message.
  ErrorWidget.withDetails({ this.message = '', FlutterError? error })
    : _flutterError = error,
      super(key: UniqueKey());

  /// The configurable factory for [ErrorWidget].
  ///
  /// When an error occurs while building a widget, the broken widget is
  /// replaced by the widget returned by this function. By default, an
  /// [ErrorWidget] is returned.
  ///
  /// The system is typically in an unstable state when this function is called.
  /// An exception has just been thrown in the middle of build (and possibly
  /// layout), so surrounding widgets and render objects may be in a rather
  /// fragile state. The framework itself (especially the [BuildOwner]) may also
  /// be confused, and additional exceptions are quite likely to be thrown.
  ///
  /// Because of this, it is highly recommended that the widget returned from
  /// this function perform the least amount of work possible. A
  /// [LeafRenderObjectWidget] is the best choice, especially one that
  /// corresponds to a [RenderBox] that can handle the most absurd of incoming
  /// constraints. The default constructor maps to a [RenderErrorBox].
  ///
  /// The default behavior is to show the exception's message in debug mode,
  /// and to show nothing but a gray background in release builds.
  ///
  /// See also:
  ///
  ///  * [FlutterError.onError], which is typically called with the same
  ///    [FlutterErrorDetails] object immediately prior to this callback being
  ///    invoked, and which can also be configured to control how errors are
  ///    reported.
  ///  * <https://flutter.dev/docs/testing/errors>, more information about error
  ///    handling in Flutter.
  static ErrorWidgetBuilder builder = _defaultErrorWidgetBuilder;

  static Widget _defaultErrorWidgetBuilder(FlutterErrorDetails details) {
    String message = '';
    assert(() {
      message = _stringify(details.exception) + '\nSee also: https://flutter.dev/docs/testing/errors';
      return true;
    }());
    final Object exception = details.exception;
    return ErrorWidget.withDetails(message: message, error: exception is FlutterError ? exception : null);
  }

  static String _stringify(dynamic exception) {
    try {
      return exception.toString();
    } catch (e) {
      // intentionally left empty.
    }
    return 'Error';
  }

  /// The message to display.
  final String message;
  final FlutterError? _flutterError;

  @override
  RenderBox createRenderObject(BuildContext context) => RenderErrorBox(message);

  @override
  void debugFillProperties(DiagnosticPropertiesBuilder properties) {
    super.debugFillProperties(properties);
    if (_flutterError == null)
      properties.add(StringProperty('message', message, quoted: false));
    else
      properties.add(_flutterError!.toDiagnosticsNode(style: DiagnosticsTreeStyle.whitespace));
  }
}

/// Signature for a function that creates a widget, e.g. [StatelessWidget.build]
/// or [State.build].
///
/// Used by [Builder.builder], [OverlayEntry.builder], etc.
///
/// See also:
///
///  * [IndexedWidgetBuilder], which is similar but also takes an index.
///  * [TransitionBuilder], which is similar but also takes a child.
///  * [ValueWidgetBuilder], which is similar but takes a value and a child.
typedef WidgetBuilder = Widget Function(BuildContext context);

/// Signature for a function that creates a widget for a given index, e.g., in a
/// list.
///
/// Used by [ListView.builder] and other APIs that use lazily-generated widgets.
///
/// See also:
///
///  * [WidgetBuilder], which is similar but only takes a [BuildContext].
///  * [TransitionBuilder], which is similar but also takes a child.
///  * [NullableIndexedWidgetBuilder], which is similar but may return null.
typedef IndexedWidgetBuilder = Widget Function(BuildContext context, int index);

/// Signature for a function that creates a widget for a given index, e.g., in a
/// list, but may return null.
///
/// Used by [SliverChildBuilderDelegate.builder] and other APIs that
/// use lazily-generated widgets where the child count is not known
/// ahead of time.
///
/// Unlike most builders, this callback can return null, indicating the index
/// is out of range. Whether and when this is valid depends on the semantics
/// of the builder. For example, [SliverChildBuilderDelegate.builder] returns
/// null when the index is out of range, where the range is defined by the
/// [SliverChildBuilderDelegate.childCount]; so in that case the `index`
/// parameter's value may determine whether returning null is valid or not.
///
/// See also:
///
///  * [WidgetBuilder], which is similar but only takes a [BuildContext].
///  * [TransitionBuilder], which is similar but also takes a child.
///  * [IndexedWidgetBuilder], which is similar but not nullable.
typedef NullableIndexedWidgetBuilder = Widget? Function(BuildContext context, int index);

/// A builder that builds a widget given a child.
///
/// The child should typically be part of the returned widget tree.
///
/// Used by [AnimatedBuilder.builder], as well as [WidgetsApp.builder] and
/// [MaterialApp.builder].
///
/// See also:
///
///  * [WidgetBuilder], which is similar but only takes a [BuildContext].
///  * [IndexedWidgetBuilder], which is similar but also takes an index.
///  * [ValueWidgetBuilder], which is similar but takes a value and a child.
typedef TransitionBuilder = Widget Function(BuildContext context, Widget? child);

/// A builder that creates a widget given the two callbacks `onStepContinue` and
/// `onStepCancel`.
///
/// Used by [Stepper.controlsBuilder].
///
/// See also:
///
///  * [WidgetBuilder], which is similar but only takes a [BuildContext].
typedef ControlsWidgetBuilder = Widget Function(BuildContext context, { VoidCallback? onStepContinue, VoidCallback? onStepCancel });

/// An [Element] that composes other [Element]s.
///
/// Rather than creating a [RenderObject] directly, a [ComponentElement] creates
/// [RenderObject]s indirectly by creating other [Element]s.
///
/// Contrast with [RenderObjectElement].
abstract class ComponentElement extends Element {
  /// Creates an element that uses the given widget as its configuration.
  ComponentElement(Widget widget) : super(widget);

  Element? _child;

  bool _debugDoingBuild = false;
  @override
  bool get debugDoingBuild => _debugDoingBuild;

  @override
  void mount(Element? parent, dynamic newSlot) {
    super.mount(parent, newSlot);
    assert(_child == null);
    assert(_lifecycleState == _ElementLifecycle.active);
    _firstBuild();
    assert(_child != null);
  }

  void _firstBuild() {
    rebuild();
  }

  /// Calls the [StatelessWidget.build] method of the [StatelessWidget] object
  /// (for stateless widgets) or the [State.build] method of the [State] object
  /// (for stateful widgets) and then updates the widget tree.
  ///
  /// Called automatically during [mount] to generate the first build, and by
  /// [rebuild] when the element needs updating.
  @override
  void performRebuild() {
    if (!kReleaseMode && debugProfileBuildsEnabled)
      Timeline.startSync('${widget.runtimeType}',  arguments: timelineArgumentsIndicatingLandmarkEvent);

    assert(_debugSetAllowIgnoredCallsToMarkNeedsBuild(true));
    Widget? built;
    try {
      assert(() {
        _debugDoingBuild = true;
        return true;
      }());
      built = build();
      assert(() {
        _debugDoingBuild = false;
        return true;
      }());
      debugWidgetBuilderValue(widget, built);
    } catch (e, stack) {
      _debugDoingBuild = false;
      built = ErrorWidget.builder(
        _debugReportException(
          ErrorDescription('building $this'),
          e,
          stack,
          informationCollector: () sync* {
            yield DiagnosticsDebugCreator(DebugCreator(this));
          },
        ),
      );
    } finally {
      // We delay marking the element as clean until after calling build() so
      // that attempts to markNeedsBuild() during build() will be ignored.
      _dirty = false;
      assert(_debugSetAllowIgnoredCallsToMarkNeedsBuild(false));
    }
    try {
      _child = updateChild(_child, built, slot);
      assert(_child != null);
    } catch (e, stack) {
      built = ErrorWidget.builder(
        _debugReportException(
          ErrorDescription('building $this'),
          e,
          stack,
          informationCollector: () sync* {
            yield DiagnosticsDebugCreator(DebugCreator(this));
          },
        ),
      );
      _child = updateChild(null, built, slot);
    }

    if (!kReleaseMode && debugProfileBuildsEnabled)
      Timeline.finishSync();
  }

  /// Subclasses should override this function to actually call the appropriate
  /// `build` function (e.g., [StatelessWidget.build] or [State.build]) for
  /// their widget.
  @protected
  Widget build();

  @override
  void visitChildren(ElementVisitor visitor) {
    if (_child != null)
      visitor(_child!);
  }

  @override
  void forgetChild(Element child) {
    assert(child == _child);
    _child = null;
    super.forgetChild(child);
  }
}

/// An [Element] that uses a [StatelessWidget] as its configuration.
class StatelessElement extends ComponentElement {
  /// Creates an element that uses the given widget as its configuration.
  StatelessElement(StatelessWidget widget) : super(widget);

  @override
  StatelessWidget get widget => super.widget as StatelessWidget;

  @override
  Widget build() => widget.build(this);

  @override
  void update(StatelessWidget newWidget) {
    super.update(newWidget);
    assert(widget == newWidget);
    _dirty = true;
    rebuild();
  }
}

/// An [Element] that uses a [StatefulWidget] as its configuration.
class StatefulElement extends ComponentElement {
  /// Creates an element that uses the given widget as its configuration.
  StatefulElement(StatefulWidget widget)
      : state = widget.createState(),
        super(widget) {
    assert(() {
      if (!state._debugTypesAreRight(widget)) {
        throw FlutterError.fromParts(<DiagnosticsNode>[
          ErrorSummary('StatefulWidget.createState must return a subtype of State<${widget.runtimeType}>'),
          ErrorDescription(
            'The createState function for ${widget.runtimeType} returned a state '
            'of type ${state.runtimeType}, which is not a subtype of '
            'State<${widget.runtimeType}>, violating the contract for createState.'
          ),
        ]);
      }
      return true;
    }());
    assert(state._element == null);
    state._element = this;
    assert(
      state._widget == null,
      'The createState function for $widget returned an old or invalid state '
      'instance: ${state._widget}, which is not null, violating the contract '
      'for createState.',
    );
    state._widget = widget;
    assert(state._debugLifecycleState == _StateLifecycle.created);
  }

  @override
  Widget build() => state.build(this);

  /// The [State] instance associated with this location in the tree.
  ///
  /// There is a one-to-one relationship between [State] objects and the
  /// [StatefulElement] objects that hold them. The [State] objects are created
  /// by [StatefulElement] in [mount].
  final State<StatefulWidget> state;

  @override
  void reassemble() {
    state.reassemble();
    super.reassemble();
  }

  @override
  void _firstBuild() {
    assert(state._debugLifecycleState == _StateLifecycle.created);
    try {
      _debugSetAllowIgnoredCallsToMarkNeedsBuild(true);
      final dynamic debugCheckForReturnedFuture = state.initState() as dynamic;
      assert(() {
        if (debugCheckForReturnedFuture is Future) {
          throw FlutterError.fromParts(<DiagnosticsNode>[
            ErrorSummary('${state.runtimeType}.initState() returned a Future.'),
            ErrorDescription('State.initState() must be a void method without an `async` keyword.'),
            ErrorHint(
              'Rather than awaiting on asynchronous work directly inside of initState, '
              'call a separate method to do this work without awaiting it.'
            ),
          ]);
        }
        return true;
      }());
    } finally {
      _debugSetAllowIgnoredCallsToMarkNeedsBuild(false);
    }
    assert(() {
      state._debugLifecycleState = _StateLifecycle.initialized;
      return true;
    }());
    state.didChangeDependencies();
    assert(() {
      state._debugLifecycleState = _StateLifecycle.ready;
      return true;
    }());
    super._firstBuild();
  }

  @override
  void performRebuild() {
    if (_didChangeDependencies) {
      state.didChangeDependencies();
      _didChangeDependencies = false;
    }
    super.performRebuild();
  }

  @override
  void update(StatefulWidget newWidget) {
    super.update(newWidget);
    assert(widget == newWidget);
    final StatefulWidget oldWidget = state._widget!;
    // We mark ourselves as dirty before calling didUpdateWidget to
    // let authors call setState from within didUpdateWidget without triggering
    // asserts.
    _dirty = true;
    state._widget = widget as StatefulWidget;
    try {
      _debugSetAllowIgnoredCallsToMarkNeedsBuild(true);
      final dynamic debugCheckForReturnedFuture = state.didUpdateWidget(oldWidget) as dynamic;
      assert(() {
        if (debugCheckForReturnedFuture is Future) {
          throw FlutterError.fromParts(<DiagnosticsNode>[
            ErrorSummary('${state.runtimeType}.didUpdateWidget() returned a Future.'),
            ErrorDescription( 'State.didUpdateWidget() must be a void method without an `async` keyword.'),
            ErrorHint(
              'Rather than awaiting on asynchronous work directly inside of didUpdateWidget, '
              'call a separate method to do this work without awaiting it.'
            ),
          ]);
        }
        return true;
      }());
    } finally {
      _debugSetAllowIgnoredCallsToMarkNeedsBuild(false);
    }
    rebuild();
  }

  @override
  void activate() {
    super.activate();
    // Since the State could have observed the deactivate() and thus disposed of
    // resources allocated in the build method, we have to rebuild the widget
    // so that its State can reallocate its resources.
    assert(_lifecycleState == _ElementLifecycle.active); // otherwise markNeedsBuild is a no-op
    markNeedsBuild();
  }

  @override
  void deactivate() {
    state.deactivate();
    super.deactivate();
  }

  @override
  void unmount() {
    super.unmount();
    state.dispose();
    assert(() {
      if (state._debugLifecycleState == _StateLifecycle.defunct)
        return true;
      throw FlutterError.fromParts(<DiagnosticsNode>[
        ErrorSummary('${state.runtimeType}.dispose failed to call super.dispose.'),
        ErrorDescription(
          'dispose() implementations must always call their superclass dispose() method, to ensure '
         'that all the resources used by the widget are fully released.'
        ),
      ]);
    }());
    state._element = null;
  }

  @override
  InheritedWidget dependOnInheritedElement(Element ancestor, { Object? aspect }) {
    assert(ancestor != null);
    assert(() {
      final Type targetType = ancestor.widget.runtimeType;
      if (state._debugLifecycleState == _StateLifecycle.created) {
        throw FlutterError.fromParts(<DiagnosticsNode>[
          ErrorSummary('dependOnInheritedWidgetOfExactType<$targetType>() or dependOnInheritedElement() was called before ${state.runtimeType}.initState() completed.'),
          ErrorDescription(
            'When an inherited widget changes, for example if the value of Theme.of() changes, '
            "its dependent widgets are rebuilt. If the dependent widget's reference to "
            'the inherited widget is in a constructor or an initState() method, '
            'then the rebuilt dependent widget will not reflect the changes in the '
            'inherited widget.',
          ),
          ErrorHint(
            'Typically references to inherited widgets should occur in widget build() methods. Alternatively, '
            'initialization based on inherited widgets can be placed in the didChangeDependencies method, which '
            'is called after initState and whenever the dependencies change thereafter.'
          ),
        ]);
      }
      if (state._debugLifecycleState == _StateLifecycle.defunct) {
        throw FlutterError.fromParts(<DiagnosticsNode>[
          ErrorSummary('dependOnInheritedWidgetOfExactType<$targetType>() or dependOnInheritedElement() was called after dispose(): $this'),
          ErrorDescription(
            'This error happens if you call dependOnInheritedWidgetOfExactType() on the '
            'BuildContext for a widget that no longer appears in the widget tree '
            '(e.g., whose parent widget no longer includes the widget in its '
            'build). This error can occur when code calls '
            'dependOnInheritedWidgetOfExactType() from a timer or an animation callback.'
          ),
          ErrorHint(
            'The preferred solution is to cancel the timer or stop listening to the '
            'animation in the dispose() callback. Another solution is to check the '
            '"mounted" property of this object before calling '
            'dependOnInheritedWidgetOfExactType() to ensure the object is still in the '
            'tree.'
          ),
          ErrorHint(
            'This error might indicate a memory leak if '
            'dependOnInheritedWidgetOfExactType() is being called because another object '
            'is retaining a reference to this State object after it has been '
            'removed from the tree. To avoid memory leaks, consider breaking the '
            'reference to this object during dispose().'
          ),
        ]);
      }
      return true;
    }());
    return super.dependOnInheritedElement(ancestor as InheritedElement, aspect: aspect);
  }

  /// This controls whether we should call [State.didChangeDependencies] from
  /// the start of [build], to avoid calls when the [State] will not get built.
  /// This can happen when the widget has dropped out of the tree, but depends
  /// on an [InheritedWidget] that is still in the tree.
  ///
  /// It is set initially to false, since [_firstBuild] makes the initial call
  /// on the [state]. When it is true, [build] will call
  /// `state.didChangeDependencies` and then sets it to false. Subsequent calls
  /// to [didChangeDependencies] set it to true.
  bool _didChangeDependencies = false;

  @override
  void didChangeDependencies() {
    super.didChangeDependencies();
    _didChangeDependencies = true;
  }

  @override
  DiagnosticsNode toDiagnosticsNode({ String? name, DiagnosticsTreeStyle? style }) {
    return _ElementDiagnosticableTreeNode(
      name: name,
      value: this,
      style: style,
      stateful: true,
    );
  }

  @override
  void debugFillProperties(DiagnosticPropertiesBuilder properties) {
    super.debugFillProperties(properties);
    properties.add(DiagnosticsProperty<State<StatefulWidget>>('state', state, defaultValue: null));
  }
}

/// An [Element] that uses a [ProxyWidget] as its configuration.
abstract class ProxyElement extends ComponentElement {
  /// Initializes fields for subclasses.
  ProxyElement(ProxyWidget widget) : super(widget);

  @override
  ProxyWidget get widget => super.widget as ProxyWidget;

  @override
  Widget build() => widget.child;

  @override
  void update(ProxyWidget newWidget) {
    final ProxyWidget oldWidget = widget;
    assert(widget != null);
    assert(widget != newWidget);
    super.update(newWidget);
    assert(widget == newWidget);
    updated(oldWidget);
    _dirty = true;
    rebuild();
  }

  /// Called during build when the [widget] has changed.
  ///
  /// By default, calls [notifyClients]. Subclasses may override this method to
  /// avoid calling [notifyClients] unnecessarily (e.g. if the old and new
  /// widgets are equivalent).
  @protected
  void updated(covariant ProxyWidget oldWidget) {
    notifyClients(oldWidget);
  }

  /// Notify other objects that the widget associated with this element has
  /// changed.
  ///
  /// Called during [update] (via [updated]) after changing the widget
  /// associated with this element but before rebuilding this element.
  @protected
  void notifyClients(covariant ProxyWidget oldWidget);
}

/// An [Element] that uses a [ParentDataWidget] as its configuration.
class ParentDataElement<T extends ParentData> extends ProxyElement {
  /// Creates an element that uses the given widget as its configuration.
  ParentDataElement(ParentDataWidget<T> widget) : super(widget);

  @override
  ParentDataWidget<T> get widget => super.widget as ParentDataWidget<T>;

  void _applyParentData(ParentDataWidget<T> widget) {
    void applyParentDataToChild(Element child) {
      if (child is RenderObjectElement) {
        child._updateParentData(widget);
      } else {
        assert(child is! ParentDataElement<ParentData>);
        child.visitChildren(applyParentDataToChild);
      }
    }
    visitChildren(applyParentDataToChild);
  }

  /// Calls [ParentDataWidget.applyParentData] on the given widget, passing it
  /// the [RenderObject] whose parent data this element is ultimately
  /// responsible for.
  ///
  /// This allows a render object's [RenderObject.parentData] to be modified
  /// without triggering a build. This is generally ill-advised, but makes sense
  /// in situations such as the following:
  ///
  ///  * Build and layout are currently under way, but the [ParentData] in question
  ///    does not affect layout, and the value to be applied could not be
  ///    determined before build and layout (e.g. it depends on the layout of a
  ///    descendant).
  ///
  ///  * Paint is currently under way, but the [ParentData] in question does not
  ///    affect layout or paint, and the value to be applied could not be
  ///    determined before paint (e.g. it depends on the compositing phase).
  ///
  /// In either case, the next build is expected to cause this element to be
  /// configured with the given new widget (or a widget with equivalent data).
  ///
  /// Only [ParentDataWidget]s that return true for
  /// [ParentDataWidget.debugCanApplyOutOfTurn] can be applied this way.
  ///
  /// The new widget must have the same child as the current widget.
  ///
  /// An example of when this is used is the [AutomaticKeepAlive] widget. If it
  /// receives a notification during the build of one of its descendants saying
  /// that its child must be kept alive, it will apply a [KeepAlive] widget out
  /// of turn. This is safe, because by definition the child is already alive,
  /// and therefore this will not change the behavior of the parent this frame.
  /// It is more efficient than requesting an additional frame just for the
  /// purpose of updating the [KeepAlive] widget.
  void applyWidgetOutOfTurn(ParentDataWidget<T> newWidget) {
    assert(newWidget != null);
    assert(newWidget.debugCanApplyOutOfTurn());
    assert(newWidget.child == widget.child);
    _applyParentData(newWidget);
  }

  @override
  void notifyClients(ParentDataWidget<T> oldWidget) {
    _applyParentData(widget);
  }
}

/// An [Element] that uses an [InheritedWidget] as its configuration.
class InheritedElement extends ProxyElement {
  /// Creates an element that uses the given widget as its configuration.
  InheritedElement(InheritedWidget widget) : super(widget);

  @override
  InheritedWidget get widget => super.widget as InheritedWidget;

  final Map<Element, Object?> _dependents = HashMap<Element, Object?>();

  @override
  void _updateInheritance() {
    assert(_lifecycleState == _ElementLifecycle.active);
    final Map<Type, InheritedElement>? incomingWidgets = _parent?._inheritedWidgets;
    if (incomingWidgets != null)
      _inheritedWidgets = HashMap<Type, InheritedElement>.from(incomingWidgets);
    else
      _inheritedWidgets = HashMap<Type, InheritedElement>();
    _inheritedWidgets![widget.runtimeType] = this;
  }

  @override
  void debugDeactivated() {
    assert(() {
      assert(_dependents.isEmpty);
      return true;
    }());
    super.debugDeactivated();
  }

  /// Returns the dependencies value recorded for [dependent]
  /// with [setDependencies].
  ///
  /// Each dependent element is mapped to a single object value
  /// which represents how the element depends on this
  /// [InheritedElement]. This value is null by default and by default
  /// dependent elements are rebuilt unconditionally.
  ///
  /// Subclasses can manage these values with [updateDependencies]
  /// so that they can selectively rebuild dependents in
  /// [notifyDependent].
  ///
  /// This method is typically only called in overrides of [updateDependencies].
  ///
  /// See also:
  ///
  ///  * [updateDependencies], which is called each time a dependency is
  ///    created with [dependOnInheritedWidgetOfExactType].
  ///  * [setDependencies], which sets dependencies value for a dependent
  ///    element.
  ///  * [notifyDependent], which can be overridden to use a dependent's
  ///    dependencies value to decide if the dependent needs to be rebuilt.
  ///  * [InheritedModel], which is an example of a class that uses this method
  ///    to manage dependency values.
  @protected
  Object? getDependencies(Element dependent) {
    return _dependents[dependent];
  }

  /// Sets the value returned by [getDependencies] value for [dependent].
  ///
  /// Each dependent element is mapped to a single object value
  /// which represents how the element depends on this
  /// [InheritedElement]. The [updateDependencies] method sets this value to
  /// null by default so that dependent elements are rebuilt unconditionally.
  ///
  /// Subclasses can manage these values with [updateDependencies]
  /// so that they can selectively rebuild dependents in [notifyDependent].
  ///
  /// This method is typically only called in overrides of [updateDependencies].
  ///
  /// See also:
  ///
  ///  * [updateDependencies], which is called each time a dependency is
  ///    created with [dependOnInheritedWidgetOfExactType].
  ///  * [getDependencies], which returns the current value for a dependent
  ///    element.
  ///  * [notifyDependent], which can be overridden to use a dependent's
  ///    [getDependencies] value to decide if the dependent needs to be rebuilt.
  ///  * [InheritedModel], which is an example of a class that uses this method
  ///    to manage dependency values.
  @protected
  void setDependencies(Element dependent, Object? value) {
    _dependents[dependent] = value;
  }

  /// Called by [dependOnInheritedWidgetOfExactType] when a new [dependent] is added.
  ///
  /// Each dependent element can be mapped to a single object value with
  /// [setDependencies]. This method can lookup the existing dependencies with
  /// [getDependencies].
  ///
  /// By default this method sets the inherited dependencies for [dependent]
  /// to null. This only serves to record an unconditional dependency on
  /// [dependent].
  ///
  /// Subclasses can manage their own dependencies values so that they
  /// can selectively rebuild dependents in [notifyDependent].
  ///
  /// See also:
  ///
  ///  * [getDependencies], which returns the current value for a dependent
  ///    element.
  ///  * [setDependencies], which sets the value for a dependent element.
  ///  * [notifyDependent], which can be overridden to use a dependent's
  ///    dependencies value to decide if the dependent needs to be rebuilt.
  ///  * [InheritedModel], which is an example of a class that uses this method
  ///    to manage dependency values.
  @protected
  void updateDependencies(Element dependent, Object? aspect) {
    setDependencies(dependent, null);
  }

  /// Called by [notifyClients] for each dependent.
  ///
  /// Calls `dependent.didChangeDependencies()` by default.
  ///
  /// Subclasses can override this method to selectively call
  /// [didChangeDependencies] based on the value of [getDependencies].
  ///
  /// See also:
  ///
  ///  * [updateDependencies], which is called each time a dependency is
  ///    created with [dependOnInheritedWidgetOfExactType].
  ///  * [getDependencies], which returns the current value for a dependent
  ///    element.
  ///  * [setDependencies], which sets the value for a dependent element.
  ///  * [InheritedModel], which is an example of a class that uses this method
  ///    to manage dependency values.
  @protected
  void notifyDependent(covariant InheritedWidget oldWidget, Element dependent) {
    dependent.didChangeDependencies();
  }

  /// Calls [Element.didChangeDependencies] of all dependent elements, if
  /// [InheritedWidget.updateShouldNotify] returns true.
  ///
  /// Called by [update], immediately prior to [build].
  ///
  /// Calls [notifyClients] to actually trigger the notifications.
  @override
  void updated(InheritedWidget oldWidget) {
    if (widget.updateShouldNotify(oldWidget))
      super.updated(oldWidget);
  }

  /// Notifies all dependent elements that this inherited widget has changed, by
  /// calling [Element.didChangeDependencies].
  ///
  /// This method must only be called during the build phase. Usually this
  /// method is called automatically when an inherited widget is rebuilt, e.g.
  /// as a result of calling [State.setState] above the inherited widget.
  ///
  /// See also:
  ///
  ///  * [InheritedNotifier], a subclass of [InheritedWidget] that also calls
  ///    this method when its [Listenable] sends a notification.
  @override
  void notifyClients(InheritedWidget oldWidget) {
    assert(_debugCheckOwnerBuildTargetExists('notifyClients'));
    for (final Element dependent in _dependents.keys) {
      assert(() {
        // check that it really is our descendant
        Element? ancestor = dependent._parent;
        while (ancestor != this && ancestor != null)
          ancestor = ancestor._parent;
        return ancestor == this;
      }());
      // check that it really depends on us
      assert(dependent._dependencies!.contains(this));
      notifyDependent(oldWidget, dependent);
    }
  }
}

/// An [Element] that uses a [RenderObjectWidget] as its configuration.
///
/// [RenderObjectElement] objects have an associated [RenderObject] widget in
/// the render tree, which handles concrete operations like laying out,
/// painting, and hit testing.
///
/// Contrast with [ComponentElement].
///
/// For details on the lifecycle of an element, see the discussion at [Element].
///
/// ## Writing a RenderObjectElement subclass
///
/// There are three common child models used by most [RenderObject]s:
///
/// * Leaf render objects, with no children: The [LeafRenderObjectElement] class
///   handles this case.
///
/// * A single child: The [SingleChildRenderObjectElement] class handles this
///   case.
///
/// * A linked list of children: The [MultiChildRenderObjectElement] class
///   handles this case.
///
/// Sometimes, however, a render object's child model is more complicated. Maybe
/// it has a two-dimensional array of children. Maybe it constructs children on
/// demand. Maybe it features multiple lists. In such situations, the
/// corresponding [Element] for the [Widget] that configures that [RenderObject]
/// will be a new subclass of [RenderObjectElement].
///
/// Such a subclass is responsible for managing children, specifically the
/// [Element] children of this object, and the [RenderObject] children of its
/// corresponding [RenderObject].
///
/// ### Specializing the getters
///
/// [RenderObjectElement] objects spend much of their time acting as
/// intermediaries between their [widget] and their [renderObject]. To make this
/// more tractable, most [RenderObjectElement] subclasses override these getters
/// so that they return the specific type that the element expects, e.g.:
///
/// ```dart
/// class FooElement extends RenderObjectElement {
///
///   @override
///   Foo get widget => super.widget as Foo;
///
///   @override
///   RenderFoo get renderObject => super.renderObject as RenderFoo;
///
///   // ...
/// }
/// ```
///
/// ### Slots
///
/// Each child [Element] corresponds to a [RenderObject] which should be
/// attached to this element's render object as a child.
///
/// However, the immediate children of the element may not be the ones that
/// eventually produce the actual [RenderObject] that they correspond to. For
/// example a [StatelessElement] (the element of a [StatelessWidget]) simply
/// corresponds to whatever [RenderObject] its child (the element returned by
/// its [StatelessWidget.build] method) corresponds to.
///
/// Each child is therefore assigned a _slot_ token. This is an identifier whose
/// meaning is private to this [RenderObjectElement] node. When the descendant
/// that finally produces the [RenderObject] is ready to attach it to this
/// node's render object, it passes that slot token back to this node, and that
/// allows this node to cheaply identify where to put the child render object
/// relative to the others in the parent render object.
///
/// ### Updating children
///
/// Early in the lifecycle of an element, the framework calls the [mount]
/// method. This method should call [updateChild] for each child, passing in
/// the widget for that child, and the slot for that child, thus obtaining a
/// list of child [Element]s.
///
/// Subsequently, the framework will call the [update] method. In this method,
/// the [RenderObjectElement] should call [updateChild] for each child, passing
/// in the [Element] that was obtained during [mount] or the last time [update]
/// was run (whichever happened most recently), the new [Widget], and the slot.
/// This provides the object with a new list of [Element] objects.
///
/// Where possible, the [update] method should attempt to map the elements from
/// the last pass to the widgets in the new pass. For example, if one of the
/// elements from the last pass was configured with a particular [Key], and one
/// of the widgets in this new pass has that same key, they should be paired up,
/// and the old element should be updated with the widget (and the slot
/// corresponding to the new widget's new position, also). The [updateChildren]
/// method may be useful in this regard.
///
/// [updateChild] should be called for children in their logical order. The
/// order can matter; for example, if two of the children use [PageStorage]'s
/// `writeState` feature in their build method (and neither has a [Widget.key]),
/// then the state written by the first will be overwritten by the second.
///
/// #### Dynamically determining the children during the build phase
///
/// The child widgets need not necessarily come from this element's widget
/// verbatim. They could be generated dynamically from a callback, or generated
/// in other more creative ways.
///
/// #### Dynamically determining the children during layout
///
/// If the widgets are to be generated at layout time, then generating them in
/// the [mount] and [update] methods won't work: layout of this element's render
/// object hasn't started yet at that point. Instead, the [update] method can
/// mark the render object as needing layout (see
/// [RenderObject.markNeedsLayout]), and then the render object's
/// [RenderObject.performLayout] method can call back to the element to have it
/// generate the widgets and call [updateChild] accordingly.
///
/// For a render object to call an element during layout, it must use
/// [RenderObject.invokeLayoutCallback]. For an element to call [updateChild]
/// outside of its [update] method, it must use [BuildOwner.buildScope].
///
/// The framework provides many more checks in normal operation than it does
/// when doing a build during layout. For this reason, creating widgets with
/// layout-time build semantics should be done with great care.
///
/// #### Handling errors when building
///
/// If an element calls a builder function to obtain widgets for its children,
/// it may find that the build throws an exception. Such exceptions should be
/// caught and reported using [FlutterError.reportError]. If a child is needed
/// but a builder has failed in this way, an instance of [ErrorWidget] can be
/// used instead.
///
/// ### Detaching children
///
/// It is possible, when using [GlobalKey]s, for a child to be proactively
/// removed by another element before this element has been updated.
/// (Specifically, this happens when the subtree rooted at a widget with a
/// particular [GlobalKey] is being moved from this element to an element
/// processed earlier in the build phase.) When this happens, this element's
/// [forgetChild] method will be called with a reference to the affected child
/// element.
///
/// The [forgetChild] method of a [RenderObjectElement] subclass must remove the
/// child element from its child list, so that when it next [update]s its
/// children, the removed child is not considered.
///
/// For performance reasons, if there are many elements, it may be quicker to
/// track which elements were forgotten by storing them in a [Set], rather than
/// proactively mutating the local record of the child list and the identities
/// of all the slots. For example, see the implementation of
/// [MultiChildRenderObjectElement].
///
/// ### Maintaining the render object tree
///
/// Once a descendant produces a render object, it will call
/// [insertRenderObjectChild]. If the descendant's slot changes identity, it
/// will call [moveRenderObjectChild]. If a descendant goes away, it will call
/// [removeRenderObjectChild].
///
/// These three methods should update the render tree accordingly, attaching,
/// moving, and detaching the given child render object from this element's own
/// render object respectively.
///
/// ### Walking the children
///
/// If a [RenderObjectElement] object has any children [Element]s, it must
/// expose them in its implementation of the [visitChildren] method. This method
/// is used by many of the framework's internal mechanisms, and so should be
/// fast. It is also used by the test framework and [debugDumpApp].
abstract class RenderObjectElement extends Element {
  /// Creates an element that uses the given widget as its configuration.
  RenderObjectElement(RenderObjectWidget widget) : super(widget);

  @override
  RenderObjectWidget get widget => super.widget as RenderObjectWidget;

  /// The underlying [RenderObject] for this element.
  @override
  RenderObject get renderObject => _renderObject!;
  RenderObject? _renderObject;

  bool _debugDoingBuild = false;
  @override
  bool get debugDoingBuild => _debugDoingBuild;

  RenderObjectElement? _ancestorRenderObjectElement;

  RenderObjectElement? _findAncestorRenderObjectElement() {
    Element? ancestor = _parent;
    while (ancestor != null && ancestor is! RenderObjectElement)
      ancestor = ancestor._parent;
    return ancestor as RenderObjectElement?;
  }

  ParentDataElement<ParentData>? _findAncestorParentDataElement() {
    Element? ancestor = _parent;
    ParentDataElement<ParentData>? result;
    while (ancestor != null && ancestor is! RenderObjectElement) {
      if (ancestor is ParentDataElement<ParentData>) {
        result = ancestor;
        break;
      }
      ancestor = ancestor._parent;
    }
    assert(() {
      if (result == null || ancestor == null) {
        return true;
      }
      // Check that no other ParentDataWidgets want to provide parent data.
      final List<ParentDataElement<ParentData>> badAncestors = <ParentDataElement<ParentData>>[];
      ancestor = ancestor!._parent;
      while (ancestor != null && ancestor is! RenderObjectElement) {
        if (ancestor is ParentDataElement<ParentData>) {
          badAncestors.add(ancestor! as ParentDataElement<ParentData>);
        }
        ancestor = ancestor!._parent;
      }
      if (badAncestors.isNotEmpty) {
        badAncestors.insert(0, result);
        try {
          throw FlutterError.fromParts(<DiagnosticsNode>[
            ErrorSummary('Incorrect use of ParentDataWidget.'),
            ErrorDescription('The following ParentDataWidgets are providing parent data to the same RenderObject:'),
            for (final ParentDataElement<ParentData> ancestor in badAncestors)
              ErrorDescription('- ${ancestor.widget} (typically placed directly inside a ${ancestor.widget.debugTypicalAncestorWidgetClass} widget)'),
            ErrorDescription('However, a RenderObject can only receive parent data from at most one ParentDataWidget.'),
            ErrorHint('Usually, this indicates that at least one of the offending ParentDataWidgets listed above is not placed directly inside a compatible ancestor widget.'),
            ErrorDescription('The ownership chain for the RenderObject that received the parent data was:\n  ${debugGetCreatorChain(10)}'),
          ]);
        } on FlutterError catch (e) {
          _debugReportException(ErrorSummary('while looking for parent data.'), e, e.stackTrace);
        }
      }
      return true;
    }());
    return result;
  }

  @override
  void mount(Element? parent, dynamic newSlot) {
    super.mount(parent, newSlot);
    assert(() {
      _debugDoingBuild = true;
      return true;
    }());
    _renderObject = widget.createRenderObject(this);
    assert(() {
      _debugDoingBuild = false;
      return true;
    }());
    assert(() {
      _debugUpdateRenderObjectOwner();
      return true;
    }());
    assert(_slot == newSlot);
    attachRenderObject(newSlot);
    _dirty = false;
  }

  @override
  void update(covariant RenderObjectWidget newWidget) {
    super.update(newWidget);
    assert(widget == newWidget);
    assert(() {
      _debugUpdateRenderObjectOwner();
      return true;
    }());
    assert(() {
      _debugDoingBuild = true;
      return true;
    }());
    widget.updateRenderObject(this, renderObject);
    assert(() {
      _debugDoingBuild = false;
      return true;
    }());
    _dirty = false;
  }

  void _debugUpdateRenderObjectOwner() {
    assert(() {
      renderObject.debugCreator = DebugCreator(this);
      return true;
    }());
  }

  @override
  void performRebuild() {
    assert(() {
      _debugDoingBuild = true;
      return true;
    }());
    widget.updateRenderObject(this, renderObject);
    assert(() {
      _debugDoingBuild = false;
      return true;
    }());
    _dirty = false;
  }

  /// Updates the children of this element to use new widgets.
  ///
  /// Attempts to update the given old children list using the given new
  /// widgets, removing obsolete elements and introducing new ones as necessary,
  /// and then returns the new child list.
  ///
  /// During this function the `oldChildren` list must not be modified. If the
  /// caller wishes to remove elements from `oldChildren` re-entrantly while
  /// this function is on the stack, the caller can supply a `forgottenChildren`
  /// argument, which can be modified while this function is on the stack.
  /// Whenever this function reads from `oldChildren`, this function first
  /// checks whether the child is in `forgottenChildren`. If it is, the function
  /// acts as if the child was not in `oldChildren`.
  ///
  /// This function is a convenience wrapper around [updateChild], which updates
  /// each individual child. When calling [updateChild], this function uses an
  /// [IndexedSlot<Element>] as the value for the `newSlot` argument.
  /// [IndexedSlot.index] is set to the index that the currently processed
  /// `child` corresponds to in the `newWidgets` list and [IndexedSlot.value] is
  /// set to the [Element] of the previous widget in that list (or null if it is
  /// the first child).
  ///
  /// When the [slot] value of an [Element] changes, its
  /// associated [renderObject] needs to move to a new position in the child
  /// list of its parents. If that [RenderObject] organizes its children in a
  /// linked list (as is done by the [ContainerRenderObjectMixin]) this can
  /// be implemented by re-inserting the child [RenderObject] into the
  /// list after the [RenderObject] associated with the [Element] provided as
  /// [IndexedSlot.value] in the [slot] object.
  ///
  /// Simply using the previous sibling as a [slot] is not enough, though, because
  /// child [RenderObject]s are only moved around when the [slot] of their
  /// associated [RenderObjectElement]s is updated. When the order of child
  /// [Element]s is changed, some elements in the list may move to a new index
  /// but still have the same previous sibling. For example, when
  /// `[e1, e2, e3, e4]` is changed to `[e1, e3, e4, e2]` the element e4
  /// continues to have e3 as a previous sibling even though its index in the list
  /// has changed and its [RenderObject] needs to move to come before e2's
  /// [RenderObject]. In order to trigger this move, a new [slot] value needs to
  /// be assigned to its [Element] whenever its index in its
  /// parent's child list changes. Using an [IndexedSlot<Element>] achieves
  /// exactly that and also ensures that the underlying parent [RenderObject]
  /// knows where a child needs to move to in a linked list by providing its new
  /// previous sibling.
  @protected
  List<Element> updateChildren(List<Element> oldChildren, List<Widget> newWidgets, { Set<Element>? forgottenChildren }) {
    assert(oldChildren != null);
    assert(newWidgets != null);

    Element? replaceWithNullIfForgotten(Element child) {
      return forgottenChildren != null && forgottenChildren.contains(child) ? null : child;
    }

    // This attempts to diff the new child list (newWidgets) with
    // the old child list (oldChildren), and produce a new list of elements to
    // be the new list of child elements of this element. The called of this
    // method is expected to update this render object accordingly.

    // The cases it tries to optimize for are:
    //  - the old list is empty
    //  - the lists are identical
    //  - there is an insertion or removal of one or more widgets in
    //    only one place in the list
    // If a widget with a key is in both lists, it will be synced.
    // Widgets without keys might be synced but there is no guarantee.

    // The general approach is to sync the entire new list backwards, as follows:
    // 1. Walk the lists from the top, syncing nodes, until you no longer have
    //    matching nodes.
    // 2. Walk the lists from the bottom, without syncing nodes, until you no
    //    longer have matching nodes. We'll sync these nodes at the end. We
    //    don't sync them now because we want to sync all the nodes in order
    //    from beginning to end.
    // At this point we narrowed the old and new lists to the point
    // where the nodes no longer match.
    // 3. Walk the narrowed part of the old list to get the list of
    //    keys and sync null with non-keyed items.
    // 4. Walk the narrowed part of the new list forwards:
    //     * Sync non-keyed items with null
    //     * Sync keyed items with the source if it exists, else with null.
    // 5. Walk the bottom of the list again, syncing the nodes.
    // 6. Sync null with any items in the list of keys that are still
    //    mounted.

    int newChildrenTop = 0;
    int oldChildrenTop = 0;
    int newChildrenBottom = newWidgets.length - 1;
    int oldChildrenBottom = oldChildren.length - 1;

    final List<Element> newChildren = oldChildren.length == newWidgets.length ?
        oldChildren : List<Element>.filled(newWidgets.length, _NullElement.instance, growable: false);

    Element? previousChild;

    // Update the top of the list.
    while ((oldChildrenTop <= oldChildrenBottom) && (newChildrenTop <= newChildrenBottom)) {
      final Element? oldChild = replaceWithNullIfForgotten(oldChildren[oldChildrenTop]);
      final Widget newWidget = newWidgets[newChildrenTop];
      assert(oldChild == null || oldChild._lifecycleState == _ElementLifecycle.active);
      if (oldChild == null || !Widget.canUpdate(oldChild.widget, newWidget))
        break;
      final Element newChild = updateChild(oldChild, newWidget, IndexedSlot<Element?>(newChildrenTop, previousChild))!;
      assert(newChild._lifecycleState == _ElementLifecycle.active);
      newChildren[newChildrenTop] = newChild;
      previousChild = newChild;
      newChildrenTop += 1;
      oldChildrenTop += 1;
    }

    // Scan the bottom of the list.
    while ((oldChildrenTop <= oldChildrenBottom) && (newChildrenTop <= newChildrenBottom)) {
      final Element? oldChild = replaceWithNullIfForgotten(oldChildren[oldChildrenBottom]);
      final Widget newWidget = newWidgets[newChildrenBottom];
      assert(oldChild == null || oldChild._lifecycleState == _ElementLifecycle.active);
      if (oldChild == null || !Widget.canUpdate(oldChild.widget, newWidget))
        break;
      oldChildrenBottom -= 1;
      newChildrenBottom -= 1;
    }

    // Scan the old children in the middle of the list.
    final bool haveOldChildren = oldChildrenTop <= oldChildrenBottom;
    Map<Key, Element>? oldKeyedChildren;
    if (haveOldChildren) {
      oldKeyedChildren = <Key, Element>{};
      while (oldChildrenTop <= oldChildrenBottom) {
        final Element? oldChild = replaceWithNullIfForgotten(oldChildren[oldChildrenTop]);
        assert(oldChild == null || oldChild._lifecycleState == _ElementLifecycle.active);
        if (oldChild != null) {
          if (oldChild.widget.key != null)
            oldKeyedChildren[oldChild.widget.key!] = oldChild;
          else
            deactivateChild(oldChild);
        }
        oldChildrenTop += 1;
      }
    }

    // Update the middle of the list.
    while (newChildrenTop <= newChildrenBottom) {
      Element? oldChild;
      final Widget newWidget = newWidgets[newChildrenTop];
      if (haveOldChildren) {
        final Key? key = newWidget.key;
        if (key != null) {
          oldChild = oldKeyedChildren![key];
          if (oldChild != null) {
            if (Widget.canUpdate(oldChild.widget, newWidget)) {
              // we found a match!
              // remove it from oldKeyedChildren so we don't unsync it later
              oldKeyedChildren.remove(key);
            } else {
              // Not a match, let's pretend we didn't see it for now.
              oldChild = null;
            }
          }
        }
      }
      assert(oldChild == null || Widget.canUpdate(oldChild.widget, newWidget));
      final Element newChild = updateChild(oldChild, newWidget, IndexedSlot<Element?>(newChildrenTop, previousChild))!;
      assert(newChild._lifecycleState == _ElementLifecycle.active);
      assert(oldChild == newChild || oldChild == null || oldChild._lifecycleState != _ElementLifecycle.active);
      newChildren[newChildrenTop] = newChild;
      previousChild = newChild;
      newChildrenTop += 1;
    }

    // We've scanned the whole list.
    assert(oldChildrenTop == oldChildrenBottom + 1);
    assert(newChildrenTop == newChildrenBottom + 1);
    assert(newWidgets.length - newChildrenTop == oldChildren.length - oldChildrenTop);
    newChildrenBottom = newWidgets.length - 1;
    oldChildrenBottom = oldChildren.length - 1;

    // Update the bottom of the list.
    while ((oldChildrenTop <= oldChildrenBottom) && (newChildrenTop <= newChildrenBottom)) {
      final Element oldChild = oldChildren[oldChildrenTop];
      assert(replaceWithNullIfForgotten(oldChild) != null);
      assert(oldChild._lifecycleState == _ElementLifecycle.active);
      final Widget newWidget = newWidgets[newChildrenTop];
      assert(Widget.canUpdate(oldChild.widget, newWidget));
      final Element newChild = updateChild(oldChild, newWidget, IndexedSlot<Element?>(newChildrenTop, previousChild))!;
      assert(newChild._lifecycleState == _ElementLifecycle.active);
      assert(oldChild == newChild || oldChild == null || oldChild._lifecycleState != _ElementLifecycle.active);
      newChildren[newChildrenTop] = newChild;
      previousChild = newChild;
      newChildrenTop += 1;
      oldChildrenTop += 1;
    }

    // Clean up any of the remaining middle nodes from the old list.
    if (haveOldChildren && oldKeyedChildren!.isNotEmpty) {
      for (final Element oldChild in oldKeyedChildren.values) {
        if (forgottenChildren == null || !forgottenChildren.contains(oldChild))
          deactivateChild(oldChild);
      }
    }
    assert(newChildren.every((Element element) => element is! _NullElement));
    return newChildren;
  }

  @override
  void deactivate() {
    super.deactivate();
    assert(!renderObject.attached,
      'A RenderObject was still attached when attempting to deactivate its '
      'RenderObjectElement: $renderObject');
  }

  @override
  void unmount() {
    super.unmount();
    assert(!renderObject.attached,
      'A RenderObject was still attached when attempting to unmount its '
      'RenderObjectElement: $renderObject');
    widget.didUnmountRenderObject(renderObject);
  }

  void _updateParentData(ParentDataWidget<ParentData> parentDataWidget) {
    bool applyParentData = true;
    assert(() {
      try {
        if (!parentDataWidget.debugIsValidRenderObject(renderObject)) {
          applyParentData = false;
          throw FlutterError.fromParts(<DiagnosticsNode>[
            ErrorSummary('Incorrect use of ParentDataWidget.'),
            ...parentDataWidget._debugDescribeIncorrectParentDataType(
              parentData: renderObject.parentData,
              parentDataCreator: _ancestorRenderObjectElement!.widget,
              ownershipChain: ErrorDescription(debugGetCreatorChain(10)),
            ),
          ]);
        }
      } on FlutterError catch (e) {
        // Catching the exception directly to avoid activating the ErrorWidget.
        // Since the tree is in a broken state, adding the ErrorWidget would
        // cause more exceptions.
        _debugReportException(ErrorSummary('while applying parent data.'), e, e.stackTrace);
      }
      return true;
    }());
    if (applyParentData)
      parentDataWidget.applyParentData(renderObject);
  }

  @override
  void _updateSlot(dynamic newSlot) {
    final dynamic oldSlot = slot;
    assert(oldSlot != newSlot);
    super._updateSlot(newSlot);
    assert(slot == newSlot);
    _ancestorRenderObjectElement!.moveRenderObjectChild(renderObject, oldSlot, slot);
  }

  @override
  void attachRenderObject(dynamic newSlot) {
    assert(_ancestorRenderObjectElement == null);
    _slot = newSlot;
    _ancestorRenderObjectElement = _findAncestorRenderObjectElement();
    _ancestorRenderObjectElement?.insertRenderObjectChild(renderObject, newSlot);
    final ParentDataElement<ParentData>? parentDataElement = _findAncestorParentDataElement();
    if (parentDataElement != null)
      _updateParentData(parentDataElement.widget);
  }

  @override
  void detachRenderObject() {
    if (_ancestorRenderObjectElement != null) {
      _ancestorRenderObjectElement!.removeRenderObjectChild(renderObject, slot);
      _ancestorRenderObjectElement = null;
    }
    _slot = null;
  }

  /// Insert the given child into [renderObject] at the given slot.
  ///
  /// {@macro flutter.widgets.RenderObjectElement.insertRenderObjectChild}
  ///
  /// ## Deprecation
  ///
  /// This method has been deprecated in favor of [insertRenderObjectChild].
  ///
  /// The reason for the deprecation is to provide the `oldSlot` argument to
  /// the [moveRenderObjectChild] method (such an argument was missing from
  /// the now-deprecated [moveChildRenderObject] method) and the `slot`
  /// argument to the [removeRenderObjectChild] method (such an argument was
  /// missing from the now-deprecated [removeChildRenderObject] method). While
  /// no argument was added to [insertRenderObjectChild], the name change (and
  /// corresponding deprecation) was made to maintain naming parity with the
  /// other two methods.
  ///
  /// To migrate, simply override [insertRenderObjectChild] instead of
  /// [insertChildRenderObject]. The arguments stay the same. Subclasses should
  /// _not_ call `super.insertRenderObjectChild(...)`.
  @protected
  @mustCallSuper
  @Deprecated(
    'Override insertRenderObjectChild instead. '
    'This feature was deprecated after v1.21.0-9.0.pre.'
  )
  void insertChildRenderObject(covariant RenderObject child, covariant dynamic slot) {
    assert(() {
      throw FlutterError.fromParts(<DiagnosticsNode>[
        ErrorSummary('RenderObjectElement.insertChildRenderObject() is deprecated.'),
        toDiagnosticsNode(
          name: 'insertChildRenderObject() was called on this Element',
          style: DiagnosticsTreeStyle.shallow,
        ),
        ErrorDescription('insertChildRenderObject() has been deprecated in favor of '
          'insertRenderObjectChild(). See https://github.com/flutter/flutter/issues/63269 '
          'for details.'),
        ErrorHint('Rather than overriding insertChildRenderObject() in your '
          'RenderObjectElement subclass, override insertRenderObjectChild() instead, '
          "and DON'T call super.insertRenderObjectChild(). If you're implementing a "
          'new RenderObjectElement, you should override/implement '
          'insertRenderObjectChild(), moveRenderObjectChild(), and '
          'removeRenderObjectChild().'),
      ]);
    }());
  }

  /// Insert the given child into [renderObject] at the given slot.
  ///
  /// {@template flutter.widgets.RenderObjectElement.insertRenderObjectChild}
  /// The semantics of `slot` are determined by this element. For example, if
  /// this element has a single child, the slot should always be null. If this
  /// element has a list of children, the previous sibling element wrapped in an
  /// [IndexedSlot] is a convenient value for the slot.
  /// {@endtemplate}
  @protected
  void insertRenderObjectChild(covariant RenderObject child, covariant dynamic slot) {
    insertChildRenderObject(child, slot);
  }

  /// Move the given child to the given slot.
  ///
  /// The given child is guaranteed to have [renderObject] as its parent.
  ///
  /// {@macro flutter.widgets.RenderObjectElement.insertRenderObjectChild}
  ///
  /// This method is only ever called if [updateChild] can end up being called
  /// with an existing [Element] child and a `slot` that differs from the slot
  /// that element was previously given. [MultiChildRenderObjectElement] does this,
  /// for example. [SingleChildRenderObjectElement] does not (since the `slot` is
  /// always null). An [Element] that has a specific set of slots with each child
  /// always having the same slot (and where children in different slots are never
  /// compared against each other for the purposes of updating one slot with the
  /// element from another slot) would never call this.
  ///
  /// ## Deprecation
  ///
  /// This method has been deprecated in favor of [moveRenderObjectChild].
  ///
  /// The reason for the deprecation is to provide the `oldSlot` argument to
  /// the [moveRenderObjectChild] method (such an argument was missing from
  /// the now-deprecated [moveChildRenderObject] method) and the `slot`
  /// argument to the [removeRenderObjectChild] method (such an argument was
  /// missing from the now-deprecated [removeChildRenderObject] method). While
  /// no argument was added to [insertRenderObjectChild], the name change (and
  /// corresponding deprecation) was made to maintain naming parity with the
  /// other two methods.
  ///
  /// To migrate, simply override [moveRenderObjectChild] instead of
  /// [moveChildRenderObject]. The `slot` argument becomes the `newSlot`
  /// argument, and the method will now take a new `oldSlot` argument that
  /// subclasses may find useful. Subclasses should _not_ call
  /// `super.moveRenderObjectChild(...)`.
  @protected
  @mustCallSuper
  @Deprecated(
    'Override moveRenderObjectChild instead. '
    'This feature was deprecated after v1.21.0-9.0.pre.'
  )
  void moveChildRenderObject(covariant RenderObject child, covariant dynamic slot) {
    assert(() {
      throw FlutterError.fromParts(<DiagnosticsNode>[
        ErrorSummary('RenderObjectElement.moveChildRenderObject() is deprecated.'),
        toDiagnosticsNode(
          name: 'super.moveChildRenderObject() was called on this Element',
          style: DiagnosticsTreeStyle.shallow,
        ),
        ErrorDescription('moveChildRenderObject() has been deprecated in favor of '
            'moveRenderObjectChild(). See https://github.com/flutter/flutter/issues/63269 '
            'for details.'),
        ErrorHint('Rather than overriding moveChildRenderObject() in your '
            'RenderObjectElement subclass, override moveRenderObjectChild() instead, '
            "and DON'T call super.moveRenderObjectChild(). If you're implementing a "
            'new RenderObjectElement, you should override/implement '
            'insertRenderObjectChild(), moveRenderObjectChild(), and '
            'removeRenderObjectChild().'),
      ]);
    }());
  }

  /// Move the given child from the given old slot to the given new slot.
  ///
  /// The given child is guaranteed to have [renderObject] as its parent.
  ///
  /// {@macro flutter.widgets.RenderObjectElement.insertRenderObjectChild}
  ///
  /// This method is only ever called if [updateChild] can end up being called
  /// with an existing [Element] child and a `slot` that differs from the slot
  /// that element was previously given. [MultiChildRenderObjectElement] does this,
  /// for example. [SingleChildRenderObjectElement] does not (since the `slot` is
  /// always null). An [Element] that has a specific set of slots with each child
  /// always having the same slot (and where children in different slots are never
  /// compared against each other for the purposes of updating one slot with the
  /// element from another slot) would never call this.
  @protected
  void moveRenderObjectChild(covariant RenderObject child, covariant dynamic oldSlot, covariant dynamic newSlot) {
    moveChildRenderObject(child, newSlot);
  }

  /// Remove the given child from [renderObject].
  ///
  /// The given child is guaranteed to have [renderObject] as its parent.
  ///
  /// ## Deprecation
  ///
  /// This method has been deprecated in favor of [removeRenderObjectChild].
  ///
  /// The reason for the deprecation is to provide the `oldSlot` argument to
  /// the [moveRenderObjectChild] method (such an argument was missing from
  /// the now-deprecated [moveChildRenderObject] method) and the `slot`
  /// argument to the [removeRenderObjectChild] method (such an argument was
  /// missing from the now-deprecated [removeChildRenderObject] method). While
  /// no argument was added to [insertRenderObjectChild], the name change (and
  /// corresponding deprecation) was made to maintain naming parity with the
  /// other two methods.
  ///
  /// To migrate, simply override [removeRenderObjectChild] instead of
  /// [removeChildRenderObject]. The method will now take a new `slot` argument
  /// that subclasses may find useful. Subclasses should _not_ call
  /// `super.removeRenderObjectChild(...)`.
  @protected
  @mustCallSuper
  @Deprecated(
    'Override removeRenderObjectChild instead. '
    'This feature was deprecated after v1.21.0-9.0.pre.'
  )
  void removeChildRenderObject(covariant RenderObject child) {
    assert(() {
      throw FlutterError.fromParts(<DiagnosticsNode>[
        ErrorSummary('RenderObjectElement.removeChildRenderObject() is deprecated.'),
        toDiagnosticsNode(
          name: 'super.removeChildRenderObject() was called on this Element',
          style: DiagnosticsTreeStyle.shallow,
        ),
        ErrorDescription('removeChildRenderObject() has been deprecated in favor of '
            'removeRenderObjectChild(). See https://github.com/flutter/flutter/issues/63269 '
            'for details.'),
        ErrorHint('Rather than overriding removeChildRenderObject() in your '
            'RenderObjectElement subclass, override removeRenderObjectChild() instead, '
            "and DON'T call super.removeRenderObjectChild(). If you're implementing a "
            'new RenderObjectElement, you should override/implement '
            'insertRenderObjectChild(), moveRenderObjectChild(), and '
            'removeRenderObjectChild().'),
      ]);
    }());
  }

  /// Remove the given child from [renderObject].
  ///
  /// The given child is guaranteed to have been inserted at the given `slot`
  /// and have [renderObject] as its parent.
  @protected
  void removeRenderObjectChild(covariant RenderObject child, covariant dynamic slot) {
    removeChildRenderObject(child);
  }

  @override
  void debugFillProperties(DiagnosticPropertiesBuilder properties) {
    super.debugFillProperties(properties);
    properties.add(DiagnosticsProperty<RenderObject>('renderObject', _renderObject, defaultValue: null));
  }
}

/// The element at the root of the tree.
///
/// Only root elements may have their owner set explicitly. All other
/// elements inherit their owner from their parent.
abstract class RootRenderObjectElement extends RenderObjectElement {
  /// Initializes fields for subclasses.
  RootRenderObjectElement(RenderObjectWidget widget) : super(widget);

  /// Set the owner of the element. The owner will be propagated to all the
  /// descendants of this element.
  ///
  /// The owner manages the dirty elements list.
  ///
  /// The [WidgetsBinding] introduces the primary owner,
  /// [WidgetsBinding.buildOwner], and assigns it to the widget tree in the call
  /// to [runApp]. The binding is responsible for driving the build pipeline by
  /// calling the build owner's [BuildOwner.buildScope] method. See
  /// [WidgetsBinding.drawFrame].
  void assignOwner(BuildOwner owner) {
    _owner = owner;
  }

  @override
  void mount(Element? parent, dynamic newSlot) {
    // Root elements should never have parents.
    assert(parent == null);
    assert(newSlot == null);
    super.mount(parent, newSlot);
  }
}

/// An [Element] that uses a [LeafRenderObjectWidget] as its configuration.
class LeafRenderObjectElement extends RenderObjectElement {
  /// Creates an element that uses the given widget as its configuration.
  LeafRenderObjectElement(LeafRenderObjectWidget widget) : super(widget);

  @override
  void forgetChild(Element child) {
    assert(false);
    super.forgetChild(child);
  }

  @override
  void insertRenderObjectChild(RenderObject child, dynamic slot) {
    assert(false);
  }

  @override
  void moveRenderObjectChild(RenderObject child, dynamic oldSlot, dynamic newSlot) {
    assert(false);
  }

  @override
  void removeRenderObjectChild(RenderObject child, dynamic slot) {
    assert(false);
  }

  @override
  List<DiagnosticsNode> debugDescribeChildren() {
    return widget.debugDescribeChildren();
  }
}

/// An [Element] that uses a [SingleChildRenderObjectWidget] as its configuration.
///
/// The child is optional.
///
/// This element subclass can be used for RenderObjectWidgets whose
/// RenderObjects use the [RenderObjectWithChildMixin] mixin. Such widgets are
/// expected to inherit from [SingleChildRenderObjectWidget].
class SingleChildRenderObjectElement extends RenderObjectElement {
  /// Creates an element that uses the given widget as its configuration.
  SingleChildRenderObjectElement(SingleChildRenderObjectWidget widget) : super(widget);

  @override
  SingleChildRenderObjectWidget get widget => super.widget as SingleChildRenderObjectWidget;

  Element? _child;

  @override
  void visitChildren(ElementVisitor visitor) {
    if (_child != null)
      visitor(_child!);
  }

  @override
  void forgetChild(Element child) {
    assert(child == _child);
    _child = null;
    super.forgetChild(child);
  }

  @override
  void mount(Element? parent, dynamic newSlot) {
    super.mount(parent, newSlot);
    _child = updateChild(_child, widget.child, null);
  }

  @override
  void update(SingleChildRenderObjectWidget newWidget) {
    super.update(newWidget);
    assert(widget == newWidget);
    _child = updateChild(_child, widget.child, null);
  }

  @override
  void insertRenderObjectChild(RenderObject child, dynamic slot) {
    final RenderObjectWithChildMixin<RenderObject> renderObject = this.renderObject as RenderObjectWithChildMixin<RenderObject>;
    assert(slot == null);
    assert(renderObject.debugValidateChild(child));
    renderObject.child = child;
    assert(renderObject == this.renderObject);
  }

  @override
  void moveRenderObjectChild(RenderObject child, dynamic oldSlot, dynamic newSlot) {
    assert(false);
  }

  @override
  void removeRenderObjectChild(RenderObject child, dynamic slot) {
    final RenderObjectWithChildMixin<RenderObject> renderObject = this.renderObject as RenderObjectWithChildMixin<RenderObject>;
    assert(slot == null);
    assert(renderObject.child == child);
    renderObject.child = null;
    assert(renderObject == this.renderObject);
  }
}

/// An [Element] that uses a [MultiChildRenderObjectWidget] as its configuration.
///
/// This element subclass can be used for RenderObjectWidgets whose
/// RenderObjects use the [ContainerRenderObjectMixin] mixin with a parent data
/// type that implements [ContainerParentDataMixin<RenderObject>]. Such widgets
/// are expected to inherit from [MultiChildRenderObjectWidget].
///
/// See also:
///
/// * [IndexedSlot], which is used as [Element.slot]s for the children of a
///   [MultiChildRenderObjectElement].
/// * [RenderObjectElement.updateChildren], which discusses why [IndexedSlot]
///   is used for the slots of the children.
class MultiChildRenderObjectElement extends RenderObjectElement {
  /// Creates an element that uses the given widget as its configuration.
  MultiChildRenderObjectElement(MultiChildRenderObjectWidget widget)
    : assert(!debugChildrenHaveDuplicateKeys(widget, widget.children)),
      super(widget);

  @override
  MultiChildRenderObjectWidget get widget => super.widget as MultiChildRenderObjectWidget;

  @override
  ContainerRenderObjectMixin<RenderObject, ContainerParentDataMixin<RenderObject>> get renderObject {
    return super.renderObject as ContainerRenderObjectMixin<RenderObject, ContainerParentDataMixin<RenderObject>>;
  }

  /// The current list of children of this element.
  ///
  /// This list is filtered to hide elements that have been forgotten (using
  /// [forgetChild]).
  @protected
  @visibleForTesting
  Iterable<Element> get children => _children.where((Element child) => !_forgottenChildren.contains(child));

  late List<Element> _children;
  // We keep a set of forgotten children to avoid O(n^2) work walking _children
  // repeatedly to remove children.
  final Set<Element> _forgottenChildren = HashSet<Element>();

  @override
  void insertRenderObjectChild(RenderObject child, IndexedSlot<Element?> slot) {
    final ContainerRenderObjectMixin<RenderObject, ContainerParentDataMixin<RenderObject>> renderObject = this.renderObject;
    assert(renderObject.debugValidateChild(child));
    renderObject.insert(child, after: slot.value?.renderObject);
    assert(renderObject == this.renderObject);
  }

  @override
  void moveRenderObjectChild(RenderObject child, IndexedSlot<Element?> oldSlot, IndexedSlot<Element?> newSlot) {
    final ContainerRenderObjectMixin<RenderObject, ContainerParentDataMixin<RenderObject>> renderObject = this.renderObject;
    assert(child.parent == renderObject);
    renderObject.move(child, after: newSlot.value?.renderObject);
    assert(renderObject == this.renderObject);
  }

  @override
  void removeRenderObjectChild(RenderObject child, dynamic slot) {
    final ContainerRenderObjectMixin<RenderObject, ContainerParentDataMixin<RenderObject>> renderObject = this.renderObject;
    assert(child.parent == renderObject);
    renderObject.remove(child);
    assert(renderObject == this.renderObject);
  }

  @override
  void visitChildren(ElementVisitor visitor) {
    for (final Element child in _children) {
      if (!_forgottenChildren.contains(child))
        visitor(child);
    }
  }

  @override
  void forgetChild(Element child) {
    assert(_children.contains(child));
    assert(!_forgottenChildren.contains(child));
    _forgottenChildren.add(child);
    super.forgetChild(child);
  }

  @override
  void mount(Element? parent, dynamic newSlot) {
    super.mount(parent, newSlot);
    final List<Element> children = List<Element>.filled(widget.children.length, _NullElement.instance, growable: false);
    Element? previousChild;
    for (int i = 0; i < children.length; i += 1) {
      final Element newChild = inflateWidget(widget.children[i], IndexedSlot<Element?>(i, previousChild));
      children[i] = newChild;
      previousChild = newChild;
    }
    _children = children;
  }

  @override
  void update(MultiChildRenderObjectWidget newWidget) {
    super.update(newWidget);
    assert(widget == newWidget);
    _children = updateChildren(_children, widget.children, forgottenChildren: _forgottenChildren);
    _forgottenChildren.clear();
  }
}

/// A wrapper class for the [Element] that is the creator of a [RenderObject].
///
/// Attaching a [DebugCreator] attach the [RenderObject] will lead to better error
/// message.
class DebugCreator {
  /// Create a [DebugCreator] instance with input [Element].
  DebugCreator(this.element);

  /// The creator of the [RenderObject].
  final Element element;

  @override
  String toString() => element.debugGetCreatorChain(12);
}

FlutterErrorDetails _debugReportException(
  DiagnosticsNode context,
  Object exception,
  StackTrace? stack, {
  InformationCollector? informationCollector,
}) {
  final FlutterErrorDetails details = FlutterErrorDetails(
    exception: exception,
    stack: stack,
    library: 'widgets library',
    context: context,
    informationCollector: informationCollector,
  );
  FlutterError.reportError(details);
  return details;
}

/// A value for [Element.slot] used for children of
/// [MultiChildRenderObjectElement]s.
///
/// A slot for a [MultiChildRenderObjectElement] consists of an [index]
/// identifying where the child occupying this slot is located in the
/// [MultiChildRenderObjectElement]'s child list and an arbitrary [value] that
/// can further define where the child occupying this slot fits in its
/// parent's child list.
///
/// See also:
///
///  * [RenderObjectElement.updateChildren], which discusses why this class is
///    used as slot values for the children of a [MultiChildRenderObjectElement].
@immutable
class IndexedSlot<T> {
  /// Creates an [IndexedSlot] with the provided [index] and slot [value].
  const IndexedSlot(this.index, this.value);

  /// Information to define where the child occupying this slot fits in its
  /// parent's child list.
  final T value;

  /// The index of this slot in the parent's child list.
  final int index;

  @override
  bool operator ==(Object other) {
    if (other.runtimeType != runtimeType)
      return false;
    return other is IndexedSlot
        && index == other.index
        && value == other.value;
  }

  @override
  int get hashCode => hashValues(index, value);
}

class _NullElement extends Element {
  _NullElement() : super(_NullWidget());

  static _NullElement instance = _NullElement();

  @override
  bool get debugDoingBuild => throw UnimplementedError();

  @override
  void performRebuild() { }
}

class _NullWidget extends Widget {
  @override
  Element createElement() => throw UnimplementedError();
}<|MERGE_RESOLUTION|>--- conflicted
+++ resolved
@@ -3879,22 +3879,6 @@
     return true;
   }
 
-<<<<<<< HEAD
-=======
-  /// Registers this build context with [ancestor] such that when
-  /// [ancestor]'s widget changes this build context is rebuilt.
-  ///
-  /// This method is deprecated. Please use [dependOnInheritedElement] instead.
-  // TODO(a14n): Remove this when it goes to stable, https://github.com/flutter/flutter/pull/44189
-  @Deprecated(
-    'Use dependOnInheritedElement instead. '
-    'This feature was deprecated after v1.12.1.'
-  )
-  InheritedWidget inheritFromElement(InheritedElement ancestor, { Object? aspect }) {
-    return dependOnInheritedElement(ancestor, aspect: aspect);
-  }
-
->>>>>>> 89197a66
   @override
   InheritedWidget dependOnInheritedElement(InheritedElement ancestor, { Object? aspect }) {
     assert(ancestor != null);
@@ -3904,32 +3888,6 @@
     return ancestor.widget;
   }
 
-<<<<<<< HEAD
-=======
-  /// Obtains the nearest widget of the given type, which must be the type of a
-  /// concrete [InheritedWidget] subclass, and registers this build context with
-  /// that widget such that when that widget changes (or a new widget of that
-  /// type is introduced, or the widget goes away), this build context is
-  /// rebuilt so that it can obtain new values from that widget.
-  ///
-  /// This method is deprecated. Please use [dependOnInheritedWidgetOfExactType] instead.
-  // TODO(a14n): Remove this when it goes to stable, https://github.com/flutter/flutter/pull/44189
-  @Deprecated(
-    'Use dependOnInheritedWidgetOfExactType instead. '
-    'This feature was deprecated after v1.12.1.'
-  )
-  InheritedWidget? inheritFromWidgetOfExactType(Type targetType, { Object? aspect }) {
-    assert(_debugCheckStateIsActiveForAncestorLookup());
-    final InheritedElement? ancestor = _inheritedWidgets == null ? null : _inheritedWidgets![targetType];
-    if (ancestor != null) {
-      assert(ancestor is InheritedElement);
-      return inheritFromElement(ancestor, aspect: aspect);
-    }
-    _hadUnsatisfiedDependencies = true;
-    return null;
-  }
-
->>>>>>> 89197a66
   @override
   T? dependOnInheritedWidgetOfExactType<T extends InheritedWidget>({Object? aspect}) {
     assert(_debugCheckStateIsActiveForAncestorLookup());
@@ -3942,24 +3900,6 @@
     return null;
   }
 
-<<<<<<< HEAD
-=======
-  /// Obtains the element corresponding to the nearest widget of the given type,
-  /// which must be the type of a concrete [InheritedWidget] subclass.
-  ///
-  /// This method is deprecated. Please use [getElementForInheritedWidgetOfExactType] instead.
-  // TODO(a14n): Remove this when it goes to stable, https://github.com/flutter/flutter/pull/44189
-  @Deprecated(
-    'Use getElementForInheritedWidgetOfExactType instead. '
-    'This feature was deprecated after v1.12.1.'
-  )
-  InheritedElement? ancestorInheritedElementForWidgetOfExactType(Type targetType) {
-    assert(_debugCheckStateIsActiveForAncestorLookup());
-    final InheritedElement? ancestor = _inheritedWidgets == null ? null : _inheritedWidgets![targetType];
-    return ancestor;
-  }
-
->>>>>>> 89197a66
   @override
   InheritedElement? getElementForInheritedWidgetOfExactType<T extends InheritedWidget>() {
     assert(_debugCheckStateIsActiveForAncestorLookup());
@@ -3972,26 +3912,6 @@
     _inheritedWidgets = _parent?._inheritedWidgets;
   }
 
-<<<<<<< HEAD
-=======
-  /// Returns the nearest ancestor widget of the given type, which must be the
-  /// type of a concrete [Widget] subclass.
-  ///
-  /// This method is deprecated. Please use [findAncestorWidgetOfExactType] instead.
-  // TODO(a14n): Remove this when it goes to stable, https://github.com/flutter/flutter/pull/44189
-  @Deprecated(
-    'Use findAncestorWidgetOfExactType instead. '
-    'This feature was deprecated after v1.12.1.'
-  )
-  Widget? ancestorWidgetOfExactType(Type targetType) {
-    assert(_debugCheckStateIsActiveForAncestorLookup());
-    Element? ancestor = _parent;
-    while (ancestor != null && ancestor.widget.runtimeType != targetType)
-      ancestor = ancestor._parent;
-    return ancestor?.widget;
-  }
-
->>>>>>> 89197a66
   @override
   T? findAncestorWidgetOfExactType<T extends Widget>() {
     assert(_debugCheckStateIsActiveForAncestorLookup());
@@ -4001,30 +3921,6 @@
     return ancestor?.widget as T?;
   }
 
-<<<<<<< HEAD
-=======
-  /// Returns the [State] object of the nearest ancestor [StatefulWidget] widget
-  /// that matches the given [TypeMatcher].
-  ///
-  /// This method is deprecated. Please use [findAncestorStateOfType] instead.
-  // TODO(a14n): Remove this when it goes to stable, https://github.com/flutter/flutter/pull/44189
-  @Deprecated(
-    'Use findAncestorStateOfType instead. '
-    'This feature was deprecated after v1.12.1.'
-  )
-  State? ancestorStateOfType(TypeMatcher matcher) {
-    assert(_debugCheckStateIsActiveForAncestorLookup());
-    Element? ancestor = _parent;
-    while (ancestor != null) {
-      if (ancestor is StatefulElement && matcher.check(ancestor.state))
-        break;
-      ancestor = ancestor._parent;
-    }
-    final StatefulElement? statefulAncestor = ancestor as StatefulElement?;
-    return statefulAncestor?.state;
-  }
-
->>>>>>> 89197a66
   @override
   T? findAncestorStateOfType<T extends State<StatefulWidget>>() {
     assert(_debugCheckStateIsActiveForAncestorLookup());
@@ -4038,30 +3934,6 @@
     return statefulAncestor?.state as T?;
   }
 
-<<<<<<< HEAD
-=======
-  /// Returns the [State] object of the furthest ancestor [StatefulWidget] widget
-  /// that matches the given [TypeMatcher].
-  ///
-  /// This method is deprecated. Please use [findRootAncestorStateOfType] instead.
-  // TODO(a14n): Remove this when it goes to stable, https://github.com/flutter/flutter/pull/44189
-  @Deprecated(
-    'Use findRootAncestorStateOfType instead. '
-    'This feature was deprecated after v1.12.1.'
-  )
-  State? rootAncestorStateOfType(TypeMatcher matcher) {
-    assert(_debugCheckStateIsActiveForAncestorLookup());
-    Element? ancestor = _parent;
-    StatefulElement? statefulAncestor;
-    while (ancestor != null) {
-      if (ancestor is StatefulElement && matcher.check(ancestor.state))
-        statefulAncestor = ancestor;
-      ancestor = ancestor._parent;
-    }
-    return statefulAncestor?.state;
-  }
-
->>>>>>> 89197a66
   @override
   T? findRootAncestorStateOfType<T extends State<StatefulWidget>>() {
     assert(_debugCheckStateIsActiveForAncestorLookup());
@@ -4075,29 +3947,6 @@
     return statefulAncestor?.state as T?;
   }
 
-<<<<<<< HEAD
-=======
-  /// Returns the [RenderObject] object of the nearest ancestor [RenderObjectWidget] widget
-  /// that matches the given [TypeMatcher].
-  ///
-  /// This method is deprecated. Please use [findAncestorRenderObjectOfType] instead.
-  // TODO(a14n): Remove this when it goes to stable, https://github.com/flutter/flutter/pull/44189
-  @Deprecated(
-    'Use findAncestorRenderObjectOfType instead. '
-    'This feature was deprecated after v1.12.1.'
-  )
-  RenderObject? ancestorRenderObjectOfType(TypeMatcher matcher) {
-    assert(_debugCheckStateIsActiveForAncestorLookup());
-    Element? ancestor = _parent;
-    while (ancestor != null) {
-      if (ancestor is RenderObjectElement && matcher.check(ancestor.renderObject))
-        return ancestor.renderObject;
-      ancestor = ancestor._parent;
-    }
-    return null;
-  }
-
->>>>>>> 89197a66
   @override
   T? findAncestorRenderObjectOfType<T extends RenderObject>() {
     assert(_debugCheckStateIsActiveForAncestorLookup());
