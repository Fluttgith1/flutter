// Copyright 2014 The Flutter Authors. All rights reserved.
// Use of this source code is governed by a BSD-style license that can be
// found in the LICENSE file.

import 'dart:async';
import 'dart:collection';
import 'dart:developer';

import 'package:flutter/foundation.dart';
import 'package:flutter/rendering.dart';

import 'binding.dart';
import 'debug.dart';
import 'focus_manager.dart';
import 'inherited_model.dart';
import 'notification_listener.dart';
import 'widget_inspector.dart';

export 'package:flutter/foundation.dart' show
  factory,
  immutable,
  mustCallSuper,
  optionalTypeArgs,
  protected,
  required,
  visibleForTesting;
export 'package:flutter/foundation.dart' show ErrorDescription, ErrorHint, ErrorSummary, FlutterError, debugPrint, debugPrintStack;
export 'package:flutter/foundation.dart' show ValueChanged, ValueGetter, ValueSetter, VoidCallback;
export 'package:flutter/foundation.dart' show DiagnosticLevel, DiagnosticsNode;
export 'package:flutter/foundation.dart' show Key, LocalKey, ValueKey;
export 'package:flutter/rendering.dart' show RenderBox, RenderObject, debugDumpLayerTree, debugDumpRenderTree;

// Examples can assume:
// late BuildContext context;
// void setState(VoidCallback fn) { }
// abstract class RenderFrogJar extends RenderObject { }
// abstract class FrogJar extends RenderObjectWidget { const FrogJar({super.key}); }
// abstract class FrogJarParentData extends ParentData { late Size size; }
// abstract class SomeWidget extends StatefulWidget { const SomeWidget({super.key}); }
// typedef ChildWidget = Placeholder;
// class _SomeWidgetState extends State<SomeWidget> { @override Widget build(BuildContext context) => widget; }
// abstract class RenderFoo extends RenderObject { }
// abstract class Foo extends RenderObjectWidget { const Foo({super.key}); }
// abstract class StatefulWidgetX { const StatefulWidgetX({this.key}); final Key? key; Widget build(BuildContext context, State state); }
// class SpecialWidget extends StatelessWidget { const SpecialWidget({ super.key, this.handler }); final VoidCallback? handler; @override Widget build(BuildContext context) => this; }
// late Object? _myState, newValue;
// int _counter = 0;
// Future<Directory> getApplicationDocumentsDirectory() async => Directory('');

// An annotation used by test_analysis package to verify patterns are followed
// that allow for tree-shaking of both fields and their initializers. This
// annotation has no impact on code by itself, but indicates the following pattern
// should be followed for a given field:
//
// ```dart
// class Foo {
//   final bar = kDebugMode ? Object() : null;
// }
// ```
class _DebugOnly {
  const _DebugOnly();
}

const _DebugOnly _debugOnly = _DebugOnly();

// KEYS

/// A key that takes its identity from the object used as its value.
///
/// Used to tie the identity of a widget to the identity of an object used to
/// generate that widget.
///
/// See also:
///
///  * [Key], the base class for all keys.
///  * The discussion at [Widget.key] for more information about how widgets use
///    keys.
class ObjectKey extends LocalKey {
  /// Creates a key that uses [identical] on [value] for its [operator==].
  const ObjectKey(this.value);

  /// The object whose identity is used by this key's [operator==].
  final Object? value;

  @override
  bool operator ==(Object other) {
    if (other.runtimeType != runtimeType) {
      return false;
    }
    return other is ObjectKey
        && identical(other.value, value);
  }

  @override
  int get hashCode => Object.hash(runtimeType, identityHashCode(value));

  @override
  String toString() {
    if (runtimeType == ObjectKey) {
      return '[${describeIdentity(value)}]';
    }
    return '[${objectRuntimeType(this, 'ObjectKey')} ${describeIdentity(value)}]';
  }
}

/// A key that is unique across the entire app.
///
/// Global keys uniquely identify elements. Global keys provide access to other
/// objects that are associated with those elements, such as [BuildContext].
/// For [StatefulWidget]s, global keys also provide access to [State].
///
/// Widgets that have global keys reparent their subtrees when they are moved
/// from one location in the tree to another location in the tree. In order to
/// reparent its subtree, a widget must arrive at its new location in the tree
/// in the same animation frame in which it was removed from its old location in
/// the tree.
///
/// Reparenting an [Element] using a global key is relatively expensive, as
/// this operation will trigger a call to [State.deactivate] on the associated
/// [State] and all of its descendants; then force all widgets that depends
/// on an [InheritedWidget] to rebuild.
///
/// If you don't need any of the features listed above, consider using a [Key],
/// [ValueKey], [ObjectKey], or [UniqueKey] instead.
///
/// You cannot simultaneously include two widgets in the tree with the same
/// global key. Attempting to do so will assert at runtime.
///
/// ## Pitfalls
///
/// GlobalKeys should not be re-created on every build. They should usually be
/// long-lived objects owned by a [State] object, for example.
///
/// Creating a new GlobalKey on every build will throw away the state of the
/// subtree associated with the old key and create a new fresh subtree for the
/// new key. Besides harming performance, this can also cause unexpected
/// behavior in widgets in the subtree. For example, a [GestureDetector] in the
/// subtree will be unable to track ongoing gestures since it will be recreated
/// on each build.
///
/// Instead, a good practice is to let a State object own the GlobalKey, and
/// instantiate it outside the build method, such as in [State.initState].
///
/// See also:
///
///  * The discussion at [Widget.key] for more information about how widgets use
///    keys.
@optionalTypeArgs
abstract class GlobalKey<T extends State<StatefulWidget>> extends Key {
  /// Creates a [LabeledGlobalKey], which is a [GlobalKey] with a label used for
  /// debugging.
  ///
  /// The label is purely for debugging and not used for comparing the identity
  /// of the key.
  factory GlobalKey({ String? debugLabel }) => LabeledGlobalKey<T>(debugLabel);

  /// Creates a global key without a label.
  ///
  /// Used by subclasses because the factory constructor shadows the implicit
  /// constructor.
  const GlobalKey.constructor() : super.empty();

  Element? get _currentElement => WidgetsBinding.instance.buildOwner!._globalKeyRegistry[this];

  /// The build context in which the widget with this key builds.
  ///
  /// The current context is null if there is no widget in the tree that matches
  /// this global key.
  BuildContext? get currentContext => _currentElement;

  /// The widget in the tree that currently has this global key.
  ///
  /// The current widget is null if there is no widget in the tree that matches
  /// this global key.
  Widget? get currentWidget => _currentElement?.widget;

  /// The [State] for the widget in the tree that currently has this global key.
  ///
  /// The current state is null if (1) there is no widget in the tree that
  /// matches this global key, (2) that widget is not a [StatefulWidget], or the
  /// associated [State] object is not a subtype of `T`.
  T? get currentState {
    final Element? element = _currentElement;
    if (element is StatefulElement) {
      final StatefulElement statefulElement = element;
      final State state = statefulElement.state;
      if (state is T) {
        return state;
      }
    }
    return null;
  }
}

/// A global key with a debugging label.
///
/// The debug label is useful for documentation and for debugging. The label
/// does not affect the key's identity.
@optionalTypeArgs
class LabeledGlobalKey<T extends State<StatefulWidget>> extends GlobalKey<T> {
  /// Creates a global key with a debugging label.
  ///
  /// The label does not affect the key's identity.
  // ignore: prefer_const_constructors_in_immutables , never use const for this class
  LabeledGlobalKey(this._debugLabel) : super.constructor();

  final String? _debugLabel;

  @override
  String toString() {
    final String label = _debugLabel != null ? ' $_debugLabel' : '';
    if (runtimeType == LabeledGlobalKey) {
      return '[GlobalKey#${shortHash(this)}$label]';
    }
    return '[${describeIdentity(this)}$label]';
  }
}

/// A global key that takes its identity from the object used as its value.
///
/// Used to tie the identity of a widget to the identity of an object used to
/// generate that widget.
///
/// Any [GlobalObjectKey] created for the same object will match.
///
/// If the object is not private, then it is possible that collisions will occur
/// where independent widgets will reuse the same object as their
/// [GlobalObjectKey] value in a different part of the tree, leading to a global
/// key conflict. To avoid this problem, create a private [GlobalObjectKey]
/// subclass, as in:
///
/// ```dart
/// class _MyKey extends GlobalObjectKey {
///   const _MyKey(super.value);
/// }
/// ```
///
/// Since the [runtimeType] of the key is part of its identity, this will
/// prevent clashes with other [GlobalObjectKey]s even if they have the same
/// value.
@optionalTypeArgs
class GlobalObjectKey<T extends State<StatefulWidget>> extends GlobalKey<T> {
  /// Creates a global key that uses [identical] on [value] for its [operator==].
  const GlobalObjectKey(this.value) : super.constructor();

  /// The object whose identity is used by this key's [operator==].
  final Object value;

  @override
  bool operator ==(Object other) {
    if (other.runtimeType != runtimeType) {
      return false;
    }
    return other is GlobalObjectKey<T>
        && identical(other.value, value);
  }

  @override
  int get hashCode => identityHashCode(value);

  @override
  String toString() {
    String selfType = objectRuntimeType(this, 'GlobalObjectKey');
    // The runtimeType string of a GlobalObjectKey() returns 'GlobalObjectKey<State<StatefulWidget>>'
    // because GlobalObjectKey is instantiated to its bounds. To avoid cluttering the output
    // we remove the suffix.
    const String suffix = '<State<StatefulWidget>>';
    if (selfType.endsWith(suffix)) {
      selfType = selfType.substring(0, selfType.length - suffix.length);
    }
    return '[$selfType ${describeIdentity(value)}]';
  }
}

/// Describes the configuration for an [Element].
///
/// Widgets are the central class hierarchy in the Flutter framework. A widget
/// is an immutable description of part of a user interface. Widgets can be
/// inflated into elements, which manage the underlying render tree.
///
/// Widgets themselves have no mutable state (all their fields must be final).
/// If you wish to associate mutable state with a widget, consider using a
/// [StatefulWidget], which creates a [State] object (via
/// [StatefulWidget.createState]) whenever it is inflated into an element and
/// incorporated into the tree.
///
/// A given widget can be included in the tree zero or more times. In particular
/// a given widget can be placed in the tree multiple times. Each time a widget
/// is placed in the tree, it is inflated into an [Element], which means a
/// widget that is incorporated into the tree multiple times will be inflated
/// multiple times.
///
/// The [key] property controls how one widget replaces another widget in the
/// tree. If the [runtimeType] and [key] properties of the two widgets are
/// [operator==], respectively, then the new widget replaces the old widget by
/// updating the underlying element (i.e., by calling [Element.update] with the
/// new widget). Otherwise, the old element is removed from the tree, the new
/// widget is inflated into an element, and the new element is inserted into the
/// tree.
///
/// See also:
///
///  * [StatefulWidget] and [State], for widgets that can build differently
///    several times over their lifetime.
///  * [InheritedWidget], for widgets that introduce ambient state that can
///    be read by descendant widgets.
///  * [StatelessWidget], for widgets that always build the same way given a
///    particular configuration and ambient state.
@immutable
abstract class Widget extends DiagnosticableTree {
  /// Initializes [key] for subclasses.
  const Widget({ this.key });

  /// Controls how one widget replaces another widget in the tree.
  ///
  /// If the [runtimeType] and [key] properties of the two widgets are
  /// [operator==], respectively, then the new widget replaces the old widget by
  /// updating the underlying element (i.e., by calling [Element.update] with the
  /// new widget). Otherwise, the old element is removed from the tree, the new
  /// widget is inflated into an element, and the new element is inserted into the
  /// tree.
  ///
  /// In addition, using a [GlobalKey] as the widget's [key] allows the element
  /// to be moved around the tree (changing parent) without losing state. When a
  /// new widget is found (its key and type do not match a previous widget in
  /// the same location), but there was a widget with that same global key
  /// elsewhere in the tree in the previous frame, then that widget's element is
  /// moved to the new location.
  ///
  /// Generally, a widget that is the only child of another widget does not need
  /// an explicit key.
  ///
  /// See also:
  ///
  ///  * The discussions at [Key] and [GlobalKey].
  final Key? key;

  /// Inflates this configuration to a concrete instance.
  ///
  /// A given widget can be included in the tree zero or more times. In particular
  /// a given widget can be placed in the tree multiple times. Each time a widget
  /// is placed in the tree, it is inflated into an [Element], which means a
  /// widget that is incorporated into the tree multiple times will be inflated
  /// multiple times.
  @protected
  @factory
  Element createElement();

  /// A short, textual description of this widget.
  @override
  String toStringShort() {
    final String type = objectRuntimeType(this, 'Widget');
    return key == null ? type : '$type-$key';
  }

  @override
  void debugFillProperties(DiagnosticPropertiesBuilder properties) {
    super.debugFillProperties(properties);
    properties.defaultDiagnosticsTreeStyle = DiagnosticsTreeStyle.dense;
  }

  @override
  @nonVirtual
  bool operator ==(Object other) => super == other;

  @override
  @nonVirtual
  int get hashCode => super.hashCode;

  /// Whether the `newWidget` can be used to update an [Element] that currently
  /// has the `oldWidget` as its configuration.
  ///
  /// An element that uses a given widget as its configuration can be updated to
  /// use another widget as its configuration if, and only if, the two widgets
  /// have [runtimeType] and [key] properties that are [operator==].
  ///
  /// If the widgets have no key (their key is null), then they are considered a
  /// match if they have the same type, even if their children are completely
  /// different.
  static bool canUpdate(Widget oldWidget, Widget newWidget) {
    return oldWidget.runtimeType == newWidget.runtimeType
        && oldWidget.key == newWidget.key;
  }

  // Return a numeric encoding of the specific `Widget` concrete subtype.
  // This is used in `Element.updateChild` to determine if a hot reload modified the
  // superclass of a mounted element's configuration. The encoding of each `Widget`
  // must match the corresponding `Element` encoding in `Element._debugConcreteSubtype`.
  static int _debugConcreteSubtype(Widget widget) {
    return widget is StatefulWidget ? 1 :
           widget is StatelessWidget ? 2 :
           0;
  }
}

/// A widget that does not require mutable state.
///
/// A stateless widget is a widget that describes part of the user interface by
/// building a constellation of other widgets that describe the user interface
/// more concretely. The building process continues recursively until the
/// description of the user interface is fully concrete (e.g., consists
/// entirely of [RenderObjectWidget]s, which describe concrete [RenderObject]s).
///
/// {@youtube 560 315 https://www.youtube.com/watch?v=wE7khGHVkYY}
///
/// Stateless widget are useful when the part of the user interface you are
/// describing does not depend on anything other than the configuration
/// information in the object itself and the [BuildContext] in which the widget
/// is inflated. For compositions that can change dynamically, e.g. due to
/// having an internal clock-driven state, or depending on some system state,
/// consider using [StatefulWidget].
///
/// ## Performance considerations
///
/// The [build] method of a stateless widget is typically only called in three
/// situations: the first time the widget is inserted in the tree, when the
/// widget's parent changes its configuration (see [Element.rebuild]), and when
/// an [InheritedWidget] it depends on changes.
///
/// If a widget's parent will regularly change the widget's configuration, or if
/// it depends on inherited widgets that frequently change, then it is important
/// to optimize the performance of the [build] method to maintain a fluid
/// rendering performance.
///
/// There are several techniques one can use to minimize the impact of
/// rebuilding a stateless widget:
///
///  * Minimize the number of nodes transitively created by the build method and
///    any widgets it creates. For example, instead of an elaborate arrangement
///    of [Row]s, [Column]s, [Padding]s, and [SizedBox]es to position a single
///    child in a particularly fancy manner, consider using just an [Align] or a
///    [CustomSingleChildLayout]. Instead of an intricate layering of multiple
///    [Container]s and with [Decoration]s to draw just the right graphical
///    effect, consider a single [CustomPaint] widget.
///
///  * Use `const` widgets where possible, and provide a `const` constructor for
///    the widget so that users of the widget can also do so.
///
///  * Consider refactoring the stateless widget into a stateful widget so that
///    it can use some of the techniques described at [StatefulWidget], such as
///    caching common parts of subtrees and using [GlobalKey]s when changing the
///    tree structure.
///
///  * If the widget is likely to get rebuilt frequently due to the use of
///    [InheritedWidget]s, consider refactoring the stateless widget into
///    multiple widgets, with the parts of the tree that change being pushed to
///    the leaves. For example instead of building a tree with four widgets, the
///    inner-most widget depending on the [Theme], consider factoring out the
///    part of the build function that builds the inner-most widget into its own
///    widget, so that only the inner-most widget needs to be rebuilt when the
///    theme changes.
/// {@template flutter.flutter.widgets.framework.prefer_const_over_helper}
///  * When trying to create a reusable piece of UI, prefer using a widget
///    rather than a helper method. For example, if there was a function used to
///    build a widget, a [State.setState] call would require Flutter to entirely
///    rebuild the returned wrapping widget. If a [Widget] was used instead,
///    Flutter would be able to efficiently re-render only those parts that
///    really need to be updated. Even better, if the created widget is `const`,
///    Flutter would short-circuit most of the rebuild work.
/// {@endtemplate}
///
/// This video gives more explanations on why `const` constructors are important
/// and why a [Widget] is better than a helper method.
///
/// {@youtube 560 315 https://www.youtube.com/watch?v=IOyq-eTRhvo}
///
/// {@tool snippet}
///
/// The following is a skeleton of a stateless widget subclass called `GreenFrog`.
///
/// Normally, widgets have more constructor arguments, each of which corresponds
/// to a `final` property.
///
/// ```dart
/// class GreenFrog extends StatelessWidget {
///   const GreenFrog({ super.key });
///
///   @override
///   Widget build(BuildContext context) {
///     return Container(color: const Color(0xFF2DBD3A));
///   }
/// }
/// ```
/// {@end-tool}
///
/// {@tool snippet}
///
/// This next example shows the more generic widget `Frog` which can be given
/// a color and a child:
///
/// ```dart
/// class Frog extends StatelessWidget {
///   const Frog({
///     super.key,
///     this.color = const Color(0xFF2DBD3A),
///     this.child,
///   });
///
///   final Color color;
///   final Widget? child;
///
///   @override
///   Widget build(BuildContext context) {
///     return ColoredBox(color: color, child: child);
///   }
/// }
/// ```
/// {@end-tool}
///
/// By convention, widget constructors only use named arguments. Also by
/// convention, the first argument is [key], and the last argument is `child`,
/// `children`, or the equivalent.
///
/// See also:
///
///  * [StatefulWidget] and [State], for widgets that can build differently
///    several times over their lifetime.
///  * [InheritedWidget], for widgets that introduce ambient state that can
///    be read by descendant widgets.
abstract class StatelessWidget extends Widget {
  /// Initializes [key] for subclasses.
  const StatelessWidget({ super.key });

  /// Creates a [StatelessElement] to manage this widget's location in the tree.
  ///
  /// It is uncommon for subclasses to override this method.
  @override
  StatelessElement createElement() => StatelessElement(this);

  /// Describes the part of the user interface represented by this widget.
  ///
  /// The framework calls this method when this widget is inserted into the tree
  /// in a given [BuildContext] and when the dependencies of this widget change
  /// (e.g., an [InheritedWidget] referenced by this widget changes). This
  /// method can potentially be called in every frame and should not have any side
  /// effects beyond building a widget.
  ///
  /// The framework replaces the subtree below this widget with the widget
  /// returned by this method, either by updating the existing subtree or by
  /// removing the subtree and inflating a new subtree, depending on whether the
  /// widget returned by this method can update the root of the existing
  /// subtree, as determined by calling [Widget.canUpdate].
  ///
  /// Typically implementations return a newly created constellation of widgets
  /// that are configured with information from this widget's constructor and
  /// from the given [BuildContext].
  ///
  /// The given [BuildContext] contains information about the location in the
  /// tree at which this widget is being built. For example, the context
  /// provides the set of inherited widgets for this location in the tree. A
  /// given widget might be built with multiple different [BuildContext]
  /// arguments over time if the widget is moved around the tree or if the
  /// widget is inserted into the tree in multiple places at once.
  ///
  /// The implementation of this method must only depend on:
  ///
  /// * the fields of the widget, which themselves must not change over time,
  ///   and
  /// * any ambient state obtained from the `context` using
  ///   [BuildContext.dependOnInheritedWidgetOfExactType].
  ///
  /// If a widget's [build] method is to depend on anything else, use a
  /// [StatefulWidget] instead.
  ///
  /// See also:
  ///
  ///  * [StatelessWidget], which contains the discussion on performance considerations.
  @protected
  Widget build(BuildContext context);
}

/// A widget that has mutable state.
///
/// State is information that (1) can be read synchronously when the widget is
/// built and (2) might change during the lifetime of the widget. It is the
/// responsibility of the widget implementer to ensure that the [State] is
/// promptly notified when such state changes, using [State.setState].
///
/// A stateful widget is a widget that describes part of the user interface by
/// building a constellation of other widgets that describe the user interface
/// more concretely. The building process continues recursively until the
/// description of the user interface is fully concrete (e.g., consists
/// entirely of [RenderObjectWidget]s, which describe concrete [RenderObject]s).
///
/// Stateful widgets are useful when the part of the user interface you are
/// describing can change dynamically, e.g. due to having an internal
/// clock-driven state, or depending on some system state. For compositions that
/// depend only on the configuration information in the object itself and the
/// [BuildContext] in which the widget is inflated, consider using
/// [StatelessWidget].
///
/// {@youtube 560 315 https://www.youtube.com/watch?v=AqCMFXEmf3w}
///
/// [StatefulWidget] instances themselves are immutable and store their mutable
/// state either in separate [State] objects that are created by the
/// [createState] method, or in objects to which that [State] subscribes, for
/// example [Stream] or [ChangeNotifier] objects, to which references are stored
/// in final fields on the [StatefulWidget] itself.
///
/// The framework calls [createState] whenever it inflates a
/// [StatefulWidget], which means that multiple [State] objects might be
/// associated with the same [StatefulWidget] if that widget has been inserted
/// into the tree in multiple places. Similarly, if a [StatefulWidget] is
/// removed from the tree and later inserted in to the tree again, the framework
/// will call [createState] again to create a fresh [State] object, simplifying
/// the lifecycle of [State] objects.
///
/// A [StatefulWidget] keeps the same [State] object when moving from one
/// location in the tree to another if its creator used a [GlobalKey] for its
/// [key]. Because a widget with a [GlobalKey] can be used in at most one
/// location in the tree, a widget that uses a [GlobalKey] has at most one
/// associated element. The framework takes advantage of this property when
/// moving a widget with a global key from one location in the tree to another
/// by grafting the (unique) subtree associated with that widget from the old
/// location to the new location (instead of recreating the subtree at the new
/// location). The [State] objects associated with [StatefulWidget] are grafted
/// along with the rest of the subtree, which means the [State] object is reused
/// (instead of being recreated) in the new location. However, in order to be
/// eligible for grafting, the widget must be inserted into the new location in
/// the same animation frame in which it was removed from the old location.
///
/// ## Performance considerations
///
/// There are two primary categories of [StatefulWidget]s.
///
/// The first is one which allocates resources in [State.initState] and disposes
/// of them in [State.dispose], but which does not depend on [InheritedWidget]s
/// or call [State.setState]. Such widgets are commonly used at the root of an
/// application or page, and communicate with subwidgets via [ChangeNotifier]s,
/// [Stream]s, or other such objects. Stateful widgets following such a pattern
/// are relatively cheap (in terms of CPU and GPU cycles), because they are
/// built once then never update. They can, therefore, have somewhat complicated
/// and deep build methods.
///
/// The second category is widgets that use [State.setState] or depend on
/// [InheritedWidget]s. These will typically rebuild many times during the
/// application's lifetime, and it is therefore important to minimize the impact
/// of rebuilding such a widget. (They may also use [State.initState] or
/// [State.didChangeDependencies] and allocate resources, but the important part
/// is that they rebuild.)
///
/// There are several techniques one can use to minimize the impact of
/// rebuilding a stateful widget:
///
///  * Push the state to the leaves. For example, if your page has a ticking
///    clock, rather than putting the state at the top of the page and
///    rebuilding the entire page each time the clock ticks, create a dedicated
///    clock widget that only updates itself.
///
///  * Minimize the number of nodes transitively created by the build method and
///    any widgets it creates. Ideally, a stateful widget would only create a
///    single widget, and that widget would be a [RenderObjectWidget].
///    (Obviously this isn't always practical, but the closer a widget gets to
///    this ideal, the more efficient it will be.)
///
///  * If a subtree does not change, cache the widget that represents that
///    subtree and re-use it each time it can be used. To do this, assign
///    a widget to a `final` state variable and re-use it in the build method. It
///    is massively more efficient for a widget to be re-used than for a new (but
///    identically-configured) widget to be created. Another caching strategy
///    consists in extracting the mutable part of the widget into a [StatefulWidget]
///    which accepts a child parameter.
///
///  * Use `const` widgets where possible. (This is equivalent to caching a
///    widget and re-using it.)
///
///  * Avoid changing the depth of any created subtrees or changing the type of
///    any widgets in the subtree. For example, rather than returning either the
///    child or the child wrapped in an [IgnorePointer], always wrap the child
///    widget in an [IgnorePointer] and control the [IgnorePointer.ignoring]
///    property. This is because changing the depth of the subtree requires
///    rebuilding, laying out, and painting the entire subtree, whereas just
///    changing the property will require the least possible change to the
///    render tree (in the case of [IgnorePointer], for example, no layout or
///    repaint is necessary at all).
///
///  * If the depth must be changed for some reason, consider wrapping the
///    common parts of the subtrees in widgets that have a [GlobalKey] that
///    remains consistent for the life of the stateful widget. (The
///    [KeyedSubtree] widget may be useful for this purpose if no other widget
///    can conveniently be assigned the key.)
///
/// {@macro flutter.flutter.widgets.framework.prefer_const_over_helper}
///
/// This video gives more explanations on why `const` constructors are important
/// and why a [Widget] is better than a helper method.
///
/// {@youtube 560 315 https://www.youtube.com/watch?v=IOyq-eTRhvo}
///
/// For more details on the mechanics of rebuilding a widget, see
/// the discussion at [Element.rebuild].
///
/// {@tool snippet}
///
/// This is a skeleton of a stateful widget subclass called `YellowBird`.
///
/// In this example, the [State] has no actual state. State is normally
/// represented as private member fields. Also, normally widgets have more
/// constructor arguments, each of which corresponds to a `final` property.
///
/// ```dart
/// class YellowBird extends StatefulWidget {
///   const YellowBird({ super.key });
///
///   @override
///   State<YellowBird> createState() => _YellowBirdState();
/// }
///
/// class _YellowBirdState extends State<YellowBird> {
///   @override
///   Widget build(BuildContext context) {
///     return Container(color: const Color(0xFFFFE306));
///   }
/// }
/// ```
/// {@end-tool}
/// {@tool snippet}
///
/// This example shows the more generic widget `Bird` which can be given a
/// color and a child, and which has some internal state with a method that
/// can be called to mutate it:
///
/// ```dart
/// class Bird extends StatefulWidget {
///   const Bird({
///     super.key,
///     this.color = const Color(0xFFFFE306),
///     this.child,
///   });
///
///   final Color color;
///   final Widget? child;
///
///   @override
///   State<Bird> createState() => _BirdState();
/// }
///
/// class _BirdState extends State<Bird> {
///   double _size = 1.0;
///
///   void grow() {
///     setState(() { _size += 0.1; });
///   }
///
///   @override
///   Widget build(BuildContext context) {
///     return Container(
///       color: widget.color,
///       transform: Matrix4.diagonal3Values(_size, _size, 1.0),
///       child: widget.child,
///     );
///   }
/// }
/// ```
/// {@end-tool}
///
/// By convention, widget constructors only use named arguments. Also by
/// convention, the first argument is [key], and the last argument is `child`,
/// `children`, or the equivalent.
///
/// See also:
///
///  * [State], where the logic behind a [StatefulWidget] is hosted.
///  * [StatelessWidget], for widgets that always build the same way given a
///    particular configuration and ambient state.
///  * [InheritedWidget], for widgets that introduce ambient state that can
///    be read by descendant widgets.
abstract class StatefulWidget extends Widget {
  /// Initializes [key] for subclasses.
  const StatefulWidget({ super.key });

  /// Creates a [StatefulElement] to manage this widget's location in the tree.
  ///
  /// It is uncommon for subclasses to override this method.
  @override
  StatefulElement createElement() => StatefulElement(this);

  /// Creates the mutable state for this widget at a given location in the tree.
  ///
  /// Subclasses should override this method to return a newly created
  /// instance of their associated [State] subclass:
  ///
  /// ```dart
  /// @override
  /// State<SomeWidget> createState() => _SomeWidgetState();
  /// ```
  ///
  /// The framework can call this method multiple times over the lifetime of
  /// a [StatefulWidget]. For example, if the widget is inserted into the tree
  /// in multiple locations, the framework will create a separate [State] object
  /// for each location. Similarly, if the widget is removed from the tree and
  /// later inserted into the tree again, the framework will call [createState]
  /// again to create a fresh [State] object, simplifying the lifecycle of
  /// [State] objects.
  @protected
  @factory
  State createState();
}

/// Tracks the lifecycle of [State] objects when asserts are enabled.
enum _StateLifecycle {
  /// The [State] object has been created. [State.initState] is called at this
  /// time.
  created,

  /// The [State.initState] method has been called but the [State] object is
  /// not yet ready to build. [State.didChangeDependencies] is called at this time.
  initialized,

  /// The [State] object is ready to build and [State.dispose] has not yet been
  /// called.
  ready,

  /// The [State.dispose] method has been called and the [State] object is
  /// no longer able to build.
  defunct,
}

/// The signature of [State.setState] functions.
typedef StateSetter = void Function(VoidCallback fn);

const String _flutterWidgetsLibrary = 'package:flutter/widgets.dart';

/// The logic and internal state for a [StatefulWidget].
///
/// State is information that (1) can be read synchronously when the widget is
/// built and (2) might change during the lifetime of the widget. It is the
/// responsibility of the widget implementer to ensure that the [State] is
/// promptly notified when such state changes, using [State.setState].
///
/// [State] objects are created by the framework by calling the
/// [StatefulWidget.createState] method when inflating a [StatefulWidget] to
/// insert it into the tree. Because a given [StatefulWidget] instance can be
/// inflated multiple times (e.g., the widget is incorporated into the tree in
/// multiple places at once), there might be more than one [State] object
/// associated with a given [StatefulWidget] instance. Similarly, if a
/// [StatefulWidget] is removed from the tree and later inserted in to the tree
/// again, the framework will call [StatefulWidget.createState] again to create
/// a fresh [State] object, simplifying the lifecycle of [State] objects.
///
/// [State] objects have the following lifecycle:
///
///  * The framework creates a [State] object by calling
///    [StatefulWidget.createState].
///  * The newly created [State] object is associated with a [BuildContext].
///    This association is permanent: the [State] object will never change its
///    [BuildContext]. However, the [BuildContext] itself can be moved around
///    the tree along with its subtree. At this point, the [State] object is
///    considered [mounted].
///  * The framework calls [initState]. Subclasses of [State] should override
///    [initState] to perform one-time initialization that depends on the
///    [BuildContext] or the widget, which are available as the [context] and
///    [widget] properties, respectively, when the [initState] method is
///    called.
///  * The framework calls [didChangeDependencies]. Subclasses of [State] should
///    override [didChangeDependencies] to perform initialization involving
///    [InheritedWidget]s. If [BuildContext.dependOnInheritedWidgetOfExactType] is
///    called, the [didChangeDependencies] method will be called again if the
///    inherited widgets subsequently change or if the widget moves in the tree.
///  * At this point, the [State] object is fully initialized and the framework
///    might call its [build] method any number of times to obtain a
///    description of the user interface for this subtree. [State] objects can
///    spontaneously request to rebuild their subtree by calling their
///    [setState] method, which indicates that some of their internal state
///    has changed in a way that might impact the user interface in this
///    subtree.
///  * During this time, a parent widget might rebuild and request that this
///    location in the tree update to display a new widget with the same
///    [runtimeType] and [Widget.key]. When this happens, the framework will
///    update the [widget] property to refer to the new widget and then call the
///    [didUpdateWidget] method with the previous widget as an argument. [State]
///    objects should override [didUpdateWidget] to respond to changes in their
///    associated widget (e.g., to start implicit animations). The framework
///    always calls [build] after calling [didUpdateWidget], which means any
///    calls to [setState] in [didUpdateWidget] are redundant. (See alse the
///    discussion at [Element.rebuild].)
///  * During development, if a hot reload occurs (whether initiated from the
///    command line `flutter` tool by pressing `r`, or from an IDE), the
///    [reassemble] method is called. This provides an opportunity to
///    reinitialize any data that was prepared in the [initState] method.
///  * If the subtree containing the [State] object is removed from the tree
///    (e.g., because the parent built a widget with a different [runtimeType]
///    or [Widget.key]), the framework calls the [deactivate] method. Subclasses
///    should override this method to clean up any links between this object
///    and other elements in the tree (e.g. if you have provided an ancestor
///    with a pointer to a descendant's [RenderObject]).
///  * At this point, the framework might reinsert this subtree into another
///    part of the tree. If that happens, the framework will ensure that it
///    calls [build] to give the [State] object a chance to adapt to its new
///    location in the tree. If the framework does reinsert this subtree, it
///    will do so before the end of the animation frame in which the subtree was
///    removed from the tree. For this reason, [State] objects can defer
///    releasing most resources until the framework calls their [dispose]
///    method.
///  * If the framework does not reinsert this subtree by the end of the current
///    animation frame, the framework will call [dispose], which indicates that
///    this [State] object will never build again. Subclasses should override
///    this method to release any resources retained by this object (e.g.,
///    stop any active animations).
///  * After the framework calls [dispose], the [State] object is considered
///    unmounted and the [mounted] property is false. It is an error to call
///    [setState] at this point. This stage of the lifecycle is terminal: there
///    is no way to remount a [State] object that has been disposed.
///
/// See also:
///
///  * [StatefulWidget], where the current configuration of a [State] is hosted,
///    and whose documentation has sample code for [State].
///  * [StatelessWidget], for widgets that always build the same way given a
///    particular configuration and ambient state.
///  * [InheritedWidget], for widgets that introduce ambient state that can
///    be read by descendant widgets.
///  * [Widget], for an overview of widgets in general.
@optionalTypeArgs
abstract class State<T extends StatefulWidget> with Diagnosticable {
  /// The current configuration.
  ///
  /// A [State] object's configuration is the corresponding [StatefulWidget]
  /// instance. This property is initialized by the framework before calling
  /// [initState]. If the parent updates this location in the tree to a new
  /// widget with the same [runtimeType] and [Widget.key] as the current
  /// configuration, the framework will update this property to refer to the new
  /// widget and then call [didUpdateWidget], passing the old configuration as
  /// an argument.
  T get widget => _widget!;
  T? _widget;

  /// The current stage in the lifecycle for this state object.
  ///
  /// This field is used by the framework when asserts are enabled to verify
  /// that [State] objects move through their lifecycle in an orderly fashion.
  _StateLifecycle _debugLifecycleState = _StateLifecycle.created;

  /// Verifies that the [State] that was created is one that expects to be
  /// created for that particular [Widget].
  bool _debugTypesAreRight(Widget widget) => widget is T;

  /// The location in the tree where this widget builds.
  ///
  /// The framework associates [State] objects with a [BuildContext] after
  /// creating them with [StatefulWidget.createState] and before calling
  /// [initState]. The association is permanent: the [State] object will never
  /// change its [BuildContext]. However, the [BuildContext] itself can be moved
  /// around the tree.
  ///
  /// After calling [dispose], the framework severs the [State] object's
  /// connection with the [BuildContext].
  BuildContext get context {
    assert(() {
      if (_element == null) {
        throw FlutterError(
          'This widget has been unmounted, so the State no longer has a context (and should be considered defunct). \n'
          'Consider canceling any active work during "dispose" or using the "mounted" getter to determine if the State is still active.',
        );
      }
      return true;
    }());
    return _element!;
  }
  StatefulElement? _element;

  /// Whether this [State] object is currently in a tree.
  ///
  /// After creating a [State] object and before calling [initState], the
  /// framework "mounts" the [State] object by associating it with a
  /// [BuildContext]. The [State] object remains mounted until the framework
  /// calls [dispose], after which time the framework will never ask the [State]
  /// object to [build] again.
  ///
  /// It is an error to call [setState] unless [mounted] is true.
  bool get mounted => _element != null;

  /// Called when this object is inserted into the tree.
  ///
  /// The framework will call this method exactly once for each [State] object
  /// it creates.
  ///
  /// Override this method to perform initialization that depends on the
  /// location at which this object was inserted into the tree (i.e., [context])
  /// or on the widget used to configure this object (i.e., [widget]).
  ///
  /// {@template flutter.widgets.State.initState}
  /// If a [State]'s [build] method depends on an object that can itself
  /// change state, for example a [ChangeNotifier] or [Stream], or some
  /// other object to which one can subscribe to receive notifications, then
  /// be sure to subscribe and unsubscribe properly in [initState],
  /// [didUpdateWidget], and [dispose]:
  ///
  ///  * In [initState], subscribe to the object.
  ///  * In [didUpdateWidget] unsubscribe from the old object and subscribe
  ///    to the new one if the updated widget configuration requires
  ///    replacing the object.
  ///  * In [dispose], unsubscribe from the object.
  ///
  /// {@endtemplate}
  ///
  /// You cannot use [BuildContext.dependOnInheritedWidgetOfExactType] from this
  /// method. However, [didChangeDependencies] will be called immediately
  /// following this method, and [BuildContext.dependOnInheritedWidgetOfExactType] can
  /// be used there.
  ///
  /// Implementations of this method should start with a call to the inherited
  /// method, as in `super.initState()`.
  @protected
  @mustCallSuper
  void initState() {
    assert(_debugLifecycleState == _StateLifecycle.created);
    if (kFlutterMemoryAllocationsEnabled) {
      MemoryAllocations.instance.dispatchObjectCreated(
        library: _flutterWidgetsLibrary,
        className: '$State',
        object: this,
      );
    }
  }

  /// Called whenever the widget configuration changes.
  ///
  /// If the parent widget rebuilds and requests that this location in the tree
  /// update to display a new widget with the same [runtimeType] and
  /// [Widget.key], the framework will update the [widget] property of this
  /// [State] object to refer to the new widget and then call this method
  /// with the previous widget as an argument.
  ///
  /// Override this method to respond when the [widget] changes (e.g., to start
  /// implicit animations).
  ///
  /// The framework always calls [build] after calling [didUpdateWidget], which
  /// means any calls to [setState] in [didUpdateWidget] are redundant.
  ///
  /// {@macro flutter.widgets.State.initState}
  ///
  /// Implementations of this method should start with a call to the inherited
  /// method, as in `super.didUpdateWidget(oldWidget)`.
  ///
  /// _See the discussion at [Element.rebuild] for more information on when this
  /// method is called._
  @mustCallSuper
  @protected
  void didUpdateWidget(covariant T oldWidget) { }

  /// {@macro flutter.widgets.Element.reassemble}
  ///
  /// In addition to this method being invoked, it is guaranteed that the
  /// [build] method will be invoked when a reassemble is signaled. Most
  /// widgets therefore do not need to do anything in the [reassemble] method.
  ///
  /// See also:
  ///
  ///  * [Element.reassemble]
  ///  * [BindingBase.reassembleApplication]
  ///  * [Image], which uses this to reload images.
  @protected
  @mustCallSuper
  void reassemble() { }

  /// Notify the framework that the internal state of this object has changed.
  ///
  /// Whenever you change the internal state of a [State] object, make the
  /// change in a function that you pass to [setState]:
  ///
  /// ```dart
  /// setState(() { _myState = newValue; });
  /// ```
  ///
  /// The provided callback is immediately called synchronously. It must not
  /// return a future (the callback cannot be `async`), since then it would be
  /// unclear when the state was actually being set.
  ///
  /// Calling [setState] notifies the framework that the internal state of this
  /// object has changed in a way that might impact the user interface in this
  /// subtree, which causes the framework to schedule a [build] for this [State]
  /// object.
  ///
  /// If you just change the state directly without calling [setState], the
  /// framework might not schedule a [build] and the user interface for this
  /// subtree might not be updated to reflect the new state.
  ///
  /// Generally it is recommended that the [setState] method only be used to
  /// wrap the actual changes to the state, not any computation that might be
  /// associated with the change. For example, here a value used by the [build]
  /// function is incremented, and then the change is written to disk, but only
  /// the increment is wrapped in the [setState]:
  ///
  /// ```dart
  /// Future<void> _incrementCounter() async {
  ///   setState(() {
  ///     _counter++;
  ///   });
  ///   Directory directory = await getApplicationDocumentsDirectory(); // from path_provider package
  ///   final String dirName = directory.path;
  ///   await File('$dirName/counter.txt').writeAsString('$_counter');
  /// }
  /// ```
  ///
  /// It is an error to call this method after the framework calls [dispose].
  /// You can determine whether it is legal to call this method by checking
  /// whether the [mounted] property is true.
  @protected
  void setState(VoidCallback fn) {
    assert(() {
      if (_debugLifecycleState == _StateLifecycle.defunct) {
        throw FlutterError.fromParts(<DiagnosticsNode>[
          ErrorSummary('setState() called after dispose(): $this'),
          ErrorDescription(
            'This error happens if you call setState() on a State object for a widget that '
            'no longer appears in the widget tree (e.g., whose parent widget no longer '
            'includes the widget in its build). This error can occur when code calls '
            'setState() from a timer or an animation callback.',
          ),
          ErrorHint(
            'The preferred solution is '
            'to cancel the timer or stop listening to the animation in the dispose() '
            'callback. Another solution is to check the "mounted" property of this '
            'object before calling setState() to ensure the object is still in the '
            'tree.',
          ),
          ErrorHint(
            'This error might indicate a memory leak if setState() is being called '
            'because another object is retaining a reference to this State object '
            'after it has been removed from the tree. To avoid memory leaks, '
            'consider breaking the reference to this object during dispose().',
          ),
        ]);
      }
      if (_debugLifecycleState == _StateLifecycle.created && !mounted) {
        throw FlutterError.fromParts(<DiagnosticsNode>[
          ErrorSummary('setState() called in constructor: $this'),
          ErrorHint(
            'This happens when you call setState() on a State object for a widget that '
            "hasn't been inserted into the widget tree yet. It is not necessary to call "
            'setState() in the constructor, since the state is already assumed to be dirty '
            'when it is initially created.',
          ),
        ]);
      }
      return true;
    }());
    final Object? result = fn() as dynamic;
    assert(() {
      if (result is Future) {
        throw FlutterError.fromParts(<DiagnosticsNode>[
          ErrorSummary('setState() callback argument returned a Future.'),
          ErrorDescription(
            'The setState() method on $this was called with a closure or method that '
            'returned a Future. Maybe it is marked as "async".',
          ),
          ErrorHint(
            'Instead of performing asynchronous work inside a call to setState(), first '
            'execute the work (without updating the widget state), and then synchronously '
            'update the state inside a call to setState().',
          ),
        ]);
      }
      // We ignore other types of return values so that you can do things like:
      //   setState(() => x = 3);
      return true;
    }());
    _element!.markNeedsBuild();
  }

  /// Called when this object is removed from the tree.
  ///
  /// The framework calls this method whenever it removes this [State] object
  /// from the tree. In some cases, the framework will reinsert the [State]
  /// object into another part of the tree (e.g., if the subtree containing this
  /// [State] object is grafted from one location in the tree to another due to
  /// the use of a [GlobalKey]). If that happens, the framework will call
  /// [activate] to give the [State] object a chance to reacquire any resources
  /// that it released in [deactivate]. It will then also call [build] to give
  /// the [State] object a chance to adapt to its new location in the tree. If
  /// the framework does reinsert this subtree, it will do so before the end of
  /// the animation frame in which the subtree was removed from the tree. For
  /// this reason, [State] objects can defer releasing most resources until the
  /// framework calls their [dispose] method.
  ///
  /// Subclasses should override this method to clean up any links between
  /// this object and other elements in the tree (e.g. if you have provided an
  /// ancestor with a pointer to a descendant's [RenderObject]).
  ///
  /// Implementations of this method should end with a call to the inherited
  /// method, as in `super.deactivate()`.
  ///
  /// See also:
  ///
  ///  * [dispose], which is called after [deactivate] if the widget is removed
  ///    from the tree permanently.
  @protected
  @mustCallSuper
  void deactivate() { }

  /// Called when this object is reinserted into the tree after having been
  /// removed via [deactivate].
  ///
  /// In most cases, after a [State] object has been deactivated, it is _not_
  /// reinserted into the tree, and its [dispose] method will be called to
  /// signal that it is ready to be garbage collected.
  ///
  /// In some cases, however, after a [State] object has been deactivated, the
  /// framework will reinsert it into another part of the tree (e.g., if the
  /// subtree containing this [State] object is grafted from one location in
  /// the tree to another due to the use of a [GlobalKey]). If that happens,
  /// the framework will call [activate] to give the [State] object a chance to
  /// reacquire any resources that it released in [deactivate]. It will then
  /// also call [build] to give the object a chance to adapt to its new
  /// location in the tree. If the framework does reinsert this subtree, it
  /// will do so before the end of the animation frame in which the subtree was
  /// removed from the tree. For this reason, [State] objects can defer
  /// releasing most resources until the framework calls their [dispose] method.
  ///
  /// The framework does not call this method the first time a [State] object
  /// is inserted into the tree. Instead, the framework calls [initState] in
  /// that situation.
  ///
  /// Implementations of this method should start with a call to the inherited
  /// method, as in `super.activate()`.
  ///
  /// See also:
  ///
  ///  * [Element.activate], the corresponding method when an element
  ///    transitions from the "inactive" to the "active" lifecycle state.
  @protected
  @mustCallSuper
  void activate() { }

  /// Called when this object is removed from the tree permanently.
  ///
  /// The framework calls this method when this [State] object will never
  /// build again. After the framework calls [dispose], the [State] object is
  /// considered unmounted and the [mounted] property is false. It is an error
  /// to call [setState] at this point. This stage of the lifecycle is terminal:
  /// there is no way to remount a [State] object that has been disposed.
  ///
  /// Subclasses should override this method to release any resources retained
  /// by this object (e.g., stop any active animations).
  ///
  /// {@macro flutter.widgets.State.initState}
  ///
  /// Implementations of this method should end with a call to the inherited
  /// method, as in `super.dispose()`.
  ///
  /// See also:
  ///
  ///  * [deactivate], which is called prior to [dispose].
  @protected
  @mustCallSuper
  void dispose() {
    assert(_debugLifecycleState == _StateLifecycle.ready);
    assert(() {
      _debugLifecycleState = _StateLifecycle.defunct;
      return true;
    }());
    if (kFlutterMemoryAllocationsEnabled) {
      MemoryAllocations.instance.dispatchObjectDisposed(object: this);
    }
  }

  /// Describes the part of the user interface represented by this widget.
  ///
  /// The framework calls this method in a number of different situations. For
  /// example:
  ///
  ///  * After calling [initState].
  ///  * After calling [didUpdateWidget].
  ///  * After receiving a call to [setState].
  ///  * After a dependency of this [State] object changes (e.g., an
  ///    [InheritedWidget] referenced by the previous [build] changes).
  ///  * After calling [deactivate] and then reinserting the [State] object into
  ///    the tree at another location.
  ///
  /// This method can potentially be called in every frame and should not have
  /// any side effects beyond building a widget.
  ///
  /// The framework replaces the subtree below this widget with the widget
  /// returned by this method, either by updating the existing subtree or by
  /// removing the subtree and inflating a new subtree, depending on whether the
  /// widget returned by this method can update the root of the existing
  /// subtree, as determined by calling [Widget.canUpdate].
  ///
  /// Typically implementations return a newly created constellation of widgets
  /// that are configured with information from this widget's constructor, the
  /// given [BuildContext], and the internal state of this [State] object.
  ///
  /// The given [BuildContext] contains information about the location in the
  /// tree at which this widget is being built. For example, the context
  /// provides the set of inherited widgets for this location in the tree. The
  /// [BuildContext] argument is always the same as the [context] property of
  /// this [State] object and will remain the same for the lifetime of this
  /// object. The [BuildContext] argument is provided redundantly here so that
  /// this method matches the signature for a [WidgetBuilder].
  ///
  /// ## Design discussion
  ///
  /// ### Why is the [build] method on [State], and not [StatefulWidget]?
  ///
  /// Putting a `Widget build(BuildContext context)` method on [State] rather
  /// than putting a `Widget build(BuildContext context, State state)` method
  /// on [StatefulWidget] gives developers more flexibility when subclassing
  /// [StatefulWidget].
  ///
  /// For example, [AnimatedWidget] is a subclass of [StatefulWidget] that
  /// introduces an abstract `Widget build(BuildContext context)` method for its
  /// subclasses to implement. If [StatefulWidget] already had a [build] method
  /// that took a [State] argument, [AnimatedWidget] would be forced to provide
  /// its [State] object to subclasses even though its [State] object is an
  /// internal implementation detail of [AnimatedWidget].
  ///
  /// Conceptually, [StatelessWidget] could also be implemented as a subclass of
  /// [StatefulWidget] in a similar manner. If the [build] method were on
  /// [StatefulWidget] rather than [State], that would not be possible anymore.
  ///
  /// Putting the [build] function on [State] rather than [StatefulWidget] also
  /// helps avoid a category of bugs related to closures implicitly capturing
  /// `this`. If you defined a closure in a [build] function on a
  /// [StatefulWidget], that closure would implicitly capture `this`, which is
  /// the current widget instance, and would have the (immutable) fields of that
  /// instance in scope:
  ///
  /// ```dart
  /// // (this is not valid Flutter code)
  /// class MyButton extends StatefulWidgetX {
  ///   MyButton({super.key, required this.color});
  ///
  ///   final Color color;
  ///
  ///   @override
  ///   Widget build(BuildContext context, State state) {
  ///     return SpecialWidget(
  ///       handler: () { print('color: $color'); },
  ///     );
  ///   }
  /// }
  /// ```
  ///
  /// For example, suppose the parent builds `MyButton` with `color` being blue,
  /// the `$color` in the print function refers to blue, as expected. Now,
  /// suppose the parent rebuilds `MyButton` with green. The closure created by
  /// the first build still implicitly refers to the original widget and the
  /// `$color` still prints blue even through the widget has been updated to
  /// green; should that closure outlive its widget, it would print outdated
  /// information.
  ///
  /// In contrast, with the [build] function on the [State] object, closures
  /// created during [build] implicitly capture the [State] instance instead of
  /// the widget instance:
  ///
  /// ```dart
  /// class MyButton extends StatefulWidget {
  ///   const MyButton({super.key, this.color = Colors.teal});
  ///
  ///   final Color color;
  ///   // ...
  /// }
  ///
  /// class MyButtonState extends State<MyButton> {
  ///   // ...
  ///   @override
  ///   Widget build(BuildContext context) {
  ///     return SpecialWidget(
  ///       handler: () { print('color: ${widget.color}'); },
  ///     );
  ///   }
  /// }
  /// ```
  ///
  /// Now when the parent rebuilds `MyButton` with green, the closure created by
  /// the first build still refers to [State] object, which is preserved across
  /// rebuilds, but the framework has updated that [State] object's [widget]
  /// property to refer to the new `MyButton` instance and `${widget.color}`
  /// prints green, as expected.
  ///
  /// See also:
  ///
  ///  * [StatefulWidget], which contains the discussion on performance considerations.
  @protected
  Widget build(BuildContext context);

  /// Called when a dependency of this [State] object changes.
  ///
  /// For example, if the previous call to [build] referenced an
  /// [InheritedWidget] that later changed, the framework would call this
  /// method to notify this object about the change.
  ///
  /// This method is also called immediately after [initState]. It is safe to
  /// call [BuildContext.dependOnInheritedWidgetOfExactType] from this method.
  ///
  /// Subclasses rarely override this method because the framework always
  /// calls [build] after a dependency changes. Some subclasses do override
  /// this method because they need to do some expensive work (e.g., network
  /// fetches) when their dependencies change, and that work would be too
  /// expensive to do for every build.
  @protected
  @mustCallSuper
  void didChangeDependencies() { }

  @override
  void debugFillProperties(DiagnosticPropertiesBuilder properties) {
    super.debugFillProperties(properties);
    assert(() {
      properties.add(EnumProperty<_StateLifecycle>('lifecycle state', _debugLifecycleState, defaultValue: _StateLifecycle.ready));
      return true;
    }());
    properties.add(ObjectFlagProperty<T>('_widget', _widget, ifNull: 'no widget'));
    properties.add(ObjectFlagProperty<StatefulElement>('_element', _element, ifNull: 'not mounted'));
  }
}

/// A widget that has a child widget provided to it, instead of building a new
/// widget.
///
/// Useful as a base class for other widgets, such as [InheritedWidget] and
/// [ParentDataWidget].
///
/// See also:
///
///  * [InheritedWidget], for widgets that introduce ambient state that can
///    be read by descendant widgets.
///  * [ParentDataWidget], for widgets that populate the
///    [RenderObject.parentData] slot of their child's [RenderObject] to
///    configure the parent widget's layout.
///  * [StatefulWidget] and [State], for widgets that can build differently
///    several times over their lifetime.
///  * [StatelessWidget], for widgets that always build the same way given a
///    particular configuration and ambient state.
///  * [Widget], for an overview of widgets in general.
abstract class ProxyWidget extends Widget {
  /// Creates a widget that has exactly one child widget.
  const ProxyWidget({ super.key, required this.child });

  /// The widget below this widget in the tree.
  ///
  /// {@template flutter.widgets.ProxyWidget.child}
  /// This widget can only have one child. To lay out multiple children, let this
  /// widget's child be a widget such as [Row], [Column], or [Stack], which have a
  /// `children` property, and then provide the children to that widget.
  /// {@endtemplate}
  final Widget child;
}

/// Base class for widgets that hook [ParentData] information to children of
/// [RenderObjectWidget]s.
///
/// This can be used to provide per-child configuration for
/// [RenderObjectWidget]s with more than one child. For example, [Stack] uses
/// the [Positioned] parent data widget to position each child.
///
/// A [ParentDataWidget] is specific to a particular kind of [ParentData]. That
/// class is `T`, the [ParentData] type argument.
///
/// {@tool snippet}
///
/// This example shows how you would build a [ParentDataWidget] to configure a
/// `FrogJar` widget's children by specifying a [Size] for each one.
///
/// ```dart
/// class FrogSize extends ParentDataWidget<FrogJarParentData> {
///   const FrogSize({
///     super.key,
///     required this.size,
///     required super.child,
///   });
///
///   final Size size;
///
///   @override
///   void applyParentData(RenderObject renderObject) {
///     final FrogJarParentData parentData = renderObject.parentData! as FrogJarParentData;
///     if (parentData.size != size) {
///       parentData.size = size;
///       final RenderFrogJar targetParent = renderObject.parent! as RenderFrogJar;
///       targetParent.markNeedsLayout();
///     }
///   }
///
///   @override
///   Type get debugTypicalAncestorWidgetClass => FrogJar;
/// }
/// ```
/// {@end-tool}
///
/// See also:
///
///  * [RenderObject], the superclass for layout algorithms.
///  * [RenderObject.parentData], the slot that this class configures.
///  * [ParentData], the superclass of the data that will be placed in
///    [RenderObject.parentData] slots. The `T` type parameter for
///    [ParentDataWidget] is a [ParentData].
///  * [RenderObjectWidget], the class for widgets that wrap [RenderObject]s.
///  * [StatefulWidget] and [State], for widgets that can build differently
///    several times over their lifetime.
abstract class ParentDataWidget<T extends ParentData> extends ProxyWidget {
  /// Abstract const constructor. This constructor enables subclasses to provide
  /// const constructors so that they can be used in const expressions.
  const ParentDataWidget({ super.key, required super.child });

  @override
  ParentDataElement<T> createElement() => ParentDataElement<T>(this);

  /// Checks if this widget can apply its parent data to the provided
  /// `renderObject`.
  ///
  /// The [RenderObject.parentData] of the provided `renderObject` is
  /// typically set up by an ancestor [RenderObjectWidget] of the type returned
  /// by [debugTypicalAncestorWidgetClass].
  ///
  /// This is called just before [applyParentData] is invoked with the same
  /// [RenderObject] provided to that method.
  bool debugIsValidRenderObject(RenderObject renderObject) {
    assert(T != dynamic);
    assert(T != ParentData);
    return renderObject.parentData is T;
  }

  /// The [RenderObjectWidget] that is typically used to set up the [ParentData]
  /// that [applyParentData] will write to.
  ///
  /// This is only used in error messages to tell users what widget typically
  /// wraps this ParentDataWidget.
  Type get debugTypicalAncestorWidgetClass;

  Iterable<DiagnosticsNode> _debugDescribeIncorrectParentDataType({
    required ParentData? parentData,
    RenderObjectWidget? parentDataCreator,
    DiagnosticsNode? ownershipChain,
  }) {
    assert(T != dynamic);
    assert(T != ParentData);

    final String description = 'The ParentDataWidget $this wants to apply ParentData of type $T to a RenderObject';
    return <DiagnosticsNode>[
      if (parentData == null)
        ErrorDescription(
          '$description, which has not been set up to receive any ParentData.',
        )
      else
        ErrorDescription(
          '$description, which has been set up to accept ParentData of incompatible type ${parentData.runtimeType}.',
        ),
      ErrorHint(
        'Usually, this means that the $runtimeType widget has the wrong ancestor RenderObjectWidget. '
        'Typically, $runtimeType widgets are placed directly inside $debugTypicalAncestorWidgetClass widgets.',
      ),
      if (parentDataCreator != null)
        ErrorHint(
          'The offending $runtimeType is currently placed inside a ${parentDataCreator.runtimeType} widget.',
        ),
      if (ownershipChain != null)
        ErrorDescription(
          'The ownership chain for the RenderObject that received the incompatible parent data was:\n  $ownershipChain',
        ),
    ];
  }

  /// Write the data from this widget into the given render object's parent data.
  ///
  /// The framework calls this function whenever it detects that the
  /// [RenderObject] associated with the [child] has outdated
  /// [RenderObject.parentData]. For example, if the render object was recently
  /// inserted into the render tree, the render object's parent data might not
  /// match the data in this widget.
  ///
  /// Subclasses are expected to override this function to copy data from their
  /// fields into the [RenderObject.parentData] field of the given render
  /// object. The render object's parent is guaranteed to have been created by a
  /// widget of type `T`, which usually means that this function can assume that
  /// the render object's parent data object inherits from a particular class.
  ///
  /// If this function modifies data that can change the parent's layout or
  /// painting, this function is responsible for calling
  /// [RenderObject.markNeedsLayout] or [RenderObject.markNeedsPaint] on the
  /// parent, as appropriate.
  @protected
  void applyParentData(RenderObject renderObject);

  /// Whether the [ParentDataElement.applyWidgetOutOfTurn] method is allowed
  /// with this widget.
  ///
  /// This should only return true if this widget represents a [ParentData]
  /// configuration that will have no impact on the layout or paint phase.
  ///
  /// See also:
  ///
  ///  * [ParentDataElement.applyWidgetOutOfTurn], which verifies this in debug
  ///    mode.
  @protected
  bool debugCanApplyOutOfTurn() => false;
}

/// Base class for widgets that efficiently propagate information down the tree.
///
/// {@youtube 560 315 https://www.youtube.com/watch?v=og-vJqLzg2c}
///
/// To obtain the nearest instance of a particular type of inherited widget from
/// a build context, use [BuildContext.dependOnInheritedWidgetOfExactType].
///
/// Inherited widgets, when referenced in this way, will cause the consumer to
/// rebuild when the inherited widget itself changes state.
///
/// {@youtube 560 315 https://www.youtube.com/watch?v=Zbm3hjPjQMk}
///
/// {@tool snippet}
///
/// The following is a skeleton of an inherited widget called `FrogColor`:
///
/// ```dart
/// class FrogColor extends InheritedWidget {
///   const FrogColor({
///     super.key,
///     required this.color,
///     required super.child,
///   });
///
///   final Color color;
///
///   static FrogColor? maybeOf(BuildContext context) {
///     return context.dependOnInheritedWidgetOfExactType<FrogColor>();
///   }
///
///   static FrogColor of(BuildContext context) {
///     final FrogColor? result = maybeOf(context);
///     assert(result != null, 'No FrogColor found in context');
///     return result!;
///   }
///
///   @override
///   bool updateShouldNotify(FrogColor oldWidget) => color != oldWidget.color;
/// }
/// ```
/// {@end-tool}
///
/// ## Implementing the `of` and `maybeOf` methods
///
/// The convention is to provide two static methods, `of` and `maybeOf`, on the
/// [InheritedWidget] which call
/// [BuildContext.dependOnInheritedWidgetOfExactType]. This allows the class to
/// define its own fallback logic in case there isn't a widget in scope.
///
/// The `of` method typically returns a non-nullable instance and asserts if the
/// [InheritedWidget] isn't found, and the `maybeOf` method returns a nullable
/// instance, and returns null if the [InheritedWidget] isn't found. The `of`
/// method is typically implemented by calling `maybeOf` internally.
///
/// Sometimes, the `of` and `maybeOf` methods return some data rather than the
/// inherited widget itself; for example, in this case it could have returned a
/// [Color] instead of the `FrogColor` widget.
///
/// Occasionally, the inherited widget is an implementation detail of another
/// class, and is therefore private. The `of` and `maybeOf` methods in that case
/// are typically implemented on the public class instead. For example, [Theme]
/// is implemented as a [StatelessWidget] that builds a private inherited
/// widget; [Theme.of] looks for that private inherited widget using
/// [BuildContext.dependOnInheritedWidgetOfExactType] and then returns the
/// [ThemeData] inside it.
///
/// ## Calling the `of` or `maybeOf` methods
///
/// When using the `of` or `maybeOf` methods, the `context` must be a descendant
/// of the [InheritedWidget], meaning it must be "below" the [InheritedWidget]
/// in the tree.
///
/// {@tool snippet}
///
/// In this example, the `context` used is the one from the [Builder], which is
/// a child of the `FrogColor` widget, so this works.
///
/// ```dart
/// // continuing from previous example...
/// class MyPage extends StatelessWidget {
///   const MyPage({super.key});
///
///   @override
///   Widget build(BuildContext context) {
///     return Scaffold(
///       body: FrogColor(
///         color: Colors.green,
///         child: Builder(
///           builder: (BuildContext innerContext) {
///             return Text(
///               'Hello Frog',
///               style: TextStyle(color: FrogColor.of(innerContext).color),
///             );
///           },
///         ),
///       ),
///     );
///   }
/// }
/// ```
/// {@end-tool}
///
/// {@tool snippet}
///
/// In this example, the `context` used is the one from the `MyOtherPage`
/// widget, which is a parent of the `FrogColor` widget, so this does not work,
/// and will assert when `FrogColor.of` is called.
///
/// ```dart
/// // continuing from previous example...
///
/// class MyOtherPage extends StatelessWidget {
///   const MyOtherPage({super.key});
///
///   @override
///   Widget build(BuildContext context) {
///     return Scaffold(
///       body: FrogColor(
///         color: Colors.green,
///         child: Text(
///           'Hello Frog',
///           style: TextStyle(color: FrogColor.of(context).color),
///         ),
///       ),
///     );
///   }
/// }
/// ```
/// {@end-tool} {@youtube 560 315 https://www.youtube.com/watch?v=1t-8rBCGBYw}
///
/// See also:
///
/// * [StatefulWidget] and [State], for widgets that can build differently
///   several times over their lifetime.
/// * [StatelessWidget], for widgets that always build the same way given a
///   particular configuration and ambient state.
/// * [Widget], for an overview of widgets in general.
/// * [InheritedNotifier], an inherited widget whose value can be a
///   [Listenable], and which will notify dependents whenever the value sends
///   notifications.
/// * [InheritedModel], an inherited widget that allows clients to subscribe to
///   changes for subparts of the value.
abstract class InheritedWidget extends ProxyWidget {
  /// Abstract const constructor. This constructor enables subclasses to provide
  /// const constructors so that they can be used in const expressions.
  const InheritedWidget({ super.key, required super.child });

  @override
  InheritedElement createElement() => InheritedElement(this);

  /// Whether the framework should notify widgets that inherit from this widget.
  ///
  /// When this widget is rebuilt, sometimes we need to rebuild the widgets that
  /// inherit from this widget but sometimes we do not. For example, if the data
  /// held by this widget is the same as the data held by `oldWidget`, then we
  /// do not need to rebuild the widgets that inherited the data held by
  /// `oldWidget`.
  ///
  /// The framework distinguishes these cases by calling this function with the
  /// widget that previously occupied this location in the tree as an argument.
  /// The given widget is guaranteed to have the same [runtimeType] as this
  /// object.
  @protected
  bool updateShouldNotify(covariant InheritedWidget oldWidget);
}

/// RenderObjectWidgets provide the configuration for [RenderObjectElement]s,
/// which wrap [RenderObject]s, which provide the actual rendering of the
/// application.
///
/// See also:
///
///  * [MultiChildRenderObjectWidget], which configures a [RenderObject] with
///    a single list of children.
///  * [SlottedMultiChildRenderObjectWidgetMixin], which configures a
///    [RenderObject] that organizes its children in different named slots.
abstract class RenderObjectWidget extends Widget {
  /// Abstract const constructor. This constructor enables subclasses to provide
  /// const constructors so that they can be used in const expressions.
  const RenderObjectWidget({ super.key });

  /// RenderObjectWidgets always inflate to a [RenderObjectElement] subclass.
  @override
  @factory
  RenderObjectElement createElement();

  /// Creates an instance of the [RenderObject] class that this
  /// [RenderObjectWidget] represents, using the configuration described by this
  /// [RenderObjectWidget].
  ///
  /// This method should not do anything with the children of the render object.
  /// That should instead be handled by the method that overrides
  /// [RenderObjectElement.mount] in the object rendered by this object's
  /// [createElement] method. See, for example,
  /// [SingleChildRenderObjectElement.mount].
  @protected
  @factory
  RenderObject createRenderObject(BuildContext context);

  /// Copies the configuration described by this [RenderObjectWidget] to the
  /// given [RenderObject], which will be of the same type as returned by this
  /// object's [createRenderObject].
  ///
  /// This method should not do anything to update the children of the render
  /// object. That should instead be handled by the method that overrides
  /// [RenderObjectElement.update] in the object rendered by this object's
  /// [createElement] method. See, for example,
  /// [SingleChildRenderObjectElement.update].
  @protected
  void updateRenderObject(BuildContext context, covariant RenderObject renderObject) { }

  /// A render object previously associated with this widget has been removed
  /// from the tree. The given [RenderObject] will be of the same type as
  /// returned by this object's [createRenderObject].
  @protected
  void didUnmountRenderObject(covariant RenderObject renderObject) { }
}

/// A superclass for RenderObjectWidgets that configure RenderObject subclasses
/// that have no children.
abstract class LeafRenderObjectWidget extends RenderObjectWidget {
  /// Abstract const constructor. This constructor enables subclasses to provide
  /// const constructors so that they can be used in const expressions.
  const LeafRenderObjectWidget({ super.key });

  @override
  LeafRenderObjectElement createElement() => LeafRenderObjectElement(this);
}

/// A superclass for [RenderObjectWidget]s that configure [RenderObject] subclasses
/// that have a single child slot. (This superclass only provides the storage
/// for that child, it doesn't actually provide the updating logic.)
///
/// Typically, the render object assigned to this widget will make use of
/// [RenderObjectWithChildMixin] to implement a single-child model. The mixin
/// exposes a [RenderObjectWithChildMixin.child] property that allows
/// retrieving the render object belonging to the [child] widget.
abstract class SingleChildRenderObjectWidget extends RenderObjectWidget {
  /// Abstract const constructor. This constructor enables subclasses to provide
  /// const constructors so that they can be used in const expressions.
  const SingleChildRenderObjectWidget({ super.key, this.child });

  /// The widget below this widget in the tree.
  ///
  /// {@macro flutter.widgets.ProxyWidget.child}
  final Widget? child;

  @override
  SingleChildRenderObjectElement createElement() => SingleChildRenderObjectElement(this);
}

/// A superclass for [RenderObjectWidget]s that configure [RenderObject] subclasses
/// that have a single list of children. (This superclass only provides the
/// storage for that child list, it doesn't actually provide the updating
/// logic.)
///
/// Subclasses must return a [RenderObject] that mixes in
/// [ContainerRenderObjectMixin], which provides the necessary functionality to
/// visit the children of the container render object (the render object
/// belonging to the [children] widgets). Typically, subclasses will return a
/// [RenderBox] that mixes in both [ContainerRenderObjectMixin] and
/// [RenderBoxContainerDefaultsMixin].
///
/// See also:
///
///  * [Stack], which uses [MultiChildRenderObjectWidget].
///  * [RenderStack], for an example implementation of the associated render
///    object.
///  * [SlottedMultiChildRenderObjectWidgetMixin], which configures a
///    [RenderObject] that instead of having a single list of children organizes
///    its children in named slots.
abstract class MultiChildRenderObjectWidget extends RenderObjectWidget {
  /// Initializes fields for subclasses.
  ///
  /// The [children] argument must not be null and must not contain any null
  /// objects.
  const MultiChildRenderObjectWidget({ super.key, this.children = const <Widget>[] });

  /// The widgets below this widget in the tree.
  ///
  /// If this list is going to be mutated, it is usually wise to put a [Key] on
  /// each of the child widgets, so that the framework can match old
  /// configurations to new configurations and maintain the underlying render
  /// objects.
  ///
  /// Also, a [Widget] in Flutter is immutable, so directly modifying the
  /// [children] such as `someMultiChildRenderObjectWidget.children.add(...)` or
  /// as the example code below will result in incorrect behaviors. Whenever the
  /// children list is modified, a new list object should be provided.
  ///
  /// ```dart
  /// // This code is incorrect.
  /// class SomeWidgetState extends State<SomeWidget> {
  ///   final List<Widget> _children = <Widget>[];
  ///
  ///   void someHandler() {
  ///     setState(() {
  ///       _children.add(const ChildWidget());
  ///     });
  ///   }
  ///
  ///   @override
  ///   Widget build(BuildContext context) {
  ///     // Reusing `List<Widget> _children` here is problematic.
  ///     return Row(children: _children);
  ///   }
  /// }
  /// ```
  ///
  /// The following code corrects the problem mentioned above.
  ///
  /// ```dart
  /// class SomeWidgetState extends State<SomeWidget> {
  ///   final List<Widget> _children = <Widget>[];
  ///
  ///   void someHandler() {
  ///     setState(() {
  ///       // The key here allows Flutter to reuse the underlying render
  ///       // objects even if the children list is recreated.
  ///       _children.add(ChildWidget(key: UniqueKey()));
  ///     });
  ///   }
  ///
  ///   @override
  ///   Widget build(BuildContext context) {
  ///     // Always create a new list of children as a Widget is immutable.
  ///     return Row(children: _children.toList());
  ///   }
  /// }
  /// ```
  final List<Widget> children;

  @override
  MultiChildRenderObjectElement createElement() => MultiChildRenderObjectElement(this);
}


// ELEMENTS

enum _ElementLifecycle {
  initial,
  active,
  inactive,
  defunct,
}

class _InactiveElements {
  bool _locked = false;
  final Set<Element> _elements = HashSet<Element>();

  void _unmount(Element element) {
    assert(element._lifecycleState == _ElementLifecycle.inactive);
    assert(() {
      if (debugPrintGlobalKeyedWidgetLifecycle) {
        if (element.widget.key is GlobalKey) {
          debugPrint('Discarding $element from inactive elements list.');
        }
      }
      return true;
    }());
    element.visitChildren((Element child) {
      assert(child._parent == element);
      _unmount(child);
    });
    element.unmount();
    assert(element._lifecycleState == _ElementLifecycle.defunct);
  }

  void _unmountAll() {
    _locked = true;
    final List<Element> elements = _elements.toList()..sort(Element._sort);
    _elements.clear();
    try {
      elements.reversed.forEach(_unmount);
    } finally {
      assert(_elements.isEmpty);
      _locked = false;
    }
  }

  static void _deactivateRecursively(Element element) {
    assert(element._lifecycleState == _ElementLifecycle.active);
    element.deactivate();
    assert(element._lifecycleState == _ElementLifecycle.inactive);
    element.visitChildren(_deactivateRecursively);
    assert(() {
      element.debugDeactivated();
      return true;
    }());
  }

  void add(Element element) {
    assert(!_locked);
    assert(!_elements.contains(element));
    assert(element._parent == null);
    if (element._lifecycleState == _ElementLifecycle.active) {
      _deactivateRecursively(element);
    }
    _elements.add(element);
  }

  void remove(Element element) {
    assert(!_locked);
    assert(_elements.contains(element));
    assert(element._parent == null);
    _elements.remove(element);
    assert(element._lifecycleState != _ElementLifecycle.active);
  }

  bool debugContains(Element element) {
    late bool result;
    assert(() {
      result = _elements.contains(element);
      return true;
    }());
    return result;
  }
}

/// Signature for the callback to [BuildContext.visitChildElements].
///
/// The argument is the child being visited.
///
/// It is safe to call `element.visitChildElements` reentrantly within
/// this callback.
typedef ElementVisitor = void Function(Element element);

/// Signature for the callback to [BuildContext.visitAncestorElements].
///
/// The argument is the ancestor being visited.
///
/// Return false to stop the walk.
typedef ConditionalElementVisitor = bool Function(Element element);

/// A handle to the location of a widget in the widget tree.
///
/// This class presents a set of methods that can be used from
/// [StatelessWidget.build] methods and from methods on [State] objects.
///
/// [BuildContext] objects are passed to [WidgetBuilder] functions (such as
/// [StatelessWidget.build]), and are available from the [State.context] member.
/// Some static functions (e.g. [showDialog], [Theme.of], and so forth) also
/// take build contexts so that they can act on behalf of the calling widget, or
/// obtain data specifically for the given context.
///
/// Each widget has its own [BuildContext], which becomes the parent of the
/// widget returned by the [StatelessWidget.build] or [State.build] function.
/// (And similarly, the parent of any children for [RenderObjectWidget]s.)
///
/// In particular, this means that within a build method, the build context of
/// the widget of the build method is not the same as the build context of the
/// widgets returned by that build method. This can lead to some tricky cases.
/// For example, [Theme.of(context)] looks for the nearest enclosing [Theme] of
/// the given build context. If a build method for a widget Q includes a [Theme]
/// within its returned widget tree, and attempts to use [Theme.of] passing its
/// own context, the build method for Q will not find that [Theme] object. It
/// will instead find whatever [Theme] was an ancestor to the widget Q. If the
/// build context for a subpart of the returned tree is needed, a [Builder]
/// widget can be used: the build context passed to the [Builder.builder]
/// callback will be that of the [Builder] itself.
///
/// For example, in the following snippet, the [ScaffoldState.showBottomSheet]
/// method is called on the [Scaffold] widget that the build method itself
/// creates. If a [Builder] had not been used, and instead the `context`
/// argument of the build method itself had been used, no [Scaffold] would have
/// been found, and the [Scaffold.of] function would have returned null.
///
/// ```dart
/// @override
/// Widget build(BuildContext context) {
///   // here, Scaffold.of(context) returns null
///   return Scaffold(
///     appBar: AppBar(title: const Text('Demo')),
///     body: Builder(
///       builder: (BuildContext context) {
///         return TextButton(
///           child: const Text('BUTTON'),
///           onPressed: () {
///             Scaffold.of(context).showBottomSheet<void>(
///               (BuildContext context) {
///                 return Container(
///                   alignment: Alignment.center,
///                   height: 200,
///                   color: Colors.amber,
///                   child: Center(
///                     child: Column(
///                       mainAxisSize: MainAxisSize.min,
///                       children: <Widget>[
///                         const Text('BottomSheet'),
///                         ElevatedButton(
///                           child: const Text('Close BottomSheet'),
///                           onPressed: () {
///                             Navigator.pop(context);
///                           },
///                         )
///                       ],
///                     ),
///                   ),
///                 );
///               },
///             );
///           },
///         );
///       },
///     )
///   );
/// }
/// ```
///
/// The [BuildContext] for a particular widget can change location over time as
/// the widget is moved around the tree. Because of this, values returned from
/// the methods on this class should not be cached beyond the execution of a
/// single synchronous function.
///
/// {@youtube 560 315 https://www.youtube.com/watch?v=rIaaH87z1-g}
///
/// Avoid storing instances of [BuildContext]s because they may become invalid
/// if the widget they are associated with is unmounted from the widget tree.
/// {@template flutter.widgets.BuildContext.asynchronous_gap}
/// If a [BuildContext] is used across an asynchronous gap (i.e. after performing
/// an asynchronous operation), consider checking [mounted] to determine whether
/// the context is still valid before interacting with it:
///
/// ```dart
///   @override
///   Widget build(BuildContext context) {
///     return OutlinedButton(
///       onPressed: () async {
///         await Future<void>.delayed(const Duration(seconds: 1));
///         if (context.mounted) {
///           Navigator.of(context).pop();
///         }
///       },
///       child: const Text('Delayed pop'),
///     );
///   }
/// ```
/// {@endtemplate}
///
/// [BuildContext] objects are actually [Element] objects. The [BuildContext]
/// interface is used to discourage direct manipulation of [Element] objects.
abstract class BuildContext {
  /// The current configuration of the [Element] that is this [BuildContext].
  Widget get widget;

  /// The [BuildOwner] for this context. The [BuildOwner] is in charge of
  /// managing the rendering pipeline for this context.
  BuildOwner? get owner;

  /// Whether the [Widget] this context is associated with is currently
  /// mounted in the widget tree.
  ///
  /// Accessing the properties of the [BuildContext] or calling any methods on
  /// it is only valid while mounted is true. If mounted is false, assertions
  /// will trigger.
  ///
  /// Once unmounted, a given [BuildContext] will never become mounted again.
  ///
  /// {@macro flutter.widgets.BuildContext.asynchronous_gap}
  bool get mounted;

  /// Whether the [widget] is currently updating the widget or render tree.
  ///
  /// For [StatefulWidget]s and [StatelessWidget]s this flag is true while
  /// their respective build methods are executing.
  /// [RenderObjectWidget]s set this to true while creating or configuring their
  /// associated [RenderObject]s.
  /// Other [Widget] types may set this to true for conceptually similar phases
  /// of their lifecycle.
  ///
  /// When this is true, it is safe for [widget] to establish a dependency to an
  /// [InheritedWidget] by calling [dependOnInheritedElement] or
  /// [dependOnInheritedWidgetOfExactType].
  ///
  /// Accessing this flag in release mode is not valid.
  bool get debugDoingBuild;

  /// The current [RenderObject] for the widget. If the widget is a
  /// [RenderObjectWidget], this is the render object that the widget created
  /// for itself. Otherwise, it is the render object of the first descendant
  /// [RenderObjectWidget].
  ///
  /// This method will only return a valid result after the build phase is
  /// complete. It is therefore not valid to call this from a build method.
  /// It should only be called from interaction event handlers (e.g.
  /// gesture callbacks) or layout or paint callbacks. It is also not valid to
  /// call if [State.mounted] returns false.
  ///
  /// If the render object is a [RenderBox], which is the common case, then the
  /// size of the render object can be obtained from the [size] getter. This is
  /// only valid after the layout phase, and should therefore only be examined
  /// from paint callbacks or interaction event handlers (e.g. gesture
  /// callbacks).
  ///
  /// For details on the different phases of a frame, see the discussion at
  /// [WidgetsBinding.drawFrame].
  ///
  /// Calling this method is theoretically relatively expensive (O(N) in the
  /// depth of the tree), but in practice is usually cheap because the tree
  /// usually has many render objects and therefore the distance to the nearest
  /// render object is usually short.
  RenderObject? findRenderObject();

  /// The size of the [RenderBox] returned by [findRenderObject].
  ///
  /// This getter will only return a valid result after the layout phase is
  /// complete. It is therefore not valid to call this from a build method.
  /// It should only be called from paint callbacks or interaction event
  /// handlers (e.g. gesture callbacks).
  ///
  /// For details on the different phases of a frame, see the discussion at
  /// [WidgetsBinding.drawFrame].
  ///
  /// This getter will only return a valid result if [findRenderObject] actually
  /// returns a [RenderBox]. If [findRenderObject] returns a render object that
  /// is not a subtype of [RenderBox] (e.g., [RenderView]), this getter will
  /// throw an exception in debug mode and will return null in release mode.
  ///
  /// Calling this getter is theoretically relatively expensive (O(N) in the
  /// depth of the tree), but in practice is usually cheap because the tree
  /// usually has many render objects and therefore the distance to the nearest
  /// render object is usually short.
  Size? get size;

  /// Registers this build context with [ancestor] such that when
  /// [ancestor]'s widget changes this build context is rebuilt.
  ///
  /// Returns `ancestor.widget`.
  ///
  /// This method is rarely called directly. Most applications should use
  /// [dependOnInheritedWidgetOfExactType], which calls this method after finding
  /// the appropriate [InheritedElement] ancestor.
  ///
  /// All of the qualifications about when [dependOnInheritedWidgetOfExactType] can
  /// be called apply to this method as well.
  InheritedWidget dependOnInheritedElement(InheritedElement ancestor, { Object? aspect });

  /// Returns the nearest widget of the given type `T` and creates a dependency
  /// on it, or null if no appropriate widget is found.
  ///
  /// The widget found will be a concrete [InheritedWidget] subclass, and
  /// calling [dependOnInheritedWidgetOfExactType] registers this build context
  /// with the returned widget. When that widget changes (or a new widget of
  /// that type is introduced, or the widget goes away), this build context is
  /// rebuilt so that it can obtain new values from that widget.
  ///
  /// {@template flutter.widgets.BuildContext.dependOnInheritedWidgetOfExactType}
  /// This is typically called implicitly from `of()` static methods, e.g.
  /// [Theme.of].
  ///
  /// This method should not be called from widget constructors or from
  /// [State.initState] methods, because those methods would not get called
  /// again if the inherited value were to change. To ensure that the widget
  /// correctly updates itself when the inherited value changes, only call this
  /// (directly or indirectly) from build methods, layout and paint callbacks,
  /// or from [State.didChangeDependencies].
  ///
  /// This method should not be called from [State.dispose] because the element
  /// tree is no longer stable at that time. To refer to an ancestor from that
  /// method, save a reference to the ancestor in [State.didChangeDependencies].
  /// It is safe to use this method from [State.deactivate], which is called
  /// whenever the widget is removed from the tree.
  ///
  /// It is also possible to call this method from interaction event handlers
  /// (e.g. gesture callbacks) or timers, to obtain a value once, as long as
  /// that value is not cached and/or reused later.
  ///
  /// Calling this method is O(1) with a small constant factor, but will lead to
  /// the widget being rebuilt more often.
  ///
  /// Once a widget registers a dependency on a particular type by calling this
  /// method, it will be rebuilt, and [State.didChangeDependencies] will be
  /// called, whenever changes occur relating to that widget until the next time
  /// the widget or one of its ancestors is moved (for example, because an
  /// ancestor is added or removed).
  ///
  /// The [aspect] parameter is only used when `T` is an
  /// [InheritedWidget] subclasses that supports partial updates, like
  /// [InheritedModel]. It specifies what "aspect" of the inherited
  /// widget this context depends on.
  /// {@endtemplate}
  T? dependOnInheritedWidgetOfExactType<T extends InheritedWidget>({ Object? aspect });

  /// Returns the nearest widget of the given [InheritedWidget] subclass `T` or
  /// null if an appropriate ancestor is not found.
  ///
  /// This method does not introduce a dependency the way that the more typical
  /// [dependOnInheritedWidgetOfExactType] does, so this context will not be
  /// rebuilt if the [InheritedWidget] changes. This function is meant for those
  /// uncommon use cases where a dependency is undesirable.
  ///
  /// This method should not be called from [State.dispose] because the element
  /// tree is no longer stable at that time. To refer to an ancestor from that
  /// method, save a reference to the ancestor in [State.didChangeDependencies].
  /// It is safe to use this method from [State.deactivate], which is called
  /// whenever the widget is removed from the tree.
  ///
  /// It is also possible to call this method from interaction event handlers
  /// (e.g. gesture callbacks) or timers, to obtain a value once, as long as
  /// that value is not cached and/or reused later.
  ///
  /// Calling this method is O(1) with a small constant factor.
  T? getInheritedWidgetOfExactType<T extends InheritedWidget>();

  /// Obtains the element corresponding to the nearest widget of the given type `T`,
  /// which must be the type of a concrete [InheritedWidget] subclass.
  ///
  /// Returns null if no such element is found.
  ///
  /// {@template flutter.widgets.BuildContext.getElementForInheritedWidgetOfExactType}
  /// Calling this method is O(1) with a small constant factor.
  ///
  /// This method does not establish a relationship with the target in the way
  /// that [dependOnInheritedWidgetOfExactType] does.
  ///
  /// This method should not be called from [State.dispose] because the element
  /// tree is no longer stable at that time. To refer to an ancestor from that
  /// method, save a reference to the ancestor by calling
  /// [dependOnInheritedWidgetOfExactType] in [State.didChangeDependencies]. It is
  /// safe to use this method from [State.deactivate], which is called whenever
  /// the widget is removed from the tree.
  /// {@endtemplate}
  InheritedElement? getElementForInheritedWidgetOfExactType<T extends InheritedWidget>();

  /// Returns the nearest ancestor widget of the given type `T`, which must be the
  /// type of a concrete [Widget] subclass.
  ///
  /// {@template flutter.widgets.BuildContext.findAncestorWidgetOfExactType}
  /// In general, [dependOnInheritedWidgetOfExactType] is more useful, since
  /// inherited widgets will trigger consumers to rebuild when they change. This
  /// method is appropriate when used in interaction event handlers (e.g.
  /// gesture callbacks) or for performing one-off tasks such as asserting that
  /// you have or don't have a widget of a specific type as an ancestor. The
  /// return value of a Widget's build method should not depend on the value
  /// returned by this method, because the build context will not rebuild if the
  /// return value of this method changes. This could lead to a situation where
  /// data used in the build method changes, but the widget is not rebuilt.
  ///
  /// Calling this method is relatively expensive (O(N) in the depth of the
  /// tree). Only call this method if the distance from this widget to the
  /// desired ancestor is known to be small and bounded.
  ///
  /// This method should not be called from [State.deactivate] or [State.dispose]
  /// because the widget tree is no longer stable at that time. To refer to
  /// an ancestor from one of those methods, save a reference to the ancestor
  /// by calling [findAncestorWidgetOfExactType] in [State.didChangeDependencies].
  ///
  /// Returns null if a widget of the requested type does not appear in the
  /// ancestors of this context.
  /// {@endtemplate}
  T? findAncestorWidgetOfExactType<T extends Widget>();

  /// Returns the [State] object of the nearest ancestor [StatefulWidget] widget
  /// that is an instance of the given type `T`.
  ///
  /// {@template flutter.widgets.BuildContext.findAncestorStateOfType}
  /// This should not be used from build methods, because the build context will
  /// not be rebuilt if the value that would be returned by this method changes.
  /// In general, [dependOnInheritedWidgetOfExactType] is more appropriate for such
  /// cases. This method is useful for changing the state of an ancestor widget in
  /// a one-off manner, for example, to cause an ancestor scrolling list to
  /// scroll this build context's widget into view, or to move the focus in
  /// response to user interaction.
  ///
  /// In general, though, consider using a callback that triggers a stateful
  /// change in the ancestor rather than using the imperative style implied by
  /// this method. This will usually lead to more maintainable and reusable code
  /// since it decouples widgets from each other.
  ///
  /// Calling this method is relatively expensive (O(N) in the depth of the
  /// tree). Only call this method if the distance from this widget to the
  /// desired ancestor is known to be small and bounded.
  ///
  /// This method should not be called from [State.deactivate] or [State.dispose]
  /// because the widget tree is no longer stable at that time. To refer to
  /// an ancestor from one of those methods, save a reference to the ancestor
  /// by calling [findAncestorStateOfType] in [State.didChangeDependencies].
  /// {@endtemplate}
  ///
  /// {@tool snippet}
  ///
  /// ```dart
  /// ScrollableState? scrollable = context.findAncestorStateOfType<ScrollableState>();
  /// ```
  /// {@end-tool}
  T? findAncestorStateOfType<T extends State>();

  /// Returns the [State] object of the furthest ancestor [StatefulWidget] widget
  /// that is an instance of the given type `T`.
  ///
  /// {@template flutter.widgets.BuildContext.findRootAncestorStateOfType}
  /// Functions the same way as [findAncestorStateOfType] but keeps visiting subsequent
  /// ancestors until there are none of the type instance of `T` remaining.
  /// Then returns the last one found.
  ///
  /// This operation is O(N) as well though N is the entire widget tree rather than
  /// a subtree.
  /// {@endtemplate}
  T? findRootAncestorStateOfType<T extends State>();

  /// Returns the [RenderObject] object of the nearest ancestor [RenderObjectWidget] widget
  /// that is an instance of the given type `T`.
  ///
  /// {@template flutter.widgets.BuildContext.findAncestorRenderObjectOfType}
  /// This should not be used from build methods, because the build context will
  /// not be rebuilt if the value that would be returned by this method changes.
  /// In general, [dependOnInheritedWidgetOfExactType] is more appropriate for such
  /// cases. This method is useful only in esoteric cases where a widget needs
  /// to cause an ancestor to change its layout or paint behavior. For example,
  /// it is used by [Material] so that [InkWell] widgets can trigger the ink
  /// splash on the [Material]'s actual render object.
  ///
  /// Calling this method is relatively expensive (O(N) in the depth of the
  /// tree). Only call this method if the distance from this widget to the
  /// desired ancestor is known to be small and bounded.
  ///
  /// This method should not be called from [State.deactivate] or [State.dispose]
  /// because the widget tree is no longer stable at that time. To refer to
  /// an ancestor from one of those methods, save a reference to the ancestor
  /// by calling [findAncestorRenderObjectOfType] in [State.didChangeDependencies].
  /// {@endtemplate}
  T? findAncestorRenderObjectOfType<T extends RenderObject>();

  /// Walks the ancestor chain, starting with the parent of this build context's
  /// widget, invoking the argument for each ancestor.
  ///
  /// {@template flutter.widgets.BuildContext.visitAncestorElements}
  /// The callback is given a reference to the ancestor widget's corresponding
  /// [Element] object. The walk stops when it reaches the root widget or when
  /// the callback returns false. The callback must not return null.
  ///
  /// This is useful for inspecting the widget tree.
  ///
  /// Calling this method is relatively expensive (O(N) in the depth of the tree).
  ///
  /// This method should not be called from [State.deactivate] or [State.dispose]
  /// because the element tree is no longer stable at that time. To refer to
  /// an ancestor from one of those methods, save a reference to the ancestor
  /// by calling [visitAncestorElements] in [State.didChangeDependencies].
  /// {@endtemplate}
  void visitAncestorElements(ConditionalElementVisitor visitor);

  /// Walks the children of this widget.
  ///
  /// {@template flutter.widgets.BuildContext.visitChildElements}
  /// This is useful for applying changes to children after they are built
  /// without waiting for the next frame, especially if the children are known,
  /// and especially if there is exactly one child (as is always the case for
  /// [StatefulWidget]s or [StatelessWidget]s).
  ///
  /// Calling this method is very cheap for build contexts that correspond to
  /// [StatefulWidget]s or [StatelessWidget]s (O(1), since there's only one
  /// child).
  ///
  /// Calling this method is potentially expensive for build contexts that
  /// correspond to [RenderObjectWidget]s (O(N) in the number of children).
  ///
  /// Calling this method recursively is extremely expensive (O(N) in the number
  /// of descendants), and should be avoided if possible. Generally it is
  /// significantly cheaper to use an [InheritedWidget] and have the descendants
  /// pull data down, than it is to use [visitChildElements] recursively to push
  /// data down to them.
  /// {@endtemplate}
  void visitChildElements(ElementVisitor visitor);

  /// Start bubbling this notification at the given build context.
  ///
  /// The notification will be delivered to any [NotificationListener] widgets
  /// with the appropriate type parameters that are ancestors of the given
  /// [BuildContext].
  void dispatchNotification(Notification notification);

  /// Returns a description of the [Element] associated with the current build context.
  ///
  /// The `name` is typically something like "The element being rebuilt was".
  ///
  /// See also:
  ///
  ///  * [Element.describeElements], which can be used to describe a list of elements.
  DiagnosticsNode describeElement(String name, {DiagnosticsTreeStyle style = DiagnosticsTreeStyle.errorProperty});

  /// Returns a description of the [Widget] associated with the current build context.
  ///
  /// The `name` is typically something like "The widget being rebuilt was".
  DiagnosticsNode describeWidget(String name, {DiagnosticsTreeStyle style = DiagnosticsTreeStyle.errorProperty});

  /// Adds a description of a specific type of widget missing from the current
  /// build context's ancestry tree.
  ///
  /// You can find an example of using this method in [debugCheckHasMaterial].
  List<DiagnosticsNode> describeMissingAncestor({ required Type expectedAncestorType });

  /// Adds a description of the ownership chain from a specific [Element]
  /// to the error report.
  ///
  /// The ownership chain is useful for debugging the source of an element.
  DiagnosticsNode describeOwnershipChain(String name);
}

/// Manager class for the widgets framework.
///
/// This class tracks which widgets need rebuilding, and handles other tasks
/// that apply to widget trees as a whole, such as managing the inactive element
/// list for the tree and triggering the "reassemble" command when necessary
/// during hot reload when debugging.
///
/// The main build owner is typically owned by the [WidgetsBinding], and is
/// driven from the operating system along with the rest of the
/// build/layout/paint pipeline.
///
/// Additional build owners can be built to manage off-screen widget trees.
///
/// To assign a build owner to a tree, use the
/// [RootElementMixin.assignOwner] method on the root element of the
/// widget tree.
///
/// {@tool dartpad}
/// This example shows how to build an off-screen widget tree used to measure
/// the layout size of the rendered tree. For some use cases, the simpler
/// [Offstage] widget may be a better alternative to this approach.
///
/// ** See code in examples/api/lib/widgets/framework/build_owner.0.dart **
/// {@end-tool}
class BuildOwner {
  /// Creates an object that manages widgets.
  ///
  /// If the `focusManager` argument is not specified or is null, this will
  /// construct a new [FocusManager] and register its global input handlers
  /// via [FocusManager.registerGlobalHandlers], which will modify static
  /// state. Callers wishing to avoid altering this state can explicitly pass
  /// a focus manager here.
  BuildOwner({ this.onBuildScheduled, FocusManager? focusManager }) :
      focusManager = focusManager ?? (FocusManager()..registerGlobalHandlers());

  /// Called on each build pass when the first buildable element is marked
  /// dirty.
  VoidCallback? onBuildScheduled;

  final _InactiveElements _inactiveElements = _InactiveElements();

  final List<Element> _dirtyElements = <Element>[];
  bool _scheduledFlushDirtyElements = false;

  /// Whether [_dirtyElements] need to be sorted again as a result of more
  /// elements becoming dirty during the build.
  ///
  /// This is necessary to preserve the sort order defined by [Element._sort].
  ///
  /// This field is set to null when [buildScope] is not actively rebuilding
  /// the widget tree.
  bool? _dirtyElementsNeedsResorting;

  /// Whether [buildScope] is actively rebuilding the widget tree.
  ///
  /// [scheduleBuildFor] should only be called when this value is true.
  bool get _debugIsInBuildScope => _dirtyElementsNeedsResorting != null;

  /// The object in charge of the focus tree.
  ///
  /// Rarely used directly. Instead, consider using [FocusScope.of] to obtain
  /// the [FocusScopeNode] for a given [BuildContext].
  ///
  /// See [FocusManager] for more details.
  ///
  /// This field will default to a [FocusManager] that has registered its
  /// global input handlers via [FocusManager.registerGlobalHandlers]. Callers
  /// wishing to avoid registering those handlers (and modifying the associated
  /// static state) can explicitly pass a focus manager to the [BuildOwner.new]
  /// constructor.
  FocusManager focusManager;

  /// Adds an element to the dirty elements list so that it will be rebuilt
  /// when [WidgetsBinding.drawFrame] calls [buildScope].
  void scheduleBuildFor(Element element) {
    assert(element.owner == this);
    assert(() {
      if (debugPrintScheduleBuildForStacks) {
        debugPrintStack(label: 'scheduleBuildFor() called for $element${_dirtyElements.contains(element) ? " (ALREADY IN LIST)" : ""}');
      }
      if (!element.dirty) {
        throw FlutterError.fromParts(<DiagnosticsNode>[
          ErrorSummary('scheduleBuildFor() called for a widget that is not marked as dirty.'),
          element.describeElement('The method was called for the following element'),
          ErrorDescription(
            'This element is not current marked as dirty. Make sure to set the dirty flag before '
            'calling scheduleBuildFor().',
          ),
          ErrorHint(
            'If you did not attempt to call scheduleBuildFor() yourself, then this probably '
            'indicates a bug in the widgets framework. Please report it:\n'
            '  https://github.com/flutter/flutter/issues/new?template=2_bug.md',
          ),
        ]);
      }
      return true;
    }());
    if (element._inDirtyList) {
      assert(() {
        if (debugPrintScheduleBuildForStacks) {
          debugPrintStack(label: 'BuildOwner.scheduleBuildFor() called; _dirtyElementsNeedsResorting was $_dirtyElementsNeedsResorting (now true); dirty list is: $_dirtyElements');
        }
        if (!_debugIsInBuildScope) {
          throw FlutterError.fromParts(<DiagnosticsNode>[
            ErrorSummary('BuildOwner.scheduleBuildFor() called inappropriately.'),
            ErrorHint(
              'The BuildOwner.scheduleBuildFor() method should only be called while the '
              'buildScope() method is actively rebuilding the widget tree.',
            ),
          ]);
        }
        return true;
      }());
      _dirtyElementsNeedsResorting = true;
      return;
    }
    if (!_scheduledFlushDirtyElements && onBuildScheduled != null) {
      _scheduledFlushDirtyElements = true;
      onBuildScheduled!();
    }
    _dirtyElements.add(element);
    element._inDirtyList = true;
    assert(() {
      if (debugPrintScheduleBuildForStacks) {
        debugPrint('...dirty list is now: $_dirtyElements');
      }
      return true;
    }());
  }

  int _debugStateLockLevel = 0;
  bool get _debugStateLocked => _debugStateLockLevel > 0;

  /// Whether this widget tree is in the build phase.
  ///
  /// Only valid when asserts are enabled.
  bool get debugBuilding => _debugBuilding;
  bool _debugBuilding = false;
  Element? _debugCurrentBuildTarget;

  /// Establishes a scope in which calls to [State.setState] are forbidden, and
  /// calls the given `callback`.
  ///
  /// This mechanism is used to ensure that, for instance, [State.dispose] does
  /// not call [State.setState].
  void lockState(VoidCallback callback) {
    assert(_debugStateLockLevel >= 0);
    assert(() {
      _debugStateLockLevel += 1;
      return true;
    }());
    try {
      callback();
    } finally {
      assert(() {
        _debugStateLockLevel -= 1;
        return true;
      }());
    }
    assert(_debugStateLockLevel >= 0);
  }

  /// Establishes a scope for updating the widget tree, and calls the given
  /// `callback`, if any. Then, builds all the elements that were marked as
  /// dirty using [scheduleBuildFor], in depth order.
  ///
  /// This mechanism prevents build methods from transitively requiring other
  /// build methods to run, potentially causing infinite loops.
  ///
  /// The dirty list is processed after `callback` returns, building all the
  /// elements that were marked as dirty using [scheduleBuildFor], in depth
  /// order. If elements are marked as dirty while this method is running, they
  /// must be deeper than the `context` node, and deeper than any
  /// previously-built node in this pass.
  ///
  /// To flush the current dirty list without performing any other work, this
  /// function can be called with no callback. This is what the framework does
  /// each frame, in [WidgetsBinding.drawFrame].
  ///
  /// Only one [buildScope] can be active at a time.
  ///
  /// A [buildScope] implies a [lockState] scope as well.
  ///
  /// To print a console message every time this method is called, set
  /// [debugPrintBuildScope] to true. This is useful when debugging problems
  /// involving widgets not getting marked dirty, or getting marked dirty too
  /// often.
  @pragma('vm:notify-debugger-on-exception')
  void buildScope(Element context, [ VoidCallback? callback ]) {
    if (callback == null && _dirtyElements.isEmpty) {
      return;
    }
    assert(_debugStateLockLevel >= 0);
    assert(!_debugBuilding);
    assert(() {
      if (debugPrintBuildScope) {
        debugPrint('buildScope called with context $context; dirty list is: $_dirtyElements');
      }
      _debugStateLockLevel += 1;
      _debugBuilding = true;
      return true;
    }());
    if (!kReleaseMode) {
      Map<String, String>? debugTimelineArguments;
      assert(() {
        if (debugEnhanceBuildTimelineArguments) {
          debugTimelineArguments = <String, String>{
            'dirty count': '${_dirtyElements.length}',
            'dirty list': '$_dirtyElements',
            'lock level': '$_debugStateLockLevel',
            'scope context': '$context',
          };
        }
        return true;
      }());
      Timeline.startSync(
        'BUILD',
        arguments: debugTimelineArguments
      );
    }
    try {
      _scheduledFlushDirtyElements = true;
      if (callback != null) {
        assert(_debugStateLocked);
        Element? debugPreviousBuildTarget;
        assert(() {
          debugPreviousBuildTarget = _debugCurrentBuildTarget;
          _debugCurrentBuildTarget = context;
          return true;
        }());
        _dirtyElementsNeedsResorting = false;
        try {
          callback();
        } finally {
          assert(() {
            assert(_debugCurrentBuildTarget == context);
            _debugCurrentBuildTarget = debugPreviousBuildTarget;
            _debugElementWasRebuilt(context);
            return true;
          }());
        }
      }
      _dirtyElements.sort(Element._sort);
      _dirtyElementsNeedsResorting = false;
      int dirtyCount = _dirtyElements.length;
      int index = 0;
      while (index < dirtyCount) {
        final Element element = _dirtyElements[index];
        assert(element._inDirtyList);
        assert(() {
          if (element._lifecycleState == _ElementLifecycle.active && !element._debugIsInScope(context)) {
            throw FlutterError.fromParts(<DiagnosticsNode>[
              ErrorSummary('Tried to build dirty widget in the wrong build scope.'),
              ErrorDescription(
                'A widget which was marked as dirty and is still active was scheduled to be built, '
                'but the current build scope unexpectedly does not contain that widget.',
              ),
              ErrorHint(
                'Sometimes this is detected when an element is removed from the widget tree, but the '
                'element somehow did not get marked as inactive. In that case, it might be caused by '
                'an ancestor element failing to implement visitChildren correctly, thus preventing '
                'some or all of its descendants from being correctly deactivated.',
              ),
              DiagnosticsProperty<Element>(
                'The root of the build scope was',
                context,
                style: DiagnosticsTreeStyle.errorProperty,
              ),
              DiagnosticsProperty<Element>(
                'The offending element (which does not appear to be a descendant of the root of the build scope) was',
                element,
                style: DiagnosticsTreeStyle.errorProperty,
              ),
            ]);
          }
          return true;
        }());
        final bool isTimelineTracked = !kReleaseMode && _isProfileBuildsEnabledFor(element.widget);
        if (isTimelineTracked) {
          Map<String, String>? debugTimelineArguments;
          assert(() {
            if (kDebugMode && debugEnhanceBuildTimelineArguments) {
              debugTimelineArguments = element.widget.toDiagnosticsNode().toTimelineArguments();
            }
            return true;
          }());
          Timeline.startSync(
            '${element.widget.runtimeType}',
            arguments: debugTimelineArguments,
          );
        }
        try {
          element.rebuild();
        } catch (e, stack) {
          _reportException(
            ErrorDescription('while rebuilding dirty elements'),
            e,
            stack,
            informationCollector: () => <DiagnosticsNode>[
              if (kDebugMode && index < _dirtyElements.length)
                DiagnosticsDebugCreator(DebugCreator(element)),
              if (index < _dirtyElements.length)
                element.describeElement('The element being rebuilt at the time was index $index of $dirtyCount')
              else
                ErrorHint('The element being rebuilt at the time was index $index of $dirtyCount, but _dirtyElements only had ${_dirtyElements.length} entries. This suggests some confusion in the framework internals.'),
            ],
          );
        }
        if (isTimelineTracked) {
          Timeline.finishSync();
        }
        index += 1;
        if (dirtyCount < _dirtyElements.length || _dirtyElementsNeedsResorting!) {
          _dirtyElements.sort(Element._sort);
          _dirtyElementsNeedsResorting = false;
          dirtyCount = _dirtyElements.length;
          while (index > 0 && _dirtyElements[index - 1].dirty) {
            // It is possible for previously dirty but inactive widgets to move right in the list.
            // We therefore have to move the index left in the list to account for this.
            // We don't know how many could have moved. However, we do know that the only possible
            // change to the list is that nodes that were previously to the left of the index have
            // now moved to be to the right of the right-most cleaned node, and we do know that
            // all the clean nodes were to the left of the index. So we move the index left
            // until just after the right-most clean node.
            index -= 1;
          }
        }
      }
      assert(() {
        if (_dirtyElements.any((Element element) => element._lifecycleState == _ElementLifecycle.active && element.dirty)) {
          throw FlutterError.fromParts(<DiagnosticsNode>[
            ErrorSummary('buildScope missed some dirty elements.'),
            ErrorHint('This probably indicates that the dirty list should have been resorted but was not.'),
            Element.describeElements('The list of dirty elements at the end of the buildScope call was', _dirtyElements),
          ]);
        }
        return true;
      }());
    } finally {
      for (final Element element in _dirtyElements) {
        assert(element._inDirtyList);
        element._inDirtyList = false;
      }
      _dirtyElements.clear();
      _scheduledFlushDirtyElements = false;
      _dirtyElementsNeedsResorting = null;
      if (!kReleaseMode) {
        Timeline.finishSync();
      }
      assert(_debugBuilding);
      assert(() {
        _debugBuilding = false;
        _debugStateLockLevel -= 1;
        if (debugPrintBuildScope) {
          debugPrint('buildScope finished');
        }
        return true;
      }());
    }
    assert(_debugStateLockLevel >= 0);
  }

  Map<Element, Set<GlobalKey>>? _debugElementsThatWillNeedToBeRebuiltDueToGlobalKeyShenanigans;

  void _debugTrackElementThatWillNeedToBeRebuiltDueToGlobalKeyShenanigans(Element node, GlobalKey key) {
    _debugElementsThatWillNeedToBeRebuiltDueToGlobalKeyShenanigans ??= HashMap<Element, Set<GlobalKey>>();
    final Set<GlobalKey> keys = _debugElementsThatWillNeedToBeRebuiltDueToGlobalKeyShenanigans!
      .putIfAbsent(node, () => HashSet<GlobalKey>());
    keys.add(key);
  }

  void _debugElementWasRebuilt(Element node) {
    _debugElementsThatWillNeedToBeRebuiltDueToGlobalKeyShenanigans?.remove(node);
  }

  final Map<GlobalKey, Element> _globalKeyRegistry = <GlobalKey, Element>{};

  // In Profile/Release mode this field is initialized to `null`. The Dart compiler can
  // eliminate unused fields, but not their initializers.
  @_debugOnly
  final Set<Element>? _debugIllFatedElements = kDebugMode ? HashSet<Element>() : null;

  // This map keeps track which child reserves the global key with the parent.
  // Parent, child -> global key.
  // This provides us a way to remove old reservation while parent rebuilds the
  // child in the same slot.
  //
  // In Profile/Release mode this field is initialized to `null`. The Dart compiler can
  // eliminate unused fields, but not their initializers.
  @_debugOnly
  final Map<Element, Map<Element, GlobalKey>>? _debugGlobalKeyReservations = kDebugMode ? <Element, Map<Element, GlobalKey>>{} : null;

  /// The number of [GlobalKey] instances that are currently associated with
  /// [Element]s that have been built by this build owner.
  int get globalKeyCount => _globalKeyRegistry.length;

  void _debugRemoveGlobalKeyReservationFor(Element parent, Element child) {
    assert(() {
      _debugGlobalKeyReservations?[parent]?.remove(child);
      return true;
    }());
  }

  void _registerGlobalKey(GlobalKey key, Element element) {
    assert(() {
      if (_globalKeyRegistry.containsKey(key)) {
        final Element oldElement = _globalKeyRegistry[key]!;
        assert(element.widget.runtimeType != oldElement.widget.runtimeType);
        _debugIllFatedElements?.add(oldElement);
      }
      return true;
    }());
    _globalKeyRegistry[key] = element;
  }

  void _unregisterGlobalKey(GlobalKey key, Element element) {
    assert(() {
      if (_globalKeyRegistry.containsKey(key) && _globalKeyRegistry[key] != element) {
        final Element oldElement = _globalKeyRegistry[key]!;
        assert(element.widget.runtimeType != oldElement.widget.runtimeType);
      }
      return true;
    }());
    if (_globalKeyRegistry[key] == element) {
      _globalKeyRegistry.remove(key);
    }
  }

  void _debugReserveGlobalKeyFor(Element parent, Element child, GlobalKey key) {
    assert(() {
      _debugGlobalKeyReservations?[parent] ??= <Element, GlobalKey>{};
      _debugGlobalKeyReservations?[parent]![child] = key;
      return true;
    }());
  }

  void _debugVerifyGlobalKeyReservation() {
    assert(() {
      final Map<GlobalKey, Element> keyToParent = <GlobalKey, Element>{};
      _debugGlobalKeyReservations?.forEach((Element parent, Map<Element, GlobalKey> childToKey) {
        // We ignore parent that are unmounted or detached.
        if (parent._lifecycleState == _ElementLifecycle.defunct || parent.renderObject?.attached == false) {
          return;
        }
        childToKey.forEach((Element child, GlobalKey key) {
          // If parent = null, the node is deactivated by its parent and is
          // not re-attached to other part of the tree. We should ignore this
          // node.
          if (child._parent == null) {
            return;
          }
          // It is possible the same key registers to the same parent twice
          // with different children. That is illegal, but it is not in the
          // scope of this check. Such error will be detected in
          // _debugVerifyIllFatedPopulation or
          // _debugElementsThatWillNeedToBeRebuiltDueToGlobalKeyShenanigans.
          if (keyToParent.containsKey(key) && keyToParent[key] != parent) {
            // We have duplication reservations for the same global key.
            final Element older = keyToParent[key]!;
            final Element newer = parent;
            final FlutterError error;
            if (older.toString() != newer.toString()) {
              error = FlutterError.fromParts(<DiagnosticsNode>[
                ErrorSummary('Multiple widgets used the same GlobalKey.'),
                ErrorDescription(
                  'The key $key was used by multiple widgets. The parents of those widgets were:\n'
                  '- $older\n'
                  '- $newer\n'
                  'A GlobalKey can only be specified on one widget at a time in the widget tree.',
                ),
              ]);
            } else {
              error = FlutterError.fromParts(<DiagnosticsNode>[
                ErrorSummary('Multiple widgets used the same GlobalKey.'),
                ErrorDescription(
                  'The key $key was used by multiple widgets. The parents of those widgets were '
                  'different widgets that both had the following description:\n'
                  '  $parent\n'
                  'A GlobalKey can only be specified on one widget at a time in the widget tree.',
                ),
              ]);
            }
            // Fix the tree by removing the duplicated child from one of its
            // parents to resolve the duplicated key issue. This allows us to
            // tear down the tree during testing without producing additional
            // misleading exceptions.
            if (child._parent != older) {
              older.visitChildren((Element currentChild) {
                if (currentChild == child) {
                  older.forgetChild(child);
                }
              });
            }
            if (child._parent != newer) {
              newer.visitChildren((Element currentChild) {
                if (currentChild == child) {
                  newer.forgetChild(child);
                }
              });
            }
            throw error;
          } else {
            keyToParent[key] = parent;
          }
        });
      });
      _debugGlobalKeyReservations?.clear();
      return true;
    }());
  }

  void _debugVerifyIllFatedPopulation() {
    assert(() {
      Map<GlobalKey, Set<Element>>? duplicates;
      for (final Element element in _debugIllFatedElements ?? const <Element>{}) {
        if (element._lifecycleState != _ElementLifecycle.defunct) {
          assert(element.widget.key != null);
          final GlobalKey key = element.widget.key! as GlobalKey;
          assert(_globalKeyRegistry.containsKey(key));
          duplicates ??= <GlobalKey, Set<Element>>{};
          // Uses ordered set to produce consistent error message.
          final Set<Element> elements = duplicates.putIfAbsent(key, () => LinkedHashSet<Element>());
          elements.add(element);
          elements.add(_globalKeyRegistry[key]!);
        }
      }
      _debugIllFatedElements?.clear();
      if (duplicates != null) {
        final List<DiagnosticsNode> information = <DiagnosticsNode>[];
        information.add(ErrorSummary('Multiple widgets used the same GlobalKey.'));
        for (final GlobalKey key in duplicates.keys) {
          final Set<Element> elements = duplicates[key]!;
          // TODO(jacobr): this will omit the '- ' before each widget name and
          // use the more standard whitespace style instead. Please let me know
          // if the '- ' style is a feature we want to maintain and we can add
          // another tree style that supports it. I also see '* ' in some places
          // so it would be nice to unify and normalize.
          information.add(Element.describeElements('The key $key was used by ${elements.length} widgets', elements));
        }
        information.add(ErrorDescription('A GlobalKey can only be specified on one widget at a time in the widget tree.'));
        throw FlutterError.fromParts(information);
      }
      return true;
    }());
  }

  /// Complete the element build pass by unmounting any elements that are no
  /// longer active.
  ///
  /// This is called by [WidgetsBinding.drawFrame].
  ///
  /// In debug mode, this also runs some sanity checks, for example checking for
  /// duplicate global keys.
  ///
  /// After the current call stack unwinds, a microtask that notifies listeners
  /// about changes to global keys will run.
  @pragma('vm:notify-debugger-on-exception')
  void finalizeTree() {
    if (!kReleaseMode) {
      Timeline.startSync('FINALIZE TREE');
    }
    try {
      lockState(_inactiveElements._unmountAll); // this unregisters the GlobalKeys
      assert(() {
        try {
          _debugVerifyGlobalKeyReservation();
          _debugVerifyIllFatedPopulation();
          if (_debugElementsThatWillNeedToBeRebuiltDueToGlobalKeyShenanigans != null &&
              _debugElementsThatWillNeedToBeRebuiltDueToGlobalKeyShenanigans!.isNotEmpty) {
            final Set<GlobalKey> keys = HashSet<GlobalKey>();
            for (final Element element in _debugElementsThatWillNeedToBeRebuiltDueToGlobalKeyShenanigans!.keys) {
              if (element._lifecycleState != _ElementLifecycle.defunct) {
                keys.addAll(_debugElementsThatWillNeedToBeRebuiltDueToGlobalKeyShenanigans![element]!);
              }
            }
            if (keys.isNotEmpty) {
              final Map<String, int> keyStringCount = HashMap<String, int>();
              for (final String key in keys.map<String>((GlobalKey key) => key.toString())) {
                if (keyStringCount.containsKey(key)) {
                  keyStringCount.update(key, (int value) => value + 1);
                } else {
                  keyStringCount[key] = 1;
                }
              }
              final List<String> keyLabels = <String>[];
              keyStringCount.forEach((String key, int count) {
                if (count == 1) {
                  keyLabels.add(key);
                } else {
                  keyLabels.add('$key ($count different affected keys had this toString representation)');
                }
              });
              final Iterable<Element> elements = _debugElementsThatWillNeedToBeRebuiltDueToGlobalKeyShenanigans!.keys;
              final Map<String, int> elementStringCount = HashMap<String, int>();
              for (final String element in elements.map<String>((Element element) => element.toString())) {
                if (elementStringCount.containsKey(element)) {
                  elementStringCount.update(element, (int value) => value + 1);
                } else {
                  elementStringCount[element] = 1;
                }
              }
              final List<String> elementLabels = <String>[];
              elementStringCount.forEach((String element, int count) {
                if (count == 1) {
                  elementLabels.add(element);
                } else {
                  elementLabels.add('$element ($count different affected elements had this toString representation)');
                }
              });
              assert(keyLabels.isNotEmpty);
              final String the = keys.length == 1 ? ' the' : '';
              final String s = keys.length == 1 ? '' : 's';
              final String were = keys.length == 1 ? 'was' : 'were';
              final String their = keys.length == 1 ? 'its' : 'their';
              final String respective = elementLabels.length == 1 ? '' : ' respective';
              final String those = keys.length == 1 ? 'that' : 'those';
              final String s2 = elementLabels.length == 1 ? '' : 's';
              final String those2 = elementLabels.length == 1 ? 'that' : 'those';
              final String they = elementLabels.length == 1 ? 'it' : 'they';
              final String think = elementLabels.length == 1 ? 'thinks' : 'think';
              final String are = elementLabels.length == 1 ? 'is' : 'are';
              // TODO(jacobr): make this error more structured to better expose which widgets had problems.
              throw FlutterError.fromParts(<DiagnosticsNode>[
                ErrorSummary('Duplicate GlobalKey$s detected in widget tree.'),
                // TODO(jacobr): refactor this code so the elements are clickable
                // in GUI debug tools.
                ErrorDescription(
                  'The following GlobalKey$s $were specified multiple times in the widget tree. This will lead to '
                  'parts of the widget tree being truncated unexpectedly, because the second time a key is seen, '
                  'the previous instance is moved to the new location. The key$s $were:\n'
                  '- ${keyLabels.join("\n  ")}\n'
                  'This was determined by noticing that after$the widget$s with the above global key$s $were moved '
                  'out of $their$respective previous parent$s2, $those2 previous parent$s2 never updated during this frame, meaning '
                  'that $they either did not update at all or updated before the widget$s $were moved, in either case '
                  'implying that $they still $think that $they should have a child with $those global key$s.\n'
                  'The specific parent$s2 that did not update after having one or more children forcibly removed '
                  'due to GlobalKey reparenting $are:\n'
                  '- ${elementLabels.join("\n  ")}'
                  '\nA GlobalKey can only be specified on one widget at a time in the widget tree.',
                ),
              ]);
            }
          }
        } finally {
          _debugElementsThatWillNeedToBeRebuiltDueToGlobalKeyShenanigans?.clear();
        }
        return true;
      }());
    } catch (e, stack) {
      // Catching the exception directly to avoid activating the ErrorWidget.
      // Since the tree is in a broken state, adding the ErrorWidget would
      // cause more exceptions.
      _reportException(ErrorSummary('while finalizing the widget tree'), e, stack);
    } finally {
      if (!kReleaseMode) {
        Timeline.finishSync();
      }
    }
  }

  /// Cause the entire subtree rooted at the given [Element] to be entirely
  /// rebuilt. This is used by development tools when the application code has
  /// changed and is being hot-reloaded, to cause the widget tree to pick up any
  /// changed implementations.
  ///
  /// This is expensive and should not be called except during development.
  void reassemble(Element root, DebugReassembleConfig? reassembleConfig) {
    if (!kReleaseMode) {
      Timeline.startSync('Preparing Hot Reload (widgets)');
    }
    try {
      assert(root._parent == null);
      assert(root.owner == this);
      root._debugReassembleConfig = reassembleConfig;
      root.reassemble();
    } finally {
      if (!kReleaseMode) {
        Timeline.finishSync();
      }
    }
  }
}

/// Mixin this class to allow receiving [Notification] objects dispatched by
/// child elements.
///
/// See also:
///   * [NotificationListener], for a widget that allows consuming notifications.
mixin NotifiableElementMixin on Element {
  /// Called when a notification of the appropriate type arrives at this
  /// location in the tree.
  ///
  /// Return true to cancel the notification bubbling. Return false to
  /// allow the notification to continue to be dispatched to further ancestors.
  bool onNotification(Notification notification);

  @override
  void attachNotificationTree() {
    _notificationTree = _NotificationNode(_parent?._notificationTree, this);
  }
}

class _NotificationNode {
  _NotificationNode(this.parent, this.current);

  NotifiableElementMixin? current;
  _NotificationNode? parent;

  void dispatchNotification(Notification notification) {
    if (current?.onNotification(notification) ?? true) {
      return;
    }
    parent?.dispatchNotification(notification);
  }
}

bool _isProfileBuildsEnabledFor(Widget widget) {
  return debugProfileBuildsEnabled ||
      (debugProfileBuildsEnabledUserWidgets &&
          debugIsWidgetLocalCreation(widget));
}

/// An instantiation of a [Widget] at a particular location in the tree.
///
/// Widgets describe how to configure a subtree but the same widget can be used
/// to configure multiple subtrees simultaneously because widgets are immutable.
/// An [Element] represents the use of a widget to configure a specific location
/// in the tree. Over time, the widget associated with a given element can
/// change, for example, if the parent widget rebuilds and creates a new widget
/// for this location.
///
/// Elements form a tree. Most elements have a unique child, but some widgets
/// (e.g., subclasses of [RenderObjectElement]) can have multiple children.
///
/// Elements have the following lifecycle:
///
///  * The framework creates an element by calling [Widget.createElement] on the
///    widget that will be used as the element's initial configuration.
///  * The framework calls [mount] to add the newly created element to the tree
///    at a given slot in a given parent. The [mount] method is responsible for
///    inflating any child widgets and calling [attachRenderObject] as
///    necessary to attach any associated render objects to the render tree.
///  * At this point, the element is considered "active" and might appear on
///    screen.
///  * At some point, the parent might decide to change the widget used to
///    configure this element, for example because the parent rebuilt with new
///    state. When this happens, the framework will call [update] with the new
///    widget. The new widget will always have the same [runtimeType] and key as
///    old widget. If the parent wishes to change the [runtimeType] or key of
///    the widget at this location in the tree, it can do so by unmounting this
///    element and inflating the new widget at this location.
///  * At some point, an ancestor might decide to remove this element (or an
///    intermediate ancestor) from the tree, which the ancestor does by calling
///    [deactivateChild] on itself. Deactivating the intermediate ancestor will
///    remove that element's render object from the render tree and add this
///    element to the [owner]'s list of inactive elements, causing the framework
///    to call [deactivate] on this element.
///  * At this point, the element is considered "inactive" and will not appear
///    on screen. An element can remain in the inactive state only until
///    the end of the current animation frame. At the end of the animation
///    frame, any elements that are still inactive will be unmounted.
///  * If the element gets reincorporated into the tree (e.g., because it or one
///    of its ancestors has a global key that is reused), the framework will
///    remove the element from the [owner]'s list of inactive elements, call
///    [activate] on the element, and reattach the element's render object to
///    the render tree. (At this point, the element is again considered "active"
///    and might appear on screen.)
///  * If the element does not get reincorporated into the tree by the end of
///    the current animation frame, the framework will call [unmount] on the
///    element.
///  * At this point, the element is considered "defunct" and will not be
///    incorporated into the tree in the future.
abstract class Element extends DiagnosticableTree implements BuildContext {
  /// Creates an element that uses the given widget as its configuration.
  ///
  /// Typically called by an override of [Widget.createElement].
  Element(Widget widget)
    : _widget = widget {
    if (kFlutterMemoryAllocationsEnabled) {
      MemoryAllocations.instance.dispatchObjectCreated(
        library: _flutterWidgetsLibrary,
        className: '$Element',
        object: this,
      );
    }
  }

  Element? _parent;
  DebugReassembleConfig? _debugReassembleConfig;
  _NotificationNode? _notificationTree;

  /// Compare two widgets for equality.
  ///
  /// When a widget is rebuilt with another that compares equal according
  /// to `operator ==`, it is assumed that the update is redundant and the
  /// work to update that branch of the tree is skipped.
  ///
  /// It is generally discouraged to override `operator ==` on any widget that
  /// has children, since a correct implementation would have to defer to the
  /// children's equality operator also, and that is an O(N²) operation: each
  /// child would need to itself walk all its children, each step of the tree.
  ///
  /// It is sometimes reasonable for a leaf widget (one with no children) to
  /// implement this method, if rebuilding the widget is known to be much more
  /// expensive than checking the widgets' parameters for equality and if the
  /// widget is expected to often be rebuilt with identical parameters.
  ///
  /// In general, however, it is more efficient to cache the widgets used
  /// in a build method if it is known that they will not change.
  @nonVirtual
  @override
  // ignore: avoid_equals_and_hash_code_on_mutable_classes, hash_and_equals
  bool operator ==(Object other) => identical(this, other);

  /// Information set by parent to define where this child fits in its parent's
  /// child list.
  ///
  /// A child widget's slot is determined when the parent's [updateChild] method
  /// is called to inflate the child widget. See [RenderObjectElement] for more
  /// details on slots.
  Object? get slot => _slot;
  Object? _slot;

  /// An integer that is guaranteed to be greater than the parent's, if any.
  /// The element at the root of the tree must have a depth greater than 0.
  int get depth {
    assert(() {
      if (_lifecycleState == _ElementLifecycle.initial) {
        throw FlutterError('Depth is only available when element has been mounted.');
      }
      return true;
    }());
    return _depth;
  }
  late int _depth;

  /// Returns result < 0 when [a] < [b], result == 0 when [a] == [b], result > 0
  /// when [a] > [b].
  static int _sort(Element a, Element b) {
    final int diff = a.depth - b.depth;
    // If depths are not equal, return the difference.
    if (diff != 0) {
      return diff;
    }
    // If the `dirty` values are not equal, sort with non-dirty elements being
    // less than dirty elements.
    final bool isBDirty = b.dirty;
    if (a.dirty != isBDirty) {
      return isBDirty ? -1 : 1;
    }
    // Otherwise, `depth`s and `dirty`s are equal.
    return 0;
  }

  // Return a numeric encoding of the specific `Element` concrete subtype.
  // This is used in `Element.updateChild` to determine if a hot reload modified the
  // superclass of a mounted element's configuration. The encoding of each `Element`
  // must match the corresponding `Widget` encoding in `Widget._debugConcreteSubtype`.
  static int _debugConcreteSubtype(Element element) {
    return element is StatefulElement ? 1 :
           element is StatelessElement ? 2 :
           0;
  }

  /// The configuration for this element.
  ///
  /// Avoid overriding this field on [Element] subtypes to provide a more
  /// specific widget type (i.e. [StatelessElement] and [StatelessWidget]).
  /// Instead, cast at any call sites where the more specific type is required.
  /// This avoids significant cast overhead on the getter which is accessed
  /// throughout the framework internals during the build phase - and for which
  /// the more specific type information is not used.
  @override
  Widget get widget => _widget!;
  Widget? _widget;

  @override
  bool get mounted => _widget != null;

  /// Returns true if the Element is defunct.
  ///
  /// This getter always returns false in profile and release builds.
  /// See the lifecycle documentation for [Element] for additional information.
  bool get debugIsDefunct {
    bool isDefunct = false;
    assert(() {
      isDefunct = _lifecycleState == _ElementLifecycle.defunct;
      return true;
    }());
    return isDefunct;
  }

  /// Returns true if the Element is active.
  ///
  /// This getter always returns false in profile and release builds.
  /// See the lifecycle documentation for [Element] for additional information.
  bool get debugIsActive {
    bool isActive = false;
    assert(() {
      isActive = _lifecycleState == _ElementLifecycle.active;
      return true;
    }());
    return isActive;
  }

  /// The object that manages the lifecycle of this element.
  @override
  BuildOwner? get owner => _owner;
  BuildOwner? _owner;

  /// {@template flutter.widgets.Element.reassemble}
  /// Called whenever the application is reassembled during debugging, for
  /// example during hot reload.
  ///
  /// This method should rerun any initialization logic that depends on global
  /// state, for example, image loading from asset bundles (since the asset
  /// bundle may have changed).
  ///
  /// This function will only be called during development. In release builds,
  /// the `ext.flutter.reassemble` hook is not available, and so this code will
  /// never execute.
  ///
  /// Implementers should not rely on any ordering for hot reload source update,
  /// reassemble, and build methods after a hot reload has been initiated. It is
  /// possible that a [Timer] (e.g. an [Animation]) or a debugging session
  /// attached to the isolate could trigger a build with reloaded code _before_
  /// reassemble is called. Code that expects preconditions to be set by
  /// reassemble after a hot reload must be resilient to being called out of
  /// order, e.g. by fizzling instead of throwing. That said, once reassemble is
  /// called, build will be called after it at least once.
  /// {@endtemplate}
  ///
  /// See also:
  ///
  ///  * [State.reassemble]
  ///  * [BindingBase.reassembleApplication]
  ///  * [Image], which uses this to reload images.
  @mustCallSuper
  @protected
  void reassemble() {
    if (_debugShouldReassemble(_debugReassembleConfig, _widget)) {
      markNeedsBuild();
      _debugReassembleConfig = null;
    }
    visitChildren((Element child) {
      child._debugReassembleConfig = _debugReassembleConfig;
      child.reassemble();
    });
    _debugReassembleConfig = null;
  }

  bool _debugIsInScope(Element target) {
    Element? current = this;
    while (current != null) {
      if (target == current) {
        return true;
      }
      current = current._parent;
    }
    return false;
  }

  /// The render object at (or below) this location in the tree.
  ///
  /// If this object is a [RenderObjectElement], the render object is the one at
  /// this location in the tree. Otherwise, this getter will walk down the tree
  /// until it finds a [RenderObjectElement].
  RenderObject? get renderObject {
    Element? current = this;
    while (current != null) {
      if (current._lifecycleState == _ElementLifecycle.defunct) {
        break;
      } else if (current is RenderObjectElement) {
        return current.renderObject;
      } else {
        Element? next;
        current.visitChildren((Element child) {
          assert(next == null);  // This verifies that there's only one child.
          next = child;
        });
        current = next;
      }
    }
    return null;
  }

  @override
  List<DiagnosticsNode> describeMissingAncestor({ required Type expectedAncestorType }) {
    final List<DiagnosticsNode> information = <DiagnosticsNode>[];
    final List<Element> ancestors = <Element>[];
    visitAncestorElements((Element element) {
      ancestors.add(element);
      return true;
    });

    information.add(DiagnosticsProperty<Element>(
      'The specific widget that could not find a $expectedAncestorType ancestor was',
      this,
      style: DiagnosticsTreeStyle.errorProperty,
    ));

    if (ancestors.isNotEmpty) {
      information.add(describeElements('The ancestors of this widget were', ancestors));
    } else {
      information.add(ErrorDescription(
        'This widget is the root of the tree, so it has no '
        'ancestors, let alone a "$expectedAncestorType" ancestor.',
      ));
    }
    return information;
  }

  /// Returns a list of [Element]s from the current build context to the error report.
  static DiagnosticsNode describeElements(String name, Iterable<Element> elements) {
    return DiagnosticsBlock(
      name: name,
      children: elements.map<DiagnosticsNode>((Element element) => DiagnosticsProperty<Element>('', element)).toList(),
      allowTruncate: true,
    );
  }

  @override
  DiagnosticsNode describeElement(String name, {DiagnosticsTreeStyle style = DiagnosticsTreeStyle.errorProperty}) {
    return DiagnosticsProperty<Element>(name, this, style: style);
  }

  @override
  DiagnosticsNode describeWidget(String name, {DiagnosticsTreeStyle style = DiagnosticsTreeStyle.errorProperty}) {
    return DiagnosticsProperty<Element>(name, this, style: style);
  }

  @override
  DiagnosticsNode describeOwnershipChain(String name) {
    // TODO(jacobr): make this structured so clients can support clicks on
    // individual entries. For example, is this an iterable with arrows as
    // separators?
    return StringProperty(name, debugGetCreatorChain(10));
  }

  // This is used to verify that Element objects move through life in an
  // orderly fashion.
  _ElementLifecycle _lifecycleState = _ElementLifecycle.initial;

  /// Calls the argument for each child. Must be overridden by subclasses that
  /// support having children.
  ///
  /// There is no guaranteed order in which the children will be visited, though
  /// it should be consistent over time.
  ///
  /// Calling this during build is dangerous: the child list might still be
  /// being updated at that point, so the children might not be constructed yet,
  /// or might be old children that are going to be replaced. This method should
  /// only be called if it is provable that the children are available.
  void visitChildren(ElementVisitor visitor) { }

  /// Calls the argument for each child considered onstage.
  ///
  /// Classes like [Offstage] and [Overlay] override this method to hide their
  /// children.
  ///
  /// Being onstage affects the element's discoverability during testing when
  /// you use Flutter's [Finder] objects. For example, when you instruct the
  /// test framework to tap on a widget, by default the finder will look for
  /// onstage elements and ignore the offstage ones.
  ///
  /// The default implementation defers to [visitChildren] and therefore treats
  /// the element as onstage.
  ///
  /// See also:
  ///
  ///  * [Offstage] widget that hides its children.
  ///  * [Finder] that skips offstage widgets by default.
  ///  * [RenderObject.visitChildrenForSemantics], in contrast to this method,
  ///    designed specifically for excluding parts of the UI from the semantics
  ///    tree.
  void debugVisitOnstageChildren(ElementVisitor visitor) => visitChildren(visitor);

  /// Wrapper around [visitChildren] for [BuildContext].
  @override
  void visitChildElements(ElementVisitor visitor) {
    assert(() {
      if (owner == null || !owner!._debugStateLocked) {
        return true;
      }
      throw FlutterError.fromParts(<DiagnosticsNode>[
        ErrorSummary('visitChildElements() called during build.'),
        ErrorDescription(
          "The BuildContext.visitChildElements() method can't be called during "
          'build because the child list is still being updated at that point, '
          'so the children might not be constructed yet, or might be old children '
          'that are going to be replaced.',
        ),
      ]);
    }());
    visitChildren(visitor);
  }

  /// Update the given child with the given new configuration.
  ///
  /// This method is the core of the widgets system. It is called each time we
  /// are to add, update, or remove a child based on an updated configuration.
  ///
  /// The `newSlot` argument specifies the new value for this element's [slot].
  ///
  /// If the `child` is null, and the `newWidget` is not null, then we have a new
  /// child for which we need to create an [Element], configured with `newWidget`.
  ///
  /// If the `newWidget` is null, and the `child` is not null, then we need to
  /// remove it because it no longer has a configuration.
  ///
  /// If neither are null, then we need to update the `child`'s configuration to
  /// be the new configuration given by `newWidget`. If `newWidget` can be given
  /// to the existing child (as determined by [Widget.canUpdate]), then it is so
  /// given. Otherwise, the old child needs to be disposed and a new child
  /// created for the new configuration.
  ///
  /// If both are null, then we don't have a child and won't have a child, so we
  /// do nothing.
  ///
  /// The [updateChild] method returns the new child, if it had to create one,
  /// or the child that was passed in, if it just had to update the child, or
  /// null, if it removed the child and did not replace it.
  ///
  /// The following table summarizes the above:
  ///
  /// |                     | **newWidget == null**  | **newWidget != null**   |
  /// | :-----------------: | :--------------------- | :---------------------- |
  /// |  **child == null**  |  Returns null.         |  Returns new [Element]. |
  /// |  **child != null**  |  Old child is removed, returns null. | Old child updated if possible, returns child or new [Element]. |
  ///
  /// The `newSlot` argument is used only if `newWidget` is not null. If `child`
  /// is null (or if the old child cannot be updated), then the `newSlot` is
  /// given to the new [Element] that is created for the child, via
  /// [inflateWidget]. If `child` is not null (and the old child _can_ be
  /// updated), then the `newSlot` is given to [updateSlotForChild] to update
  /// its slot, in case it has moved around since it was last built.
  ///
  /// See the [RenderObjectElement] documentation for more information on slots.
  @protected
  @pragma('vm:prefer-inline')
  Element? updateChild(Element? child, Widget? newWidget, Object? newSlot) {
    if (newWidget == null) {
      if (child != null) {
        deactivateChild(child);
      }
      return null;
    }

    final Element newChild;
    if (child != null) {
      bool hasSameSuperclass = true;
      // When the type of a widget is changed between Stateful and Stateless via
      // hot reload, the element tree will end up in a partially invalid state.
      // That is, if the widget was a StatefulWidget and is now a StatelessWidget,
      // then the element tree currently contains a StatefulElement that is incorrectly
      // referencing a StatelessWidget (and likewise with StatelessElement).
      //
      // To avoid crashing due to type errors, we need to gently guide the invalid
      // element out of the tree. To do so, we ensure that the `hasSameSuperclass` condition
      // returns false which prevents us from trying to update the existing element
      // incorrectly.
      //
      // For the case where the widget becomes Stateful, we also need to avoid
      // accessing `StatelessElement.widget` as the cast on the getter will
      // cause a type error to be thrown. Here we avoid that by short-circuiting
      // the `Widget.canUpdate` check once `hasSameSuperclass` is false.
      assert(() {
        final int oldElementClass = Element._debugConcreteSubtype(child);
        final int newWidgetClass = Widget._debugConcreteSubtype(newWidget);
        hasSameSuperclass = oldElementClass == newWidgetClass;
        return true;
      }());
      if (hasSameSuperclass && child.widget == newWidget) {
        // We don't insert a timeline event here, because otherwise it's
        // confusing that widgets that "don't update" (because they didn't
        // change) get "charged" on the timeline.
        if (child.slot != newSlot) {
          updateSlotForChild(child, newSlot);
        }
        newChild = child;
      } else if (hasSameSuperclass && Widget.canUpdate(child.widget, newWidget)) {
        if (child.slot != newSlot) {
          updateSlotForChild(child, newSlot);
        }
        final bool isTimelineTracked = !kReleaseMode && _isProfileBuildsEnabledFor(newWidget);
        if (isTimelineTracked) {
          Map<String, String>? debugTimelineArguments;
          assert(() {
            if (kDebugMode && debugEnhanceBuildTimelineArguments) {
              debugTimelineArguments = newWidget.toDiagnosticsNode().toTimelineArguments();
            }
            return true;
          }());
          Timeline.startSync(
            '${newWidget.runtimeType}',
            arguments: debugTimelineArguments,
          );
        }
        child.update(newWidget);
        if (isTimelineTracked) {
          Timeline.finishSync();
        }
        assert(child.widget == newWidget);
        assert(() {
          child.owner!._debugElementWasRebuilt(child);
          return true;
        }());
        newChild = child;
      } else {
        deactivateChild(child);
        assert(child._parent == null);
        // The [debugProfileBuildsEnabled] code for this branch is inside
        // [inflateWidget], since some [Element]s call [inflateWidget] directly
        // instead of going through [updateChild].
        newChild = inflateWidget(newWidget, newSlot);
      }
    } else {
      // The [debugProfileBuildsEnabled] code for this branch is inside
      // [inflateWidget], since some [Element]s call [inflateWidget] directly
      // instead of going through [updateChild].
      newChild = inflateWidget(newWidget, newSlot);
    }

    assert(() {
      if (child != null) {
        _debugRemoveGlobalKeyReservation(child);
      }
      final Key? key = newWidget.key;
      if (key is GlobalKey) {
        assert(owner != null);
        owner!._debugReserveGlobalKeyFor(this, newChild, key);
      }
      return true;
    }());

    return newChild;
  }

  /// Add this element to the tree in the given slot of the given parent.
  ///
  /// The framework calls this function when a newly created element is added to
  /// the tree for the first time. Use this method to initialize state that
  /// depends on having a parent. State that is independent of the parent can
  /// more easily be initialized in the constructor.
  ///
  /// This method transitions the element from the "initial" lifecycle state to
  /// the "active" lifecycle state.
  ///
  /// Subclasses that override this method are likely to want to also override
  /// [update], [visitChildren], [RenderObjectElement.insertRenderObjectChild],
  /// [RenderObjectElement.moveRenderObjectChild], and
  /// [RenderObjectElement.removeRenderObjectChild].
  ///
  /// Implementations of this method should start with a call to the inherited
  /// method, as in `super.mount(parent, newSlot)`.
  @mustCallSuper
  void mount(Element? parent, Object? newSlot) {
    assert(_lifecycleState == _ElementLifecycle.initial);
    assert(_parent == null);
    assert(parent == null || parent._lifecycleState == _ElementLifecycle.active);
    assert(slot == null);
    _parent = parent;
    _slot = newSlot;
    _lifecycleState = _ElementLifecycle.active;
    _depth = _parent != null ? _parent!.depth + 1 : 1;
    if (parent != null) {
      // Only assign ownership if the parent is non-null. If parent is null
      // (the root node), the owner should have already been assigned.
      // See RootRenderObjectElement.assignOwner().
      _owner = parent.owner;
    }
    assert(owner != null);
    final Key? key = widget.key;
    if (key is GlobalKey) {
      owner!._registerGlobalKey(key, this);
    }
    _updateInheritance();
    attachNotificationTree();
  }

  void _debugRemoveGlobalKeyReservation(Element child) {
    assert(owner != null);
    owner!._debugRemoveGlobalKeyReservationFor(this, child);
  }

  /// Change the widget used to configure this element.
  ///
  /// The framework calls this function when the parent wishes to use a
  /// different widget to configure this element. The new widget is guaranteed
  /// to have the same [runtimeType] as the old widget.
  ///
  /// This function is called only during the "active" lifecycle state.
  @mustCallSuper
  void update(covariant Widget newWidget) {
    // This code is hot when hot reloading, so we try to
    // only call _AssertionError._evaluateAssertion once.
    assert(
      _lifecycleState == _ElementLifecycle.active
        && newWidget != widget
        && Widget.canUpdate(widget, newWidget),
    );
    // This Element was told to update and we can now release all the global key
    // reservations of forgotten children. We cannot do this earlier because the
    // forgotten children still represent global key duplications if the element
    // never updates (the forgotten children are not removed from the tree
    // until the call to update happens)
    assert(() {
      _debugForgottenChildrenWithGlobalKey?.forEach(_debugRemoveGlobalKeyReservation);
      _debugForgottenChildrenWithGlobalKey?.clear();
      return true;
    }());
    _widget = newWidget;
  }

  /// Change the slot that the given child occupies in its parent.
  ///
  /// Called by [MultiChildRenderObjectElement], and other [RenderObjectElement]
  /// subclasses that have multiple children, when child moves from one position
  /// to another in this element's child list.
  @protected
  void updateSlotForChild(Element child, Object? newSlot) {
    assert(_lifecycleState == _ElementLifecycle.active);
    assert(child._parent == this);
    void visit(Element element) {
      element._updateSlot(newSlot);
      if (element is! RenderObjectElement) {
        element.visitChildren(visit);
      }
    }
    visit(child);
  }

  void _updateSlot(Object? newSlot) {
    assert(_lifecycleState == _ElementLifecycle.active);
    assert(_parent != null);
    assert(_parent!._lifecycleState == _ElementLifecycle.active);
    _slot = newSlot;
  }

  void _updateDepth(int parentDepth) {
    final int expectedDepth = parentDepth + 1;
    if (_depth < expectedDepth) {
      _depth = expectedDepth;
      visitChildren((Element child) {
        child._updateDepth(expectedDepth);
      });
    }
  }

  /// Remove [renderObject] from the render tree.
  ///
  /// The default implementation of this function calls
  /// [detachRenderObject] recursively on each child. The
  /// [RenderObjectElement.detachRenderObject] override does the actual work of
  /// removing [renderObject] from the render tree.
  ///
  /// This is called by [deactivateChild].
  void detachRenderObject() {
    visitChildren((Element child) {
      child.detachRenderObject();
    });
    _slot = null;
  }

  /// Add [renderObject] to the render tree at the location specified by `newSlot`.
  ///
  /// The default implementation of this function calls
  /// [attachRenderObject] recursively on each child. The
  /// [RenderObjectElement.attachRenderObject] override does the actual work of
  /// adding [renderObject] to the render tree.
  ///
  /// The `newSlot` argument specifies the new value for this element's [slot].
  void attachRenderObject(Object? newSlot) {
    assert(_slot == null);
    visitChildren((Element child) {
      child.attachRenderObject(newSlot);
    });
    _slot = newSlot;
  }

  Element? _retakeInactiveElement(GlobalKey key, Widget newWidget) {
    // The "inactivity" of the element being retaken here may be forward-looking: if
    // we are taking an element with a GlobalKey from an element that currently has
    // it as a child, then we know that element will soon no longer have that
    // element as a child. The only way that assumption could be false is if the
    // global key is being duplicated, and we'll try to track that using the
    // _debugTrackElementThatWillNeedToBeRebuiltDueToGlobalKeyShenanigans call below.
    final Element? element = key._currentElement;
    if (element == null) {
      return null;
    }
    if (!Widget.canUpdate(element.widget, newWidget)) {
      return null;
    }
    assert(() {
      if (debugPrintGlobalKeyedWidgetLifecycle) {
        debugPrint('Attempting to take $element from ${element._parent ?? "inactive elements list"} to put in $this.');
      }
      return true;
    }());
    final Element? parent = element._parent;
    if (parent != null) {
      assert(() {
        if (parent == this) {
          throw FlutterError.fromParts(<DiagnosticsNode>[
            ErrorSummary("A GlobalKey was used multiple times inside one widget's child list."),
            DiagnosticsProperty<GlobalKey>('The offending GlobalKey was', key),
            parent.describeElement('The parent of the widgets with that key was'),
            element.describeElement('The first child to get instantiated with that key became'),
            DiagnosticsProperty<Widget>('The second child that was to be instantiated with that key was', widget, style: DiagnosticsTreeStyle.errorProperty),
            ErrorDescription('A GlobalKey can only be specified on one widget at a time in the widget tree.'),
          ]);
        }
        parent.owner!._debugTrackElementThatWillNeedToBeRebuiltDueToGlobalKeyShenanigans(
          parent,
          key,
        );
        return true;
      }());
      parent.forgetChild(element);
      parent.deactivateChild(element);
    }
    assert(element._parent == null);
    owner!._inactiveElements.remove(element);
    return element;
  }

  /// Create an element for the given widget and add it as a child of this
  /// element in the given slot.
  ///
  /// This method is typically called by [updateChild] but can be called
  /// directly by subclasses that need finer-grained control over creating
  /// elements.
  ///
  /// If the given widget has a global key and an element already exists that
  /// has a widget with that global key, this function will reuse that element
  /// (potentially grafting it from another location in the tree or reactivating
  /// it from the list of inactive elements) rather than creating a new element.
  ///
  /// The `newSlot` argument specifies the new value for this element's [slot].
  ///
  /// The element returned by this function will already have been mounted and
  /// will be in the "active" lifecycle state.
  @protected
  @pragma('vm:prefer-inline')
  Element inflateWidget(Widget newWidget, Object? newSlot) {

    final bool isTimelineTracked = !kReleaseMode && _isProfileBuildsEnabledFor(newWidget);
    if (isTimelineTracked) {
      Map<String, String>? debugTimelineArguments;
      assert(() {
        if (kDebugMode && debugEnhanceBuildTimelineArguments) {
          debugTimelineArguments = newWidget.toDiagnosticsNode().toTimelineArguments();
        }
        return true;
      }());
      Timeline.startSync(
        '${newWidget.runtimeType}',
        arguments: debugTimelineArguments,
      );
    }

    try {
      final Key? key = newWidget.key;
      if (key is GlobalKey) {
        final Element? newChild = _retakeInactiveElement(key, newWidget);
        if (newChild != null) {
          assert(newChild._parent == null);
          assert(() {
            _debugCheckForCycles(newChild);
            return true;
          }());
          newChild._activateWithParent(this, newSlot);
          final Element? updatedChild = updateChild(newChild, newWidget, newSlot);
          assert(newChild == updatedChild);
          return updatedChild!;
        }
      }
      final Element newChild = newWidget.createElement();
      assert(() {
        _debugCheckForCycles(newChild);
        return true;
      }());
      newChild.mount(this, newSlot);
      assert(newChild._lifecycleState == _ElementLifecycle.active);

      return newChild;
    } finally {
<<<<<<< HEAD
      if (isTimelineTracked)
        Timeline.finishSync();
=======
      if (isTimelineTracked) {
        Timeline.finishSync();
      }
>>>>>>> 796c8ef7
    }
  }

  void _debugCheckForCycles(Element newChild) {
    assert(newChild._parent == null);
    assert(() {
      Element node = this;
      while (node._parent != null) {
        node = node._parent!;
      }
      assert(node != newChild); // indicates we are about to create a cycle
      return true;
    }());
  }

  /// Move the given element to the list of inactive elements and detach its
  /// render object from the render tree.
  ///
  /// This method stops the given element from being a child of this element by
  /// detaching its render object from the render tree and moving the element to
  /// the list of inactive elements.
  ///
  /// This method (indirectly) calls [deactivate] on the child.
  ///
  /// The caller is responsible for removing the child from its child model.
  /// Typically [deactivateChild] is called by the element itself while it is
  /// updating its child model; however, during [GlobalKey] reparenting, the new
  /// parent proactively calls the old parent's [deactivateChild], first using
  /// [forgetChild] to cause the old parent to update its child model.
  @protected
  void deactivateChild(Element child) {
    assert(child._parent == this);
    child._parent = null;
    child.detachRenderObject();
    owner!._inactiveElements.add(child); // this eventually calls child.deactivate()
    assert(() {
      if (debugPrintGlobalKeyedWidgetLifecycle) {
        if (child.widget.key is GlobalKey) {
          debugPrint('Deactivated $child (keyed child of $this)');
        }
      }
      return true;
    }());
  }

  // The children that have been forgotten by forgetChild. This will be used in
  // [update] to remove the global key reservations of forgotten children.
  //
  // In Profile/Release mode this field is initialized to `null`. The Dart compiler can
  // eliminate unused fields, but not their initializers.
  @_debugOnly
  final Set<Element>? _debugForgottenChildrenWithGlobalKey = kDebugMode ? HashSet<Element>() : null;

  /// Remove the given child from the element's child list, in preparation for
  /// the child being reused elsewhere in the element tree.
  ///
  /// This updates the child model such that, e.g., [visitChildren] does not
  /// walk that child anymore.
  ///
  /// The element will still have a valid parent when this is called, and the
  /// child's [Element.slot] value will be valid in the context of that parent.
  /// After this is called, [deactivateChild] is called to sever the link to
  /// this object.
  ///
  /// The [update] is responsible for updating or creating the new child that
  /// will replace this [child].
  @protected
  @mustCallSuper
  void forgetChild(Element child) {
    // This method is called on the old parent when the given child (with a
    // global key) is given a new parent. We cannot remove the global key
    // reservation directly in this method because the forgotten child is not
    // removed from the tree until this Element is updated in [update]. If
    // [update] is never called, the forgotten child still represents a global
    // key duplication that we need to catch.
    assert(() {
      if (child.widget.key is GlobalKey) {
        _debugForgottenChildrenWithGlobalKey?.add(child);
      }
      return true;
    }());
  }

  void _activateWithParent(Element parent, Object? newSlot) {
    assert(_lifecycleState == _ElementLifecycle.inactive);
    _parent = parent;
    assert(() {
      if (debugPrintGlobalKeyedWidgetLifecycle) {
        debugPrint('Reactivating $this (now child of $_parent).');
      }
      return true;
    }());
    _updateDepth(_parent!.depth);
    _activateRecursively(this);
    attachRenderObject(newSlot);
    assert(_lifecycleState == _ElementLifecycle.active);
  }

  static void _activateRecursively(Element element) {
    assert(element._lifecycleState == _ElementLifecycle.inactive);
    element.activate();
    assert(element._lifecycleState == _ElementLifecycle.active);
    element.visitChildren(_activateRecursively);
  }

  /// Transition from the "inactive" to the "active" lifecycle state.
  ///
  /// The framework calls this method when a previously deactivated element has
  /// been reincorporated into the tree. The framework does not call this method
  /// the first time an element becomes active (i.e., from the "initial"
  /// lifecycle state). Instead, the framework calls [mount] in that situation.
  ///
  /// See the lifecycle documentation for [Element] for additional information.
  ///
  /// Implementations of this method should start with a call to the inherited
  /// method, as in `super.activate()`.
  @mustCallSuper
  void activate() {
    assert(_lifecycleState == _ElementLifecycle.inactive);
    assert(owner != null);
    final bool hadDependencies = (_dependencies != null && _dependencies!.isNotEmpty) || _hadUnsatisfiedDependencies;
    _lifecycleState = _ElementLifecycle.active;
    // We unregistered our dependencies in deactivate, but never cleared the list.
    // Since we're going to be reused, let's clear our list now.
    _dependencies?.clear();
    _hadUnsatisfiedDependencies = false;
    _updateInheritance();
    attachNotificationTree();
    if (_dirty) {
      owner!.scheduleBuildFor(this);
    }
    if (hadDependencies) {
      didChangeDependencies();
    }
  }

  /// Transition from the "active" to the "inactive" lifecycle state.
  ///
  /// The framework calls this method when a previously active element is moved
  /// to the list of inactive elements. While in the inactive state, the element
  /// will not appear on screen. The element can remain in the inactive state
  /// only until the end of the current animation frame. At the end of the
  /// animation frame, if the element has not be reactivated, the framework will
  /// unmount the element.
  ///
  /// This is (indirectly) called by [deactivateChild].
  ///
  /// See the lifecycle documentation for [Element] for additional information.
  ///
  /// Implementations of this method should end with a call to the inherited
  /// method, as in `super.deactivate()`.
  @mustCallSuper
  void deactivate() {
    assert(_lifecycleState == _ElementLifecycle.active);
    assert(_widget != null); // Use the private property to avoid a CastError during hot reload.
    if (_dependencies != null && _dependencies!.isNotEmpty) {
      for (final InheritedElement dependency in _dependencies!) {
        dependency._dependents.remove(this);
      }
      // For expediency, we don't actually clear the list here, even though it's
      // no longer representative of what we are registered with. If we never
      // get re-used, it doesn't matter. If we do, then we'll clear the list in
      // activate(). The benefit of this is that it allows Element's activate()
      // implementation to decide whether to rebuild based on whether we had
      // dependencies here.
    }
    _inheritedElements = null;
    _lifecycleState = _ElementLifecycle.inactive;
  }

  /// Called, in debug mode, after children have been deactivated (see [deactivate]).
  ///
  /// This method is not called in release builds.
  @mustCallSuper
  void debugDeactivated() {
    assert(_lifecycleState == _ElementLifecycle.inactive);
  }

  /// Transition from the "inactive" to the "defunct" lifecycle state.
  ///
  /// Called when the framework determines that an inactive element will never
  /// be reactivated. At the end of each animation frame, the framework calls
  /// [unmount] on any remaining inactive elements, preventing inactive elements
  /// from remaining inactive for longer than a single animation frame.
  ///
  /// After this function is called, the element will not be incorporated into
  /// the tree again.
  ///
  /// Any resources this element holds should be released at this point. For
  /// example, [RenderObjectElement.unmount] calls [RenderObject.dispose] and
  /// nulls out its reference to the render object.
  ///
  /// See the lifecycle documentation for [Element] for additional information.
  ///
  /// Implementations of this method should end with a call to the inherited
  /// method, as in `super.unmount()`.
  @mustCallSuper
  void unmount() {
    assert(_lifecycleState == _ElementLifecycle.inactive);
    assert(_widget != null); // Use the private property to avoid a CastError during hot reload.
    assert(owner != null);
    if (kFlutterMemoryAllocationsEnabled) {
      MemoryAllocations.instance.dispatchObjectDisposed(object: this);
    }
    // Use the private property to avoid a CastError during hot reload.
    final Key? key = _widget?.key;
    if (key is GlobalKey) {
      owner!._unregisterGlobalKey(key, this);
    }
    // Release resources to reduce the severity of memory leaks caused by
    // defunct, but accidentally retained Elements.
    _widget = null;
    _dependencies = null;
    _lifecycleState = _ElementLifecycle.defunct;
  }

  @override
  RenderObject? findRenderObject() {
    assert(() {
      if (_lifecycleState != _ElementLifecycle.active) {
        throw FlutterError.fromParts(<DiagnosticsNode>[
          ErrorSummary('Cannot get renderObject of inactive element.'),
          ErrorDescription(
            'In order for an element to have a valid renderObject, it must be '
            'active, which means it is part of the tree.\n'
            'Instead, this element is in the $_lifecycleState state.\n'
            'If you called this method from a State object, consider guarding '
            'it with State.mounted.',
          ),
          describeElement('The findRenderObject() method was called for the following element'),
        ]);
      }
      return true;
    }());
    return renderObject;
  }

  @override
  Size? get size {
    assert(() {
      if (_lifecycleState != _ElementLifecycle.active) {
        // TODO(jacobr): is this a good separation into contract and violation?
        // I have added a line of white space.
        throw FlutterError.fromParts(<DiagnosticsNode>[
          ErrorSummary('Cannot get size of inactive element.'),
          ErrorDescription(
            'In order for an element to have a valid size, the element must be '
            'active, which means it is part of the tree.\n'
            'Instead, this element is in the $_lifecycleState state.',
          ),
          describeElement('The size getter was called for the following element'),
        ]);
      }
      if (owner!._debugBuilding) {
        throw FlutterError.fromParts(<DiagnosticsNode>[
          ErrorSummary('Cannot get size during build.'),
          ErrorDescription(
            'The size of this render object has not yet been determined because '
            'the framework is still in the process of building widgets, which '
            'means the render tree for this frame has not yet been determined. '
            'The size getter should only be called from paint callbacks or '
            'interaction event handlers (e.g. gesture callbacks).',
          ),
          ErrorSpacer(),
          ErrorHint(
            'If you need some sizing information during build to decide which '
            'widgets to build, consider using a LayoutBuilder widget, which can '
            'tell you the layout constraints at a given location in the tree. See '
            '<https://api.flutter.dev/flutter/widgets/LayoutBuilder-class.html> '
            'for more details.',
          ),
          ErrorSpacer(),
          describeElement('The size getter was called for the following element'),
        ]);
      }
      return true;
    }());
    final RenderObject? renderObject = findRenderObject();
    assert(() {
      if (renderObject == null) {
        throw FlutterError.fromParts(<DiagnosticsNode>[
          ErrorSummary('Cannot get size without a render object.'),
          ErrorHint(
            'In order for an element to have a valid size, the element must have '
            'an associated render object. This element does not have an associated '
            'render object, which typically means that the size getter was called '
            'too early in the pipeline (e.g., during the build phase) before the '
            'framework has created the render tree.',
          ),
          describeElement('The size getter was called for the following element'),
        ]);
      }
      if (renderObject is RenderSliver) {
        throw FlutterError.fromParts(<DiagnosticsNode>[
          ErrorSummary('Cannot get size from a RenderSliver.'),
          ErrorHint(
            'The render object associated with this element is a '
            '${renderObject.runtimeType}, which is a subtype of RenderSliver. '
            'Slivers do not have a size per se. They have a more elaborate '
            'geometry description, which can be accessed by calling '
            'findRenderObject and then using the "geometry" getter on the '
            'resulting object.',
          ),
          describeElement('The size getter was called for the following element'),
          renderObject.describeForError('The associated render sliver was'),
        ]);
      }
      if (renderObject is! RenderBox) {
        throw FlutterError.fromParts(<DiagnosticsNode>[
          ErrorSummary('Cannot get size from a render object that is not a RenderBox.'),
          ErrorHint(
            'Instead of being a subtype of RenderBox, the render object associated '
            'with this element is a ${renderObject.runtimeType}. If this type of '
            'render object does have a size, consider calling findRenderObject '
            'and extracting its size manually.',
          ),
          describeElement('The size getter was called for the following element'),
          renderObject.describeForError('The associated render object was'),
        ]);
      }
      final RenderBox box = renderObject;
      if (!box.hasSize) {
        throw FlutterError.fromParts(<DiagnosticsNode>[
          ErrorSummary('Cannot get size from a render object that has not been through layout.'),
          ErrorHint(
            'The size of this render object has not yet been determined because '
            'this render object has not yet been through layout, which typically '
            'means that the size getter was called too early in the pipeline '
            '(e.g., during the build phase) before the framework has determined '
            'the size and position of the render objects during layout.',
          ),
          describeElement('The size getter was called for the following element'),
          box.describeForError('The render object from which the size was to be obtained was'),
        ]);
      }
      if (box.debugNeedsLayout) {
        throw FlutterError.fromParts(<DiagnosticsNode>[
          ErrorSummary('Cannot get size from a render object that has been marked dirty for layout.'),
          ErrorHint(
            'The size of this render object is ambiguous because this render object has '
            'been modified since it was last laid out, which typically means that the size '
            'getter was called too early in the pipeline (e.g., during the build phase) '
            'before the framework has determined the size and position of the render '
            'objects during layout.',
          ),
          describeElement('The size getter was called for the following element'),
          box.describeForError('The render object from which the size was to be obtained was'),
          ErrorHint(
            'Consider using debugPrintMarkNeedsLayoutStacks to determine why the render '
            'object in question is dirty, if you did not expect this.',
          ),
        ]);
      }
      return true;
    }());
    if (renderObject is RenderBox) {
      return renderObject.size;
    }
    return null;
  }

  PersistentHashMap<Type, InheritedElement>? _inheritedElements;
  Set<InheritedElement>? _dependencies;
  bool _hadUnsatisfiedDependencies = false;

  bool _debugCheckStateIsActiveForAncestorLookup() {
    assert(() {
      if (_lifecycleState != _ElementLifecycle.active) {
        throw FlutterError.fromParts(<DiagnosticsNode>[
          ErrorSummary("Looking up a deactivated widget's ancestor is unsafe."),
          ErrorDescription(
            "At this point the state of the widget's element tree is no longer "
            'stable.',
          ),
          ErrorHint(
            "To safely refer to a widget's ancestor in its dispose() method, "
            'save a reference to the ancestor by calling dependOnInheritedWidgetOfExactType() '
            "in the widget's didChangeDependencies() method.",
          ),
        ]);
      }
      return true;
    }());
    return true;
  }

  /// Returns `true` if [dependOnInheritedElement] was previously called with [ancestor].
  @protected
  bool doesDependOnInheritedElement(InheritedElement ancestor) =>
      _dependencies != null && _dependencies!.contains(ancestor);

  @override
  InheritedWidget dependOnInheritedElement(InheritedElement ancestor, { Object? aspect }) {
    _dependencies ??= HashSet<InheritedElement>();
    _dependencies!.add(ancestor);
    ancestor.updateDependencies(this, aspect);
    return ancestor.widget as InheritedWidget;
  }

  @override
  T? dependOnInheritedWidgetOfExactType<T extends InheritedWidget>({Object? aspect}) {
    assert(_debugCheckStateIsActiveForAncestorLookup());
    final InheritedElement? ancestor = _inheritedElements == null ? null : _inheritedElements![T];
    if (ancestor != null) {
      return dependOnInheritedElement(ancestor, aspect: aspect) as T;
    }
    _hadUnsatisfiedDependencies = true;
    return null;
  }

  @override
  T? getInheritedWidgetOfExactType<T extends InheritedWidget>() {
    return getElementForInheritedWidgetOfExactType<T>()?.widget as T?;
  }

  @override
  InheritedElement? getElementForInheritedWidgetOfExactType<T extends InheritedWidget>() {
    assert(_debugCheckStateIsActiveForAncestorLookup());
    final InheritedElement? ancestor = _inheritedElements == null ? null : _inheritedElements![T];
    return ancestor;
  }

  /// Called in [Element.mount] and [Element.activate] to register this element in
  /// the notification tree.
  ///
  /// This method is only exposed so that [NotifiableElementMixin] can be implemented.
  /// Subclasses of [Element] that wish to respond to notifications should mix that
  /// in instead.
  ///
  /// See also:
  ///   * [NotificationListener], a widget that allows listening to notifications.
  @protected
  void attachNotificationTree() {
    _notificationTree = _parent?._notificationTree;
  }

  void _updateInheritance() {
    assert(_lifecycleState == _ElementLifecycle.active);
    _inheritedElements = _parent?._inheritedElements;
  }

  @override
  T? findAncestorWidgetOfExactType<T extends Widget>() {
    assert(_debugCheckStateIsActiveForAncestorLookup());
    Element? ancestor = _parent;
    while (ancestor != null && ancestor.widget.runtimeType != T) {
      ancestor = ancestor._parent;
    }
    return ancestor?.widget as T?;
  }

  @override
  T? findAncestorStateOfType<T extends State<StatefulWidget>>() {
    assert(_debugCheckStateIsActiveForAncestorLookup());
    Element? ancestor = _parent;
    while (ancestor != null) {
      if (ancestor is StatefulElement && ancestor.state is T) {
        break;
      }
      ancestor = ancestor._parent;
    }
    final StatefulElement? statefulAncestor = ancestor as StatefulElement?;
    return statefulAncestor?.state as T?;
  }

  @override
  T? findRootAncestorStateOfType<T extends State<StatefulWidget>>() {
    assert(_debugCheckStateIsActiveForAncestorLookup());
    Element? ancestor = _parent;
    StatefulElement? statefulAncestor;
    while (ancestor != null) {
      if (ancestor is StatefulElement && ancestor.state is T) {
        statefulAncestor = ancestor;
      }
      ancestor = ancestor._parent;
    }
    return statefulAncestor?.state as T?;
  }

  @override
  T? findAncestorRenderObjectOfType<T extends RenderObject>() {
    assert(_debugCheckStateIsActiveForAncestorLookup());
    Element? ancestor = _parent;
    while (ancestor != null) {
      if (ancestor is RenderObjectElement && ancestor.renderObject is T) {
        return ancestor.renderObject as T;
      }
      ancestor = ancestor._parent;
    }
    return null;
  }

  @override
  void visitAncestorElements(ConditionalElementVisitor visitor) {
    assert(_debugCheckStateIsActiveForAncestorLookup());
    Element? ancestor = _parent;
    while (ancestor != null && visitor(ancestor)) {
      ancestor = ancestor._parent;
    }
  }

  /// Called when a dependency of this element changes.
  ///
  /// The [dependOnInheritedWidgetOfExactType] registers this element as depending on
  /// inherited information of the given type. When the information of that type
  /// changes at this location in the tree (e.g., because the [InheritedElement]
  /// updated to a new [InheritedWidget] and
  /// [InheritedWidget.updateShouldNotify] returned true), the framework calls
  /// this function to notify this element of the change.
  @mustCallSuper
  void didChangeDependencies() {
    assert(_lifecycleState == _ElementLifecycle.active); // otherwise markNeedsBuild is a no-op
    assert(_debugCheckOwnerBuildTargetExists('didChangeDependencies'));
    markNeedsBuild();
  }

  bool _debugCheckOwnerBuildTargetExists(String methodName) {
    assert(() {
      if (owner!._debugCurrentBuildTarget == null) {
        throw FlutterError.fromParts(<DiagnosticsNode>[
          ErrorSummary(
            '$methodName for ${widget.runtimeType} was called at an '
            'inappropriate time.',
          ),
          ErrorDescription('It may only be called while the widgets are being built.'),
          ErrorHint(
            'A possible cause of this error is when $methodName is called during '
            'one of:\n'
            ' * network I/O event\n'
            ' * file I/O event\n'
            ' * timer\n'
            ' * microtask (caused by Future.then, async/await, scheduleMicrotask)',
          ),
        ]);
      }
      return true;
    }());
    return true;
  }

  /// Returns a description of what caused this element to be created.
  ///
  /// Useful for debugging the source of an element.
  String debugGetCreatorChain(int limit) {
    final List<String> chain = <String>[];
    Element? node = this;
    while (chain.length < limit && node != null) {
      chain.add(node.toStringShort());
      node = node._parent;
    }
    if (node != null) {
      chain.add('\u22EF');
    }
    return chain.join(' \u2190 ');
  }

  /// Returns the parent chain from this element back to the root of the tree.
  ///
  /// Useful for debug display of a tree of Elements with only nodes in the path
  /// from the root to this Element expanded.
  List<Element> debugGetDiagnosticChain() {
    final List<Element> chain = <Element>[this];
    Element? node = _parent;
    while (node != null) {
      chain.add(node);
      node = node._parent;
    }
    return chain;
  }

  @override
  void dispatchNotification(Notification notification) {
    _notificationTree?.dispatchNotification(notification);
  }

  /// A short, textual description of this element.
  @override
  String toStringShort() => _widget?.toStringShort() ?? '${describeIdentity(this)}(DEFUNCT)';

  @override
  DiagnosticsNode toDiagnosticsNode({ String? name, DiagnosticsTreeStyle? style }) {
    return _ElementDiagnosticableTreeNode(
      name: name,
      value: this,
      style: style,
    );
  }

  @override
  void debugFillProperties(DiagnosticPropertiesBuilder properties) {
    super.debugFillProperties(properties);
    properties.defaultDiagnosticsTreeStyle= DiagnosticsTreeStyle.dense;
    if (_lifecycleState != _ElementLifecycle.initial) {
      properties.add(ObjectFlagProperty<int>('depth', depth, ifNull: 'no depth'));
    }
    properties.add(ObjectFlagProperty<Widget>('widget', _widget, ifNull: 'no widget'));
    properties.add(DiagnosticsProperty<Key>('key', _widget?.key, showName: false, defaultValue: null, level: DiagnosticLevel.hidden));
    _widget?.debugFillProperties(properties);
    properties.add(FlagProperty('dirty', value: dirty, ifTrue: 'dirty'));
    final Set<InheritedElement>? deps = _dependencies;
    if (deps != null && deps.isNotEmpty) {
      final List<InheritedElement> sortedDependencies = deps.toList()
        ..sort((InheritedElement a, InheritedElement b) =>
            a.toStringShort().compareTo(b.toStringShort()));
      final List<DiagnosticsNode> diagnosticsDependencies = sortedDependencies
        .map((InheritedElement element) => element.widget.toDiagnosticsNode(style: DiagnosticsTreeStyle.sparse))
        .toList();
      properties.add(DiagnosticsProperty<List<DiagnosticsNode>>('dependencies', diagnosticsDependencies));
    }
  }

  @override
  List<DiagnosticsNode> debugDescribeChildren() {
    final List<DiagnosticsNode> children = <DiagnosticsNode>[];
    visitChildren((Element child) {
      children.add(child.toDiagnosticsNode());
    });
    return children;
  }

  /// Returns true if the element has been marked as needing rebuilding.
  ///
  /// The flag is true when the element is first created and after
  /// [markNeedsBuild] has been called. The flag is reset to false in the
  /// [performRebuild] implementation.
  bool get dirty => _dirty;
  bool _dirty = true;

  // Whether this is in owner._dirtyElements. This is used to know whether we
  // should be adding the element back into the list when it's reactivated.
  bool _inDirtyList = false;

  // Whether we've already built or not. Set in [rebuild].
  bool _debugBuiltOnce = false;

  /// Marks the element as dirty and adds it to the global list of widgets to
  /// rebuild in the next frame.
  ///
  /// Since it is inefficient to build an element twice in one frame,
  /// applications and widgets should be structured so as to only mark
  /// widgets dirty during event handlers before the frame begins, not during
  /// the build itself.
  void markNeedsBuild() {
    assert(_lifecycleState != _ElementLifecycle.defunct);
    if (_lifecycleState != _ElementLifecycle.active) {
      return;
    }
    assert(owner != null);
    assert(_lifecycleState == _ElementLifecycle.active);
    assert(() {
      if (owner!._debugBuilding) {
        assert(owner!._debugCurrentBuildTarget != null);
        assert(owner!._debugStateLocked);
        if (_debugIsInScope(owner!._debugCurrentBuildTarget!)) {
          return true;
        }
        final List<DiagnosticsNode> information = <DiagnosticsNode>[
          ErrorSummary('setState() or markNeedsBuild() called during build.'),
          ErrorDescription(
            'This ${widget.runtimeType} widget cannot be marked as needing to build because the framework '
            'is already in the process of building widgets. A widget can be marked as '
            'needing to be built during the build phase only if one of its ancestors '
            'is currently building. This exception is allowed because the framework '
            'builds parent widgets before children, which means a dirty descendant '
            'will always be built. Otherwise, the framework might not visit this '
            'widget during this build phase.',
          ),
          describeElement('The widget on which setState() or markNeedsBuild() was called was'),
        ];
        if (owner!._debugCurrentBuildTarget != null) {
          information.add(owner!._debugCurrentBuildTarget!.describeWidget('The widget which was currently being built when the offending call was made was'));
        }
        throw FlutterError.fromParts(information);
      } else if (owner!._debugStateLocked) {
        throw FlutterError.fromParts(<DiagnosticsNode>[
          ErrorSummary('setState() or markNeedsBuild() called when widget tree was locked.'),
          ErrorDescription(
            'This ${widget.runtimeType} widget cannot be marked as needing to build '
            'because the framework is locked.',
          ),
          describeElement('The widget on which setState() or markNeedsBuild() was called was'),
        ]);
      }
      return true;
    }());
    if (dirty) {
      return;
    }
    _dirty = true;
    owner!.scheduleBuildFor(this);
  }

  /// Cause the widget to update itself. In debug builds, also verify various
  /// invariants.
  ///
  /// Called by the [BuildOwner] when [BuildOwner.scheduleBuildFor] has been
  /// called to mark this element dirty, by [mount] when the element is first
  /// built, and by [update] when the widget has changed.
  ///
  /// The method will only rebuild if [dirty] is true. To rebuild regardless
  /// of the [dirty] flag, set `force` to true. Forcing a rebuild is convenient
  /// from [update], during which [dirty] is false.
  ///
  /// ## When rebuilds happen
  ///
  /// ### Terminology
  ///
  /// [Widget]s represent the configuration of [Element]s. Each [Element] has a
  /// widget, specified in [Element.widget]. The term "widget" is often used
  /// when strictly speaking "element" would be more correct.
  ///
  /// While an [Element] has a current [Widget], over time, that widget may be
  /// replaced by others. For example, the element backing a [ColoredBox] may
  /// first have as its widget a [ColoredBox] whose [ColoredBox.color] is blue,
  /// then later be given a new [ColoredBox] whose color is green.
  ///
  /// At any particular time, multiple [Element]s in the same tree may have the
  /// same [Widget]. For example, the same [ColoredBox] with the green color may
  /// be used in multiple places in the widget tree at the same time, each being
  /// backed by a different [Element].
  ///
  /// ### Marking an element dirty
  ///
  /// An [Element] can be marked dirty between frames. This can happen for various
  /// reasons, including the following:
  ///
  /// * The [State] of a [StatefulWidget] can cause its [Element] to be marked
  ///   dirty by calling the [State.setState] method.
  ///
  /// * When an [InheritedWidget] changes, descendants that have previously
  ///   subscribed to it will be marked dirty.
  ///
  /// * During a hot reload, every element is marked dirty (using [Element.reassemble]).
  ///
  /// ### Rebuilding
  ///
  /// Dirty elements are rebuilt during the next frame. Precisely how this is
  /// done depends on the kind of element. A [StatelessElement] rebuilds by
  /// using its widget's [StatelessWidget.build] method. A [StatefulElement]
  /// rebuilds by using its widget's state's [State.build] method. A
  /// [RenderObjectElement] rebuilds by updating its [RenderObject].
  ///
  /// In many cases, the end result of rebuilding is a single child widget
  /// or (for [MultiChildRenderObjectElement]s) a list of children widgets.
  ///
  /// These child widgets are used to update the [widget] property of the
  /// element's child (or children) elements. The new [Widget] is considered to
  /// correspond to an existing [Element] if it has the same [Type] and [Key].
  /// (In the case of [MultiChildRenderObjectElement]s, some effort is put into
  /// tracking widgets even when they change order; see
  /// [RenderObjectElement.updateChildren].)
  ///
  /// If there was no corresponding previous child, this results in a new
  /// [Element] being created (using [Widget.createElement]); that element is
  /// then itself built, recursively.
  ///
  /// If there was a child previously but the build did not provide a
  /// corresponding child to update it, then the old child is discarded (or, in
  /// cases involving [GlobalKey] reparenting, reused elsewhere in the element
  /// tree).
  ///
  /// The most common case, however, is that there was a corresponding previous
  /// child. This is handled by asking the child [Element] to update itself
  /// using the new child [Widget]. In the case of [StatefulElement]s, this
  /// is what triggers [State.didUpdateWidget].
  ///
  /// ### Not rebuilding
  ///
  /// Before an [Element] is told to update itself with a new [Widget], the old
  /// and new objects are compared using `operator ==`.
  ///
  /// In general, this is equivalent to doing a comparison using [identical] to
  /// see if the two objects are in fact the exact same instance. If they are,
  /// and if the element is not already marked dirty for other reasons, then the
  /// element skips updating itself as it can determine with certainty that
  /// there would be no value in updating itself or its descendants.
  ///
  /// It is strongly advised to avoid overriding `operator ==` on [Widget]
  /// objects. While doing so seems like it could improve performance, in
  /// practice, for non-leaf widgets, it results in O(N²) behavior. This is
  /// because by necessity the comparison would have to include comparing child
  /// widgets, and if those child widgets also implement `operator ==`, it
  /// ultimately results in a complete walk of the widget tree... which is then
  /// repeated at each level of the tree. In practice, just rebuilding is
  /// cheaper. (Additionally, if _any_ subclass of [Widget] used in an
  /// application implements `operator ==`, then the compiler cannot inline the
  /// comparison anywhere, because it has to treat the call as virtual just in
  /// case the instance happens to be one that has an overridden operator.)
  ///
  /// Instead, the best way to avoid unnecessary rebuilds is to cache the
  /// widgets that are returned from [State.build], so that each frame the same
  /// widgets are used until such time as they change. Several mechanisms exist
  /// to encourage this: `const` widgets, for example, are a form of automatic
  /// caching (if a widget is constructed using the `const` keyword, the same
  /// instance is returned each time it is constructed with the same arguments).
  ///
  /// Another example is the [AnimatedBuilder.child] property, which allows the
  /// non-animating parts of a subtree to remain static even as the
  /// [AnimatedBuilder.builder] callback recreates the other components.
  @pragma('vm:prefer-inline')
  void rebuild({bool force = false}) {
    assert(_lifecycleState != _ElementLifecycle.initial);
    if (_lifecycleState != _ElementLifecycle.active || (!_dirty && !force)) {
      return;
    }
    assert(() {
      debugOnRebuildDirtyWidget?.call(this, _debugBuiltOnce);
      if (debugPrintRebuildDirtyWidgets) {
        if (!_debugBuiltOnce) {
          debugPrint('Building $this');
          _debugBuiltOnce = true;
        } else {
          debugPrint('Rebuilding $this');
        }
      }
      return true;
    }());
    assert(_lifecycleState == _ElementLifecycle.active);
    assert(owner!._debugStateLocked);
    Element? debugPreviousBuildTarget;
    assert(() {
      debugPreviousBuildTarget = owner!._debugCurrentBuildTarget;
      owner!._debugCurrentBuildTarget = this;
      return true;
    }());
    try {
      performRebuild();
    } finally {
      assert(() {
        owner!._debugElementWasRebuilt(this);
        assert(owner!._debugCurrentBuildTarget == this);
        owner!._debugCurrentBuildTarget = debugPreviousBuildTarget;
        return true;
      }());
    }
    assert(!_dirty);
  }

  /// Cause the widget to update itself.
  ///
  /// Called by [rebuild] after the appropriate checks have been made.
  ///
  /// The base implementation only clears the [dirty] flag.
  @protected
  @mustCallSuper
  void performRebuild() {
    _dirty = false;
  }
}

class _ElementDiagnosticableTreeNode extends DiagnosticableTreeNode {
  _ElementDiagnosticableTreeNode({
    super.name,
    required Element super.value,
    required super.style,
    this.stateful = false,
  });

  final bool stateful;

  @override
  Map<String, Object?> toJsonMap(DiagnosticsSerializationDelegate delegate) {
    final Map<String, Object?> json = super.toJsonMap(delegate);
    final Element element = value as Element;
    if (!element.debugIsDefunct) {
      json['widgetRuntimeType'] = element.widget.runtimeType.toString();
    }
    json['stateful'] = stateful;
    return json;
  }
}

/// Signature for the constructor that is called when an error occurs while
/// building a widget.
///
/// The argument provides information regarding the cause of the error.
///
/// See also:
///
///  * [ErrorWidget.builder], which can be set to override the default
///    [ErrorWidget] builder.
///  * [FlutterError.reportError], which is typically called with the same
///    [FlutterErrorDetails] object immediately prior to [ErrorWidget.builder]
///    being called.
typedef ErrorWidgetBuilder = Widget Function(FlutterErrorDetails details);

/// A widget that renders an exception's message.
///
/// This widget is used when a build method fails, to help with determining
/// where the problem lies. Exceptions are also logged to the console, which you
/// can read using `flutter logs`. The console will also include additional
/// information such as the stack trace for the exception.
///
/// It is possible to override this widget.
///
/// {@tool dartpad}
/// This example shows how to override the standard error widget builder in release
/// mode, but use the standard one in debug mode.
///
/// The error occurs when you click the "Error Prone" button.
///
/// ** See code in examples/api/lib/widgets/framework/error_widget.0.dart **
/// {@end-tool}
///
/// See also:
///
///  * [FlutterError.onError], which can be set to a method that exits the
///    application if that is preferable to showing an error message.
///  * <https://flutter.dev/docs/testing/errors>, more information about error
///    handling in Flutter.
class ErrorWidget extends LeafRenderObjectWidget {
  /// Creates a widget that displays the given exception.
  ///
  /// The message will be the stringification of the given exception, unless
  /// computing that value itself throws an exception, in which case it will
  /// be the string "Error".
  ///
  /// If this object is inspected from an IDE or the devtools, and the original
  /// exception is a [FlutterError] object, the original exception itself will
  /// be shown in the inspection output.
  ErrorWidget(Object exception)
    : message = _stringify(exception),
      _flutterError = exception is FlutterError ? exception : null,
      super(key: UniqueKey());

  /// Creates a widget that displays the given error message.
  ///
  /// An explicit [FlutterError] can be provided to be reported to inspection
  /// tools. It need not match the message.
  ErrorWidget.withDetails({ this.message = '', FlutterError? error })
    : _flutterError = error,
      super(key: UniqueKey());

  /// The configurable factory for [ErrorWidget].
  ///
  /// When an error occurs while building a widget, the broken widget is
  /// replaced by the widget returned by this function. By default, an
  /// [ErrorWidget] is returned.
  ///
  /// The system is typically in an unstable state when this function is called.
  /// An exception has just been thrown in the middle of build (and possibly
  /// layout), so surrounding widgets and render objects may be in a rather
  /// fragile state. The framework itself (especially the [BuildOwner]) may also
  /// be confused, and additional exceptions are quite likely to be thrown.
  ///
  /// Because of this, it is highly recommended that the widget returned from
  /// this function perform the least amount of work possible. A
  /// [LeafRenderObjectWidget] is the best choice, especially one that
  /// corresponds to a [RenderBox] that can handle the most absurd of incoming
  /// constraints. The default constructor maps to a [RenderErrorBox].
  ///
  /// The default behavior is to show the exception's message in debug mode,
  /// and to show nothing but a gray background in release builds.
  ///
  /// See also:
  ///
  ///  * [FlutterError.onError], which is typically called with the same
  ///    [FlutterErrorDetails] object immediately prior to this callback being
  ///    invoked, and which can also be configured to control how errors are
  ///    reported.
  ///  * <https://flutter.dev/docs/testing/errors>, more information about error
  ///    handling in Flutter.
  static ErrorWidgetBuilder builder = _defaultErrorWidgetBuilder;

  static Widget _defaultErrorWidgetBuilder(FlutterErrorDetails details) {
    String message = '';
    assert(() {
      message = '${_stringify(details.exception)}\nSee also: https://flutter.dev/docs/testing/errors';
      return true;
    }());
    final Object exception = details.exception;
    return ErrorWidget.withDetails(message: message, error: exception is FlutterError ? exception : null);
  }

  static String _stringify(Object? exception) {
    try {
      return exception.toString();
    } catch (error) {
      // If we get here, it means things have really gone off the rails, and we're better
      // off just returning a simple string and letting the developer find out what the
      // root cause of all their problems are by looking at the console logs.
    }
    return 'Error';
  }

  /// The message to display.
  final String message;
  final FlutterError? _flutterError;

  @override
  RenderBox createRenderObject(BuildContext context) => RenderErrorBox(message);

  @override
  void debugFillProperties(DiagnosticPropertiesBuilder properties) {
    super.debugFillProperties(properties);
    if (_flutterError == null) {
      properties.add(StringProperty('message', message, quoted: false));
    } else {
      properties.add(_flutterError!.toDiagnosticsNode(style: DiagnosticsTreeStyle.whitespace));
    }
  }
}

/// Signature for a function that creates a widget, e.g. [StatelessWidget.build]
/// or [State.build].
///
/// Used by [Builder.builder], [OverlayEntry.builder], etc.
///
/// See also:
///
///  * [IndexedWidgetBuilder], which is similar but also takes an index.
///  * [TransitionBuilder], which is similar but also takes a child.
///  * [ValueWidgetBuilder], which is similar but takes a value and a child.
typedef WidgetBuilder = Widget Function(BuildContext context);

/// Signature for a function that creates a widget for a given index, e.g., in a
/// list.
///
/// Used by [ListView.builder] and other APIs that use lazily-generated widgets.
///
/// See also:
///
///  * [WidgetBuilder], which is similar but only takes a [BuildContext].
///  * [TransitionBuilder], which is similar but also takes a child.
///  * [NullableIndexedWidgetBuilder], which is similar but may return null.
typedef IndexedWidgetBuilder = Widget Function(BuildContext context, int index);

/// Signature for a function that creates a widget for a given index, e.g., in a
/// list, but may return null.
///
/// Used by [SliverChildBuilderDelegate.builder] and other APIs that
/// use lazily-generated widgets where the child count is not known
/// ahead of time.
///
/// Unlike most builders, this callback can return null, indicating the index
/// is out of range. Whether and when this is valid depends on the semantics
/// of the builder. For example, [SliverChildBuilderDelegate.builder] returns
/// null when the index is out of range, where the range is defined by the
/// [SliverChildBuilderDelegate.childCount]; so in that case the `index`
/// parameter's value may determine whether returning null is valid or not.
///
/// See also:
///
///  * [WidgetBuilder], which is similar but only takes a [BuildContext].
///  * [TransitionBuilder], which is similar but also takes a child.
///  * [IndexedWidgetBuilder], which is similar but not nullable.
typedef NullableIndexedWidgetBuilder = Widget? Function(BuildContext context, int index);

/// A builder that builds a widget given a child.
///
/// The child should typically be part of the returned widget tree.
///
/// Used by [AnimatedBuilder.builder], [ListenableBuilder.builder],
/// [WidgetsApp.builder], and [MaterialApp.builder].
///
/// See also:
///
/// * [WidgetBuilder], which is similar but only takes a [BuildContext].
/// * [IndexedWidgetBuilder], which is similar but also takes an index.
/// * [ValueWidgetBuilder], which is similar but takes a value and a child.
typedef TransitionBuilder = Widget Function(BuildContext context, Widget? child);

/// An [Element] that composes other [Element]s.
///
/// Rather than creating a [RenderObject] directly, a [ComponentElement] creates
/// [RenderObject]s indirectly by creating other [Element]s.
///
/// Contrast with [RenderObjectElement].
abstract class ComponentElement extends Element {
  /// Creates an element that uses the given widget as its configuration.
  ComponentElement(super.widget);

  Element? _child;

  bool _debugDoingBuild = false;
  @override
  bool get debugDoingBuild => _debugDoingBuild;

  @override
  void mount(Element? parent, Object? newSlot) {
    super.mount(parent, newSlot);
    assert(_child == null);
    assert(_lifecycleState == _ElementLifecycle.active);
    _firstBuild();
    assert(_child != null);
  }

  void _firstBuild() {
    // StatefulElement overrides this to also call state.didChangeDependencies.
    rebuild(); // This eventually calls performRebuild.
  }

  /// Calls the [StatelessWidget.build] method of the [StatelessWidget] object
  /// (for stateless widgets) or the [State.build] method of the [State] object
  /// (for stateful widgets) and then updates the widget tree.
  ///
  /// Called automatically during [mount] to generate the first build, and by
  /// [rebuild] when the element needs updating.
  @override
  @pragma('vm:notify-debugger-on-exception')
  void performRebuild() {
    Widget? built;
    try {
      assert(() {
        _debugDoingBuild = true;
        return true;
      }());
      built = build();
      assert(() {
        _debugDoingBuild = false;
        return true;
      }());
      debugWidgetBuilderValue(widget, built);
    } catch (e, stack) {
      _debugDoingBuild = false;
      built = ErrorWidget.builder(
        _reportException(
          ErrorDescription('building $this'),
          e,
          stack,
          informationCollector: () => <DiagnosticsNode>[
            if (kDebugMode)
              DiagnosticsDebugCreator(DebugCreator(this)),
          ],
        ),
      );
    } finally {
      // We delay marking the element as clean until after calling build() so
      // that attempts to markNeedsBuild() during build() will be ignored.
      super.performRebuild(); // clears the "dirty" flag
    }
    try {
      _child = updateChild(_child, built, slot);
      assert(_child != null);
    } catch (e, stack) {
      built = ErrorWidget.builder(
        _reportException(
          ErrorDescription('building $this'),
          e,
          stack,
          informationCollector: () => <DiagnosticsNode>[
            if (kDebugMode)
              DiagnosticsDebugCreator(DebugCreator(this)),
          ],
        ),
      );
      _child = updateChild(null, built, slot);
    }
  }

  /// Subclasses should override this function to actually call the appropriate
  /// `build` function (e.g., [StatelessWidget.build] or [State.build]) for
  /// their widget.
  @protected
  Widget build();

  @override
  void visitChildren(ElementVisitor visitor) {
    if (_child != null) {
      visitor(_child!);
    }
  }

  @override
  void forgetChild(Element child) {
    assert(child == _child);
    _child = null;
    super.forgetChild(child);
  }
}

/// An [Element] that uses a [StatelessWidget] as its configuration.
class StatelessElement extends ComponentElement {
  /// Creates an element that uses the given widget as its configuration.
  StatelessElement(StatelessWidget super.widget);

  @override
  Widget build() => (widget as StatelessWidget).build(this);

  @override
  void update(StatelessWidget newWidget) {
    super.update(newWidget);
    assert(widget == newWidget);
    rebuild(force: true);
  }
}

/// An [Element] that uses a [StatefulWidget] as its configuration.
class StatefulElement extends ComponentElement {
  /// Creates an element that uses the given widget as its configuration.
  StatefulElement(StatefulWidget widget)
      : _state = widget.createState(),
        super(widget) {
    assert(() {
      if (!state._debugTypesAreRight(widget)) {
        throw FlutterError.fromParts(<DiagnosticsNode>[
          ErrorSummary('StatefulWidget.createState must return a subtype of State<${widget.runtimeType}>'),
          ErrorDescription(
            'The createState function for ${widget.runtimeType} returned a state '
            'of type ${state.runtimeType}, which is not a subtype of '
            'State<${widget.runtimeType}>, violating the contract for createState.',
          ),
        ]);
      }
      return true;
    }());
    assert(state._element == null);
    state._element = this;
    assert(
      state._widget == null,
      'The createState function for $widget returned an old or invalid state '
      'instance: ${state._widget}, which is not null, violating the contract '
      'for createState.',
    );
    state._widget = widget;
    assert(state._debugLifecycleState == _StateLifecycle.created);
  }

  @override
  Widget build() => state.build(this);

  /// The [State] instance associated with this location in the tree.
  ///
  /// There is a one-to-one relationship between [State] objects and the
  /// [StatefulElement] objects that hold them. The [State] objects are created
  /// by [StatefulElement] in [mount].
  State<StatefulWidget> get state => _state!;
  State<StatefulWidget>? _state;

  @override
  void reassemble() {
    if (_debugShouldReassemble(_debugReassembleConfig, _widget)) {
      state.reassemble();
    }
    super.reassemble();
  }

  @override
  void _firstBuild() {
    assert(state._debugLifecycleState == _StateLifecycle.created);
    final Object? debugCheckForReturnedFuture = state.initState() as dynamic;
    assert(() {
      if (debugCheckForReturnedFuture is Future) {
        throw FlutterError.fromParts(<DiagnosticsNode>[
          ErrorSummary('${state.runtimeType}.initState() returned a Future.'),
          ErrorDescription('State.initState() must be a void method without an `async` keyword.'),
          ErrorHint(
            'Rather than awaiting on asynchronous work directly inside of initState, '
            'call a separate method to do this work without awaiting it.',
          ),
        ]);
      }
      return true;
    }());
    assert(() {
      state._debugLifecycleState = _StateLifecycle.initialized;
      return true;
    }());
    state.didChangeDependencies();
    assert(() {
      state._debugLifecycleState = _StateLifecycle.ready;
      return true;
    }());
    super._firstBuild();
  }

  @override
  void performRebuild() {
    if (_didChangeDependencies) {
      state.didChangeDependencies();
      _didChangeDependencies = false;
    }
    super.performRebuild();
  }

  @override
  void update(StatefulWidget newWidget) {
    super.update(newWidget);
    assert(widget == newWidget);
    final StatefulWidget oldWidget = state._widget!;
    state._widget = widget as StatefulWidget;
    final Object? debugCheckForReturnedFuture = state.didUpdateWidget(oldWidget) as dynamic;
    assert(() {
      if (debugCheckForReturnedFuture is Future) {
        throw FlutterError.fromParts(<DiagnosticsNode>[
          ErrorSummary('${state.runtimeType}.didUpdateWidget() returned a Future.'),
          ErrorDescription( 'State.didUpdateWidget() must be a void method without an `async` keyword.'),
          ErrorHint(
            'Rather than awaiting on asynchronous work directly inside of didUpdateWidget, '
            'call a separate method to do this work without awaiting it.',
          ),
        ]);
      }
      return true;
    }());
    rebuild(force: true);
  }

  @override
  void activate() {
    super.activate();
    state.activate();
    // Since the State could have observed the deactivate() and thus disposed of
    // resources allocated in the build method, we have to rebuild the widget
    // so that its State can reallocate its resources.
    assert(_lifecycleState == _ElementLifecycle.active); // otherwise markNeedsBuild is a no-op
    markNeedsBuild();
  }

  @override
  void deactivate() {
    state.deactivate();
    super.deactivate();
  }

  @override
  void unmount() {
    super.unmount();
    state.dispose();
    assert(() {
      if (state._debugLifecycleState == _StateLifecycle.defunct) {
        return true;
      }
      throw FlutterError.fromParts(<DiagnosticsNode>[
        ErrorSummary('${state.runtimeType}.dispose failed to call super.dispose.'),
        ErrorDescription(
          'dispose() implementations must always call their superclass dispose() method, to ensure '
          'that all the resources used by the widget are fully released.',
        ),
      ]);
    }());
    state._element = null;
    // Release resources to reduce the severity of memory leaks caused by
    // defunct, but accidentally retained Elements.
    _state = null;
  }

  @override
  InheritedWidget dependOnInheritedElement(Element ancestor, { Object? aspect }) {
    assert(() {
      final Type targetType = ancestor.widget.runtimeType;
      if (state._debugLifecycleState == _StateLifecycle.created) {
        throw FlutterError.fromParts(<DiagnosticsNode>[
          ErrorSummary('dependOnInheritedWidgetOfExactType<$targetType>() or dependOnInheritedElement() was called before ${state.runtimeType}.initState() completed.'),
          ErrorDescription(
            'When an inherited widget changes, for example if the value of Theme.of() changes, '
            "its dependent widgets are rebuilt. If the dependent widget's reference to "
            'the inherited widget is in a constructor or an initState() method, '
            'then the rebuilt dependent widget will not reflect the changes in the '
            'inherited widget.',
          ),
          ErrorHint(
            'Typically references to inherited widgets should occur in widget build() methods. Alternatively, '
            'initialization based on inherited widgets can be placed in the didChangeDependencies method, which '
            'is called after initState and whenever the dependencies change thereafter.',
          ),
        ]);
      }
      if (state._debugLifecycleState == _StateLifecycle.defunct) {
        throw FlutterError.fromParts(<DiagnosticsNode>[
          ErrorSummary('dependOnInheritedWidgetOfExactType<$targetType>() or dependOnInheritedElement() was called after dispose(): $this'),
          ErrorDescription(
            'This error happens if you call dependOnInheritedWidgetOfExactType() on the '
            'BuildContext for a widget that no longer appears in the widget tree '
            '(e.g., whose parent widget no longer includes the widget in its '
            'build). This error can occur when code calls '
            'dependOnInheritedWidgetOfExactType() from a timer or an animation callback.',
          ),
          ErrorHint(
            'The preferred solution is to cancel the timer or stop listening to the '
            'animation in the dispose() callback. Another solution is to check the '
            '"mounted" property of this object before calling '
            'dependOnInheritedWidgetOfExactType() to ensure the object is still in the '
            'tree.',
          ),
          ErrorHint(
            'This error might indicate a memory leak if '
            'dependOnInheritedWidgetOfExactType() is being called because another object '
            'is retaining a reference to this State object after it has been '
            'removed from the tree. To avoid memory leaks, consider breaking the '
            'reference to this object during dispose().',
          ),
        ]);
      }
      return true;
    }());
    return super.dependOnInheritedElement(ancestor as InheritedElement, aspect: aspect);
  }

  /// This controls whether we should call [State.didChangeDependencies] from
  /// the start of [build], to avoid calls when the [State] will not get built.
  /// This can happen when the widget has dropped out of the tree, but depends
  /// on an [InheritedWidget] that is still in the tree.
  ///
  /// It is set initially to false, since [_firstBuild] makes the initial call
  /// on the [state]. When it is true, [build] will call
  /// `state.didChangeDependencies` and then sets it to false. Subsequent calls
  /// to [didChangeDependencies] set it to true.
  bool _didChangeDependencies = false;

  @override
  void didChangeDependencies() {
    super.didChangeDependencies();
    _didChangeDependencies = true;
  }

  @override
  DiagnosticsNode toDiagnosticsNode({ String? name, DiagnosticsTreeStyle? style }) {
    return _ElementDiagnosticableTreeNode(
      name: name,
      value: this,
      style: style,
      stateful: true,
    );
  }

  @override
  void debugFillProperties(DiagnosticPropertiesBuilder properties) {
    super.debugFillProperties(properties);
    properties.add(DiagnosticsProperty<State<StatefulWidget>>('state', _state, defaultValue: null));
  }
}

/// An [Element] that uses a [ProxyWidget] as its configuration.
abstract class ProxyElement extends ComponentElement {
  /// Initializes fields for subclasses.
  ProxyElement(ProxyWidget super.widget);

  @override
  Widget build() => (widget as ProxyWidget).child;

  @override
  void update(ProxyWidget newWidget) {
    final ProxyWidget oldWidget = widget as ProxyWidget;
    assert(widget != newWidget);
    super.update(newWidget);
    assert(widget == newWidget);
    updated(oldWidget);
    rebuild(force: true);
  }

  /// Called during build when the [widget] has changed.
  ///
  /// By default, calls [notifyClients]. Subclasses may override this method to
  /// avoid calling [notifyClients] unnecessarily (e.g. if the old and new
  /// widgets are equivalent).
  @protected
  void updated(covariant ProxyWidget oldWidget) {
    notifyClients(oldWidget);
  }

  /// Notify other objects that the widget associated with this element has
  /// changed.
  ///
  /// Called during [update] (via [updated]) after changing the widget
  /// associated with this element but before rebuilding this element.
  @protected
  void notifyClients(covariant ProxyWidget oldWidget);
}

/// An [Element] that uses a [ParentDataWidget] as its configuration.
class ParentDataElement<T extends ParentData> extends ProxyElement {
  /// Creates an element that uses the given widget as its configuration.
  ParentDataElement(ParentDataWidget<T> super.widget);

  void _applyParentData(ParentDataWidget<T> widget) {
    void applyParentDataToChild(Element child) {
      if (child is RenderObjectElement) {
        child._updateParentData(widget);
      } else {
        assert(child is! ParentDataElement<ParentData>);
        child.visitChildren(applyParentDataToChild);
      }
    }
    visitChildren(applyParentDataToChild);
  }

  /// Calls [ParentDataWidget.applyParentData] on the given widget, passing it
  /// the [RenderObject] whose parent data this element is ultimately
  /// responsible for.
  ///
  /// This allows a render object's [RenderObject.parentData] to be modified
  /// without triggering a build. This is generally ill-advised, but makes sense
  /// in situations such as the following:
  ///
  ///  * Build and layout are currently under way, but the [ParentData] in question
  ///    does not affect layout, and the value to be applied could not be
  ///    determined before build and layout (e.g. it depends on the layout of a
  ///    descendant).
  ///
  ///  * Paint is currently under way, but the [ParentData] in question does not
  ///    affect layout or paint, and the value to be applied could not be
  ///    determined before paint (e.g. it depends on the compositing phase).
  ///
  /// In either case, the next build is expected to cause this element to be
  /// configured with the given new widget (or a widget with equivalent data).
  ///
  /// Only [ParentDataWidget]s that return true for
  /// [ParentDataWidget.debugCanApplyOutOfTurn] can be applied this way.
  ///
  /// The new widget must have the same child as the current widget.
  ///
  /// An example of when this is used is the [AutomaticKeepAlive] widget. If it
  /// receives a notification during the build of one of its descendants saying
  /// that its child must be kept alive, it will apply a [KeepAlive] widget out
  /// of turn. This is safe, because by definition the child is already alive,
  /// and therefore this will not change the behavior of the parent this frame.
  /// It is more efficient than requesting an additional frame just for the
  /// purpose of updating the [KeepAlive] widget.
  void applyWidgetOutOfTurn(ParentDataWidget<T> newWidget) {
    assert(newWidget.debugCanApplyOutOfTurn());
    assert(newWidget.child == (widget as ParentDataWidget<T>).child);
    _applyParentData(newWidget);
  }

  @override
  void notifyClients(ParentDataWidget<T> oldWidget) {
    _applyParentData(widget as ParentDataWidget<T>);
  }
}

/// An [Element] that uses an [InheritedWidget] as its configuration.
class InheritedElement extends ProxyElement {
  /// Creates an element that uses the given widget as its configuration.
  InheritedElement(InheritedWidget super.widget);

  final Map<Element, Object?> _dependents = HashMap<Element, Object?>();

  @override
  void _updateInheritance() {
    assert(_lifecycleState == _ElementLifecycle.active);
    final PersistentHashMap<Type, InheritedElement> incomingWidgets =
        _parent?._inheritedElements ?? const PersistentHashMap<Type, InheritedElement>.empty();
    _inheritedElements = incomingWidgets.put(widget.runtimeType, this);
  }

  @override
  void debugDeactivated() {
    assert(() {
      assert(_dependents.isEmpty);
      return true;
    }());
    super.debugDeactivated();
  }

  /// Returns the dependencies value recorded for [dependent]
  /// with [setDependencies].
  ///
  /// Each dependent element is mapped to a single object value
  /// which represents how the element depends on this
  /// [InheritedElement]. This value is null by default and by default
  /// dependent elements are rebuilt unconditionally.
  ///
  /// Subclasses can manage these values with [updateDependencies]
  /// so that they can selectively rebuild dependents in
  /// [notifyDependent].
  ///
  /// This method is typically only called in overrides of [updateDependencies].
  ///
  /// See also:
  ///
  ///  * [updateDependencies], which is called each time a dependency is
  ///    created with [dependOnInheritedWidgetOfExactType].
  ///  * [setDependencies], which sets dependencies value for a dependent
  ///    element.
  ///  * [notifyDependent], which can be overridden to use a dependent's
  ///    dependencies value to decide if the dependent needs to be rebuilt.
  ///  * [InheritedModel], which is an example of a class that uses this method
  ///    to manage dependency values.
  @protected
  Object? getDependencies(Element dependent) {
    return _dependents[dependent];
  }

  /// Sets the value returned by [getDependencies] value for [dependent].
  ///
  /// Each dependent element is mapped to a single object value
  /// which represents how the element depends on this
  /// [InheritedElement]. The [updateDependencies] method sets this value to
  /// null by default so that dependent elements are rebuilt unconditionally.
  ///
  /// Subclasses can manage these values with [updateDependencies]
  /// so that they can selectively rebuild dependents in [notifyDependent].
  ///
  /// This method is typically only called in overrides of [updateDependencies].
  ///
  /// See also:
  ///
  ///  * [updateDependencies], which is called each time a dependency is
  ///    created with [dependOnInheritedWidgetOfExactType].
  ///  * [getDependencies], which returns the current value for a dependent
  ///    element.
  ///  * [notifyDependent], which can be overridden to use a dependent's
  ///    [getDependencies] value to decide if the dependent needs to be rebuilt.
  ///  * [InheritedModel], which is an example of a class that uses this method
  ///    to manage dependency values.
  @protected
  void setDependencies(Element dependent, Object? value) {
    _dependents[dependent] = value;
  }

  /// Called by [dependOnInheritedWidgetOfExactType] when a new [dependent] is added.
  ///
  /// Each dependent element can be mapped to a single object value with
  /// [setDependencies]. This method can lookup the existing dependencies with
  /// [getDependencies].
  ///
  /// By default this method sets the inherited dependencies for [dependent]
  /// to null. This only serves to record an unconditional dependency on
  /// [dependent].
  ///
  /// Subclasses can manage their own dependencies values so that they
  /// can selectively rebuild dependents in [notifyDependent].
  ///
  /// See also:
  ///
  ///  * [getDependencies], which returns the current value for a dependent
  ///    element.
  ///  * [setDependencies], which sets the value for a dependent element.
  ///  * [notifyDependent], which can be overridden to use a dependent's
  ///    dependencies value to decide if the dependent needs to be rebuilt.
  ///  * [InheritedModel], which is an example of a class that uses this method
  ///    to manage dependency values.
  @protected
  void updateDependencies(Element dependent, Object? aspect) {
    setDependencies(dependent, null);
  }

  /// Called by [notifyClients] for each dependent.
  ///
  /// Calls `dependent.didChangeDependencies()` by default.
  ///
  /// Subclasses can override this method to selectively call
  /// [didChangeDependencies] based on the value of [getDependencies].
  ///
  /// See also:
  ///
  ///  * [updateDependencies], which is called each time a dependency is
  ///    created with [dependOnInheritedWidgetOfExactType].
  ///  * [getDependencies], which returns the current value for a dependent
  ///    element.
  ///  * [setDependencies], which sets the value for a dependent element.
  ///  * [InheritedModel], which is an example of a class that uses this method
  ///    to manage dependency values.
  @protected
  void notifyDependent(covariant InheritedWidget oldWidget, Element dependent) {
    dependent.didChangeDependencies();
  }

  /// Calls [Element.didChangeDependencies] of all dependent elements, if
  /// [InheritedWidget.updateShouldNotify] returns true.
  ///
  /// Called by [update], immediately prior to [build].
  ///
  /// Calls [notifyClients] to actually trigger the notifications.
  @override
  void updated(InheritedWidget oldWidget) {
    if ((widget as InheritedWidget).updateShouldNotify(oldWidget)) {
      super.updated(oldWidget);
    }
  }

  /// Notifies all dependent elements that this inherited widget has changed, by
  /// calling [Element.didChangeDependencies].
  ///
  /// This method must only be called during the build phase. Usually this
  /// method is called automatically when an inherited widget is rebuilt, e.g.
  /// as a result of calling [State.setState] above the inherited widget.
  ///
  /// See also:
  ///
  ///  * [InheritedNotifier], a subclass of [InheritedWidget] that also calls
  ///    this method when its [Listenable] sends a notification.
  @override
  void notifyClients(InheritedWidget oldWidget) {
    assert(_debugCheckOwnerBuildTargetExists('notifyClients'));
    for (final Element dependent in _dependents.keys) {
      assert(() {
        // check that it really is our descendant
        Element? ancestor = dependent._parent;
        while (ancestor != this && ancestor != null) {
          ancestor = ancestor._parent;
        }
        return ancestor == this;
      }());
      // check that it really depends on us
      assert(dependent._dependencies!.contains(this));
      notifyDependent(oldWidget, dependent);
    }
  }
}

/// An [Element] that uses a [RenderObjectWidget] as its configuration.
///
/// [RenderObjectElement] objects have an associated [RenderObject] widget in
/// the render tree, which handles concrete operations like laying out,
/// painting, and hit testing.
///
/// Contrast with [ComponentElement].
///
/// For details on the lifecycle of an element, see the discussion at [Element].
///
/// ## Writing a RenderObjectElement subclass
///
/// There are three common child models used by most [RenderObject]s:
///
/// * Leaf render objects, with no children: The [LeafRenderObjectElement] class
///   handles this case.
///
/// * A single child: The [SingleChildRenderObjectElement] class handles this
///   case.
///
/// * A linked list of children: The [MultiChildRenderObjectElement] class
///   handles this case.
///
/// Sometimes, however, a render object's child model is more complicated. Maybe
/// it has a two-dimensional array of children. Maybe it constructs children on
/// demand. Maybe it features multiple lists. In such situations, the
/// corresponding [Element] for the [Widget] that configures that [RenderObject]
/// will be a new subclass of [RenderObjectElement].
///
/// Such a subclass is responsible for managing children, specifically the
/// [Element] children of this object, and the [RenderObject] children of its
/// corresponding [RenderObject].
///
/// ### Specializing the getters
///
/// [RenderObjectElement] objects spend much of their time acting as
/// intermediaries between their [widget] and their [renderObject]. It is
/// generally recommended against specializing the [widget] getter and
/// instead casting at the various call sites to avoid adding overhead
/// outside of this particular implementation.
///
/// ```dart
/// class FooElement extends RenderObjectElement {
///   FooElement(super.widget);
///
///   // Specializing the renderObject getter is fine because
///   // it is not performance sensitive.
///   @override
///   RenderFoo get renderObject => super.renderObject as RenderFoo;
///
///   void _foo() {
///     // For the widget getter, though, we prefer to cast locally
///     // since that results in better overall performance where the
///     // casting isn't needed:
///     final Foo foo = widget as Foo;
///     // ...
///   }
///
///   // ...
/// }
/// ```
///
/// ### Slots
///
/// Each child [Element] corresponds to a [RenderObject] which should be
/// attached to this element's render object as a child.
///
/// However, the immediate children of the element may not be the ones that
/// eventually produce the actual [RenderObject] that they correspond to. For
/// example, a [StatelessElement] (the element of a [StatelessWidget])
/// corresponds to whatever [RenderObject] its child (the element returned by
/// its [StatelessWidget.build] method) corresponds to.
///
/// Each child is therefore assigned a _[slot]_ token. This is an identifier whose
/// meaning is private to this [RenderObjectElement] node. When the descendant
/// that finally produces the [RenderObject] is ready to attach it to this
/// node's render object, it passes that slot token back to this node, and that
/// allows this node to cheaply identify where to put the child render object
/// relative to the others in the parent render object.
///
/// A child's [slot] is determined when the parent calls [updateChild] to
/// inflate the child (see the next section). It can be updated by calling
/// [updateSlotForChild].
///
/// ### Updating children
///
/// Early in the lifecycle of an element, the framework calls the [mount]
/// method. This method should call [updateChild] for each child, passing in
/// the widget for that child, and the slot for that child, thus obtaining a
/// list of child [Element]s.
///
/// Subsequently, the framework will call the [update] method. In this method,
/// the [RenderObjectElement] should call [updateChild] for each child, passing
/// in the [Element] that was obtained during [mount] or the last time [update]
/// was run (whichever happened most recently), the new [Widget], and the slot.
/// This provides the object with a new list of [Element] objects.
///
/// Where possible, the [update] method should attempt to map the elements from
/// the last pass to the widgets in the new pass. For example, if one of the
/// elements from the last pass was configured with a particular [Key], and one
/// of the widgets in this new pass has that same key, they should be paired up,
/// and the old element should be updated with the widget (and the slot
/// corresponding to the new widget's new position, also). The [updateChildren]
/// method may be useful in this regard.
///
/// [updateChild] should be called for children in their logical order. The
/// order can matter; for example, if two of the children use [PageStorage]'s
/// `writeState` feature in their build method (and neither has a [Widget.key]),
/// then the state written by the first will be overwritten by the second.
///
/// #### Dynamically determining the children during the build phase
///
/// The child widgets need not necessarily come from this element's widget
/// verbatim. They could be generated dynamically from a callback, or generated
/// in other more creative ways.
///
/// #### Dynamically determining the children during layout
///
/// If the widgets are to be generated at layout time, then generating them in
/// the [mount] and [update] methods won't work: layout of this element's render
/// object hasn't started yet at that point. Instead, the [update] method can
/// mark the render object as needing layout (see
/// [RenderObject.markNeedsLayout]), and then the render object's
/// [RenderObject.performLayout] method can call back to the element to have it
/// generate the widgets and call [updateChild] accordingly.
///
/// For a render object to call an element during layout, it must use
/// [RenderObject.invokeLayoutCallback]. For an element to call [updateChild]
/// outside of its [update] method, it must use [BuildOwner.buildScope].
///
/// The framework provides many more checks in normal operation than it does
/// when doing a build during layout. For this reason, creating widgets with
/// layout-time build semantics should be done with great care.
///
/// #### Handling errors when building
///
/// If an element calls a builder function to obtain widgets for its children,
/// it may find that the build throws an exception. Such exceptions should be
/// caught and reported using [FlutterError.reportError]. If a child is needed
/// but a builder has failed in this way, an instance of [ErrorWidget] can be
/// used instead.
///
/// ### Detaching children
///
/// It is possible, when using [GlobalKey]s, for a child to be proactively
/// removed by another element before this element has been updated.
/// (Specifically, this happens when the subtree rooted at a widget with a
/// particular [GlobalKey] is being moved from this element to an element
/// processed earlier in the build phase.) When this happens, this element's
/// [forgetChild] method will be called with a reference to the affected child
/// element.
///
/// The [forgetChild] method of a [RenderObjectElement] subclass must remove the
/// child element from its child list, so that when it next [update]s its
/// children, the removed child is not considered.
///
/// For performance reasons, if there are many elements, it may be quicker to
/// track which elements were forgotten by storing them in a [Set], rather than
/// proactively mutating the local record of the child list and the identities
/// of all the slots. For example, see the implementation of
/// [MultiChildRenderObjectElement].
///
/// ### Maintaining the render object tree
///
/// Once a descendant produces a render object, it will call
/// [insertRenderObjectChild]. If the descendant's slot changes identity, it
/// will call [moveRenderObjectChild]. If a descendant goes away, it will call
/// [removeRenderObjectChild].
///
/// These three methods should update the render tree accordingly, attaching,
/// moving, and detaching the given child render object from this element's own
/// render object respectively.
///
/// ### Walking the children
///
/// If a [RenderObjectElement] object has any children [Element]s, it must
/// expose them in its implementation of the [visitChildren] method. This method
/// is used by many of the framework's internal mechanisms, and so should be
/// fast. It is also used by the test framework and [debugDumpApp].
abstract class RenderObjectElement extends Element {
  /// Creates an element that uses the given widget as its configuration.
  RenderObjectElement(RenderObjectWidget super.widget);

  /// The underlying [RenderObject] for this element.
  ///
  /// If this element has been [unmount]ed, this getter will throw.
  @override
  RenderObject get renderObject {
    assert(_renderObject != null, '$runtimeType unmounted');
    return _renderObject!;
  }
  RenderObject? _renderObject;

  bool _debugDoingBuild = false;
  @override
  bool get debugDoingBuild => _debugDoingBuild;

  RenderObjectElement? _ancestorRenderObjectElement;

  RenderObjectElement? _findAncestorRenderObjectElement() {
    Element? ancestor = _parent;
    while (ancestor != null && ancestor is! RenderObjectElement) {
      ancestor = ancestor._parent;
    }
    return ancestor as RenderObjectElement?;
  }

  ParentDataElement<ParentData>? _findAncestorParentDataElement() {
    Element? ancestor = _parent;
    ParentDataElement<ParentData>? result;
    while (ancestor != null && ancestor is! RenderObjectElement) {
      if (ancestor is ParentDataElement<ParentData>) {
        result = ancestor;
        break;
      }
      ancestor = ancestor._parent;
    }
    assert(() {
      if (result == null || ancestor == null) {
        return true;
      }
      // Check that no other ParentDataWidgets want to provide parent data.
      final List<ParentDataElement<ParentData>> badAncestors = <ParentDataElement<ParentData>>[];
      ancestor = ancestor!._parent;
      while (ancestor != null && ancestor is! RenderObjectElement) {
        if (ancestor is ParentDataElement<ParentData>) {
          badAncestors.add(ancestor! as ParentDataElement<ParentData>);
        }
        ancestor = ancestor!._parent;
      }
      if (badAncestors.isNotEmpty) {
        badAncestors.insert(0, result);
        try {
          // We explicitly throw here (even though we immediately redirect the
          // exception elsewhere) so that debuggers will notice it when they
          // have "break on exception" enabled.
          throw FlutterError.fromParts(<DiagnosticsNode>[
            ErrorSummary('Incorrect use of ParentDataWidget.'),
            ErrorDescription('The following ParentDataWidgets are providing parent data to the same RenderObject:'),
            for (final ParentDataElement<ParentData> ancestor in badAncestors)
              ErrorDescription('- ${ancestor.widget} (typically placed directly inside a ${(ancestor.widget as ParentDataWidget<ParentData>).debugTypicalAncestorWidgetClass} widget)'),
            ErrorDescription('However, a RenderObject can only receive parent data from at most one ParentDataWidget.'),
            ErrorHint('Usually, this indicates that at least one of the offending ParentDataWidgets listed above is not placed directly inside a compatible ancestor widget.'),
            ErrorDescription('The ownership chain for the RenderObject that received the parent data was:\n  ${debugGetCreatorChain(10)}'),
          ]);
        } on FlutterError catch (e) {
          _reportException(ErrorSummary('while looking for parent data.'), e, e.stackTrace);
        }
      }
      return true;
    }());
    return result;
  }

  @override
  void mount(Element? parent, Object? newSlot) {
    super.mount(parent, newSlot);
    assert(() {
      _debugDoingBuild = true;
      return true;
    }());
    _renderObject = (widget as RenderObjectWidget).createRenderObject(this);
    assert(!_renderObject!.debugDisposed!);
    assert(() {
      _debugDoingBuild = false;
      return true;
    }());
    assert(() {
      _debugUpdateRenderObjectOwner();
      return true;
    }());
    assert(_slot == newSlot);
    attachRenderObject(newSlot);
    super.performRebuild(); // clears the "dirty" flag
  }

  @override
  void update(covariant RenderObjectWidget newWidget) {
    super.update(newWidget);
    assert(widget == newWidget);
    assert(() {
      _debugUpdateRenderObjectOwner();
      return true;
    }());
    _performRebuild(); // calls widget.updateRenderObject()
  }

  void _debugUpdateRenderObjectOwner() {
    assert(() {
      renderObject.debugCreator = DebugCreator(this);
      return true;
    }());
  }

  @override
  void performRebuild() { // ignore: must_call_super, _performRebuild calls super.
    _performRebuild(); // calls widget.updateRenderObject()
  }

  @pragma('vm:prefer-inline')
  void _performRebuild() {
    assert(() {
      _debugDoingBuild = true;
      return true;
    }());
    (widget as RenderObjectWidget).updateRenderObject(this, renderObject);
    assert(() {
      _debugDoingBuild = false;
      return true;
    }());
    super.performRebuild(); // clears the "dirty" flag
  }

  /// Updates the children of this element to use new widgets.
  ///
  /// Attempts to update the given old children list using the given new
  /// widgets, removing obsolete elements and introducing new ones as necessary,
  /// and then returns the new child list.
  ///
  /// During this function the `oldChildren` list must not be modified. If the
  /// caller wishes to remove elements from `oldChildren` reentrantly while
  /// this function is on the stack, the caller can supply a `forgottenChildren`
  /// argument, which can be modified while this function is on the stack.
  /// Whenever this function reads from `oldChildren`, this function first
  /// checks whether the child is in `forgottenChildren`. If it is, the function
  /// acts as if the child was not in `oldChildren`.
  ///
  /// This function is a convenience wrapper around [updateChild], which updates
  /// each individual child. If `slots` is non-null, the value for the `newSlot`
  /// argument of [updateChild] is retrieved from that list using the index that
  /// the currently processed `child` corresponds to in the `newWidgets` list
  /// (`newWidgets` and `slots` must have the same length). If `slots` is null,
  /// an [IndexedSlot<Element>] is used as the value for the `newSlot` argument.
  /// In that case, [IndexedSlot.index] is set to the index that the currently
  /// processed `child` corresponds to in the `newWidgets` list and
  /// [IndexedSlot.value] is set to the [Element] of the previous widget in that
  /// list (or null if it is the first child).
  ///
  /// When the [slot] value of an [Element] changes, its
  /// associated [renderObject] needs to move to a new position in the child
  /// list of its parents. If that [RenderObject] organizes its children in a
  /// linked list (as is done by the [ContainerRenderObjectMixin]) this can
  /// be implemented by re-inserting the child [RenderObject] into the
  /// list after the [RenderObject] associated with the [Element] provided as
  /// [IndexedSlot.value] in the [slot] object.
  ///
  /// Using the previous sibling as a [slot] is not enough, though, because
  /// child [RenderObject]s are only moved around when the [slot] of their
  /// associated [RenderObjectElement]s is updated. When the order of child
  /// [Element]s is changed, some elements in the list may move to a new index
  /// but still have the same previous sibling. For example, when
  /// `[e1, e2, e3, e4]` is changed to `[e1, e3, e4, e2]` the element e4
  /// continues to have e3 as a previous sibling even though its index in the list
  /// has changed and its [RenderObject] needs to move to come before e2's
  /// [RenderObject]. In order to trigger this move, a new [slot] value needs to
  /// be assigned to its [Element] whenever its index in its
  /// parent's child list changes. Using an [IndexedSlot<Element>] achieves
  /// exactly that and also ensures that the underlying parent [RenderObject]
  /// knows where a child needs to move to in a linked list by providing its new
  /// previous sibling.
  @protected
  List<Element> updateChildren(List<Element> oldChildren, List<Widget> newWidgets, { Set<Element>? forgottenChildren, List<Object?>? slots }) {
    assert(slots == null || newWidgets.length == slots.length);

    Element? replaceWithNullIfForgotten(Element child) {
      return forgottenChildren != null && forgottenChildren.contains(child) ? null : child;
    }

    Object? slotFor(int newChildIndex, Element? previousChild) {
      return slots != null
        ? slots[newChildIndex]
        : IndexedSlot<Element?>(newChildIndex, previousChild);
    }

    // This attempts to diff the new child list (newWidgets) with
    // the old child list (oldChildren), and produce a new list of elements to
    // be the new list of child elements of this element. The called of this
    // method is expected to update this render object accordingly.

    // The cases it tries to optimize for are:
    //  - the old list is empty
    //  - the lists are identical
    //  - there is an insertion or removal of one or more widgets in
    //    only one place in the list
    // If a widget with a key is in both lists, it will be synced.
    // Widgets without keys might be synced but there is no guarantee.

    // The general approach is to sync the entire new list backwards, as follows:
    // 1. Walk the lists from the top, syncing nodes, until you no longer have
    //    matching nodes.
    // 2. Walk the lists from the bottom, without syncing nodes, until you no
    //    longer have matching nodes. We'll sync these nodes at the end. We
    //    don't sync them now because we want to sync all the nodes in order
    //    from beginning to end.
    // At this point we narrowed the old and new lists to the point
    // where the nodes no longer match.
    // 3. Walk the narrowed part of the old list to get the list of
    //    keys and sync null with non-keyed items.
    // 4. Walk the narrowed part of the new list forwards:
    //     * Sync non-keyed items with null
    //     * Sync keyed items with the source if it exists, else with null.
    // 5. Walk the bottom of the list again, syncing the nodes.
    // 6. Sync null with any items in the list of keys that are still
    //    mounted.

    int newChildrenTop = 0;
    int oldChildrenTop = 0;
    int newChildrenBottom = newWidgets.length - 1;
    int oldChildrenBottom = oldChildren.length - 1;

    final List<Element> newChildren = List<Element>.filled(newWidgets.length, _NullElement.instance);

    Element? previousChild;

    // Update the top of the list.
    while ((oldChildrenTop <= oldChildrenBottom) && (newChildrenTop <= newChildrenBottom)) {
      final Element? oldChild = replaceWithNullIfForgotten(oldChildren[oldChildrenTop]);
      final Widget newWidget = newWidgets[newChildrenTop];
      assert(oldChild == null || oldChild._lifecycleState == _ElementLifecycle.active);
      if (oldChild == null || !Widget.canUpdate(oldChild.widget, newWidget)) {
        break;
      }
      final Element newChild = updateChild(oldChild, newWidget, slotFor(newChildrenTop, previousChild))!;
      assert(newChild._lifecycleState == _ElementLifecycle.active);
      newChildren[newChildrenTop] = newChild;
      previousChild = newChild;
      newChildrenTop += 1;
      oldChildrenTop += 1;
    }

    // Scan the bottom of the list.
    while ((oldChildrenTop <= oldChildrenBottom) && (newChildrenTop <= newChildrenBottom)) {
      final Element? oldChild = replaceWithNullIfForgotten(oldChildren[oldChildrenBottom]);
      final Widget newWidget = newWidgets[newChildrenBottom];
      assert(oldChild == null || oldChild._lifecycleState == _ElementLifecycle.active);
      if (oldChild == null || !Widget.canUpdate(oldChild.widget, newWidget)) {
        break;
      }
      oldChildrenBottom -= 1;
      newChildrenBottom -= 1;
    }

    // Scan the old children in the middle of the list.
    final bool haveOldChildren = oldChildrenTop <= oldChildrenBottom;
    Map<Key, Element>? oldKeyedChildren;
    if (haveOldChildren) {
      oldKeyedChildren = <Key, Element>{};
      while (oldChildrenTop <= oldChildrenBottom) {
        final Element? oldChild = replaceWithNullIfForgotten(oldChildren[oldChildrenTop]);
        assert(oldChild == null || oldChild._lifecycleState == _ElementLifecycle.active);
        if (oldChild != null) {
          if (oldChild.widget.key != null) {
            oldKeyedChildren[oldChild.widget.key!] = oldChild;
          } else {
            deactivateChild(oldChild);
          }
        }
        oldChildrenTop += 1;
      }
    }

    // Update the middle of the list.
    while (newChildrenTop <= newChildrenBottom) {
      Element? oldChild;
      final Widget newWidget = newWidgets[newChildrenTop];
      if (haveOldChildren) {
        final Key? key = newWidget.key;
        if (key != null) {
          oldChild = oldKeyedChildren![key];
          if (oldChild != null) {
            if (Widget.canUpdate(oldChild.widget, newWidget)) {
              // we found a match!
              // remove it from oldKeyedChildren so we don't unsync it later
              oldKeyedChildren.remove(key);
            } else {
              // Not a match, let's pretend we didn't see it for now.
              oldChild = null;
            }
          }
        }
      }
      assert(oldChild == null || Widget.canUpdate(oldChild.widget, newWidget));
      final Element newChild = updateChild(oldChild, newWidget, slotFor(newChildrenTop, previousChild))!;
      assert(newChild._lifecycleState == _ElementLifecycle.active);
      assert(oldChild == newChild || oldChild == null || oldChild._lifecycleState != _ElementLifecycle.active);
      newChildren[newChildrenTop] = newChild;
      previousChild = newChild;
      newChildrenTop += 1;
    }

    // We've scanned the whole list.
    assert(oldChildrenTop == oldChildrenBottom + 1);
    assert(newChildrenTop == newChildrenBottom + 1);
    assert(newWidgets.length - newChildrenTop == oldChildren.length - oldChildrenTop);
    newChildrenBottom = newWidgets.length - 1;
    oldChildrenBottom = oldChildren.length - 1;

    // Update the bottom of the list.
    while ((oldChildrenTop <= oldChildrenBottom) && (newChildrenTop <= newChildrenBottom)) {
      final Element oldChild = oldChildren[oldChildrenTop];
      assert(replaceWithNullIfForgotten(oldChild) != null);
      assert(oldChild._lifecycleState == _ElementLifecycle.active);
      final Widget newWidget = newWidgets[newChildrenTop];
      assert(Widget.canUpdate(oldChild.widget, newWidget));
      final Element newChild = updateChild(oldChild, newWidget, slotFor(newChildrenTop, previousChild))!;
      assert(newChild._lifecycleState == _ElementLifecycle.active);
      assert(oldChild == newChild || oldChild._lifecycleState != _ElementLifecycle.active);
      newChildren[newChildrenTop] = newChild;
      previousChild = newChild;
      newChildrenTop += 1;
      oldChildrenTop += 1;
    }

    // Clean up any of the remaining middle nodes from the old list.
    if (haveOldChildren && oldKeyedChildren!.isNotEmpty) {
      for (final Element oldChild in oldKeyedChildren.values) {
        if (forgottenChildren == null || !forgottenChildren.contains(oldChild)) {
          deactivateChild(oldChild);
        }
      }
    }
    assert(newChildren.every((Element element) => element is! _NullElement));
    return newChildren;
  }

  @override
  void deactivate() {
    super.deactivate();
    assert(
      !renderObject.attached,
      'A RenderObject was still attached when attempting to deactivate its '
      'RenderObjectElement: $renderObject',
    );
  }

  @override
  void unmount() {
    assert(
      !renderObject.debugDisposed!,
      'A RenderObject was disposed prior to its owning element being unmounted: '
      '$renderObject',
    );
    final RenderObjectWidget oldWidget = widget as RenderObjectWidget;
    super.unmount();
    assert(
      !renderObject.attached,
      'A RenderObject was still attached when attempting to unmount its '
      'RenderObjectElement: $renderObject',
    );
    oldWidget.didUnmountRenderObject(renderObject);
    _renderObject!.dispose();
    _renderObject = null;
  }

  void _updateParentData(ParentDataWidget<ParentData> parentDataWidget) {
    bool applyParentData = true;
    assert(() {
      try {
        if (!parentDataWidget.debugIsValidRenderObject(renderObject)) {
          applyParentData = false;
          throw FlutterError.fromParts(<DiagnosticsNode>[
            ErrorSummary('Incorrect use of ParentDataWidget.'),
            ...parentDataWidget._debugDescribeIncorrectParentDataType(
              parentData: renderObject.parentData,
              parentDataCreator: _ancestorRenderObjectElement!.widget as RenderObjectWidget,
              ownershipChain: ErrorDescription(debugGetCreatorChain(10)),
            ),
          ]);
        }
      } on FlutterError catch (e) {
        // We catch the exception directly to avoid activating the ErrorWidget,
        // while still allowing debuggers to break on exception. Since the tree
        // is in a broken state, adding the ErrorWidget would likely cause more
        // exceptions, which is not good for the debugging experience.
        _reportException(ErrorSummary('while applying parent data.'), e, e.stackTrace);
      }
      return true;
    }());
    if (applyParentData) {
      parentDataWidget.applyParentData(renderObject);
    }
  }

  @override
  void _updateSlot(Object? newSlot) {
    final Object? oldSlot = slot;
    assert(oldSlot != newSlot);
    super._updateSlot(newSlot);
    assert(slot == newSlot);
    _ancestorRenderObjectElement!.moveRenderObjectChild(renderObject, oldSlot, slot);
  }

  @override
  void attachRenderObject(Object? newSlot) {
    assert(_ancestorRenderObjectElement == null);
    _slot = newSlot;
    _ancestorRenderObjectElement = _findAncestorRenderObjectElement();
    _ancestorRenderObjectElement?.insertRenderObjectChild(renderObject, newSlot);
    final ParentDataElement<ParentData>? parentDataElement = _findAncestorParentDataElement();
    if (parentDataElement != null) {
      _updateParentData(parentDataElement.widget as ParentDataWidget<ParentData>);
    }
  }

  @override
  void detachRenderObject() {
    if (_ancestorRenderObjectElement != null) {
      _ancestorRenderObjectElement!.removeRenderObjectChild(renderObject, slot);
      _ancestorRenderObjectElement = null;
    }
    _slot = null;
  }

  /// Insert the given child into [renderObject] at the given slot.
  ///
  /// {@template flutter.widgets.RenderObjectElement.insertRenderObjectChild}
  /// The semantics of `slot` are determined by this element. For example, if
  /// this element has a single child, the slot should always be null. If this
  /// element has a list of children, the previous sibling element wrapped in an
  /// [IndexedSlot] is a convenient value for the slot.
  /// {@endtemplate}
  @protected
  void insertRenderObjectChild(covariant RenderObject child, covariant Object? slot);

  /// Move the given child from the given old slot to the given new slot.
  ///
  /// The given child is guaranteed to have [renderObject] as its parent.
  ///
  /// {@macro flutter.widgets.RenderObjectElement.insertRenderObjectChild}
  ///
  /// This method is only ever called if [updateChild] can end up being called
  /// with an existing [Element] child and a `slot` that differs from the slot
  /// that element was previously given. [MultiChildRenderObjectElement] does this,
  /// for example. [SingleChildRenderObjectElement] does not (since the `slot` is
  /// always null). An [Element] that has a specific set of slots with each child
  /// always having the same slot (and where children in different slots are never
  /// compared against each other for the purposes of updating one slot with the
  /// element from another slot) would never call this.
  @protected
  void moveRenderObjectChild(covariant RenderObject child, covariant Object? oldSlot, covariant Object? newSlot);

  /// Remove the given child from [renderObject].
  ///
  /// The given child is guaranteed to have been inserted at the given `slot`
  /// and have [renderObject] as its parent.
  @protected
  void removeRenderObjectChild(covariant RenderObject child, covariant Object? slot);

  @override
  void debugFillProperties(DiagnosticPropertiesBuilder properties) {
    super.debugFillProperties(properties);
    properties.add(DiagnosticsProperty<RenderObject>('renderObject', _renderObject, defaultValue: null));
  }
}

/// Deprecated. Unused in the framework and will be removed in a future version
/// of Flutter.
///
/// Classes that extend this class can extend [RenderObjectElement] and mixin
/// [RootElementMixin] instead.
@Deprecated(
  'Use RootElementMixin instead. '
  'This feature was deprecated after v3.9.0-16.0.pre.'
)
abstract class RootRenderObjectElement extends RenderObjectElement with RootElementMixin {
  /// Initializes fields for subclasses.
  @Deprecated(
    'Use RootElementMixin instead. '
    'This feature was deprecated after v3.9.0-16.0.pre.'
  )
  RootRenderObjectElement(super.widget);
}

/// Mixin for the element at the root of the tree.
///
/// Only root elements may have their owner set explicitly. All other
/// elements inherit their owner from their parent.
mixin RootElementMixin on Element {
  /// Set the owner of the element. The owner will be propagated to all the
  /// descendants of this element.
  ///
  /// The owner manages the dirty elements list.
  ///
  /// The [WidgetsBinding] introduces the primary owner,
  /// [WidgetsBinding.buildOwner], and assigns it to the widget tree in the call
  /// to [runApp]. The binding is responsible for driving the build pipeline by
  /// calling the build owner's [BuildOwner.buildScope] method. See
  /// [WidgetsBinding.drawFrame].
  // ignore: use_setters_to_change_properties, (API predates enforcing the lint)
  void assignOwner(BuildOwner owner) {
    _owner = owner;
  }

  @override
  void mount(Element? parent, Object? newSlot) {
    // Root elements should never have parents.
    assert(parent == null);
    assert(newSlot == null);
    super.mount(parent, newSlot);
  }
}

/// An [Element] that uses a [LeafRenderObjectWidget] as its configuration.
class LeafRenderObjectElement extends RenderObjectElement {
  /// Creates an element that uses the given widget as its configuration.
  LeafRenderObjectElement(LeafRenderObjectWidget super.widget);

  @override
  void forgetChild(Element child) {
    assert(false);
    super.forgetChild(child);
  }

  @override
  void insertRenderObjectChild(RenderObject child, Object? slot) {
    assert(false);
  }

  @override
  void moveRenderObjectChild(RenderObject child, Object? oldSlot, Object? newSlot) {
    assert(false);
  }

  @override
  void removeRenderObjectChild(RenderObject child, Object? slot) {
    assert(false);
  }

  @override
  List<DiagnosticsNode> debugDescribeChildren() {
    return widget.debugDescribeChildren();
  }
}

/// An [Element] that uses a [SingleChildRenderObjectWidget] as its configuration.
///
/// The child is optional.
///
/// This element subclass can be used for RenderObjectWidgets whose
/// RenderObjects use the [RenderObjectWithChildMixin] mixin. Such widgets are
/// expected to inherit from [SingleChildRenderObjectWidget].
class SingleChildRenderObjectElement extends RenderObjectElement {
  /// Creates an element that uses the given widget as its configuration.
  SingleChildRenderObjectElement(SingleChildRenderObjectWidget super.widget);

  Element? _child;

  @override
  void visitChildren(ElementVisitor visitor) {
    if (_child != null) {
      visitor(_child!);
    }
  }

  @override
  void forgetChild(Element child) {
    assert(child == _child);
    _child = null;
    super.forgetChild(child);
  }

  @override
  void mount(Element? parent, Object? newSlot) {
    super.mount(parent, newSlot);
    _child = updateChild(_child, (widget as SingleChildRenderObjectWidget).child, null);
  }

  @override
  void update(SingleChildRenderObjectWidget newWidget) {
    super.update(newWidget);
    assert(widget == newWidget);
    _child = updateChild(_child, (widget as SingleChildRenderObjectWidget).child, null);
  }

  @override
  void insertRenderObjectChild(RenderObject child, Object? slot) {
    final RenderObjectWithChildMixin<RenderObject> renderObject = this.renderObject as RenderObjectWithChildMixin<RenderObject>;
    assert(slot == null);
    assert(renderObject.debugValidateChild(child));
    renderObject.child = child;
    assert(renderObject == this.renderObject);
  }

  @override
  void moveRenderObjectChild(RenderObject child, Object? oldSlot, Object? newSlot) {
    assert(false);
  }

  @override
  void removeRenderObjectChild(RenderObject child, Object? slot) {
    final RenderObjectWithChildMixin<RenderObject> renderObject = this.renderObject as RenderObjectWithChildMixin<RenderObject>;
    assert(slot == null);
    assert(renderObject.child == child);
    renderObject.child = null;
    assert(renderObject == this.renderObject);
  }
}

/// An [Element] that uses a [MultiChildRenderObjectWidget] as its configuration.
///
/// This element subclass can be used for RenderObjectWidgets whose
/// RenderObjects use the [ContainerRenderObjectMixin] mixin with a parent data
/// type that implements [ContainerParentDataMixin<RenderObject>]. Such widgets
/// are expected to inherit from [MultiChildRenderObjectWidget].
///
/// See also:
///
/// * [IndexedSlot], which is used as [Element.slot]s for the children of a
///   [MultiChildRenderObjectElement].
/// * [RenderObjectElement.updateChildren], which discusses why [IndexedSlot]
///   is used for the slots of the children.
class MultiChildRenderObjectElement extends RenderObjectElement {
  /// Creates an element that uses the given widget as its configuration.
  MultiChildRenderObjectElement(MultiChildRenderObjectWidget super.widget)
    : assert(!debugChildrenHaveDuplicateKeys(widget, widget.children));

  @override
  ContainerRenderObjectMixin<RenderObject, ContainerParentDataMixin<RenderObject>> get renderObject {
    return super.renderObject as ContainerRenderObjectMixin<RenderObject, ContainerParentDataMixin<RenderObject>>;
  }

  /// The current list of children of this element.
  ///
  /// This list is filtered to hide elements that have been forgotten (using
  /// [forgetChild]).
  @protected
  @visibleForTesting
  Iterable<Element> get children => _children.where((Element child) => !_forgottenChildren.contains(child));

  late List<Element> _children;
  // We keep a set of forgotten children to avoid O(n^2) work walking _children
  // repeatedly to remove children.
  final Set<Element> _forgottenChildren = HashSet<Element>();

  @override
  void insertRenderObjectChild(RenderObject child, IndexedSlot<Element?> slot) {
    final ContainerRenderObjectMixin<RenderObject, ContainerParentDataMixin<RenderObject>> renderObject = this.renderObject;
    assert(renderObject.debugValidateChild(child));
    renderObject.insert(child, after: slot.value?.renderObject);
    assert(renderObject == this.renderObject);
  }

  @override
  void moveRenderObjectChild(RenderObject child, IndexedSlot<Element?> oldSlot, IndexedSlot<Element?> newSlot) {
    final ContainerRenderObjectMixin<RenderObject, ContainerParentDataMixin<RenderObject>> renderObject = this.renderObject;
    assert(child.parent == renderObject);
    renderObject.move(child, after: newSlot.value?.renderObject);
    assert(renderObject == this.renderObject);
  }

  @override
  void removeRenderObjectChild(RenderObject child, Object? slot) {
    final ContainerRenderObjectMixin<RenderObject, ContainerParentDataMixin<RenderObject>> renderObject = this.renderObject;
    assert(child.parent == renderObject);
    renderObject.remove(child);
    assert(renderObject == this.renderObject);
  }

  @override
  void visitChildren(ElementVisitor visitor) {
    for (final Element child in _children) {
      if (!_forgottenChildren.contains(child)) {
        visitor(child);
      }
    }
  }

  @override
  void forgetChild(Element child) {
    assert(_children.contains(child));
    assert(!_forgottenChildren.contains(child));
    _forgottenChildren.add(child);
    super.forgetChild(child);
  }

  bool _debugCheckHasAssociatedRenderObject(Element newChild) {
    assert(() {
      if (newChild.renderObject == null) {
        FlutterError.reportError(
          FlutterErrorDetails(
            exception: FlutterError.fromParts(<DiagnosticsNode>[
              ErrorSummary('The children of `MultiChildRenderObjectElement` must each has an associated render object.'),
              ErrorHint(
                'This typically means that the `${newChild.widget}` or its children\n'
                'are not a subtype of `RenderObjectWidget`.',
              ),
              newChild.describeElement('The following element does not have an associated render object'),
              DiagnosticsDebugCreator(DebugCreator(newChild)),
            ]),
          ),
        );
      }
      return true;
    }());
    return true;
  }

  @override
  Element inflateWidget(Widget newWidget, Object? newSlot) {
    final Element newChild = super.inflateWidget(newWidget, newSlot);
    assert(_debugCheckHasAssociatedRenderObject(newChild));
    return newChild;
  }

  @override
  void mount(Element? parent, Object? newSlot) {
    super.mount(parent, newSlot);
    final MultiChildRenderObjectWidget multiChildRenderObjectWidget = widget as MultiChildRenderObjectWidget;
    final List<Element> children = List<Element>.filled(multiChildRenderObjectWidget.children.length, _NullElement.instance);
    Element? previousChild;
    for (int i = 0; i < children.length; i += 1) {
      final Element newChild = inflateWidget(multiChildRenderObjectWidget.children[i], IndexedSlot<Element?>(i, previousChild));
      children[i] = newChild;
      previousChild = newChild;
    }
    _children = children;
  }

  @override
  void update(MultiChildRenderObjectWidget newWidget) {
    super.update(newWidget);
    final MultiChildRenderObjectWidget multiChildRenderObjectWidget = widget as MultiChildRenderObjectWidget;
    assert(widget == newWidget);
    assert(!debugChildrenHaveDuplicateKeys(widget, multiChildRenderObjectWidget.children));
    _children = updateChildren(_children, multiChildRenderObjectWidget.children, forgottenChildren: _forgottenChildren);
    _forgottenChildren.clear();
  }
}

/// A wrapper class for the [Element] that is the creator of a [RenderObject].
///
/// Setting a [DebugCreator] as [RenderObject.debugCreator] will lead to better
/// error messages.
class DebugCreator {
  /// Create a [DebugCreator] instance with input [Element].
  DebugCreator(this.element);

  /// The creator of the [RenderObject].
  final Element element;

  @override
  String toString() => element.debugGetCreatorChain(12);
}

FlutterErrorDetails _reportException(
  DiagnosticsNode context,
  Object exception,
  StackTrace? stack, {
  InformationCollector? informationCollector,
}) {
  final FlutterErrorDetails details = FlutterErrorDetails(
    exception: exception,
    stack: stack,
    library: 'widgets library',
    context: context,
    informationCollector: informationCollector,
  );
  FlutterError.reportError(details);
  return details;
}

/// A value for [Element.slot] used for children of
/// [MultiChildRenderObjectElement]s.
///
/// A slot for a [MultiChildRenderObjectElement] consists of an [index]
/// identifying where the child occupying this slot is located in the
/// [MultiChildRenderObjectElement]'s child list and an arbitrary [value] that
/// can further define where the child occupying this slot fits in its
/// parent's child list.
///
/// See also:
///
///  * [RenderObjectElement.updateChildren], which discusses why this class is
///    used as slot values for the children of a [MultiChildRenderObjectElement].
@immutable
class IndexedSlot<T extends Element?> {
  /// Creates an [IndexedSlot] with the provided [index] and slot [value].
  const IndexedSlot(this.index, this.value);

  /// Information to define where the child occupying this slot fits in its
  /// parent's child list.
  final T value;

  /// The index of this slot in the parent's child list.
  final int index;

  @override
  bool operator ==(Object other) {
    if (other.runtimeType != runtimeType) {
      return false;
    }
    return other is IndexedSlot
        && index == other.index
        && value == other.value;
  }

  @override
  int get hashCode => Object.hash(index, value);
}

/// Used as a placeholder in [List<Element>] objects when the actual
/// elements are not yet determined.
class _NullElement extends Element {
  _NullElement() : super(const _NullWidget());

  static _NullElement instance = _NullElement();

  @override
  bool get debugDoingBuild => throw UnimplementedError();
}

class _NullWidget extends Widget {
  const _NullWidget();

  @override
  Element createElement() => throw UnimplementedError();
}

// Whether a [DebugReassembleConfig] indicates that an element holding [widget] can skip
// a reassemble.
bool _debugShouldReassemble(DebugReassembleConfig? config, Widget? widget) {
  return config == null || config.widgetName == null || widget?.runtimeType.toString() == config.widgetName;
}<|MERGE_RESOLUTION|>--- conflicted
+++ resolved
@@ -3948,39 +3948,35 @@
     }
 
     try {
+      try {
       final Key? key = newWidget.key;
-      if (key is GlobalKey) {
-        final Element? newChild = _retakeInactiveElement(key, newWidget);
-        if (newChild != null) {
-          assert(newChild._parent == null);
-          assert(() {
-            _debugCheckForCycles(newChild);
-            return true;
-          }());
-          newChild._activateWithParent(this, newSlot);
-          final Element? updatedChild = updateChild(newChild, newWidget, newSlot);
-          assert(newChild == updatedChild);
-          return updatedChild!;
+        if (key is GlobalKey) {
+          final Element? newChild = _retakeInactiveElement(key, newWidget);
+          if (newChild != null) {
+            assert(newChild._parent == null);
+            assert(() {
+              _debugCheckForCycles(newChild);
+              return true;
+            }());
+            newChild._activateWithParent(this, newSlot);
+            final Element? updatedChild = updateChild(newChild, newWidget, newSlot);
+            assert(newChild == updatedChild);
+            return updatedChild!;
+          }
         }
-      }
-      final Element newChild = newWidget.createElement();
-      assert(() {
-        _debugCheckForCycles(newChild);
-        return true;
-      }());
-      newChild.mount(this, newSlot);
-      assert(newChild._lifecycleState == _ElementLifecycle.active);
+        final Element newChild = newWidget.createElement();
+        assert(() {
+          _debugCheckForCycles(newChild);
+          return true;
+        }());
+        newChild.mount(this, newSlot);
+        assert(newChild._lifecycleState == _ElementLifecycle.active);
 
       return newChild;
     } finally {
-<<<<<<< HEAD
-      if (isTimelineTracked)
-        Timeline.finishSync();
-=======
       if (isTimelineTracked) {
         Timeline.finishSync();
       }
->>>>>>> 796c8ef7
     }
   }
 
