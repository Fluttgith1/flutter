--- conflicted
+++ resolved
@@ -78,16 +78,15 @@
       KeyEventResult.ignored;
 }
 
-/// Signature of a callback used by [Focus.onKey] and [FocusScope.onKey]
+/// Signature of a callback used by [Focus.onKeyEvent] and [FocusScope.onKeyEvent]
 /// to receive key events.
 ///
 /// The [node] is the node that received the event.
 ///
 /// Returns a [KeyEventResult] that describes how, and whether, the key event
 /// was handled.
-typedef FocusOnKeyCallback = KeyEventResult Function(FocusNode node, RawKeyEvent event);
-
-<<<<<<< HEAD
+typedef FocusOnKeyEventCallback = KeyEventResult Function(FocusNode node, KeyEvent event);
+  
 // Represents a pending autofocus request.
 @immutable
 class _Autofocus {
@@ -117,16 +116,6 @@
     }
   }
 }
-=======
-/// Signature of a callback used by [Focus.onKeyEvent] and [FocusScope.onKeyEvent]
-/// to receive key events.
-///
-/// The [node] is the node that received the event.
-///
-/// Returns a [KeyEventResult] that describes how, and whether, the key event
-/// was handled.
-typedef FocusOnKeyEventCallback = KeyEventResult Function(FocusNode node, KeyEvent event);
->>>>>>> 0abf02f8
 
 /// An attachment point for a [FocusNode].
 ///
