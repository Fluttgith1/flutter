// Copyright 2014 The Flutter Authors. All rights reserved.
// Use of this source code is governed by a BSD-style license that can be
// found in the LICENSE file.

import 'dart:async';
import 'dart:math' as math;

import 'package:flutter/foundation.dart';
import 'package:flutter/gestures.dart';
import 'package:flutter/rendering.dart';
import 'package:flutter/scheduler.dart';
import 'package:flutter/services.dart';

import 'basic.dart';
import 'binding.dart';
import 'constants.dart';
import 'container.dart';
import 'editable_text.dart';
import 'framework.dart';
import 'gesture_detector.dart';
import 'overlay.dart';
import 'ticker_provider.dart';
import 'transitions.dart';
import 'visibility.dart';

export 'package:flutter/services.dart' show TextSelectionDelegate;

/// A duration that controls how often the drag selection update callback is
/// called.
const Duration _kDragSelectionUpdateThrottle = Duration(milliseconds: 50);

/// Which type of selection handle to be displayed.
///
/// With mixed-direction text, both handles may be the same type. Examples:
///
/// * LTR text: 'the &lt;quick brown&gt; fox':
///
///   The '&lt;' is drawn with the [left] type, the '&gt;' with the [right]
///
/// * RTL text: 'XOF &lt;NWORB KCIUQ&gt; EHT':
///
///   Same as above.
///
/// * mixed text: '&lt;the NWOR&lt;B KCIUQ fox'
///
///   Here 'the QUICK B' is selected, but 'QUICK BROWN' is RTL. Both are drawn
///   with the [left] type.
///
/// See also:
///
///  * [TextDirection], which discusses left-to-right and right-to-left text in
///    more detail.
enum TextSelectionHandleType {
  /// The selection handle is to the left of the selection end point.
  left,

  /// The selection handle is to the right of the selection end point.
  right,

  /// The start and end of the selection are co-incident at this point.
  collapsed,
}

/// The text position that a give selection handle manipulates. Dragging the
/// [start] handle always moves the [start]/[baseOffset] of the selection.
enum _TextSelectionHandlePosition { start, end }

/// Signature for when a pointer that's dragging to select text has moved again.
///
/// The first argument [startDetails] contains the details of the event that
/// initiated the dragging.
///
/// The second argument [updateDetails] contains the details of the current
/// pointer movement. It's the same as the one passed to [DragGestureRecognizer.onUpdate].
///
/// This signature is different from [GestureDragUpdateCallback] to make it
/// easier for various text fields to use [TextSelectionGestureDetector] without
/// having to store the start position.
typedef DragSelectionUpdateCallback = void Function(DragStartDetails startDetails, DragUpdateDetails updateDetails);

/// ParentData that determines whether or not to paint the corresponding child.
///
/// Used in the layout of the Cupertino and Material text selection menus, which
/// decide whether or not to paint their buttons after laying them out and
/// determining where they overflow.
class ToolbarItemsParentData extends ContainerBoxParentData<RenderBox> {
  /// Whether or not this child is painted.
  ///
  /// Children in the selection toolbar may be laid out for measurement purposes
  /// but not painted. This allows these children to be identified.
  bool shouldPaint = false;

  @override
  String toString() => '${super.toString()}; shouldPaint=$shouldPaint';
}

/// An interface for building the selection UI, to be provided by the
/// implementor of the toolbar widget.
///
/// Override text operations such as [handleCut] if needed.
abstract class TextSelectionControls {
  /// Builds a selection handle of the given type.
  ///
  /// The top left corner of this widget is positioned at the bottom of the
  /// selection position.
  Widget buildHandle(BuildContext context, TextSelectionHandleType type, double textLineHeight);

  /// Get the anchor point of the handle relative to itself. The anchor point is
  /// the point that is aligned with a specific point in the text. A handle
  /// often visually "points to" that location.
  Offset getHandleAnchor(TextSelectionHandleType type, double textLineHeight);

  /// Builds a toolbar near a text selection.
  ///
  /// Typically displays buttons for copying and pasting text.
  ///
  /// [globalEditableRegion] is the TextField size of the global coordinate system
  /// in logical pixels.
  ///
  /// [textLineHeight] is the `preferredLineHeight` of the [RenderEditable] we
  /// are building a toolbar for.
  ///
  /// The [position] is a general calculation midpoint parameter of the toolbar.
  /// If you want more detailed position information, can use [endpoints]
  /// to calculate it.
  Widget buildToolbar(
    BuildContext context,
    Rect globalEditableRegion,
    double textLineHeight,
    Offset position,
    List<TextSelectionPoint> endpoints,
    TextSelectionDelegate delegate,
    ClipboardStatusNotifier clipboardStatus,
  );

  /// Returns the size of the selection handle.
  Size getHandleSize(double textLineHeight);

  /// Whether the current selection of the text field managed by the given
  /// `delegate` can be removed from the text field and placed into the
  /// [Clipboard].
  ///
  /// By default, false is returned when nothing is selected in the text field.
  ///
  /// Subclasses can use this to decide if they should expose the cut
  /// functionality to the user.
  bool canCut(TextSelectionDelegate delegate) {
    return delegate.cutEnabled && !delegate.textEditingValue.selection.isCollapsed;
  }

  /// Whether the current selection of the text field managed by the given
  /// `delegate` can be copied to the [Clipboard].
  ///
  /// By default, false is returned when nothing is selected in the text field.
  ///
  /// Subclasses can use this to decide if they should expose the copy
  /// functionality to the user.
  bool canCopy(TextSelectionDelegate delegate) {
    return delegate.copyEnabled && !delegate.textEditingValue.selection.isCollapsed;
  }

  /// Whether the text field managed by the given `delegate` supports pasting
  /// from the clipboard.
  ///
  /// Subclasses can use this to decide if they should expose the paste
  /// functionality to the user.
  ///
  /// This does not consider the contents of the clipboard. Subclasses may want
  /// to, for example, disallow pasting when the clipboard contains an empty
  /// string.
  bool canPaste(TextSelectionDelegate delegate) {
    return delegate.pasteEnabled;
  }

  /// Whether the current selection of the text field managed by the given
  /// `delegate` can be extended to include the entire content of the text
  /// field.
  ///
  /// Subclasses can use this to decide if they should expose the select all
  /// functionality to the user.
  bool canSelectAll(TextSelectionDelegate delegate) {
    return delegate.selectAllEnabled && delegate.textEditingValue.text.isNotEmpty && delegate.textEditingValue.selection.isCollapsed;
  }

  /// Copy the current selection of the text field managed by the given
  /// `delegate` to the [Clipboard]. Then, remove the selected text from the
  /// text field and hide the toolbar.
  ///
  /// This is called by subclasses when their cut affordance is activated by
  /// the user.
  void handleCut(TextSelectionDelegate delegate) {
    final TextEditingValue value = delegate.textEditingValue;
    Clipboard.setData(ClipboardData(
      text: value.selection.textInside(value.text),
    ));
    delegate.textEditingValue = TextEditingValue(
      text: value.selection.textBefore(value.text)
          + value.selection.textAfter(value.text),
      selection: TextSelection.collapsed(
        offset: value.selection.start
      ),
    );
    delegate.bringIntoView(delegate.textEditingValue.selection.extent);
    delegate.hideToolbar();
  }

  /// Copy the current selection of the text field managed by the given
  /// `delegate` to the [Clipboard]. Then, move the cursor to the end of the
  /// text (collapsing the selection in the process), and hide the toolbar.
  ///
  /// This is called by subclasses when their copy affordance is activated by
  /// the user.
  void handleCopy(TextSelectionDelegate delegate, ClipboardStatusNotifier? clipboardStatus) {
    final TextEditingValue value = delegate.textEditingValue;
    Clipboard.setData(ClipboardData(
      text: value.selection.textInside(value.text),
    ));
    clipboardStatus?.update();
    delegate.textEditingValue = TextEditingValue(
      text: value.text,
      selection: TextSelection.collapsed(offset: value.selection.end),
    );
    delegate.bringIntoView(delegate.textEditingValue.selection.extent);
    delegate.hideToolbar();
  }

  /// Paste the current clipboard selection (obtained from [Clipboard]) into
  /// the text field managed by the given `delegate`, replacing its current
  /// selection, if any. Then, hide the toolbar.
  ///
  /// This is called by subclasses when their paste affordance is activated by
  /// the user.
  ///
  /// This function is asynchronous since interacting with the clipboard is
  /// asynchronous. Race conditions may exist with this API as currently
  /// implemented.
  // TODO(ianh): https://github.com/flutter/flutter/issues/11427
  Future<void> handlePaste(TextSelectionDelegate delegate) async {
    final TextEditingValue value = delegate.textEditingValue; // Snapshot the input before using `await`.
    final ClipboardData? data = await Clipboard.getData(Clipboard.kTextPlain);
    if (data != null) {
      delegate.textEditingValue = TextEditingValue(
        text: value.selection.textBefore(value.text)
            + data.text!
            + value.selection.textAfter(value.text),
        selection: TextSelection.collapsed(
          offset: value.selection.start + data.text!.length
        ),
      );
    }
    delegate.bringIntoView(delegate.textEditingValue.selection.extent);
    delegate.hideToolbar();
  }

  /// Adjust the selection of the text field managed by the given `delegate` so
  /// that everything is selected.
  ///
  /// Does not hide the toolbar.
  ///
  /// This is called by subclasses when their select-all affordance is activated
  /// by the user.
  void handleSelectAll(TextSelectionDelegate delegate) {
    delegate.textEditingValue = TextEditingValue(
      text: delegate.textEditingValue.text,
      selection: TextSelection(
        baseOffset: 0,
        extentOffset: delegate.textEditingValue.text.length,
      ),
    );
    delegate.bringIntoView(delegate.textEditingValue.selection.extent);
  }
}

/// An object that manages a pair of text selection handles.
///
/// The selection handles are displayed in the [Overlay] that most closely
/// encloses the given [BuildContext].
class TextSelectionOverlay {
  /// Creates an object that manages overlay entries for selection handles.
  ///
  /// The [context] must not be null and must have an [Overlay] as an ancestor.
  TextSelectionOverlay({
    required TextEditingValue value,
    required this.context,
    this.debugRequiredFor,
    required this.toolbarLayerLink,
    required this.startHandleLayerLink,
    required this.endHandleLayerLink,
    required this.renderObject,
    this.selectionControls,
    bool handlesVisible = false,
    this.selectionDelegate,
    this.dragStartBehavior = DragStartBehavior.start,
    this.onSelectionHandleTapped,
    this.clipboardStatus,
  }) : assert(value != null),
       assert(context != null),
       assert(handlesVisible != null),
       _handlesVisible = handlesVisible,
       _value = value {
    final OverlayState? overlay = Overlay.of(context, rootOverlay: true);
    assert(overlay != null,
      'No Overlay widget exists above $context.\n'
      'Usually the Navigator created by WidgetsApp provides the overlay. Perhaps your '
      'app content was created above the Navigator with the WidgetsApp builder parameter.');
    _toolbarController = AnimationController(duration: fadeDuration, vsync: overlay!);
  }

  /// The context in which the selection handles should appear.
  ///
  /// This context must have an [Overlay] as an ancestor because this object
  /// will display the text selection handles in that [Overlay].
  final BuildContext context;

  /// Debugging information for explaining why the [Overlay] is required.
  final Widget? debugRequiredFor;

  /// The object supplied to the [CompositedTransformTarget] that wraps the text
  /// field.
  final LayerLink toolbarLayerLink;

  /// The objects supplied to the [CompositedTransformTarget] that wraps the
  /// location of start selection handle.
  final LayerLink startHandleLayerLink;

  /// The objects supplied to the [CompositedTransformTarget] that wraps the
  /// location of end selection handle.
  final LayerLink endHandleLayerLink;

  // TODO(mpcomplete): what if the renderObject is removed or replaced, or
  // moves? Not sure what cases I need to handle, or how to handle them.
  /// The editable line in which the selected text is being displayed.
  final RenderEditable renderObject;

  /// Builds text selection handles and toolbar.
  final TextSelectionControls? selectionControls;

  /// The delegate for manipulating the current selection in the owning
  /// text field.
  final TextSelectionDelegate? selectionDelegate;

  /// Determines the way that drag start behavior is handled.
  ///
  /// If set to [DragStartBehavior.start], handle drag behavior will
  /// begin upon the detection of a drag gesture. If set to
  /// [DragStartBehavior.down] it will begin when a down event is first detected.
  ///
  /// In general, setting this to [DragStartBehavior.start] will make drag
  /// animation smoother and setting it to [DragStartBehavior.down] will make
  /// drag behavior feel slightly more reactive.
  ///
  /// By default, the drag start behavior is [DragStartBehavior.start].
  ///
  /// See also:
  ///
  ///  * [DragGestureRecognizer.dragStartBehavior], which gives an example for the different behaviors.
  final DragStartBehavior dragStartBehavior;

  /// {@template flutter.widgets.textSelection.onSelectionHandleTapped}
  /// A callback that's invoked when a selection handle is tapped.
  ///
  /// Both regular taps and long presses invoke this callback, but a drag
  /// gesture won't.
  /// {@endtemplate}
  final VoidCallback? onSelectionHandleTapped;

  /// Maintains the status of the clipboard for determining if its contents can
  /// be pasted or not.
  ///
  /// Useful because the actual value of the clipboard can only be checked
  /// asynchronously (see [Clipboard.getData]).
  final ClipboardStatusNotifier? clipboardStatus;

  /// Controls the fade-in and fade-out animations for the toolbar and handles.
  static const Duration fadeDuration = Duration(milliseconds: 150);

  late AnimationController _toolbarController;
  Animation<double> get _toolbarOpacity => _toolbarController.view;

  /// Retrieve current value.
  @visibleForTesting
  TextEditingValue get value => _value;

  TextEditingValue _value;

  /// A pair of handles. If this is non-null, there are always 2, though the
  /// second is hidden when the selection is collapsed.
  List<OverlayEntry>? _handles;

  /// A copy/paste toolbar.
  OverlayEntry? _toolbar;

  TextSelection get _selection => _value.selection;

  /// Whether selection handles are visible.
  ///
  /// Set to false if you want to hide the handles. Use this property to show or
  /// hide the handle without rebuilding them.
  ///
  /// If this method is called while the [SchedulerBinding.schedulerPhase] is
  /// [SchedulerPhase.persistentCallbacks], i.e. during the build, layout, or
  /// paint phases (see [WidgetsBinding.drawFrame]), then the update is delayed
  /// until the post-frame callbacks phase. Otherwise the update is done
  /// synchronously. This means that it is safe to call during builds, but also
  /// that if you do call this during a build, the UI will not update until the
  /// next frame (i.e. many milliseconds later).
  ///
  /// Defaults to false.
  bool get handlesVisible => _handlesVisible;
  bool _handlesVisible = false;
  set handlesVisible(bool visible) {
    assert(visible != null);
    if (_handlesVisible == visible)
      return;
    _handlesVisible = visible;
    // If we are in build state, it will be too late to update visibility.
    // We will need to schedule the build in next frame.
    if (SchedulerBinding.instance!.schedulerPhase == SchedulerPhase.persistentCallbacks) {
      SchedulerBinding.instance!.addPostFrameCallback(_markNeedsBuild);
    } else {
      _markNeedsBuild();
    }
  }

  /// Builds the handles by inserting them into the [context]'s overlay.
  void showHandles() {
    assert(_handles == null);
    _handles = <OverlayEntry>[
      OverlayEntry(builder: (BuildContext context) => _buildHandle(context, _TextSelectionHandlePosition.start)),
      OverlayEntry(builder: (BuildContext context) => _buildHandle(context, _TextSelectionHandlePosition.end)),
    ];

    Overlay.of(context, rootOverlay: true, debugRequiredFor: debugRequiredFor)!.insertAll(_handles!);
  }

  /// Destroys the handles by removing them from overlay.
  void hideHandles() {
    if (_handles != null) {
      _handles![0].remove();
      _handles![1].remove();
      _handles = null;
    }
  }

  /// Shows the toolbar by inserting it into the [context]'s overlay.
  void showToolbar() {
    assert(_toolbar == null);
    _toolbar = OverlayEntry(builder: _buildToolbar);
    Overlay.of(context, rootOverlay: true, debugRequiredFor: debugRequiredFor)!.insert(_toolbar!);
    _toolbarController.forward(from: 0.0);
  }

  /// Updates the overlay after the selection has changed.
  ///
  /// If this method is called while the [SchedulerBinding.schedulerPhase] is
  /// [SchedulerPhase.persistentCallbacks], i.e. during the build, layout, or
  /// paint phases (see [WidgetsBinding.drawFrame]), then the update is delayed
  /// until the post-frame callbacks phase. Otherwise the update is done
  /// synchronously. This means that it is safe to call during builds, but also
  /// that if you do call this during a build, the UI will not update until the
  /// next frame (i.e. many milliseconds later).
  void update(TextEditingValue newValue) {
    if (_value == newValue)
      return;
    _value = newValue;
    if (SchedulerBinding.instance!.schedulerPhase == SchedulerPhase.persistentCallbacks) {
      SchedulerBinding.instance!.addPostFrameCallback(_markNeedsBuild);
    } else {
      _markNeedsBuild();
    }
  }

  /// Causes the overlay to update its rendering.
  ///
  /// This is intended to be called when the [renderObject] may have changed its
  /// text metrics (e.g. because the text was scrolled).
  void updateForScroll() {
    _markNeedsBuild();
  }

  void _markNeedsBuild([ Duration? duration ]) {
    if (_handles != null) {
      _handles![0].markNeedsBuild();
      _handles![1].markNeedsBuild();
    }
    _toolbar?.markNeedsBuild();
  }

  /// Whether the handles are currently visible.
  bool get handlesAreVisible => _handles != null && handlesVisible;

  /// Whether the toolbar is currently visible.
  bool get toolbarIsVisible => _toolbar != null;

  /// Hides the entire overlay including the toolbar and the handles.
  void hide() {
    if (_handles != null) {
      _handles![0].remove();
      _handles![1].remove();
      _handles = null;
    }
    if (_toolbar != null) {
      hideToolbar();
    }
  }

  /// Hides the toolbar part of the overlay.
  ///
  /// To hide the whole overlay, see [hide].
  void hideToolbar() {
    assert(_toolbar != null);
    _toolbarController.stop();
    _toolbar!.remove();
    _toolbar = null;
  }

  /// Final cleanup.
  void dispose() {
    hide();
    _toolbarController.dispose();
  }

  Widget _buildHandle(BuildContext context, _TextSelectionHandlePosition position) {
    if ((_selection.isCollapsed && position == _TextSelectionHandlePosition.end) ||
         selectionControls == null)
      return Container(); // hide the second handle when collapsed
    return Visibility(
      visible: handlesVisible,
      child: _TextSelectionHandleOverlay(
        onSelectionHandleChanged: (TextSelection newSelection) { _handleSelectionHandleChanged(newSelection, position); },
        onSelectionHandleTapped: onSelectionHandleTapped,
        startHandleLayerLink: startHandleLayerLink,
        endHandleLayerLink: endHandleLayerLink,
        renderObject: renderObject,
        selection: _selection,
        selectionControls: selectionControls,
        position: position,
        dragStartBehavior: dragStartBehavior,
    ));
  }

  Widget _buildToolbar(BuildContext context) {
    if (selectionControls == null)
      return Container();

    // Find the horizontal midpoint, just above the selected text.
    final List<TextSelectionPoint> endpoints =
        renderObject.getEndpointsForSelection(_selection);

    final Rect editingRegion = Rect.fromPoints(
      renderObject.localToGlobal(Offset.zero),
      renderObject.localToGlobal(renderObject.size.bottomRight(Offset.zero)),
    );

    final bool isMultiline = endpoints.last.point.dy - endpoints.first.point.dy >
          renderObject.preferredLineHeight / 2;

    // If the selected text spans more than 1 line, horizontally center the toolbar.
    // Derived from both iOS and Android.
    final double midX = isMultiline
      ? editingRegion.width / 2
      : (endpoints.first.point.dx + endpoints.last.point.dx) / 2;

    final Offset midpoint = Offset(
      midX,
      // The y-coordinate won't be made use of most likely.
      endpoints[0].point.dy - renderObject.preferredLineHeight,
    );

    return FadeTransition(
      opacity: _toolbarOpacity,
      child: CompositedTransformFollower(
        link: toolbarLayerLink,
        showWhenUnlinked: false,
        offset: -editingRegion.topLeft,
        child: selectionControls!.buildToolbar(
          context,
          editingRegion,
          renderObject.preferredLineHeight,
          midpoint,
          endpoints,
          selectionDelegate!,
          clipboardStatus!,
        ),
      ),
    );
  }

  void _handleSelectionHandleChanged(TextSelection newSelection, _TextSelectionHandlePosition position) {
    TextPosition textPosition;
    switch (position) {
      case _TextSelectionHandlePosition.start:
        textPosition = newSelection.base;
        break;
      case _TextSelectionHandlePosition.end:
        textPosition =newSelection.extent;
        break;
    }
    selectionDelegate!.textEditingValue = _value.copyWith(selection: newSelection, composing: TextRange.empty);
    selectionDelegate!.bringIntoView(textPosition);
  }
}

/// This widget represents a single draggable text selection handle.
class _TextSelectionHandleOverlay extends StatefulWidget {
  const _TextSelectionHandleOverlay({
    Key? key,
    required this.selection,
    required this.position,
    required this.startHandleLayerLink,
    required this.endHandleLayerLink,
    required this.renderObject,
    required this.onSelectionHandleChanged,
    required this.onSelectionHandleTapped,
    required this.selectionControls,
    this.dragStartBehavior = DragStartBehavior.start,
  }) : super(key: key);

  final TextSelection selection;
  final _TextSelectionHandlePosition position;
  final LayerLink startHandleLayerLink;
  final LayerLink endHandleLayerLink;
  final RenderEditable renderObject;
  final ValueChanged<TextSelection> onSelectionHandleChanged;
  final VoidCallback? onSelectionHandleTapped;
  final TextSelectionControls? selectionControls;
  final DragStartBehavior dragStartBehavior;

  @override
  _TextSelectionHandleOverlayState createState() => _TextSelectionHandleOverlayState();

  ValueListenable<bool> get _visibility {
    switch (position) {
      case _TextSelectionHandlePosition.start:
        return renderObject.selectionStartInViewport;
      case _TextSelectionHandlePosition.end:
        return renderObject.selectionEndInViewport;
    }
  }
}

class _TextSelectionHandleOverlayState
    extends State<_TextSelectionHandleOverlay> with SingleTickerProviderStateMixin {
  late Offset _dragPosition;

  late AnimationController _controller;
  Animation<double> get _opacity => _controller.view;

  @override
  void initState() {
    super.initState();

    _controller = AnimationController(duration: TextSelectionOverlay.fadeDuration, vsync: this);

    _handleVisibilityChanged();
    widget._visibility.addListener(_handleVisibilityChanged);
  }

  void _handleVisibilityChanged() {
    if (widget._visibility.value) {
      _controller.forward();
    } else {
      _controller.reverse();
    }
  }

  @override
  void didUpdateWidget(_TextSelectionHandleOverlay oldWidget) {
    super.didUpdateWidget(oldWidget);
    oldWidget._visibility.removeListener(_handleVisibilityChanged);
    _handleVisibilityChanged();
    widget._visibility.addListener(_handleVisibilityChanged);
  }

  @override
  void dispose() {
    widget._visibility.removeListener(_handleVisibilityChanged);
    _controller.dispose();
    super.dispose();
  }

  void _handleDragStart(DragStartDetails details) {
    final Size handleSize = widget.selectionControls!.getHandleSize(
      widget.renderObject.preferredLineHeight,
    );
    _dragPosition = details.globalPosition + Offset(0.0, -handleSize.height);
  }

  void _handleDragUpdate(DragUpdateDetails details) {
    _dragPosition += details.delta;
    final TextPosition position = widget.renderObject.getPositionForPoint(_dragPosition);

    if (widget.selection.isCollapsed) {
      widget.onSelectionHandleChanged(TextSelection.fromPosition(position));
      return;
    }

    TextSelection newSelection;
    switch (widget.position) {
      case _TextSelectionHandlePosition.start:
        newSelection = TextSelection(
          baseOffset: position.offset,
          extentOffset: widget.selection.extentOffset,
        );
        break;
      case _TextSelectionHandlePosition.end:
        newSelection = TextSelection(
          baseOffset: widget.selection.baseOffset,
          extentOffset: position.offset,
        );
        break;
    }

    if (newSelection.baseOffset >= newSelection.extentOffset)
      return; // don't allow order swapping.

    widget.onSelectionHandleChanged(newSelection);
  }

  void _handleTap() {
    if (widget.onSelectionHandleTapped != null)
      widget.onSelectionHandleTapped!();
  }

  @override
  Widget build(BuildContext context) {
    LayerLink layerLink;
    TextSelectionHandleType type;

    switch (widget.position) {
      case _TextSelectionHandlePosition.start:
        layerLink = widget.startHandleLayerLink;
        type = _chooseType(
          widget.renderObject.textDirection,
          TextSelectionHandleType.left,
          TextSelectionHandleType.right,
        );
        break;
      case _TextSelectionHandlePosition.end:
        // For collapsed selections, we shouldn't be building the [end] handle.
        assert(!widget.selection.isCollapsed);
        layerLink = widget.endHandleLayerLink;
        type = _chooseType(
          widget.renderObject.textDirection,
          TextSelectionHandleType.right,
          TextSelectionHandleType.left,
        );
        break;
    }

    final Offset handleAnchor = widget.selectionControls!.getHandleAnchor(
      type,
      widget.renderObject.preferredLineHeight,
    );
    final Size handleSize = widget.selectionControls!.getHandleSize(
      widget.renderObject.preferredLineHeight,
    );

    final Rect handleRect = Rect.fromLTWH(
      -handleAnchor.dx,
      -handleAnchor.dy,
      handleSize.width,
      handleSize.height,
    );

    // Make sure the GestureDetector is big enough to be easily interactive.
    final Rect interactiveRect = handleRect.expandToInclude(
      Rect.fromCircle(center: handleRect.center, radius: kMinInteractiveDimension/ 2),
    );
    final RelativeRect padding = RelativeRect.fromLTRB(
      math.max((interactiveRect.width - handleRect.width) / 2, 0),
      math.max((interactiveRect.height - handleRect.height) / 2, 0),
      math.max((interactiveRect.width - handleRect.width) / 2, 0),
      math.max((interactiveRect.height - handleRect.height) / 2, 0),
    );

    return CompositedTransformFollower(
      link: layerLink,
      offset: interactiveRect.topLeft,
      showWhenUnlinked: false,
      child: FadeTransition(
        opacity: _opacity,
        child: Container(
          alignment: Alignment.topLeft,
          width: interactiveRect.width,
          height: interactiveRect.height,
          child: GestureDetector(
            behavior: HitTestBehavior.translucent,
            dragStartBehavior: widget.dragStartBehavior,
            onPanStart: _handleDragStart,
            onPanUpdate: _handleDragUpdate,
            onTap: _handleTap,
            child: Padding(
              padding: EdgeInsets.only(
                left: padding.left,
                top: padding.top,
                right: padding.right,
                bottom: padding.bottom,
              ),
              child: widget.selectionControls!.buildHandle(
                context,
                type,
                widget.renderObject.preferredLineHeight,
              ),
            ),
          ),
        ),
      ),
    );
  }

  TextSelectionHandleType _chooseType(
    TextDirection textDirection,
    TextSelectionHandleType ltrType,
    TextSelectionHandleType rtlType,
  ) {
    if (widget.selection.isCollapsed)
      return TextSelectionHandleType.collapsed;

    assert(textDirection != null);
    switch (textDirection) {
      case TextDirection.ltr:
        return ltrType;
      case TextDirection.rtl:
        return rtlType;
    }
  }
}

/// Delegate interface for the [TextSelectionGestureDetectorBuilder].
///
/// The interface is usually implemented by textfield implementations wrapping
/// [EditableText], that use a [TextSelectionGestureDetectorBuilder] to build a
/// [TextSelectionGestureDetector] for their [EditableText]. The delegate provides
/// the builder with information about the current state of the textfield.
/// Based on these information, the builder adds the correct gesture handlers
/// to the gesture detector.
///
/// See also:
///
///  * [TextField], which implements this delegate for the Material textfield.
///  * [CupertinoTextField], which implements this delegate for the Cupertino
///    textfield.
abstract class TextSelectionGestureDetectorBuilderDelegate {
  /// [GlobalKey] to the [EditableText] for which the
  /// [TextSelectionGestureDetectorBuilder] will build a [TextSelectionGestureDetector].
  GlobalKey<EditableTextState> get editableTextKey;

  /// Whether the textfield should respond to force presses.
  bool get forcePressEnabled;

  /// Whether the user may select text in the textfield.
  bool get selectionEnabled;
}

/// Builds a [TextSelectionGestureDetector] to wrap an [EditableText].
///
/// The class implements sensible defaults for many user interactions
/// with an [EditableText] (see the documentation of the various gesture handler
/// methods, e.g. [onTapDown], [onForcePressStart], etc.). Subclasses of
/// [TextSelectionGestureDetectorBuilder] can change the behavior performed in
/// responds to these gesture events by overriding the corresponding handler
/// methods of this class.
///
/// The resulting [TextSelectionGestureDetector] to wrap an [EditableText] is
/// obtained by calling [buildGestureDetector].
///
/// See also:
///
///  * [TextField], which uses a subclass to implement the Material-specific
///    gesture logic of an [EditableText].
///  * [CupertinoTextField], which uses a subclass to implement the
///    Cupertino-specific gesture logic of an [EditableText].
class TextSelectionGestureDetectorBuilder {
  /// Creates a [TextSelectionGestureDetectorBuilder].
  ///
  /// The [delegate] must not be null.
  TextSelectionGestureDetectorBuilder({
    required this.delegate,
  }) : assert(delegate != null);

  /// The delegate for this [TextSelectionGestureDetectorBuilder].
  ///
  /// The delegate provides the builder with information about what actions can
  /// currently be performed on the textfield. Based on this, the builder adds
  /// the correct gesture handlers to the gesture detector.
  @protected
  final TextSelectionGestureDetectorBuilderDelegate delegate;

  /// Whether to show the selection toolbar.
  ///
  /// It is based on the signal source when a [onTapDown] is called. This getter
  /// will return true if current [onTapDown] event is triggered by a touch or
  /// a stylus.
  bool get shouldShowSelectionToolbar => _shouldShowSelectionToolbar;
  bool _shouldShowSelectionToolbar = true;

  /// The [State] of the [EditableText] for which the builder will provide a
  /// [TextSelectionGestureDetector].
  @protected
  EditableTextState? get editableText => delegate.editableTextKey.currentState;

  /// The [RenderObject] of the [EditableText] for which the builder will
  /// provide a [TextSelectionGestureDetector].
  @protected
  RenderEditable get renderEditable => editableText!.renderEditable;

  /// Handler for [TextSelectionGestureDetector.onTapDown].
  ///
  /// By default, it forwards the tap to [RenderEditable.handleTapDown] and sets
  /// [shouldShowSelectionToolbar] to true if the tap was initiated by a finger or stylus.
  ///
  /// See also:
  ///
  ///  * [TextSelectionGestureDetector.onTapDown], which triggers this callback.
  @protected
  void onTapDown(TapDownDetails details) {
    renderEditable.handleTapDown(details);
    // The selection overlay should only be shown when the user is interacting
    // through a touch screen (via either a finger or a stylus). A mouse shouldn't
    // trigger the selection overlay.
    // For backwards-compatibility, we treat a null kind the same as touch.
    final PointerDeviceKind? kind = details.kind;
    _shouldShowSelectionToolbar = kind == null
                              || kind == PointerDeviceKind.touch
                              || kind == PointerDeviceKind.stylus;
  }

  /// Handler for [TextSelectionGestureDetector.onForcePressStart].
  ///
  /// By default, it selects the word at the position of the force press,
  /// if selection is enabled.
  ///
  /// This callback is only applicable when force press is enabled.
  ///
  /// See also:
  ///
  ///  * [TextSelectionGestureDetector.onForcePressStart], which triggers this
  ///    callback.
  @protected
  void onForcePressStart(ForcePressDetails details) {
    assert(delegate.forcePressEnabled);
    _shouldShowSelectionToolbar = true;
    if (delegate.selectionEnabled) {
      renderEditable.selectWordsInRange(
        from: details.globalPosition,
        cause: SelectionChangedCause.forcePress,
      );
    }
  }

  /// Handler for [TextSelectionGestureDetector.onForcePressEnd].
  ///
  /// By default, it selects words in the range specified in [details] and shows
  /// toolbar if it is necessary.
  ///
  /// This callback is only applicable when force press is enabled.
  ///
  /// See also:
  ///
  ///  * [TextSelectionGestureDetector.onForcePressEnd], which triggers this
  ///    callback.
  @protected
  void onForcePressEnd(ForcePressDetails details) {
    assert(delegate.forcePressEnabled);
    renderEditable.selectWordsInRange(
      from: details.globalPosition,
      cause: SelectionChangedCause.forcePress,
    );
    if (shouldShowSelectionToolbar)
      editableText!.showToolbar();
  }

  /// Handler for [TextSelectionGestureDetector.onSingleTapUp].
  ///
  /// By default, it selects word edge if selection is enabled.
  ///
  /// See also:
  ///
  ///  * [TextSelectionGestureDetector.onSingleTapUp], which triggers
  ///    this callback.
  @protected
  void onSingleTapUp(TapUpDetails details) {
    if (delegate.selectionEnabled) {
      renderEditable.selectWordEdge(cause: SelectionChangedCause.tap);
    }
  }

  /// Handler for [TextSelectionGestureDetector.onSingleTapCancel].
  ///
  /// By default, it services as place holder to enable subclass override.
  ///
  /// See also:
  ///
  ///  * [TextSelectionGestureDetector.onSingleTapCancel], which triggers
  ///    this callback.
  @protected
  void onSingleTapCancel() {/* Subclass should override this method if needed. */}

  /// Handler for [TextSelectionGestureDetector.onSingleLongTapStart].
  ///
  /// By default, it selects text position specified in [details] if selection
  /// is enabled.
  ///
  /// See also:
  ///
  ///  * [TextSelectionGestureDetector.onSingleLongTapStart], which triggers
  ///    this callback.
  @protected
  void onSingleLongTapStart(LongPressStartDetails details) {
    if (delegate.selectionEnabled) {
      renderEditable.selectPositionAt(
        from: details.globalPosition,
        cause: SelectionChangedCause.longPress,
      );
    }
  }

  /// Handler for [TextSelectionGestureDetector.onSingleLongTapMoveUpdate].
  ///
  /// By default, it updates the selection location specified in [details] if
  /// selection is enabled.
  ///
  /// See also:
  ///
  ///  * [TextSelectionGestureDetector.onSingleLongTapMoveUpdate], which
  ///    triggers this callback.
  @protected
  void onSingleLongTapMoveUpdate(LongPressMoveUpdateDetails details) {
    if (delegate.selectionEnabled) {
      renderEditable.selectPositionAt(
        from: details.globalPosition,
        cause: SelectionChangedCause.longPress,
      );
    }
  }

  /// Handler for [TextSelectionGestureDetector.onSingleLongTapEnd].
  ///
  /// By default, it shows toolbar if necessary.
  ///
  /// See also:
  ///
  ///  * [TextSelectionGestureDetector.onSingleLongTapEnd], which triggers this
  ///    callback.
  @protected
  void onSingleLongTapEnd(LongPressEndDetails details) {
    if (shouldShowSelectionToolbar)
      editableText!.showToolbar();
  }

  /// Handler for [TextSelectionGestureDetector.onDoubleTapDown].
  ///
  /// By default, it selects a word through [RenderEditable.selectWord] if
  /// selectionEnabled and shows toolbar if necessary.
  ///
  /// See also:
  ///
  ///  * [TextSelectionGestureDetector.onDoubleTapDown], which triggers this
  ///    callback.
  @protected
  void onDoubleTapDown(TapDownDetails details) {
    if (delegate.selectionEnabled) {
      renderEditable.selectWord(cause: SelectionChangedCause.tap);
      if (shouldShowSelectionToolbar)
        editableText!.showToolbar();
    }
  }

  /// Handler for [TextSelectionGestureDetector.onDragSelectionStart].
  ///
  /// By default, it selects a text position specified in [details].
  ///
  /// See also:
  ///
  ///  * [TextSelectionGestureDetector.onDragSelectionStart], which triggers
  ///    this callback.
  @protected
  void onDragSelectionStart(DragStartDetails details) {
    renderEditable.selectPositionAt(
      from: details.globalPosition,
      cause: SelectionChangedCause.drag,
    );
  }

  /// Handler for [TextSelectionGestureDetector.onDragSelectionUpdate].
  ///
  /// By default, it updates the selection location specified in the provided
  /// details objects.
  ///
  /// See also:
  ///
  ///  * [TextSelectionGestureDetector.onDragSelectionUpdate], which triggers
  ///    this callback./lib/src/material/text_field.dart
  @protected
  void onDragSelectionUpdate(DragStartDetails startDetails, DragUpdateDetails updateDetails) {
    renderEditable.selectPositionAt(
      from: startDetails.globalPosition,
      to: updateDetails.globalPosition,
      cause: SelectionChangedCause.drag,
    );
  }

  /// Handler for [TextSelectionGestureDetector.onDragSelectionEnd].
  ///
  /// By default, it services as place holder to enable subclass override.
  ///
  /// See also:
  ///
  ///  * [TextSelectionGestureDetector.onDragSelectionEnd], which triggers this
  ///    callback.
  @protected
  void onDragSelectionEnd(DragEndDetails details) {/* Subclass should override this method if needed. */}

  /// Returns a [TextSelectionGestureDetector] configured with the handlers
  /// provided by this builder.
  ///
  /// The [child] or its subtree should contain [EditableText].
  Widget buildGestureDetector({
    Key? key,
    HitTestBehavior? behavior,
    required Widget child,
  }) {
    return TextSelectionGestureDetector(
      key: key,
      onTapDown: onTapDown,
      onForcePressStart: delegate.forcePressEnabled ? onForcePressStart : null,
      onForcePressEnd: delegate.forcePressEnabled ? onForcePressEnd : null,
      onSingleTapUp: onSingleTapUp,
      onSingleTapCancel: onSingleTapCancel,
      onSingleLongTapStart: onSingleLongTapStart,
      onSingleLongTapMoveUpdate: onSingleLongTapMoveUpdate,
      onSingleLongTapEnd: onSingleLongTapEnd,
      onDoubleTapDown: onDoubleTapDown,
      onDragSelectionStart: onDragSelectionStart,
      onDragSelectionUpdate: onDragSelectionUpdate,
      onDragSelectionEnd: onDragSelectionEnd,
      behavior: behavior,
      child: child,
    );
  }
}

/// A gesture detector to respond to non-exclusive event chains for a text field.
///
/// An ordinary [GestureDetector] configured to handle events like tap and
/// double tap will only recognize one or the other. This widget detects both:
/// first the tap and then, if another tap down occurs within a time limit, the
/// double tap.
///
/// See also:
///
///  * [TextField], a Material text field which uses this gesture detector.
///  * [CupertinoTextField], a Cupertino text field which uses this gesture
///    detector.
class TextSelectionGestureDetector extends StatefulWidget {
  /// Create a [TextSelectionGestureDetector].
  ///
  /// Multiple callbacks can be called for one sequence of input gesture.
  /// The [child] parameter must not be null.
  const TextSelectionGestureDetector({
    Key? key,
    this.onTapDown,
    this.onForcePressStart,
    this.onForcePressEnd,
    this.onSingleTapUp,
    this.onSingleTapCancel,
    this.onSingleLongTapStart,
    this.onSingleLongTapMoveUpdate,
    this.onSingleLongTapEnd,
    this.onDoubleTapDown,
    this.onDragSelectionStart,
    this.onDragSelectionUpdate,
    this.onDragSelectionEnd,
    this.behavior,
    required this.child,
  }) : assert(child != null),
       super(key: key);

  /// Called for every tap down including every tap down that's part of a
  /// double click or a long press, except touches that include enough movement
  /// to not qualify as taps (e.g. pans and flings).
  final GestureTapDownCallback? onTapDown;

  /// Called when a pointer has tapped down and the force of the pointer has
  /// just become greater than [ForcePressGestureRecognizer.startPressure].
  final GestureForcePressStartCallback? onForcePressStart;

  /// Called when a pointer that had previously triggered [onForcePressStart] is
  /// lifted off the screen.
  final GestureForcePressEndCallback? onForcePressEnd;

  /// Called for each distinct tap except for every second tap of a double tap.
  /// For example, if the detector was configured with [onTapDown] and
  /// [onDoubleTapDown], three quick taps would be recognized as a single tap
  /// down, followed by a double tap down, followed by a single tap down.
  final GestureTapUpCallback? onSingleTapUp;

  /// Called for each touch that becomes recognized as a gesture that is not a
  /// short tap, such as a long tap or drag. It is called at the moment when
  /// another gesture from the touch is recognized.
  final GestureTapCancelCallback? onSingleTapCancel;

  /// Called for a single long tap that's sustained for longer than
  /// [kLongPressTimeout] but not necessarily lifted. Not called for a
  /// double-tap-hold, which calls [onDoubleTapDown] instead.
  final GestureLongPressStartCallback? onSingleLongTapStart;

  /// Called after [onSingleLongTapStart] when the pointer is dragged.
  final GestureLongPressMoveUpdateCallback? onSingleLongTapMoveUpdate;

  /// Called after [onSingleLongTapStart] when the pointer is lifted.
  final GestureLongPressEndCallback? onSingleLongTapEnd;

  /// Called after a momentary hold or a short tap that is close in space and
  /// time (within [kDoubleTapTimeout]) to a previous short tap.
  final GestureTapDownCallback? onDoubleTapDown;

  /// Called when a mouse starts dragging to select text.
  final GestureDragStartCallback? onDragSelectionStart;

  /// Called repeatedly as a mouse moves while dragging.
  ///
  /// The frequency of calls is throttled to avoid excessive text layout
  /// operations in text fields. The throttling is controlled by the constant
  /// [_kDragSelectionUpdateThrottle].
  final DragSelectionUpdateCallback? onDragSelectionUpdate;

  /// Called when a mouse that was previously dragging is released.
  final GestureDragEndCallback? onDragSelectionEnd;

  /// How this gesture detector should behave during hit testing.
  ///
  /// This defaults to [HitTestBehavior.deferToChild].
  final HitTestBehavior? behavior;

  /// Child below this widget.
  final Widget child;

  @override
  State<StatefulWidget> createState() => _TextSelectionGestureDetectorState();
}

class _TextSelectionGestureDetectorState extends State<TextSelectionGestureDetector> {
  // Counts down for a short duration after a previous tap. Null otherwise.
  Timer? _doubleTapTimer;
  Offset? _lastTapOffset;
  // True if a second tap down of a double tap is detected. Used to discard
  // subsequent tap up / tap hold of the same tap.
  bool _isDoubleTap = false;

  @override
  void dispose() {
    _doubleTapTimer?.cancel();
    _dragUpdateThrottleTimer?.cancel();
    super.dispose();
  }

  // The down handler is force-run on success of a single tap and optimistically
  // run before a long press success.
  void _handleTapDown(TapDownDetails details) {
    if (widget.onTapDown != null) {
      widget.onTapDown!(details);
    }
    // This isn't detected as a double tap gesture in the gesture recognizer
    // because it's 2 single taps, each of which may do different things depending
    // on whether it's a single tap, the first tap of a double tap, the second
    // tap held down, a clean double tap etc.
    if (_doubleTapTimer != null && _isWithinDoubleTapTolerance(details.globalPosition)) {
      // If there was already a previous tap, the second down hold/tap is a
      // double tap down.
      if (widget.onDoubleTapDown != null) {
        widget.onDoubleTapDown!(details);
      }

      _doubleTapTimer!.cancel();
      _doubleTapTimeout();
      _isDoubleTap = true;
    }
  }

  void _handleTapUp(TapUpDetails details) {
    if (!_isDoubleTap) {
      if (widget.onSingleTapUp != null) {
        widget.onSingleTapUp!(details);
      }
      _lastTapOffset = details.globalPosition;
      _doubleTapTimer = Timer(kDoubleTapTimeout, _doubleTapTimeout);
    }
    _isDoubleTap = false;
  }

  void _handleTapCancel() {
    if (widget.onSingleTapCancel != null) {
      widget.onSingleTapCancel!();
    }
  }

  DragStartDetails? _lastDragStartDetails;
  DragUpdateDetails? _lastDragUpdateDetails;
  Timer? _dragUpdateThrottleTimer;

  void _handleDragStart(DragStartDetails details) {
    assert(_lastDragStartDetails == null);
    _lastDragStartDetails = details;
    if (widget.onDragSelectionStart != null) {
      widget.onDragSelectionStart!(details);
    }
  }

  void _handleDragUpdate(DragUpdateDetails details) {
    _lastDragUpdateDetails = details;
    // Only schedule a new timer if there's no one pending.
    _dragUpdateThrottleTimer ??= Timer(_kDragSelectionUpdateThrottle, _handleDragUpdateThrottled);
  }

  /// Drag updates are being throttled to avoid excessive text layouts in text
  /// fields. The frequency of invocations is controlled by the constant
  /// [_kDragSelectionUpdateThrottle].
  ///
  /// Once the drag gesture ends, any pending drag update will be fired
  /// immediately. See [_handleDragEnd].
  void _handleDragUpdateThrottled() {
    assert(_lastDragStartDetails != null);
    assert(_lastDragUpdateDetails != null);
    if (widget.onDragSelectionUpdate != null) {
      widget.onDragSelectionUpdate!(_lastDragStartDetails!, _lastDragUpdateDetails!);
    }
    _dragUpdateThrottleTimer = null;
    _lastDragUpdateDetails = null;
  }

  void _handleDragEnd(DragEndDetails details) {
    assert(_lastDragStartDetails != null);
    if (_dragUpdateThrottleTimer != null) {
      // If there's already an update scheduled, trigger it immediately and
      // cancel the timer.
      _dragUpdateThrottleTimer!.cancel();
      _handleDragUpdateThrottled();
    }
    if (widget.onDragSelectionEnd != null) {
      widget.onDragSelectionEnd!(details);
    }
    _dragUpdateThrottleTimer = null;
    _lastDragStartDetails = null;
    _lastDragUpdateDetails = null;
  }

  void _forcePressStarted(ForcePressDetails details) {
    _doubleTapTimer?.cancel();
    _doubleTapTimer = null;
    if (widget.onForcePressStart != null)
      widget.onForcePressStart!(details);
  }

  void _forcePressEnded(ForcePressDetails details) {
    if (widget.onForcePressEnd != null)
      widget.onForcePressEnd!(details);
  }

  void _handleLongPressStart(LongPressStartDetails details) {
    if (!_isDoubleTap && widget.onSingleLongTapStart != null) {
      widget.onSingleLongTapStart!(details);
    }
  }

  void _handleLongPressMoveUpdate(LongPressMoveUpdateDetails details) {
    if (!_isDoubleTap && widget.onSingleLongTapMoveUpdate != null) {
      widget.onSingleLongTapMoveUpdate!(details);
    }
  }

  void _handleLongPressEnd(LongPressEndDetails details) {
    if (!_isDoubleTap && widget.onSingleLongTapEnd != null) {
      widget.onSingleLongTapEnd!(details);
    }
    _isDoubleTap = false;
  }

  void _doubleTapTimeout() {
    _doubleTapTimer = null;
    _lastTapOffset = null;
  }

  bool _isWithinDoubleTapTolerance(Offset secondTapOffset) {
    assert(secondTapOffset != null);
    if (_lastTapOffset == null) {
      return false;
    }

    final Offset difference = secondTapOffset - _lastTapOffset!;
    return difference.distance <= kDoubleTapSlop;
  }

  @override
  Widget build(BuildContext context) {
    final Map<Type, GestureRecognizerFactory> gestures = <Type, GestureRecognizerFactory>{};

    // Use _TransparentTapGestureRecognizer so that TextSelectionGestureDetector
    // can receive the same tap events that a selection handle placed visually
    // on top of it also receives.
    gestures[_TransparentTapGestureRecognizer] = GestureRecognizerFactoryWithHandlers<_TransparentTapGestureRecognizer>(
      () => _TransparentTapGestureRecognizer(debugOwner: this),
      (_TransparentTapGestureRecognizer instance) {
        instance
          ..onTapDown = _handleTapDown
          ..onTapUp = _handleTapUp
          ..onTapCancel = _handleTapCancel;
      },
    );

    if (widget.onSingleLongTapStart != null ||
        widget.onSingleLongTapMoveUpdate != null ||
        widget.onSingleLongTapEnd != null) {
      gestures[LongPressGestureRecognizer] = GestureRecognizerFactoryWithHandlers<LongPressGestureRecognizer>(
        () => LongPressGestureRecognizer(debugOwner: this, kind: PointerDeviceKind.touch),
        (LongPressGestureRecognizer instance) {
          instance
            ..onLongPressStart = _handleLongPressStart
            ..onLongPressMoveUpdate = _handleLongPressMoveUpdate
            ..onLongPressEnd = _handleLongPressEnd;
        },
      );
    }

    if (widget.onDragSelectionStart != null ||
        widget.onDragSelectionUpdate != null ||
        widget.onDragSelectionEnd != null) {
      // TODO(mdebbar): Support dragging in any direction (for multiline text).
      // https://github.com/flutter/flutter/issues/28676
      gestures[HorizontalDragGestureRecognizer] = GestureRecognizerFactoryWithHandlers<HorizontalDragGestureRecognizer>(
        () => HorizontalDragGestureRecognizer(debugOwner: this, kind: PointerDeviceKind.mouse),
        (HorizontalDragGestureRecognizer instance) {
          instance
            // Text selection should start from the position of the first pointer
            // down event.
            ..dragStartBehavior = DragStartBehavior.down
            ..onStart = _handleDragStart
            ..onUpdate = _handleDragUpdate
            ..onEnd = _handleDragEnd;
        },
      );
    }

    if (widget.onForcePressStart != null || widget.onForcePressEnd != null) {
      gestures[ForcePressGestureRecognizer] = GestureRecognizerFactoryWithHandlers<ForcePressGestureRecognizer>(
        () => ForcePressGestureRecognizer(debugOwner: this),
        (ForcePressGestureRecognizer instance) {
          instance
            ..onStart = widget.onForcePressStart != null ? _forcePressStarted : null
            ..onEnd = widget.onForcePressEnd != null ? _forcePressEnded : null;
        },
      );
    }

    return RawGestureDetector(
      gestures: gestures,
      excludeFromSemantics: true,
      behavior: widget.behavior,
      child: widget.child,
    );
  }
}

// A TapGestureRecognizer which allows other GestureRecognizers to win in the
// GestureArena. This means both _TransparentTapGestureRecognizer and other
// GestureRecognizers can handle the same event.
//
// This enables proper handling of events on both the selection handle and the
// underlying input, since there is significant overlap between the two given
// the handle's padded hit area.  For example, the selection handle needs to
// handle single taps on itself, but double taps need to be handled by the
// underlying input.
class _TransparentTapGestureRecognizer extends TapGestureRecognizer {
  _TransparentTapGestureRecognizer({
    Object? debugOwner,
  }) : super(debugOwner: debugOwner);

  @override
  void rejectGesture(int pointer) {
    // Accept new gestures that another recognizer has already won.
    // Specifically, this needs to accept taps on the text selection handle on
    // behalf of the text field in order to handle double tap to select. It must
    // not accept other gestures like longpresses and drags that end outside of
    // the text field.
    if (state == GestureRecognizerState.ready) {
      acceptGesture(pointer);
    } else {
      super.rejectGesture(pointer);
    }
  }
}

/// A [ValueNotifier] whose [value] indicates whether the current contents of
/// the clipboard can be pasted.
///
/// The contents of the clipboard can only be read asynchronously, via
/// [Clipboard.getData], so this maintains a value that can be used
/// synchronously. Call [update] to asynchronously update value if needed.
class ClipboardStatusNotifier extends ValueNotifier<ClipboardStatus> with WidgetsBindingObserver {
  /// Create a new ClipboardStatusNotifier.
  ClipboardStatusNotifier({
    ClipboardStatus value = ClipboardStatus.unknown,
  }) : super(value);

  bool _disposed = false;
  /// True iff this instance has been disposed.
  bool get disposed => _disposed;

  /// Check the [Clipboard] and update [value] if needed.
  Future<void> update() async {
    if (_disposed) {
      return;
    }
    // iOS 14 added a notification that appears when an app accesses the
    // clipboard. To avoid the notification, don't access the clipboard on iOS,
    // and instead always shown the paste button, even when the clipboard is
    // empty.
    // TODO(justinmc): Use the new iOS 14 clipboard API method hasStrings that
    // won't trigger the notification.
    // https://github.com/flutter/flutter/issues/60145
    switch (defaultTargetPlatform) {
      // iOS 14 added a notification that appears when an app accesses the
      // clipboard. To avoid the notification, don't access the clipboard on iOS,
      // and instead always show the paste button, even when the clipboard is
      // empty.
      case TargetPlatform.iOS:
      case TargetPlatform.macOS:
        Clipboard.hasStrings().then((bool hasStrings) {
          value = hasStrings
            ? ClipboardStatus.pasteable
            : ClipboardStatus.notPasteable;
        });
        break;
      case TargetPlatform.android:
      case TargetPlatform.fuchsia:
      case TargetPlatform.linux:
      case TargetPlatform.windows:
        ClipboardData data;
        try {
          data = await Clipboard.getData(Clipboard.kTextPlain);
        } catch (stacktrace) {
          // In the case of an error from the Clipboard API, set the value to
          // unknown so that it will try to update again later.
          if (_disposed || value == ClipboardStatus.unknown) {
            return;
          }
          value = ClipboardStatus.unknown;
          return;
        }

        final ClipboardStatus clipboardStatus = data != null && data.text != null && data.text.isNotEmpty
            ? ClipboardStatus.pasteable
            : ClipboardStatus.notPasteable;
        if (_disposed || clipboardStatus == value) {
          return;
        }
        value = clipboardStatus;
        break;
    }
<<<<<<< HEAD
=======

    ClipboardData? data;
    try {
      data = await Clipboard.getData(Clipboard.kTextPlain);
    } catch (stacktrace) {
      // In the case of an error from the Clipboard API, set the value to
      // unknown so that it will try to update again later.
      if (_disposed || value == ClipboardStatus.unknown) {
        return;
      }
      value = ClipboardStatus.unknown;
      return;
    }

    final ClipboardStatus clipboardStatus = data != null && data.text != null && data.text!.isNotEmpty
        ? ClipboardStatus.pasteable
        : ClipboardStatus.notPasteable;
    if (_disposed || clipboardStatus == value) {
      return;
    }
    value = clipboardStatus;
>>>>>>> 8db31a55
  }

  @override
  void addListener(VoidCallback listener) {
    if (!hasListeners) {
      WidgetsBinding.instance!.addObserver(this);
    }
    if (value == ClipboardStatus.unknown) {
      update();
    }
    super.addListener(listener);
  }

  @override
  void removeListener(VoidCallback listener) {
    super.removeListener(listener);
    if (!hasListeners) {
      WidgetsBinding.instance!.removeObserver(this);
    }
  }

  @override
  void didChangeAppLifecycleState(AppLifecycleState state) {
    switch (state) {
      case AppLifecycleState.resumed:
        update();
        break;
      case AppLifecycleState.detached:
      case AppLifecycleState.inactive:
      case AppLifecycleState.paused:
        // Nothing to do.
    }
  }

  @override
  void dispose() {
    super.dispose();
    WidgetsBinding.instance!.removeObserver(this);
    _disposed = true;
  }
}

/// An enumeration of the status of the content on the user's clipboard.
enum ClipboardStatus {
  /// The clipboard content can be pasted, such as a String of nonzero length.
  pasteable,

  /// The status of the clipboard is unknown. Since getting clipboard data is
  /// asynchronous (see [Clipboard.getData]), this status often exists while
  /// waiting to receive the clipboard contents for the first time.
  unknown,

  /// The content on the clipboard is not pasteable, such as when it is empty.
  notPasteable,
}<|MERGE_RESOLUTION|>--- conflicted
+++ resolved
@@ -1536,7 +1536,7 @@
       case TargetPlatform.fuchsia:
       case TargetPlatform.linux:
       case TargetPlatform.windows:
-        ClipboardData data;
+        ClipboardData? data;
         try {
           data = await Clipboard.getData(Clipboard.kTextPlain);
         } catch (stacktrace) {
@@ -1549,7 +1549,7 @@
           return;
         }
 
-        final ClipboardStatus clipboardStatus = data != null && data.text != null && data.text.isNotEmpty
+        final ClipboardStatus clipboardStatus = data != null && data.text != null && data.text!.isNotEmpty
             ? ClipboardStatus.pasteable
             : ClipboardStatus.notPasteable;
         if (_disposed || clipboardStatus == value) {
@@ -1558,30 +1558,6 @@
         value = clipboardStatus;
         break;
     }
-<<<<<<< HEAD
-=======
-
-    ClipboardData? data;
-    try {
-      data = await Clipboard.getData(Clipboard.kTextPlain);
-    } catch (stacktrace) {
-      // In the case of an error from the Clipboard API, set the value to
-      // unknown so that it will try to update again later.
-      if (_disposed || value == ClipboardStatus.unknown) {
-        return;
-      }
-      value = ClipboardStatus.unknown;
-      return;
-    }
-
-    final ClipboardStatus clipboardStatus = data != null && data.text != null && data.text!.isNotEmpty
-        ? ClipboardStatus.pasteable
-        : ClipboardStatus.notPasteable;
-    if (_disposed || clipboardStatus == value) {
-      return;
-    }
-    value = clipboardStatus;
->>>>>>> 8db31a55
   }
 
   @override
