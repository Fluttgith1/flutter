--- conflicted
+++ resolved
@@ -1625,13 +1625,8 @@
               break;
             case PointerDeviceKind.touch:
             case PointerDeviceKind.unknown:
-<<<<<<< HEAD
-              // On macOS/iOS/iPadOS a touch tap places the cursor at the edge
-              // of the word.
+              // On iOS/iPadOS a touch tap places the cursor at the edge of the word.
               final TextSelection? previousSelection = renderEditable.selection;
-=======
-              // On iOS/iPadOS a touch tap places the cursor at the edge of the word.
->>>>>>> 933267c3
               renderEditable.selectWordEdge(cause: SelectionChangedCause.tap);
               if (previousSelection != renderEditable.selection) {
                   editableText.hideToolbar(false);
@@ -1643,16 +1638,6 @@
               break;
           }
           break;
-<<<<<<< HEAD
-        case TargetPlatform.android:
-        case TargetPlatform.fuchsia:
-        case TargetPlatform.linux:
-        case TargetPlatform.windows:
-          editableText.hideToolbar();
-          renderEditable.selectPosition(cause: SelectionChangedCause.tap);
-          break;
-=======
->>>>>>> 933267c3
       }
     }
   }
