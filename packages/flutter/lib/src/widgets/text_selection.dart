--- conflicted
+++ resolved
@@ -717,12 +717,8 @@
         renderEditable: renderObject,
       ));
 
-<<<<<<< HEAD
+      final TextSelection currentSelection = TextSelection.fromPosition(position);
       _handleSelectionHandleChanged(currentSelection);
-=======
-      final TextSelection currentSelection = TextSelection.fromPosition(position);
-      _handleSelectionHandleChanged(currentSelection, isEnd: true);
->>>>>>> 25712d95
       return;
     }
 
@@ -817,12 +813,8 @@
         renderEditable: renderObject,
       ));
 
-<<<<<<< HEAD
-      _handleSelectionHandleChanged(TextSelection.fromPosition(position));
-=======
       final TextSelection currentSelection = TextSelection.fromPosition(position);
-      _handleSelectionHandleChanged(currentSelection, isEnd: false);
->>>>>>> 25712d95
+      _handleSelectionHandleChanged(currentSelection);
       return;
     }
 
