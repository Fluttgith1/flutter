// Copyright 2014 The Flutter Authors. All rights reserved.
// Use of this source code is governed by a BSD-style license that can be
// found in the LICENSE file.

import 'package:flutter/foundation.dart';
import 'package:flutter/gestures.dart';
import 'package:flutter/rendering.dart';
import 'package:flutter/scheduler.dart';
import 'package:flutter/services.dart';

import 'basic.dart';
import 'focus_manager.dart';
import 'focus_scope.dart';
import 'framework.dart';
import 'media_query.dart';
import 'shortcuts.dart';

// BuildContext/Element doesn't have a parent accessor, but it can be
// simulated with visitAncestorElements. _getParent is needed because
// context.getElementForInheritedWidgetOfExactType will return itself if it
// happens to be of the correct type. getParent should be O(1), since we
// always return false at the first ancestor.
BuildContext _getParent(BuildContext context) {
  late final BuildContext parent;
  context.visitAncestorElements((Element ancestor) {
    parent = ancestor;
    return false;
  });
  return parent;
}

/// An abstract class representing a particular configuration of an [Action].
///
/// This class is what the [Shortcuts.shortcuts] map has as values, and is used
/// by an [ActionDispatcher] to look up an action and invoke it, giving it this
/// object to extract configuration information from.
///
/// See also:
///
///  * [Actions.invoke], which invokes the action associated with a specified
///    [Intent] using the [Actions] widget that most tightly encloses the given
///    [BuildContext].
@immutable
abstract class Intent with Diagnosticable {
  /// Abstract const constructor. This constructor enables subclasses to provide
  /// const constructors so that they can be used in const expressions.
  const Intent();

  /// An intent that is mapped to a [DoNothingAction], which, as the name
  /// implies, does nothing.
  ///
  /// This Intent is mapped to an action in the [WidgetsApp] that does nothing,
  /// so that it can be bound to a key in a [Shortcuts] widget in order to
  /// disable a key binding made above it in the hierarchy.
  static const DoNothingIntent doNothing = DoNothingIntent._();
}

/// The kind of callback that an [Action] uses to notify of changes to the
/// action's state.
///
/// To register an action listener, call [Action.addActionListener].
typedef ActionListenerCallback = void Function(Action<Intent> action);

/// Base class for actions.
///
/// As the name implies, an [Action] is an action or command to be performed.
/// They are typically invoked as a result of a user action, such as a keyboard
/// shortcut in a [Shortcuts] widget, which is used to look up an [Intent],
/// which is given to an [ActionDispatcher] to map the [Intent] to an [Action]
/// and invoke it.
///
/// The [ActionDispatcher] can invoke an [Action] on the primary focus, or
/// without regard for focus.
///
/// ### Action Overriding
///
/// An overridable [Action] is a special kind of [Action] created using the
/// [Action.overridable] constructor. It has access to a default [Action],
/// and a nullable override [Action]. It the same behavior as its override
/// if that exists, and mirrors the behavior of its `defaultAction` otherwise.
///
/// The [Action.overridable] constructor creates overridable [Action]s that use
/// a [BuildContext] to find a suitable override in its ancestor [Actions]
/// widget. This can be used to provide a default implementation when creating a
/// general purpose leaf widget, and later override it when building a more
/// specialized widget using that widget.
///
/// For instance, [TextField]'s [SelectAllTextIntent] by default selects the
<<<<<<< HEAD
/// text it current contains, but in a US phone number widget that consists of 3
/// different [TextField]s (area code, prefix and line number),
=======
/// text it currently contains, but in a US phone number widget that consists of
/// 3 different [TextField]s (area code, prefix and line number),
>>>>>>> 8de96180
/// [SelectAllTextIntent] should instead select the text within all 3
/// [TextField]s. The [TextField] widget maps [SelectAllTextIntent] to an
/// overridable [Action] so the widget has a sensible default handling of that
/// [Intent], while still allows app develpers to change the handling by
/// adding an ancestor [Actions] widget that maps [SelectAllTextIntent] to an
/// different [Action].
///
/// See also:
///
///  * [Shortcuts], which is a widget that contains a key map, in which it looks
///    up key combinations in order to invoke actions.
///  * [Actions], which is a widget that defines a map of [Intent] to [Action]
///    and allows redefining of actions for its descendants.
///  * [ActionDispatcher], a class that takes an [Action] and invokes it, passing
///    a given [Intent].
abstract class Action<T extends Intent> with Diagnosticable {
  /// Creates an [Action].
  Action();

  /// Creates an [Action] that allows itself to be overridden by the closest
  /// ancestor [Action] in the given [context] that handles the same [Intent],
  /// if one exists.
  ///
  /// When invoked, the resulting [Action] tries to find the closest [Action] in
  /// the given `context` that handles the same type of [Intent] as the
  /// `defaultAction`, then calls its [Action.invoke] method. When no override
  /// [Action]s can be found, it invokes the `defaultAction`.
  ///
  /// An overridable action delegates everything to its override if one exists,
  /// and has the same behavior as its `defaultAction` otherwise. For this
  /// reason, the override has full control over whether and how an [Intent]
  /// should be handled, or a key event should be consumed. An override
  /// [Action]'s [callingAction] property will be set to the [Action] it
  /// currently overrides, giving it access to the default behavior. See the
  /// [callingAction] property for an example.
  ///
  /// The `context` argument is the [BuildContext] to find the override with. It
  /// is typically a [BuildContext] above the [Actions] widget that contains
  /// this overridable [Action].
  ///
  /// The `defaultAction` argument is the [Action] to be invoked where there's
  /// no ancestor [Action]s can't be found in `context` that handle the same
  /// type of [Intent].
  ///
  /// This is useful for providing a set of default [Action]s in a leaf widget
  /// to allow further overriding, or to allow the [Intent] to propagate to
  /// parent widgets that also support this [Intent].
  ///
  /// {@tool snippet --template=freeform}
  /// This sample implements a custom text input field that handles the
  /// [DeleteTextIntent] intent, as well as a US telephone number input widget
  /// that consists of multiple text fields for area code, prefix and line
  /// number. When the backspace key is pressed, the phone number input widget
  /// sends the focus to the preceding text field when the currently focused
  /// field becomes empty.
  ///
  /// ```dart preamble
  /// // This implements a custom phone number input field that handles the
  /// // [DeleteTextIntent] intent.
  /// class DigitInput extends StatefulWidget {
  ///   const DigitInput({
  ///     Key? key,
  ///     required this.controller,
  ///     required this.focusNode,
  ///     this.maxLength,
  ///     this.textInputAction = TextInputAction.next,
  ///   }) : super(key: key);
  ///
  ///   final int? maxLength;
  ///   final TextEditingController controller;
  ///   final TextInputAction textInputAction;
  ///   final FocusNode focusNode;
  ///   @override
  ///   DigitInputState createState() => DigitInputState();
  /// }
  ///
  /// class DigitInputState extends State<DigitInput> {
  ///   late final Action<DeleteTextIntent> _deleteTextAction = CallbackAction<DeleteTextIntent>(
  ///     onInvoke: (DeleteTextIntent intent) {
  ///       // For simplicity we delete everything in the section.
  ///       widget.controller.clear();
  ///     },
  ///   );
  ///
  ///   @override
  ///   Widget build(BuildContext context) {
  ///     return Actions(
  ///       actions: <Type, Action<Intent>>{
  ///         // Make the default `DeleteTextIntent` handler overridable.
  ///         DeleteTextIntent: Action<DeleteTextIntent>.overridable(defaultAction: _deleteTextAction, context: context),
  ///       },
  ///       child: TextField(
  ///         controller: widget.controller,
  ///         textInputAction: TextInputAction.next,
  ///         keyboardType: TextInputType.phone,
  ///         focusNode: widget.focusNode,
  ///         decoration: const InputDecoration(
  ///           border: OutlineInputBorder(),
  ///         ),
  ///         inputFormatters: <TextInputFormatter>[
  ///           FilteringTextInputFormatter.digitsOnly,
  ///           LengthLimitingTextInputFormatter(widget.maxLength),
  ///         ],
  ///       ),
  ///     );
  ///   }
  /// }
  /// ```
  ///
  /// ``` dart
  /// class SimpleUSPhoneNumberEntry extends StatefulWidget {
  ///   State<SimpleUSPhoneNumberEntry> createState() => _SimpleUSPhoneNumberEntryState();
  /// }
  ///
  ///
  /// class _DeleteDigit extends Action<DeleteTextIntent> {
  ///   _DeleteDigit(this.state);
  ///
  ///   final _SimpleUSPhoneNumberEntryState state;
  ///   @override
  ///   Object? invoke(DeleteTextIntent intent) {
  ///     assert(callingAction != null);
  ///     callingAction?.invoke(intent);
  ///
  ///     if (state.lineNumberController.text.isEmpty && state.lineNumberFocusNode.hasFocus) {
  ///       state.prefixFocusNode.requestFocus();
  ///     }
  ///
  ///     if (state.prefixController.text.isEmpty && state.prefixFocusNode.hasFocus) {
  ///       state.areaCodeFocusNode.requestFocus();
  ///     }
  ///   }
  ///
  ///   // This action is only enabled when the `callingAction` exists and is
  ///   // enabled.
  ///   @override
  ///   bool get isActionEnabled => callingAction?.isActionEnabled ?? false;
  /// }
  /// ```
  ///
  /// class _SimpleUSPhoneNumberEntryState extends State<SimpleUSPhoneNumberEntry> {
  ///   final FocusNode areaCodeFocusNode = FocusNode();
  ///   final TextEditingController areaCodeController = TextEditingController();
  ///   final FocusNode prefixFocusNode = FocusNode();
  ///   final TextEditingController prefixController = TextEditingController();
  ///   final FocusNode lineNumberFocusNode = FocusNode();
  ///   final TextEditingController lineNumberController = TextEditingController();
  ///
  ///   @override
  ///   Widget build(BuildContext context) {
  ///     return Actions(
  ///       actions: <Type, Action<Intent>>{
  ///         DeleteTextIntent : _DeleteDigit(this),
  ///       },
  ///       child: Row(
  ///         mainAxisAlignment: MainAxisAlignment.spaceBetween,
  ///         children: <Widget>[
  ///           Expanded(child: Text('(', textAlign: TextAlign.center,), flex: 1),
  ///           Expanded(child: DigitInput(focusNode: areaCodeFocusNode, controller: areaCodeController, maxLength: 3), flex: 3),
  ///           Expanded(child: Text(')', textAlign: TextAlign.center,), flex: 1),
  ///           Expanded(child: DigitInput(focusNode: prefixFocusNode, controller: prefixController, maxLength: 3), flex: 3),
  ///           Expanded(child: Text('-', textAlign: TextAlign.center,), flex: 1),
  ///           Expanded(child: DigitInput(focusNode: lineNumberFocusNode, controller: lineNumberController, textInputAction: TextInputAction.done, maxLength: 4), flex: 4),
  ///         ],
  ///       ),
  ///     );
  ///   }
  /// }
  /// ```
  /// {@end-tool}
  factory Action.overridable({
    required Action<T> defaultAction,
    required BuildContext context,
  }) {
    return defaultAction._makeOverridableAction(context);
  }

  final ObserverList<ActionListenerCallback> _listeners = ObserverList<ActionListenerCallback>();

  Action<T>? _currentCallingAction;
  set _callingAction(Action<T>? newAction) {
    if (newAction == _currentCallingAction) {
      return;
    }
    assert(newAction == null || _currentCallingAction == null);
    _currentCallingAction = newAction;
  }
  /// The [Action] overridden by this [Action].
  ///
  /// The [Action.overridable] constructor creates an overridable [Action] that
  /// allows itself to be overridden by the closest ancestor [Action], and falls
  /// back to its own `defaultAction` when no overrides can be found. An
  /// overridable [Action] looks for an override and forwards all incoming
  /// method calls to the override. The override also has access to the
  /// `defaultAction` so
  ///
  /// Before forwarding the call to the override,
  /// the overridable [Action] is responsible for setting [callingAction] to
  /// its `defaultAction`.
  ///
  /// This property is only non-null when this [Action] is an override of the
  /// [callingAction], and is currently being invoked from [callingAction].
  ///
  /// Invoking [callingAction]'s methods, or accessing its properties, is
  /// allowed and does not introduce infinite loops or infinite recursions.
  ///
  /// {@tool snippet}
  /// An example `Action` that handles [PasteTextIntent] but has mostly the same
  /// behavior as the overridable action. It's OK to call
  /// `callingAction?.isActionEnabled` in the implementation of this `Action`.
  ///
  /// ```dart
  /// class MyPasteAction extends Action<PasteTextIntent> {
  ///   @override
  ///   Object? invoke(PasteTextIntent intent) {
  ///     print(intent);
  ///     return callingAction?.invoke(intent);
  ///   }
  ///
  ///   @override
  ///   bool get isActionEnabled => callingAction?.isActionEnabled ?? false;
  ///
  ///   @override
  ///   bool consumesKey(PasteTextIntent intent) => callingAction?.consumesKey(intent) ?? false;
  /// }
  /// ```
  /// {@end-tool}
  @protected
  Action<T>? get callingAction => _currentCallingAction;

  /// Gets the type of intent this action responds to.
  Type get intentType => T;

  /// Returns true if the action is enabled and is ready to be invoked.
  ///
  /// This will be called by the [ActionDispatcher] before attempting to invoke
  /// the action.
  bool isEnabled(T intent) => isActionEnabled;

  /// Whether this [Action] is inherently enabled.
  ///
  /// If [isActionEnabled] is false, then this [Action] is disabled for any
  /// given [Intent].
  //
  /// If the enabled state changes, overriding subclasses must call
  /// [notifyActionListeners] to notify any listeners of the change.
  ///
  /// In the case of an overridable `Action`, accessing this property creates
  /// an dependency on the overridable `Action`s `lookupContext`.
  bool get isActionEnabled => true;

  /// Indicates whether this action should treat key events mapped to this
  /// action as being "handled" when it is invoked via the key event.
  ///
  /// If the key is handled, then no other key event handlers in the focus chain
  /// will receive the event.
  ///
  /// If the key event is not handled, it will be passed back to the engine, and
  /// continue to be processed there, allowing text fields and non-Flutter
  /// widgets to receive the key event.
  ///
  /// The default implementation returns true.
  bool consumesKey(T intent) => true;

  /// Called when the action is to be performed.
  ///
  /// This is called by the [ActionDispatcher] when an action is invoked via
  /// [Actions.invoke], or when an action is invoked using
  /// [ActionDispatcher.invokeAction] directly.
  ///
  /// This method is only meant to be invoked by an [ActionDispatcher], or by
  /// its subclasses, and only when [isEnabled] is true.
  ///
  /// When overriding this method, the returned value can be any Object, but
  /// changing the return type of the override to match the type of the returned
  /// value provides more type safety.
  ///
  /// For instance, if your override of `invoke` returns an `int`, then define
  /// it like so:
  ///
  /// ```dart
  /// class IncrementIntent extends Intent {
  ///   const IncrementIntent({this.index});
  ///
  ///   final int index;
  /// }
  ///
  /// class MyIncrementAction extends Action<IncrementIntent> {
  ///   @override
  ///   int invoke(IncrementIntent intent) {
  ///     return intent.index + 1;
  ///   }
  /// }
  /// ```
  ///
  /// To receive the result of invoking an action, it must be invoked using
  /// [Actions.invoke], or by invoking it using an [ActionDispatcher]. An action
  /// invoked via a [Shortcuts] widget will have its return value ignored.
  @protected
  Object? invoke(T intent);

  /// Register a callback to listen for changes to the state of this action.
  ///
  /// If you call this, you must call [removeActionListener] a matching number
  /// of times, or memory leaks will occur. To help manage this and avoid memory
  /// leaks, use of the [ActionListener] widget to register and unregister your
  /// listener appropriately is highly recommended.
  ///
  /// {@template flutter.widgets.Action.addActionListener}
  /// If a listener had been added twice, and is removed once during an
  /// iteration (i.e. in response to a notification), it will still be called
  /// again. If, on the other hand, it is removed as many times as it was
  /// registered, then it will no longer be called. This odd behavior is the
  /// result of the [Action] not being able to determine which listener
  /// is being removed, since they are identical, and therefore conservatively
  /// still calling all the listeners when it knows that any are still
  /// registered.
  ///
  /// This surprising behavior can be unexpectedly observed when registering a
  /// listener on two separate objects which are both forwarding all
  /// registrations to a common upstream object.
  /// {@endtemplate}
  @mustCallSuper
  void addActionListener(ActionListenerCallback listener) => _listeners.add(listener);

  /// Remove a previously registered closure from the list of closures that are
  /// notified when the object changes.
  ///
  /// If the given listener is not registered, the call is ignored.
  ///
  /// If you call [addActionListener], you must call this method a matching
  /// number of times, or memory leaks will occur. To help manage this and avoid
  /// memory leaks, use of the [ActionListener] widget to register and
  /// unregister your listener appropriately is highly recommended.
  ///
  /// {@macro flutter.widgets.Action.addActionListener}
  @mustCallSuper
  void removeActionListener(ActionListenerCallback listener) => _listeners.remove(listener);

  /// Call all the registered listeners.
  ///
  /// Subclasses should call this method whenever the object changes, to notify
  /// any clients the object may have changed. Listeners that are added during this
  /// iteration will not be visited. Listeners that are removed during this
  /// iteration will not be visited after they are removed.
  ///
  /// Exceptions thrown by listeners will be caught and reported using
  /// [FlutterError.reportError].
  ///
  /// Surprising behavior can result when reentrantly removing a listener (i.e.
  /// in response to a notification) that has been registered multiple times.
  /// See the discussion at [removeActionListener].
  @protected
  @visibleForTesting
  @pragma('vm:notify-debugger-on-exception')
  void notifyActionListeners() {
    if (_listeners.isEmpty) {
      return;
    }

    // Make a local copy so that a listener can unregister while the list is
    // being iterated over.
    final List<ActionListenerCallback> localListeners = List<ActionListenerCallback>.from(_listeners);
    for (final ActionListenerCallback listener in localListeners) {
      InformationCollector? collector;
      assert(() {
        collector = () sync* {
          yield DiagnosticsProperty<Action<T>>(
            'The $runtimeType sending notification was',
            this,
            style: DiagnosticsTreeStyle.errorProperty,
          );
        };
        return true;
      }());
      try {
        if (_listeners.contains(listener)) {
          listener(this);
        }
      } catch (exception, stack) {
        FlutterError.reportError(FlutterErrorDetails(
          exception: exception,
          stack: stack,
          library: 'widgets library',
          context: ErrorDescription('while dispatching notifications for $runtimeType'),
          informationCollector: collector,
        ));
      }
    }
  }

  Action<T> _makeOverridableAction(BuildContext context) {
    return _OverridableAction<T>(defaultAction: this, lookupContext: context);
  }
}

/// A helper widget for making sure that listeners on an action are removed properly.
///
/// Listeners on the [Action] class must have their listener callbacks removed
/// with [Action.removeActionListener] when the listener is disposed of. This widget
/// helps with that, by providing a lifetime for the connection between the
/// [listener] and the [Action], and by handling the adding and removing of
/// the [listener] at the right points in the widget lifecycle.
///
/// If you listen to an [Action] widget in a widget hierarchy, you should use
/// this widget. If you are using an [Action] outside of a widget context, then
/// you must call removeListener yourself.
///
/// {@tool dartpad --template=stateful_widget_scaffold_center}
/// This example shows how ActionListener handles adding and removing of
/// the [listener] in the widget lifecycle.
///
/// ```dart preamble
/// class ActionListenerExample extends StatefulWidget {
///   const ActionListenerExample({Key? key}) : super(key: key);
///
///   @override
///   State<ActionListenerExample> createState() => _ActionListenerExampleState();
/// }
///
/// class _ActionListenerExampleState extends State<ActionListenerExample> {
///   bool _on = false;
///   late final MyAction _myAction;
///
///   @override
///   void initState() {
///     super.initState();
///     _myAction = MyAction();
///   }
///
///   void _toggleState() {
///     setState(() {
///       _on = !_on;
///     });
///   }
///
///   @override
///   Widget build(BuildContext context) {
///     return Row(
///       crossAxisAlignment: CrossAxisAlignment.center,
///       mainAxisAlignment: MainAxisAlignment.center,
///       children: <Widget>[
///         Padding(
///           padding: const EdgeInsets.all(8.0),
///           child: OutlinedButton(
///             onPressed: _toggleState,
///             child: Text(_on ? 'Disable' : 'Enable'),
///           ),
///         ),
///         if (_on)
///           Padding(
///             padding: const EdgeInsets.all(8.0),
///             child: ActionListener(
///               listener: (Action<Intent> action) {
///                 if (action.intentType == MyIntent) {
///                   ScaffoldMessenger.of(context).showSnackBar(const SnackBar(
///                     content: Text('Action Listener Called'),
///                   ));
///                 }
///               },
///               action: _myAction,
///               child: ElevatedButton(
///                 onPressed: () => const ActionDispatcher()
///                     .invokeAction(_myAction, const MyIntent()),
///                 child: const Text('Call Action Listener'),
///               ),
///             ),
///           ),
///         if (!_on) Container(),
///       ],
///     );
///   }
/// }
///
/// class MyAction extends Action<MyIntent> {
///   @override
///   void addActionListener(ActionListenerCallback listener) {
///     super.addActionListener(listener);
///     print('Action Listener was added');
///   }
///
///   @override
///   void removeActionListener(ActionListenerCallback listener) {
///     super.removeActionListener(listener);
///     print('Action Listener was removed');
///   }
///
///   @override
///   void invoke(covariant MyIntent intent) {
///     notifyActionListeners();
///   }
/// }
///
/// class MyIntent extends Intent {
///   const MyIntent();
/// }
/// ```
///
/// ```dart
/// @override
/// Widget build(BuildContext context) {
///   return const ActionListenerExample();
/// }
/// ```
/// {@end-tool}
///
@immutable
class ActionListener extends StatefulWidget {
  /// Create a const [ActionListener].
  ///
  /// The [listener], [action], and [child] arguments must not be null.
  const ActionListener({
    Key? key,
    required this.listener,
    required this.action,
    required this.child,
  })  : assert(listener != null),
        assert(action != null),
        assert(child != null),
        super(key: key);

  /// The [ActionListenerCallback] callback to register with the [action].
  ///
  /// Must not be null.
  final ActionListenerCallback listener;

  /// The [Action] that the callback will be registered with.
  ///
  /// Must not be null.
  final Action<Intent> action;

  /// {@macro flutter.widgets.ProxyWidget.child}
  final Widget child;

  @override
  State<ActionListener> createState() => _ActionListenerState();
}

class _ActionListenerState extends State<ActionListener> {
  @override
  void initState() {
    super.initState();
    widget.action.addActionListener(widget.listener);
  }

  @override
  void didUpdateWidget(ActionListener oldWidget) {
    super.didUpdateWidget(oldWidget);
    if (oldWidget.action == widget.action && oldWidget.listener == widget.listener) {
      return;
    }
    oldWidget.action.removeActionListener(oldWidget.listener);
    widget.action.addActionListener(widget.listener);
  }

  @override
  void dispose() {
    widget.action.removeActionListener(widget.listener);
    super.dispose();
  }

  @override
  Widget build(BuildContext context) => widget.child;
}

/// An abstract [Action] subclass that adds an optional [BuildContext] to the
/// [invoke] method to be able to provide context to actions.
///
/// [ActionDispatcher.invokeAction] checks to see if the action it is invoking
/// is a [ContextAction], and if it is, supplies it with a context.
abstract class ContextAction<T extends Intent> extends Action<T> {
  /// Called when the action is to be performed.
  ///
  /// This is called by the [ActionDispatcher] when an action is invoked via
  /// [Actions.invoke], or when an action is invoked using
  /// [ActionDispatcher.invokeAction] directly.
  ///
  /// This method is only meant to be invoked by an [ActionDispatcher], or by
  /// its subclasses, and only when [isEnabled] is true.
  ///
  /// The optional `context` parameter is the context of the invocation of the
  /// action, and in the case of an action invoked by a [ShortcutManager], via
  /// a [Shortcuts] widget, will be the context of the [Shortcuts] widget.
  ///
  /// When overriding this method, the returned value can be any Object, but
  /// changing the return type of the override to match the type of the returned
  /// value provides more type safety.
  ///
  /// For instance, if your override of `invoke` returns an `int`, then define
  /// it like so:
  ///
  /// ```dart
  /// class IncrementIntent extends Intent {
  ///   const IncrementIntent({this.index});
  ///
  ///   final int index;
  /// }
  ///
  /// class MyIncrementAction extends ContextAction<IncrementIntent> {
  ///   @override
  ///   int invoke(IncrementIntent intent, [BuildContext context]) {
  ///     return intent.index + 1;
  ///   }
  /// }
  /// ```
  @protected
  @override
  Object? invoke(T intent, [BuildContext? context]);

  @override
  ContextAction<T> _makeOverridableAction(BuildContext context) {
    return _OverridableContextAction<T>(defaultAction: this, lookupContext: context);
  }
}

/// The signature of a callback accepted by [CallbackAction].
typedef OnInvokeCallback<T extends Intent> = Object? Function(T intent);

/// An [Action] that takes a callback in order to configure it without having to
/// create an explicit [Action] subclass just to call a callback.
///
/// See also:
///
///  * [Shortcuts], which is a widget that contains a key map, in which it looks
///    up key combinations in order to invoke actions.
///  * [Actions], which is a widget that defines a map of [Intent] to [Action]
///    and allows redefining of actions for its descendants.
///  * [ActionDispatcher], a class that takes an [Action] and invokes it using a
///    [FocusNode] for context.
class CallbackAction<T extends Intent> extends Action<T> {
  /// A constructor for a [CallbackAction].
  ///
  /// The `intentKey` and [onInvoke] parameters must not be null.
  /// The [onInvoke] parameter is required.
  CallbackAction({required this.onInvoke}) : assert(onInvoke != null);

  /// The callback to be called when invoked.
  ///
  /// Must not be null.
  @protected
  final OnInvokeCallback<T> onInvoke;

  @override
  Object? invoke(T intent) => onInvoke(intent);
}

/// An action dispatcher that simply invokes the actions given to it.
///
/// See also:
///
///  - [ShortcutManager], that uses this class to invoke actions.
///  - [Shortcuts] widget, which defines key mappings to [Intent]s.
///  - [Actions] widget, which defines a mapping between a in [Intent] type and
///    an [Action].
class ActionDispatcher with Diagnosticable {
  /// Creates an action dispatcher that invokes actions directly.
  const ActionDispatcher();

  /// Invokes the given `action`, passing it the given `intent`.
  ///
  /// The action will be invoked with the given `context`, if given, but only if
  /// the action is a [ContextAction] subclass. If no `context` is given, and
  /// the action is a [ContextAction], then the context from the [primaryFocus]
  /// is used.
  ///
  /// Returns the object returned from [Action.invoke].
  ///
  /// The caller must receive a `true` result from [Action.isEnabled] before
  /// calling this function. This function will assert if the action is not
  /// enabled when called.
  Object? invokeAction(
    covariant Action<Intent> action,
    covariant Intent intent, [
    BuildContext? context,
  ]) {
    assert(action != null);
    assert(intent != null);
    assert(action.isEnabled(intent), 'Action must be enabled when calling invokeAction');
    if (action is ContextAction) {
      context ??= primaryFocus?.context;
      return action.invoke(intent, context);
    } else {
      return action.invoke(intent);
    }
  }
}

/// A widget that establishes an [ActionDispatcher] and a map of [Intent] to
/// [Action] to be used by its descendants when invoking an [Action].
///
/// Actions are typically invoked using [Actions.invoke] with the context
/// containing the ambient [Actions] widget.
///
/// {@tool dartpad --template=stateful_widget_scaffold_center}
///
/// This example creates a custom [Action] subclass `ModifyAction` for modifying
/// a model, and another, `SaveAction` for saving it.
///
/// This example demonstrates passing arguments to the [Intent] to be carried to
/// the [Action]. Actions can get data either from their own construction (like
/// the `model` in this example), or from the intent passed to them when invoked
/// (like the increment `amount` in this example).
///
/// This example also demonstrates how to use Intents to limit a widget's
/// dependencies on its surroundings. The `SaveButton` widget defined in this
/// example can invoke actions defined in its ancestor widgets, which can be
/// customized to match the part of the widget tree that it is in. It doesn't
/// need to know about the `SaveAction` class, only the `SaveIntent`, and it
/// only needs to know about a value notifier, not the entire model.
///
/// ```dart preamble
/// // A simple model class that notifies listeners when it changes.
/// class Model {
///   ValueNotifier<bool> isDirty = ValueNotifier<bool>(false);
///   ValueNotifier<int> data = ValueNotifier<int>(0);
///
///   int save() {
///     if (isDirty.value) {
///       print('Saved Data: ${data.value}');
///       isDirty.value = false;
///     }
///     return data.value;
///   }
///
///   void setValue(int newValue) {
///     isDirty.value = data.value != newValue;
///     data.value = newValue;
///   }
/// }
///
/// class ModifyIntent extends Intent {
///   const ModifyIntent(this.value);
///
///   final int value;
/// }
///
/// // An Action that modifies the model by setting it to the value that it gets
/// // from the Intent passed to it when invoked.
/// class ModifyAction extends Action<ModifyIntent> {
///   ModifyAction(this.model);
///
///   final Model model;
///
///   @override
///   void invoke(covariant ModifyIntent intent) {
///     model.setValue(intent.value);
///   }
/// }
///
/// // An intent for saving data.
/// class SaveIntent extends Intent {
///   const SaveIntent();
/// }
///
/// // An Action that saves the data in the model it is created with.
/// class SaveAction extends Action<SaveIntent> {
///   SaveAction(this.model);
///
///   final Model model;
///
///   @override
///   int invoke(covariant SaveIntent intent) => model.save();
/// }
///
/// class SaveButton extends StatefulWidget {
///   const SaveButton(this.valueNotifier, {Key? key}) : super(key: key);
///
///   final ValueNotifier<bool> valueNotifier;
///
///   @override
///   State<SaveButton> createState() => _SaveButtonState();
/// }
///
/// class _SaveButtonState extends State<SaveButton> {
///   int savedValue = 0;
///
///   @override
///   Widget build(BuildContext context) {
///     return AnimatedBuilder(
///       animation: widget.valueNotifier,
///       builder: (BuildContext context, Widget? child) {
///         return TextButton.icon(
///           icon: const Icon(Icons.save),
///           label: Text('$savedValue'),
///           style: ButtonStyle(
///             foregroundColor: MaterialStateProperty.all<Color>(
///               widget.valueNotifier.value ? Colors.red : Colors.green,
///             ),
///           ),
///           onPressed: () {
///             setState(() {
///               savedValue = Actions.invoke(context, const SaveIntent())! as int;
///             });
///           },
///         );
///       },
///     );
///   }
/// }
/// ```
///
/// ```dart
/// Model model = Model();
/// int count = 0;
///
/// @override
/// Widget build(BuildContext context) {
///   return Actions(
///     actions: <Type, Action<Intent>>{
///       ModifyIntent: ModifyAction(model),
///       SaveIntent: SaveAction(model),
///     },
///     child: Builder(
///       builder: (BuildContext context) {
///         return Row(
///           mainAxisAlignment: MainAxisAlignment.spaceAround,
///           children: <Widget>[
///             const Spacer(),
///             Column(
///               mainAxisAlignment: MainAxisAlignment.center,
///               children: <Widget>[
///                 IconButton(
///                   icon: const Icon(Icons.exposure_plus_1),
///                   onPressed: () {
///                     Actions.invoke(context, ModifyIntent(++count));
///                   },
///                 ),
///                 AnimatedBuilder(
///                   animation: model.data,
///                   builder: (BuildContext context, Widget? child) {
///                     return Padding(
///                       padding: const EdgeInsets.all(8.0),
///                       child: Text('${model.data.value}',
///                           style: Theme.of(context).textTheme.headline4),
///                     );
///                   }),
///                 IconButton(
///                   icon: const Icon(Icons.exposure_minus_1),
///                   onPressed: () {
///                     Actions.invoke(context, ModifyIntent(--count));
///                   },
///                 ),
///               ],
///             ),
///             SaveButton(model.isDirty),
///             const Spacer(),
///           ],
///         );
///       },
///     ),
///   );
/// }
/// ```
/// {@end-tool}
///
/// See also:
///
///  * [ActionDispatcher], the object that this widget uses to manage actions.
///  * [Action], a class for containing and defining an invocation of a user
///    action.
///  * [Intent], a class that holds a unique [LocalKey] identifying an action,
///    as well as configuration information for running the [Action].
///  * [Shortcuts], a widget used to bind key combinations to [Intent]s.
class Actions extends StatefulWidget {
  /// Creates an [Actions] widget.
  ///
  /// The [child], [actions], and [dispatcher] arguments must not be null.
  const Actions({
    Key? key,
    this.dispatcher,
    required this.actions,
    required this.child,
  })  : assert(actions != null),
        assert(child != null),
        super(key: key);

  /// The [ActionDispatcher] object that invokes actions.
  ///
  /// This is what is returned from [Actions.of], and used by [Actions.invoke].
  ///
  /// If this [dispatcher] is null, then [Actions.of] and [Actions.invoke] will
  /// look up the tree until they find an Actions widget that has a dispatcher
  /// set. If not such widget is found, then they will return/use a
  /// default-constructed [ActionDispatcher].
  final ActionDispatcher? dispatcher;

  /// {@template flutter.widgets.actions.actions}
  /// A map of [Intent] keys to [Action<Intent>] objects that defines which
  /// actions this widget knows about.
  ///
  /// For performance reasons, it is recommended that a pre-built map is
  /// passed in here (e.g. a final variable from your widget class) instead of
  /// defining it inline in the build function.
  /// {@endtemplate}
  final Map<Type, Action<Intent>> actions;

  /// {@macro flutter.widgets.ProxyWidget.child}
  final Widget child;

  // Visits the Actions widget ancestors of the given element using
  // getElementForInheritedWidgetOfExactType. Returns true if the visitor found
  // what it was looking for.
  static bool _visitActionsAncestors(BuildContext context, bool Function(InheritedElement element) visitor) {
    InheritedElement? actionsElement = context.getElementForInheritedWidgetOfExactType<_ActionsMarker>();
    while (actionsElement != null) {
      if (visitor(actionsElement) == true) {
        break;
      }
      // _getParent is needed here because
      // context.getElementForInheritedWidgetOfExactType will return itself if it
      // happens to be of the correct type.
      final BuildContext parent = _getParent(actionsElement);
      actionsElement = parent.getElementForInheritedWidgetOfExactType<_ActionsMarker>();
    }
    return actionsElement != null;
  }

  // Finds the nearest valid ActionDispatcher, or creates a new one if it
  // doesn't find one.
  static ActionDispatcher _findDispatcher(BuildContext context) {
    ActionDispatcher? dispatcher;
    _visitActionsAncestors(context, (InheritedElement element) {
      final ActionDispatcher? found = (element.widget as _ActionsMarker).dispatcher;
      if (found != null) {
        dispatcher = found;
        return true;
      }
      return false;
    });
    return dispatcher ?? const ActionDispatcher();
  }

  /// Returns a [VoidCallback] handler that invokes the bound action for the
  /// given `intent` if the action is enabled, and returns null if the action is
  /// not enabled, or no matching action is found.
  ///
  /// This is intended to be used in widgets which have something similar to an
  /// `onTap` handler, which takes a `VoidCallback`, and can be set to the
  /// result of calling this function.
  ///
  /// Creates a dependency on the [Actions] widget that maps the bound action so
  /// that if the actions change, the context will be rebuilt and find the
  /// updated action.
  static VoidCallback? handler<T extends Intent>(BuildContext context, T intent) {
    final Action<T>? action = Actions.maybeFind<T>(context);
    if (action != null && action.isEnabled(intent)) {
      return () {
        // Could be that the action was enabled when the closure was created,
        // but is now no longer enabled, so check again.
        if (action.isEnabled(intent)) {
          Actions.of(context).invokeAction(action, intent, context);
        }
      };
    }
    return null;
  }

  /// Finds the [Action] bound to the given intent type `T` in the given `context`.
  ///
  /// Creates a dependency on the [Actions] widget that maps the bound action so
  /// that if the actions change, the context will be rebuilt and find the
  /// updated action.
  ///
  /// The optional `intent` argument supplies the type of the intent to look for
  /// if the concrete type of the intent sought isn't available. If not
  /// supplied, then `T` is used.
  ///
  /// If no [Actions] widget surrounds the given context, this function will
  /// assert in debug mode, and throw an exception in release mode.
  ///
  /// See also:
  ///
  ///  * [maybeFind], which is similar to this function, but will return null if
  ///    no [Actions] ancestor is found.
  static Action<T> find<T extends Intent>(BuildContext context, { T? intent }) {
    final Action<T>? action = maybeFind(context, intent: intent);

    assert(() {
      if (action == null) {
        final Type type = intent?.runtimeType ?? T;
        throw FlutterError(
          'Unable to find an action for a $type in an $Actions widget '
          'in the given context.\n'
          "$Actions.find() was called on a context that doesn't contain an "
          '$Actions widget with a mapping for the given intent type.\n'
          'The context used was:\n'
          '  $context\n'
          'The intent type requested was:\n'
          '  $type',
        );
      }
      return true;
    }());
    return action!;
  }

  /// Finds the [Action] bound to the given intent type `T` in the given `context`.
  ///
  /// Creates a dependency on the [Actions] widget that maps the bound action so
  /// that if the actions change, the context will be rebuilt and find the
  /// updated action.
  ///
  /// The optional `intent` argument supplies the type of the intent to look for
  /// if the concrete type of the intent sought isn't available. If not
  /// supplied, then `T` is used.
  ///
  /// If no [Actions] widget surrounds the given context, this function will
  /// return null.
  ///
  /// See also:
  ///
  ///  * [find], which is similar to this function, but will throw if
  ///    no [Actions] ancestor is found.
  static Action<T>? maybeFind<T extends Intent>(BuildContext context, { T? intent }) {
    Action<T>? action;

    // Specialize the type if a runtime example instance of the intent is given.
    // This allows this function to be called by code that doesn't know the
    // concrete type of the intent at compile time.
    final Type type = intent?.runtimeType ?? T;
    assert(
      type != Intent,
      'The type passed to "find" resolved to "Intent": either a non-Intent '
      'generic type argument or an example intent derived from Intent must be '
      'specified. Intent may be used as the generic type as long as the optional '
      '"intent" argument is passed.',
    );

    _visitActionsAncestors(context, (InheritedElement element) {
      final _ActionsMarker actions = element.widget as _ActionsMarker;
      final Action<T>? result = _castAction(actions, intent: intent);
      if (result != null) {
        context.dependOnInheritedElement(element);
        action = result;
        return true;
      }
      return false;
    });

    return action;
  }

  static Action<T>? _maybeFindWithoutDependingOn<T extends Intent>(BuildContext context, { T? intent }) {
    Action<T>? action;

    // Specialize the type if a runtime example instance of the intent is given.
    // This allows this function to be called by code that doesn't know the
    // concrete type of the intent at compile time.
    final Type type = intent?.runtimeType ?? T;
    assert(
      type != Intent,
      'The type passed to "find" resolved to "Intent": either a non-Intent '
      'generic type argument or an example intent derived from Intent must be '
      'specified. Intent may be used as the generic type as long as the optional '
      '"intent" argument is passed.',
    );

    _visitActionsAncestors(context, (InheritedElement element) {
      final _ActionsMarker actions = element.widget as _ActionsMarker;
      final Action<T>? result = _castAction(actions, intent: intent);
      if (result != null) {
        action = result;
        return true;
      }
      return false;
    });

    return action;
  }

  // Find the [Action] that handles the given `intent` in the given
  // `_ActionsMarker`, and verify it has the right type parameter.
  static Action<T>? _castAction<T extends Intent>(_ActionsMarker actionsMarker, { T? intent }) {
    final Action<Intent>? mappedAction = actionsMarker.actions[intent?.runtimeType ?? T];
    if (mappedAction is Action<T>?) {
      return mappedAction;
    } else {
      assert(
        false,
        '$T cannot be handled by an Action of runtime type ${mappedAction.runtimeType}.'
      );
      return null;
    }
  }

  /// Returns the [ActionDispatcher] associated with the [Actions] widget that
  /// most tightly encloses the given [BuildContext].
  ///
  /// Will return a newly created [ActionDispatcher] if no ambient [Actions]
  /// widget is found.
  static ActionDispatcher of(BuildContext context) {
    assert(context != null);
    final _ActionsMarker? marker = context.dependOnInheritedWidgetOfExactType<_ActionsMarker>();
    return marker?.dispatcher ?? _findDispatcher(context);
  }

  /// Invokes the action associated with the given [Intent] using the
  /// [Actions] widget that most tightly encloses the given [BuildContext].
  ///
  /// This method returns the result of invoking the action's [Action.invoke]
  /// method.
  ///
  /// The `context` and `intent` arguments must not be null.
  ///
  /// If the given `intent` doesn't map to an action, then it will look to the
  /// next ancestor [Actions] widget in the hierarchy until it reaches the root.
  ///
  /// This method will throw an exception if no ambient [Actions] widget is
  /// found, or when a suitable [Action] is found but it returns false for
  /// [Action.isEnabled].
  static Object? invoke<T extends Intent>(
    BuildContext context,
    T intent,
  ) {
    assert(intent != null);
    assert(context != null);
    Object? returnValue;

    final bool actionFound = _visitActionsAncestors(context, (InheritedElement element) {
      final _ActionsMarker actions = element.widget as _ActionsMarker;
      final Action<T>? result = _castAction(actions, intent: intent);
      if (result != null && result.isEnabled(intent)) {
        // Invoke the action we found using the relevant dispatcher from the Actions
        // Element we found.
        returnValue = _findDispatcher(element).invokeAction(result, intent, context);
      }
      return result != null;
    });

    assert(() {
      if (!actionFound) {
        throw FlutterError(
          'Unable to find an action for an Intent with type '
          '${intent.runtimeType} in an $Actions widget in the given context.\n'
          '$Actions.invoke() was unable to find an $Actions widget that '
          "contained a mapping for the given intent, or the intent type isn't the "
          'same as the type argument to invoke (which is $T - try supplying a '
          'type argument to invoke if one was not given)\n'
          'The context used was:\n'
          '  $context\n'
          'The intent type requested was:\n'
          '  ${intent.runtimeType}',
        );
      }
      return true;
    }());
    return returnValue;
  }

  /// Invokes the action associated with the given [Intent] using the
  /// [Actions] widget that most tightly encloses the given [BuildContext].
  ///
  /// This method returns the result of invoking the action's [Action.invoke]
  /// method. If no action mapping was found for the specified intent, or if the
  /// first action found was disabled, or the action itself returns null
  /// from [Action.invoke], then this method returns null.
  ///
  /// The `context` and `intent` arguments must not be null.
  ///
  /// If the given `intent` doesn't map to an action, then it will look to the
  /// next ancestor [Actions] widget in the hierarchy until it reaches the root.
  /// If a suitable [Action] is found but its [Action.isEnabled] returns false,
  /// the search will stop and this method will return null.
  static Object? maybeInvoke<T extends Intent>(
    BuildContext context,
    T intent,
  ) {
    assert(intent != null);
    assert(context != null);
    Object? returnValue;

    _visitActionsAncestors(context, (InheritedElement element) {
      final _ActionsMarker actions = element.widget as _ActionsMarker;
      final Action<T>? result = _castAction(actions, intent: intent);
      if (result != null && result.isEnabled(intent)) {
        // Invoke the action we found using the relevant dispatcher from the Actions
        // Element we found.
        returnValue = _findDispatcher(element).invokeAction(result, intent, context);
      }
      return result != null;
    });
    return returnValue;
  }

  @override
  State<Actions> createState() => _ActionsState();

  @override
  void debugFillProperties(DiagnosticPropertiesBuilder properties) {
    super.debugFillProperties(properties);
    properties.add(DiagnosticsProperty<ActionDispatcher>('dispatcher', dispatcher));
    properties.add(DiagnosticsProperty<Map<Type, Action<Intent>>>('actions', actions));
  }
}

class _ActionsState extends State<Actions> {
  // The set of actions that this Actions widget is current listening to.
  Set<Action<Intent>>? listenedActions = <Action<Intent>>{};
  // Used to tell the marker to rebuild its dependencies when the state of an
  // action in the map changes.
  Object rebuildKey = Object();

  @override
  void initState() {
    super.initState();
    _updateActionListeners();
  }

  void _handleActionChanged(Action<Intent> action) {
    // Generate a new key so that the marker notifies dependents.
    setState(() {
      rebuildKey = Object();
    });
  }

  void _updateActionListeners() {
    final Set<Action<Intent>> widgetActions = widget.actions.values.toSet();
    final Set<Action<Intent>> removedActions = listenedActions!.difference(widgetActions);
    final Set<Action<Intent>> addedActions = widgetActions.difference(listenedActions!);

    for (final Action<Intent> action in removedActions) {
      action.removeActionListener(_handleActionChanged);
    }
    for (final Action<Intent> action in addedActions) {
      action.addActionListener(_handleActionChanged);
    }
    listenedActions = widgetActions;
  }

  @override
  void didUpdateWidget(Actions oldWidget) {
    super.didUpdateWidget(oldWidget);
    _updateActionListeners();
  }

  @override
  void dispose() {
    super.dispose();
    for (final Action<Intent> action in listenedActions!) {
      action.removeActionListener(_handleActionChanged);
    }
    listenedActions = null;
  }

  @override
  Widget build(BuildContext context) {
    return _ActionsMarker(
      actions: widget.actions,
      dispatcher: widget.dispatcher,
      rebuildKey: rebuildKey,
      child: widget.child,
    );
  }
}

// An inherited widget used by Actions widget for fast lookup of the Actions
// widget information.
class _ActionsMarker extends InheritedWidget {
  const _ActionsMarker({
    required this.dispatcher,
    required this.actions,
    required this.rebuildKey,
    Key? key,
    required Widget child,
  })  : assert(child != null),
        assert(actions != null),
        super(key: key, child: child);

  final ActionDispatcher? dispatcher;
  final Map<Type, Action<Intent>> actions;
  final Object rebuildKey;

  @override
  bool updateShouldNotify(_ActionsMarker oldWidget) {
    return rebuildKey != oldWidget.rebuildKey
        || oldWidget.dispatcher != dispatcher
        || !mapEquals<Type, Action<Intent>>(oldWidget.actions, actions);
  }
}

/// A widget that combines the functionality of [Actions], [Shortcuts],
/// [MouseRegion] and a [Focus] widget to create a detector that defines actions
/// and key bindings, and provides callbacks for handling focus and hover
/// highlights.
///
/// This widget can be used to give a control the required detection modes for
/// focus and hover handling. It is most often used when authoring a new control
/// widget, and the new control should be enabled for keyboard traversal and
/// activation.
///
/// {@tool dartpad --template=stateful_widget_material}
/// This example shows how keyboard interaction can be added to a custom control
/// that changes color when hovered and focused, and can toggle a light when
/// activated, either by touch or by hitting the `X` key on the keyboard when
/// the "And Me" button has the keyboard focus (be sure to use TAB to move the
/// focus to the "And Me" button before trying it out).
///
/// This example defines its own key binding for the `X` key, but in this case,
/// there is also a default key binding for [ActivateAction] in the default key
/// bindings created by [WidgetsApp] (the parent for [MaterialApp], and
/// [CupertinoApp]), so the `ENTER` key will also activate the buttons.
///
/// ```dart imports
/// import 'package:flutter/services.dart';
/// ```
///
/// ```dart preamble
/// class FadButton extends StatefulWidget {
///   const FadButton({
///     Key? key,
///     required this.onPressed,
///     required this.child,
///   }) : super(key: key);
///
///   final VoidCallback onPressed;
///   final Widget child;
///
///   @override
///   State<FadButton> createState() => _FadButtonState();
/// }
///
/// class _FadButtonState extends State<FadButton> {
///   bool _focused = false;
///   bool _hovering = false;
///   bool _on = false;
///   late final Map<Type, Action<Intent>> _actionMap;
///   final Map<ShortcutActivator, Intent> _shortcutMap = const <ShortcutActivator, Intent>{
///     SingleActivator(LogicalKeyboardKey.keyX): ActivateIntent(),
///   };
///
///   @override
///   void initState() {
///     super.initState();
///     _actionMap = <Type, Action<Intent>>{
///       ActivateIntent: CallbackAction<Intent>(
///         onInvoke: (Intent intent) => _toggleState(),
///       ),
///     };
///   }
///
///   Color get color {
///     Color baseColor = Colors.lightBlue;
///     if (_focused) {
///       baseColor = Color.alphaBlend(Colors.black.withOpacity(0.25), baseColor);
///     }
///     if (_hovering) {
///       baseColor = Color.alphaBlend(Colors.black.withOpacity(0.1), baseColor);
///     }
///     return baseColor;
///   }
///
///   void _toggleState() {
///     setState(() {
///       _on = !_on;
///     });
///   }
///
///   void _handleFocusHighlight(bool value) {
///     setState(() {
///       _focused = value;
///     });
///   }
///
///   void _handleHoveHighlight(bool value) {
///     setState(() {
///       _hovering = value;
///     });
///   }
///
///   @override
///   Widget build(BuildContext context) {
///     return GestureDetector(
///       onTap: _toggleState,
///       child: FocusableActionDetector(
///         actions: _actionMap,
///         shortcuts: _shortcutMap,
///         onShowFocusHighlight: _handleFocusHighlight,
///         onShowHoverHighlight: _handleHoveHighlight,
///         child: Row(
///           children: <Widget>[
///             Container(
///               padding: const EdgeInsets.all(10.0),
///               color: color,
///               child: widget.child,
///             ),
///             Container(
///               width: 30,
///               height: 30,
///               margin: const EdgeInsets.all(10.0),
///               color: _on ? Colors.red : Colors.transparent,
///             ),
///           ],
///         ),
///       ),
///     );
///   }
/// }
/// ```
///
/// ```dart
/// @override
/// Widget build(BuildContext context) {
///   return Scaffold(
///     appBar: AppBar(
///       title: const Text('FocusableActionDetector Example'),
///     ),
///     body: Center(
///       child: Row(
///         mainAxisAlignment: MainAxisAlignment.center,
///         children: <Widget>[
///           Padding(
///             padding: const EdgeInsets.all(8.0),
///             child: TextButton(onPressed: () {}, child: const Text('Press Me')),
///           ),
///           Padding(
///             padding: const EdgeInsets.all(8.0),
///             child: FadButton(onPressed: () {}, child: const Text('And Me')),
///           ),
///         ],
///       ),
///     ),
///   );
/// }
/// ```
/// {@end-tool}
///
/// This widget doesn't have any visual representation, it is just a detector that
/// provides focus and hover capabilities.
///
/// It hosts its own [FocusNode] or uses [focusNode], if given.
class FocusableActionDetector extends StatefulWidget {
  /// Create a const [FocusableActionDetector].
  ///
  /// The [enabled], [autofocus], [mouseCursor], and [child] arguments must not be null.
  const FocusableActionDetector({
    Key? key,
    this.enabled = true,
    this.focusNode,
    this.autofocus = false,
    this.descendantsAreFocusable = true,
    this.shortcuts,
    this.actions,
    this.onShowFocusHighlight,
    this.onShowHoverHighlight,
    this.onFocusChange,
    this.mouseCursor = MouseCursor.defer,
    required this.child,
  })  : assert(enabled != null),
        assert(autofocus != null),
        assert(mouseCursor != null),
        assert(child != null),
        super(key: key);

  /// Is this widget enabled or not.
  ///
  /// If disabled, will not send any notifications needed to update highlight or
  /// focus state, and will not define or respond to any actions or shortcuts.
  ///
  /// When disabled, adds [Focus] to the widget tree, but sets
  /// [Focus.canRequestFocus] to false.
  final bool enabled;

  /// {@macro flutter.widgets.Focus.focusNode}
  final FocusNode? focusNode;

  /// {@macro flutter.widgets.Focus.autofocus}
  final bool autofocus;

  /// {@macro flutter.widgets.Focus.descendantsAreFocusable}
  final bool descendantsAreFocusable;

  /// {@macro flutter.widgets.actions.actions}
  final Map<Type, Action<Intent>>? actions;

  /// {@macro flutter.widgets.shortcuts.shortcuts}
  final Map<ShortcutActivator, Intent>? shortcuts;

  /// A function that will be called when the focus highlight should be shown or
  /// hidden.
  ///
  /// This method is not triggered at the unmount of the widget.
  final ValueChanged<bool>? onShowFocusHighlight;

  /// A function that will be called when the hover highlight should be shown or hidden.
  ///
  /// This method is not triggered at the unmount of the widget.
  final ValueChanged<bool>? onShowHoverHighlight;

  /// A function that will be called when the focus changes.
  ///
  /// Called with true if the [focusNode] has primary focus.
  final ValueChanged<bool>? onFocusChange;

  /// The cursor for a mouse pointer when it enters or is hovering over the
  /// widget.
  ///
  /// The [mouseCursor] defaults to [MouseCursor.defer], deferring the choice of
  /// cursor to the next region behind it in hit-test order.
  final MouseCursor mouseCursor;

  /// The child widget for this [FocusableActionDetector] widget.
  ///
  /// {@macro flutter.widgets.ProxyWidget.child}
  final Widget child;

  @override
  State<FocusableActionDetector> createState() => _FocusableActionDetectorState();
}

class _FocusableActionDetectorState extends State<FocusableActionDetector> {
  @override
  void initState() {
    super.initState();
    SchedulerBinding.instance!.addPostFrameCallback((Duration duration) {
      _updateHighlightMode(FocusManager.instance.highlightMode);
    });
    FocusManager.instance.addHighlightModeListener(_handleFocusHighlightModeChange);
  }

  @override
  void dispose() {
    FocusManager.instance.removeHighlightModeListener(_handleFocusHighlightModeChange);
    super.dispose();
  }

  bool _canShowHighlight = false;
  void _updateHighlightMode(FocusHighlightMode mode) {
    _mayTriggerCallback(task: () {
      switch (FocusManager.instance.highlightMode) {
        case FocusHighlightMode.touch:
          _canShowHighlight = false;
          break;
        case FocusHighlightMode.traditional:
          _canShowHighlight = true;
          break;
      }
    });
  }

  // Have to have this separate from the _updateHighlightMode because it gets
  // called in initState, where things aren't mounted yet.
  // Since this method is a highlight mode listener, it is only called
  // immediately following pointer events.
  void _handleFocusHighlightModeChange(FocusHighlightMode mode) {
    if (!mounted) {
      return;
    }
    _updateHighlightMode(mode);
  }

  bool _hovering = false;
  void _handleMouseEnter(PointerEnterEvent event) {
    if (!_hovering) {
      _mayTriggerCallback(task: () {
        _hovering = true;
      });
    }
  }

  void _handleMouseExit(PointerExitEvent event) {
    if (_hovering) {
      _mayTriggerCallback(task: () {
        _hovering = false;
      });
    }
  }

  bool _focused = false;
  void _handleFocusChange(bool focused) {
    if (_focused != focused) {
      _mayTriggerCallback(task: () {
        _focused = focused;
      });
      widget.onFocusChange?.call(_focused);
    }
  }

  // Record old states, do `task` if not null, then compare old states with the
  // new states, and trigger callbacks if necessary.
  //
  // The old states are collected from `oldWidget` if it is provided, or the
  // current widget (before doing `task`) otherwise. The new states are always
  // collected from the current widget.
  void _mayTriggerCallback({VoidCallback? task, FocusableActionDetector? oldWidget}) {
    bool shouldShowHoverHighlight(FocusableActionDetector target) {
      return _hovering && target.enabled && _canShowHighlight;
    }

    bool canRequestFocus(FocusableActionDetector target) {
      final NavigationMode mode = MediaQuery.maybeOf(context)?.navigationMode ?? NavigationMode.traditional;
      switch (mode) {
        case NavigationMode.traditional:
          return target.enabled;
        case NavigationMode.directional:
          return true;
      }
    }

    bool shouldShowFocusHighlight(FocusableActionDetector target) {
      return _focused && _canShowHighlight && canRequestFocus(target);
    }

    assert(SchedulerBinding.instance!.schedulerPhase != SchedulerPhase.persistentCallbacks);
    final FocusableActionDetector oldTarget = oldWidget ?? widget;
    final bool didShowHoverHighlight = shouldShowHoverHighlight(oldTarget);
    final bool didShowFocusHighlight = shouldShowFocusHighlight(oldTarget);
    if (task != null) {
      task();
    }
    final bool doShowHoverHighlight = shouldShowHoverHighlight(widget);
    final bool doShowFocusHighlight = shouldShowFocusHighlight(widget);
    if (didShowFocusHighlight != doShowFocusHighlight) {
      widget.onShowFocusHighlight?.call(doShowFocusHighlight);
    }
    if (didShowHoverHighlight != doShowHoverHighlight) {
      widget.onShowHoverHighlight?.call(doShowHoverHighlight);
    }
  }

  @override
  void didUpdateWidget(FocusableActionDetector oldWidget) {
    super.didUpdateWidget(oldWidget);
    if (widget.enabled != oldWidget.enabled) {
      SchedulerBinding.instance!.addPostFrameCallback((Duration duration) {
        _mayTriggerCallback(oldWidget: oldWidget);
      });
    }
  }

  bool get _canRequestFocus {
    final NavigationMode mode = MediaQuery.maybeOf(context)?.navigationMode ?? NavigationMode.traditional;
    switch (mode) {
      case NavigationMode.traditional:
        return widget.enabled;
      case NavigationMode.directional:
        return true;
    }
  }

  // This global key is needed to keep only the necessary widgets in the tree
  // while maintaining the subtree's state.
  //
  // See https://github.com/flutter/flutter/issues/64058 for an explanation of
  // why using a global key over keeping the shape of the tree.
  final GlobalKey _mouseRegionKey = GlobalKey();

  @override
  Widget build(BuildContext context) {
    Widget child = MouseRegion(
      key: _mouseRegionKey,
      onEnter: _handleMouseEnter,
      onExit: _handleMouseExit,
      cursor: widget.mouseCursor,
      child: Focus(
        focusNode: widget.focusNode,
        autofocus: widget.autofocus,
        descendantsAreFocusable: widget.descendantsAreFocusable,
        canRequestFocus: _canRequestFocus,
        onFocusChange: _handleFocusChange,
        child: widget.child,
      ),
    );
    if (widget.enabled && widget.actions != null && widget.actions!.isNotEmpty) {
      child = Actions(actions: widget.actions!, child: child);
    }
    if (widget.enabled && widget.shortcuts != null && widget.shortcuts!.isNotEmpty) {
      child = Shortcuts(shortcuts: widget.shortcuts!, child: child);
    }
    return child;
  }
}

/// An [Intent], that is bound to a [DoNothingAction].
///
/// Attaching a [DoNothingIntent] to a [Shortcuts] mapping is one way to disable
/// a keyboard shortcut defined by a widget higher in the widget hierarchy and
/// consume any key event that triggers it via a shortcut.
///
/// This intent cannot be subclassed.
///
/// See also:
///
///  * [DoNothingAndStopPropagationIntent], a similar intent that will not
///    handle the key event, but will still keep it from being passed to other key
///    handlers in the focus chain.
class DoNothingIntent extends Intent {
  /// Creates a const [DoNothingIntent].
  factory DoNothingIntent() => const DoNothingIntent._();

  // Make DoNothingIntent constructor private so it can't be subclassed.
  const DoNothingIntent._();
}

/// An [Intent], that is bound to a [DoNothingAction], but, in addition to not
/// performing an action, also stops the propagation of the key event bound to
/// this intent to other key event handlers in the focus chain.
///
/// Attaching a [DoNothingAndStopPropagationIntent] to a [Shortcuts.shortcuts]
/// mapping is one way to disable a keyboard shortcut defined by a widget higher
/// in the widget hierarchy. In addition, the bound [DoNothingAction] will
/// return false from [DoNothingAction.consumesKey], causing the key bound to
/// this intent to be passed on to the platform embedding as "not handled" with
/// out passing it to other key handlers in the focus chain (e.g. parent
/// `Shortcuts` widgets higher up in the chain).
///
/// This intent cannot be subclassed.
///
/// See also:
///
///  * [DoNothingIntent], a similar intent that will handle the key event.
class DoNothingAndStopPropagationIntent extends Intent {
  /// Creates a const [DoNothingAndStopPropagationIntent].
  factory DoNothingAndStopPropagationIntent() => const DoNothingAndStopPropagationIntent._();

  // Make DoNothingAndStopPropagationIntent constructor private so it can't be subclassed.
  const DoNothingAndStopPropagationIntent._();
}

/// An [Action], that doesn't perform any action when invoked.
///
/// Attaching a [DoNothingAction] to an [Actions.actions] mapping is a way to
/// disable an action defined by a widget higher in the widget hierarchy.
///
/// If [consumesKey] returns false, then not only will this action do nothing,
/// but it will stop the propagation of the key event used to trigger it to
/// other widgets in the focus chain and tell the embedding that the key wasn't
/// handled, allowing text input fields or other non-Flutter elements to receive
/// that key event. The return value of [consumesKey] can be set via the
/// `consumesKey` argument to the constructor.
///
/// This action can be bound to any [Intent].
///
/// See also:
///  - [DoNothingIntent], which is an intent that can be bound to a [KeySet] in
///    a [Shortcuts] widget to do nothing.
///  - [DoNothingAndStopPropagationIntent], which is an intent that can be bound
///    to a [KeySet] in a [Shortcuts] widget to do nothing and also stop key event
///    propagation to other key handlers in the focus chain.
class DoNothingAction extends Action<Intent> {
  /// Creates a [DoNothingAction].
  ///
  /// The optional [consumesKey] argument defaults to true.
  DoNothingAction({bool consumesKey = true}) : _consumesKey = consumesKey;

  @override
  bool consumesKey(Intent intent) => _consumesKey;
  final bool _consumesKey;

  @override
  void invoke(Intent intent) {}
}

/// An [Intent] that activates the currently focused control.
///
/// This intent is bound by default to the [LogicalKeyboardKey.space] key on all
/// platforms, and also to the [LogicalKeyboardKey.enter] key on all platforms
/// except the web, where ENTER doesn't toggle selection. On the web, ENTER is
/// bound to [ButtonActivateIntent] instead.
///
/// See also:
///
///  * [WidgetsApp.defaultShortcuts], which contains the default shortcuts used
///    in apps.
///  * [WidgetsApp.shortcuts], which defines the shortcuts to use in an
///    application (and defaults to [WidgetsApp.defaultShortcuts]).
class ActivateIntent extends Intent {
  /// Creates an intent that activates the currently focused control.
  const ActivateIntent();
}

/// An [Intent] that activates the currently focused button.
///
/// This intent is bound by default to the [LogicalKeyboardKey.enter] key on the
/// web, where ENTER can be used to activate buttons, but not toggle selection.
/// All other platforms bind [LogicalKeyboardKey.enter] to [ActivateIntent].
///
/// See also:
///
///  * [WidgetsApp.defaultShortcuts], which contains the default shortcuts used
///    in apps.
///  * [WidgetsApp.shortcuts], which defines the shortcuts to use in an
///    application (and defaults to [WidgetsApp.defaultShortcuts]).
class ButtonActivateIntent extends Intent {
  /// Creates an intent that the currently focused control, if it's a button.
  const ButtonActivateIntent();
}

/// An action that activates the currently focused control.
///
/// This is an abstract class that serves as a base class for actions that
/// activate a control. By default, is bound to [LogicalKeyboardKey.enter],
/// [LogicalKeyboardKey.gameButtonA], and [LogicalKeyboardKey.space] in the
/// default keyboard map in [WidgetsApp].
abstract class ActivateAction extends Action<ActivateIntent> { }

/// An intent that selects the currently focused control.
class SelectIntent extends Intent { }

/// An action that selects the currently focused control.
///
/// This is an abstract class that serves as a base class for actions that
/// select something. It is not bound to any key by default.
abstract class SelectAction extends Action<SelectIntent> { }

/// An [Intent] that dismisses the currently focused widget.
///
/// The [WidgetsApp.defaultShortcuts] binds this intent to the
/// [LogicalKeyboardKey.escape] and [LogicalKeyboardKey.gameButtonB] keys.
///
/// See also:
///  - [ModalRoute] which listens for this intent to dismiss modal routes
///    (dialogs, pop-up menus, drawers, etc).
class DismissIntent extends Intent {
  /// Creates an intent that dismisses the currently focused widget.
  const DismissIntent();
}

/// An action that dismisses the focused widget.
///
/// This is an abstract class that serves as a base class for dismiss actions.
abstract class DismissAction extends Action<DismissIntent> { }

/// An [Intent] that evaluates a series of specified [orderedIntents] for
/// execution.
///
/// The first intent that matches an enabled action is used.
class PrioritizedIntents extends Intent {
  /// Creates an intent that is used with [PrioritizedAction] to specify a list
  /// of intents, the first available of which will be used.
  const PrioritizedIntents({
    required this.orderedIntents,
  })  : assert(orderedIntents != null);

  /// List of intents to be evaluated in order for execution. When an
  /// [Action.isEnabled] returns true, that action will be invoked and
  /// progression through the ordered intents stops.
  final List<Intent> orderedIntents;
}

/// An [Action] that iterates through a list of [Intent]s, invoking the first
/// that is enabled.
class PrioritizedAction extends Action<PrioritizedIntents> {
  late Action<dynamic> _selectedAction;
  late Intent _selectedIntent;

  @override
  bool isEnabled(PrioritizedIntents intent) {
    final FocusNode? focus = primaryFocus;
    if  (focus == null || focus.context == null)
      return false;
    for (final Intent candidateIntent in intent.orderedIntents) {
      final Action<Intent>? candidateAction = Actions.maybeFind<Intent>(
        focus.context!,
        intent: candidateIntent,
      );
      if (candidateAction != null && candidateAction.isEnabled(candidateIntent)) {
        _selectedAction = candidateAction;
        _selectedIntent = candidateIntent;
        return true;
      }
    }
    return false;
  }

  @override
  Object? invoke(PrioritizedIntents intent) {
    assert(_selectedAction != null);
    assert(_selectedIntent != null);
    _selectedAction.invoke(_selectedIntent);
  }
}

mixin _OverridableActionMixin<T extends Intent> on Action<T> {
  // Asserts when the override calls this action's `invoke` method when the
  // override is currently being invoked from within the `invoke` method.
  bool debugAssertMutuallyRecursive = false;
  // Asserts when the override tries to access this action's `isActionEnabled`
  // property when this action's `isActionEnabled` property depends on the
  // override's `isActionEnabled` property.
  bool debugAssertIsActionEnabledMutuallyRecursive = false;
  bool debugAssertIsEnabledMutuallyRecursive = false;
  bool debugAssertConsumeKeyMutuallyRecursive = false;

  // The default action to invoke if an enabled override Action can't be found
  // using [lookupContext];
  Action<T> get defaultAction;

  // The [BuildContext] used to find the override of this [Action].
  BuildContext get lookupContext;

  // How to invoke [defaultAction], given the caller [fromAction].
  Object? invokeDefaultAction(T intent, Action<T>? fromAction, BuildContext? context);

  Action<T>? getOverrideAction({ bool declareDependency = false }) {
    final Action<T>? override = declareDependency
     ? Actions.maybeFind(lookupContext)
     : Actions._maybeFindWithoutDependingOn(lookupContext);
    assert(!identical(override, this));
    return override;
  }

  @override
  set _callingAction(Action<T>? newAction) {
    super._callingAction = newAction;
    defaultAction._callingAction = newAction;
  }

  Object? _invokeOverride(Action<T> overrideAction, T intent, BuildContext? context) {
    assert(!debugAssertMutuallyRecursive);
    assert(() {
      debugAssertMutuallyRecursive = true;
      return true;
    }());
    overrideAction._callingAction = defaultAction;
    final Object? returnValue = overrideAction is ContextAction<T>
      ? overrideAction.invoke(intent, context)
      : overrideAction.invoke(intent);
    overrideAction._callingAction = null;
    assert(() {
      debugAssertMutuallyRecursive = false;
      return true;
    }());
    return returnValue;
  }

  @override
  Object? invoke(T intent, [BuildContext? context]) {
    final Action<T>? overrideAction = getOverrideAction();
    final Object? returnValue = overrideAction == null
      ? invokeDefaultAction(intent, callingAction, context)
      : _invokeOverride(overrideAction, intent, context);
    return returnValue;
  }

  bool isOverrideActionEnabled(Action<T> overrideAction) {
    assert(!debugAssertIsActionEnabledMutuallyRecursive);
    assert(() {
      debugAssertIsActionEnabledMutuallyRecursive = true;
      return true;
    }());
    overrideAction._callingAction = defaultAction;
    final bool isOverrideEnabled = overrideAction.isActionEnabled;
    overrideAction._callingAction = null;
    assert(() {
      debugAssertIsActionEnabledMutuallyRecursive = false;
      return true;
    }());
    return isOverrideEnabled;
  }

  @override
  bool get isActionEnabled {
    final Action<T>? overrideAction = getOverrideAction(declareDependency: true);
    final bool returnValue = overrideAction != null
      ? isOverrideActionEnabled(overrideAction)
      : defaultAction.isActionEnabled;
    return returnValue;
  }

  @override
  bool isEnabled(T intent) {
    assert(!debugAssertIsEnabledMutuallyRecursive);
    assert(() {
      debugAssertIsEnabledMutuallyRecursive = true;
      return true;
    }());

    final Action<T>? overrideAction = getOverrideAction();
    overrideAction?._callingAction = defaultAction;
    final bool returnValue = (overrideAction ?? defaultAction).isEnabled(intent);
    overrideAction?._callingAction = null;
    assert(() {
      debugAssertIsEnabledMutuallyRecursive = false;
      return true;
    }());
    return returnValue;
  }

  @override
  bool consumesKey(T intent) {
    assert(!debugAssertConsumeKeyMutuallyRecursive);
    assert(() {
      debugAssertConsumeKeyMutuallyRecursive = true;
      return true;
    }());
    final Action<T>? overrideAction = getOverrideAction();
    overrideAction?._callingAction = defaultAction;
    final bool isEnabled = (overrideAction ?? defaultAction).consumesKey(intent);
    overrideAction?._callingAction = null;
    assert(() {
      debugAssertConsumeKeyMutuallyRecursive = false;
      return true;
    }());
    return isEnabled;
  }

  @override
  void debugFillProperties(DiagnosticPropertiesBuilder properties) {
    super.debugFillProperties(properties);
    properties.add(DiagnosticsProperty<Action<T>>('defaultAction', defaultAction));
  }
}

class _OverridableAction<T extends Intent> extends ContextAction<T> with _OverridableActionMixin<T> {
  _OverridableAction({ required this.defaultAction, required this.lookupContext }) ;

  @override
  final Action<T> defaultAction;

  @override
  final BuildContext lookupContext;

  @override
  Object? invokeDefaultAction(T intent, Action<T>? fromAction, BuildContext? context) {
    if (fromAction == null) {
      return defaultAction.invoke(intent);
    } else {
      final Object? returnValue = defaultAction.invoke(intent);
      return returnValue;
    }
  }

  @override
  ContextAction<T> _makeOverridableAction(BuildContext context) {
    return _OverridableAction<T>(defaultAction: defaultAction, lookupContext: context);
  }
}

class _OverridableContextAction<T extends Intent> extends ContextAction<T> with _OverridableActionMixin<T> {
  _OverridableContextAction({ required this.defaultAction, required this.lookupContext });

  @override
  final ContextAction<T> defaultAction;

  @override
  final BuildContext lookupContext;

  @override
  Object? _invokeOverride(Action<T> overrideAction, T intent, BuildContext? context) {
    assert(context != null);
    assert(!debugAssertMutuallyRecursive);
    assert(() {
      debugAssertMutuallyRecursive = true;
      return true;
    }());

    // Wrap the default Action together with the calling context in case
    // overrideAction is not a ContextAction and thus have no access to the
    // calling BuildContext.
    final Action<T> wrappedDefault = _ContextActionWrapperAction<T>(invokeContext: context!, action: defaultAction);
    overrideAction._callingAction = wrappedDefault;
    final Object? returnValue = overrideAction is ContextAction<T>
      ? overrideAction.invoke(intent, context)
      : overrideAction.invoke(intent);
    overrideAction._callingAction = null;

    assert(() {
      debugAssertMutuallyRecursive = false;
      return true;
    }());
    return returnValue;
  }

  @override
  Object? invokeDefaultAction(T intent, Action<T>? fromAction, BuildContext? context) {
    if (fromAction == null) {
      return defaultAction.invoke(intent, context);
    } else {
      final Object? returnValue = defaultAction.invoke(intent, context);
      return returnValue;
    }
  }

  @override
  ContextAction<T> _makeOverridableAction(BuildContext context) {
    return _OverridableContextAction<T>(defaultAction: defaultAction, lookupContext: context);
  }
}

class _ContextActionWrapperAction<T extends Intent> extends Action<T> {
  _ContextActionWrapperAction({required this.invokeContext, required this.action});

  final BuildContext invokeContext;
  final ContextAction<T> action;

  @override
  set _callingAction(Action<T>? newAction) {
    action._callingAction = newAction;
  }

  @override
  Action<T>? get callingAction => action.callingAction;

  @override
  bool isEnabled(T intent) => action.isEnabled(intent);

  @override
  bool get isActionEnabled => action.isActionEnabled;

  @override
  bool consumesKey(T intent) => action.consumesKey(intent);

  @override
  void addActionListener(ActionListenerCallback listener) {
    super.addActionListener(listener);
    action.addActionListener(listener);
  }

  @override
  void removeActionListener(ActionListenerCallback listener) {
    super.removeActionListener(listener);
    action.removeActionListener(listener);
  }

  @override
  @protected
  void notifyActionListeners() => action.notifyActionListeners();

  @override
  Object? invoke(T intent) => action.invoke(intent, invokeContext);
}<|MERGE_RESOLUTION|>--- conflicted
+++ resolved
@@ -86,13 +86,8 @@
 /// specialized widget using that widget.
 ///
 /// For instance, [TextField]'s [SelectAllTextIntent] by default selects the
-<<<<<<< HEAD
-/// text it current contains, but in a US phone number widget that consists of 3
-/// different [TextField]s (area code, prefix and line number),
-=======
 /// text it currently contains, but in a US phone number widget that consists of
 /// 3 different [TextField]s (area code, prefix and line number),
->>>>>>> 8de96180
 /// [SelectAllTextIntent] should instead select the text within all 3
 /// [TextField]s. The [TextField] widget maps [SelectAllTextIntent] to an
 /// overridable [Action] so the widget has a sensible default handling of that
@@ -2142,7 +2137,7 @@
     // Wrap the default Action together with the calling context in case
     // overrideAction is not a ContextAction and thus have no access to the
     // calling BuildContext.
-    final Action<T> wrappedDefault = _ContextActionWrapperAction<T>(invokeContext: context!, action: defaultAction);
+    final Action<T> wrappedDefault = _ContextActionToActionAdapter<T>(invokeContext: context!, action: defaultAction);
     overrideAction._callingAction = wrappedDefault;
     final Object? returnValue = overrideAction is ContextAction<T>
       ? overrideAction.invoke(intent, context)
@@ -2172,8 +2167,8 @@
   }
 }
 
-class _ContextActionWrapperAction<T extends Intent> extends Action<T> {
-  _ContextActionWrapperAction({required this.invokeContext, required this.action});
+class _ContextActionToActionAdapter<T extends Intent> extends Action<T> {
+  _ContextActionToActionAdapter({required this.invokeContext, required this.action});
 
   final BuildContext invokeContext;
   final ContextAction<T> action;
