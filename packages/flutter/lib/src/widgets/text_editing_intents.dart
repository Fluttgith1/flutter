--- conflicted
+++ resolved
@@ -294,7 +294,6 @@
   const MoveSelectionUpTextIntent();
 }
 
-<<<<<<< HEAD
 /// An [Intent] to not consume the key when composing, but otherwise to move the
 /// selection up by one line.
 ///
@@ -302,12 +301,12 @@
 class MoveSelectionUpWhenNotComposingTextIntent extends Intent{
   /// Creates an instance of MoveSelectionUpWhenNotComposingTextIntent.
   const MoveSelectionUpWhenNotComposingTextIntent();
-=======
+}
+
 /// An [Intent] to select everything in the field.
 ///
 /// {@macro flutter.widgets.TextEditingIntents.seeAlso}
 class SelectAllTextIntent extends Intent{
   /// Creates an instance of SelectAllTextIntent.
   const SelectAllTextIntent();
->>>>>>> 2034f74e
 }