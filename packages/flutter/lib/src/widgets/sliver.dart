// Copyright 2016 The Chromium Authors. All rights reserved.
// Use of this source code is governed by a BSD-style license that can be
// found in the LICENSE file.

import 'dart:collection' show SplayTreeMap, HashMap;

import 'package:flutter/foundation.dart';
import 'package:flutter/rendering.dart';

import 'automatic_keep_alive.dart';
import 'basic.dart';
import 'framework.dart';

export 'package:flutter/rendering.dart' show
  SliverGridDelegate,
  SliverGridDelegateWithFixedCrossAxisCount,
  SliverGridDelegateWithMaxCrossAxisExtent;

// Examples can assume:
// SliverGridDelegateWithMaxCrossAxisExtent _gridDelegate;

/// A callback which produces a semantic index given a widget and the local index.
///
/// Return a null value to prevent a widget from receiving an index.
///
/// A semantic index is used to tag child semantic nodes for accessibility
/// announcements in scroll view.
///
/// See also:
///
///  * [CustomScrollView], for an explanation of scroll semantics.
///  * [SliverChildBuilderDelegate], for an explanation of how this is used to
///    generate indexes.
typedef SemanticIndexCallback = int Function(Widget widget, int localIndex);

int _kDefaultSemanticIndexCallback(Widget _, int localIndex) => localIndex;

/// A delegate that supplies children for slivers.
///
/// Many slivers lazily construct their box children to avoid creating more
/// children than are visible through the [Viewport]. Rather than receiving
/// their children as an explicit [List], they receive their children using a
/// [SliverChildDelegate].
///
/// It's uncommon to subclass [SliverChildDelegate]. Instead, consider using one
/// of the existing subclasses that provide adaptors to builder callbacks or
/// explicit child lists.
///
/// {@template flutter.widgets.sliverChildDelegate.lifecycle}
/// ## Child elements' lifecycle
///
/// ### Creation
///
/// While laying out the list, visible children's elements, states and render
/// objects will be created lazily based on existing widgets (such as in the
/// case of [SliverChildListDelegate]) or lazily provided ones (such as in the
/// case of [SliverChildBuilderDelegate]).
///
/// ### Destruction
///
/// When a child is scrolled out of view, the associated element subtree, states
/// and render objects are destroyed. A new child at the same position in the
/// sliver will be lazily recreated along with new elements, states and render
/// objects when it is scrolled back.
///
/// ### Destruction mitigation
///
/// In order to preserve state as child elements are scrolled in and out of
/// view, the following options are possible:
///
///  * Moving the ownership of non-trivial UI-state-driving business logic
///    out of the sliver child subtree. For instance, if a list contains posts
///    with their number of upvotes coming from a cached network response, store
///    the list of posts and upvote number in a data model outside the list. Let
///    the sliver child UI subtree be easily recreate-able from the
///    source-of-truth model object. Use [StatefulWidget]s in the child widget
///    subtree to store instantaneous UI state only.
///
///  * Letting [KeepAlive] be the root widget of the sliver child widget subtree
///    that needs to be preserved. The [KeepAlive] widget marks the child
///    subtree's top render object child for keepalive. When the associated top
///    render object is scrolled out of view, the sliver keeps the child's
///    render object (and by extension, its associated elements and states) in a
///    cache list instead of destroying them. When scrolled back into view, the
///    render object is repainted as-is (if it wasn't marked dirty in the
///    interim).
///
///    This only works if the [SliverChildDelegate] subclasses don't wrap the
///    child widget subtree with other widgets such as [AutomaticKeepAlive] and
///    [RepaintBoundary] via `addAutomaticKeepAlives` and
///    `addRepaintBoundaries`.
///
///  * Using [AutomaticKeepAlive] widgets (inserted by default in
///    [SliverChildListDelegate] or [SliverChildListDelegate]). Instead of
///    unconditionally caching the child element subtree when scrolling
///    off-screen like [KeepAlive], [AutomaticKeepAlive] can let whether to
///    cache the subtree be determined by descendant logic in the subtree.
///
///    As an example, the [EditableText] widget signals its sliver child element
///    subtree to stay alive while its text field has input focus. If it doesn't
///    have focus and no other descendants signaled for keepalive via a
///    [KeepAliveNotification], the sliver child element subtree will be
///    destroyed when scrolled away.
///
///    [AutomaticKeepAlive] descendants typically signal it to be kept alive by
///    using the [AutomaticKeepAliveClientMixin], then implementing the
///    [wantKeepAlive] getter and calling [updateKeepAlive].
/// {@endtemplate}
///
/// See also:
///
///  * [SliverChildBuilderDelegate], which is a delegate that uses a builder
///    callback to construct the children.
///  * [SliverChildListDelegate], which is a delegate that has an explicit list
///    of children.
abstract class SliverChildDelegate {
  /// Abstract const constructor. This constructor enables subclasses to provide
  /// const constructors so that they can be used in const expressions.
  const SliverChildDelegate();

  /// Returns the child with the given index.
  ///
  /// Should return null if asked to build a widget with a greater index than
  /// exists. If this returns null, [estimatedChildCount] must subsequently
  /// return a precise non-null value.
  ///
  /// Subclasses typically override this function and wrap their children in
  /// [AutomaticKeepAlive], [IndexedSemantics], and [RepaintBoundary] widgets.
  ///
  /// The values returned by this method are cached. To indicate that the
  /// widgets have changed, a new delegate must be provided, and the new
  /// delegate's [shouldRebuild] method must return true.
  Widget build(BuildContext context, int index);

  /// Returns an estimate of the number of children this delegate will build.
  ///
  /// Used to estimate the maximum scroll offset if [estimateMaxScrollOffset]
  /// returns null.
  ///
  /// Return null if there are an unbounded number of children or if it would
  /// be too difficult to estimate the number of children.
  ///
  /// This must return a precise number once [build] has returned null.
  int get estimatedChildCount => null;

  /// Returns an estimate of the max scroll extent for all the children.
  ///
  /// Subclasses should override this function if they have additional
  /// information about their max scroll extent.
  ///
  /// The default implementation returns null, which causes the caller to
  /// extrapolate the max scroll offset from the given parameters.
  double estimateMaxScrollOffset(
    int firstIndex,
    int lastIndex,
    double leadingScrollOffset,
    double trailingScrollOffset,
  ) => null;

  /// Called at the end of layout to indicate that layout is now complete.
  ///
  /// The `firstIndex` argument is the index of the first child that was
  /// included in the current layout. The `lastIndex` argument is the index of
  /// the last child that was included in the current layout.
  ///
  /// Useful for subclasses that which to track which children are included in
  /// the underlying render tree.
  void didFinishLayout(int firstIndex, int lastIndex) { }

  /// Called whenever a new instance of the child delegate class is
  /// provided to the sliver.
  ///
  /// If the new instance represents different information than the old
  /// instance, then the method should return true, otherwise it should return
  /// false.
  ///
  /// If the method returns false, then the [build] call might be optimized
  /// away.
  bool shouldRebuild(covariant SliverChildDelegate oldDelegate);

  /// Find index of child element with associated key.
  ///
  /// This will be called during [performRebuild] in [SliverMultiBoxAdaptorElement]
  /// to check if a child has moved to a different position. It should return the
  /// index of the child element with associated key, null if not found.
  int findIndexByKey(Key key) => null;

  @override
  String toString() {
    final List<String> description = <String>[];
    debugFillDescription(description);
    return '${describeIdentity(this)}(${description.join(", ")})';
  }

  /// Add additional information to the given description for use by [toString].
  @protected
  @mustCallSuper
  void debugFillDescription(List<String> description) {
    try {
      final int children = estimatedChildCount;
      if (children != null)
        description.add('estimated child count: $children');
    } catch (e) {
      description.add('estimated child count: EXCEPTION (${e.runtimeType})');
    }
  }
}

class _SaltedValueKey extends ValueKey<Key>{
  const _SaltedValueKey(Key key): assert(key != null), super(key);
}

typedef ChildIndexGetter = int Function(Key key);

/// A delegate that supplies children for slivers using a builder callback.
///
/// Many slivers lazily construct their box children to avoid creating more
/// children than are visible through the [Viewport]. This delegate provides
/// children using an [IndexedWidgetBuilder] callback, so that the children do
/// not even have to be built until they are displayed.
///
/// The widgets returned from the builder callback are automatically wrapped in
/// [AutomaticKeepAlive] widgets if [addAutomaticKeepAlives] is true (the
/// default) and in [RepaintBoundary] widgets if [addRepaintBoundaries] is true
/// (also the default).
///
/// ## Accessibility
///
/// The [CustomScrollView] requires that its semantic children are annotated
/// using [IndexedSemantics]. This is done by default in the delegate with
/// the `addSemanticIndexes` parameter set to true.
///
/// If multiple delegates are used in a single scroll view, then the indexes
/// will not be correct by default. The `semanticIndexOffset` can be used to
/// offset the semantic indexes of each delegate so that the indexes are
/// monotonically increasing. For example, if a scroll view contains two
/// delegates where the first has 10 children contributing semantics, then the
/// second delegate should offset its children by 10.
///
/// {@tool sample}
///
/// This sample code shows how to use `semanticIndexOffset` to handle multiple
/// delegates in a single scroll view.
///
/// ```dart
/// CustomScrollView(
///   semanticChildCount: 4,
///   slivers: <Widget>[
///     SliverGrid(
///       gridDelegate: _gridDelegate,
///       delegate: SliverChildBuilderDelegate(
///         (BuildContext context, int index) {
///            return Text('...');
///          },
///          childCount: 2,
///        ),
///      ),
///     SliverGrid(
///       gridDelegate: _gridDelegate,
///       delegate: SliverChildBuilderDelegate(
///         (BuildContext context, int index) {
///            return Text('...');
///          },
///          childCount: 2,
///          semanticIndexOffset: 2,
///        ),
///      ),
///   ],
/// )
/// ```
/// {@end-tool}
///
/// In certain cases, only a subset of child widgets should be annotated
/// with a semantic index. For example, in [new ListView.separated()] the
/// separators do not have an index associated with them. This is done by
/// providing a `semanticIndexCallback` which returns null for separators
/// indexes and rounds the non-separator indexes down by half.
///
/// {@tool sample}
///
/// This sample code shows how to use `semanticIndexCallback` to handle
/// annotating a subset of child nodes with a semantic index. There is
/// a [Spacer] widget at odd indexes which should not have a semantic
/// index.
///
/// ```dart
/// CustomScrollView(
///   semanticChildCount: 5,
///   slivers: <Widget>[
///     SliverGrid(
///       gridDelegate: _gridDelegate,
///       delegate: SliverChildBuilderDelegate(
///         (BuildContext context, int index) {
///            if (index.isEven) {
///              return Text('...');
///            }
///            return Spacer();
///          },
///          semanticIndexCallback: (Widget widget, int localIndex) {
///            if (localIndex.isEven) {
///              return localIndex ~/ 2;
///            }
///            return null;
///          },
///          childCount: 10,
///        ),
///      ),
///   ],
/// )
/// ```
/// {@end-tool}
///
/// See also:
///
///  * [SliverChildListDelegate], which is a delegate that has an explicit list
///    of children.
///  * [IndexedSemantics], for an example of manually annotating child nodes
///    with semantic indexes.
class SliverChildBuilderDelegate extends SliverChildDelegate {
  /// Creates a delegate that supplies children for slivers using the given
  /// builder callback.
  ///
  /// The [builder], [addAutomaticKeepAlives], [addRepaintBoundaries],
  /// [addSemanticIndexes], and [semanticIndexCallback] arguments must not be
  /// null.
  ///
  /// If the order in which [builder] returns children ever changes, consider
  /// providing a [findChildIndex]. This allows the delegate to find the new index
  /// for a child that was previously located at a different index to attach the
  /// existing state to the [Widget] at its new location.
  const SliverChildBuilderDelegate(
    this.builder, {
    this.findChildIndexCallback,
    this.childCount,
    this.addAutomaticKeepAlives = true,
    this.addRepaintBoundaries = true,
    this.addSemanticIndexes = true,
    this.semanticIndexCallback = _kDefaultSemanticIndexCallback,
    this.semanticIndexOffset = 0,
  }) : assert(builder != null),
       assert(addAutomaticKeepAlives != null),
       assert(addRepaintBoundaries != null),
       assert(addSemanticIndexes != null),
       assert(semanticIndexCallback != null);

  /// Called to build children for the sliver.
  ///
  /// Will be called only for indices greater than or equal to zero and less
  /// than [childCount] (if [childCount] is non-null).
  ///
  /// Should return null if asked to build a widget with a greater index than
  /// exists.
  ///
  /// The delegate wraps the children returned by this builder in
  /// [RepaintBoundary] widgets.
  final IndexedWidgetBuilder builder;

  /// The total number of children this delegate can provide.
  ///
  /// If null, the number of children is determined by the least index for which
  /// [builder] returns null.
  final int childCount;

  /// Whether to wrap each child in an [AutomaticKeepAlive].
  ///
  /// Typically, children in lazy list are wrapped in [AutomaticKeepAlive]
  /// widgets so that children can use [KeepAliveNotification]s to preserve
  /// their state when they would otherwise be garbage collected off-screen.
  ///
  /// This feature (and [addRepaintBoundaries]) must be disabled if the children
  /// are going to manually maintain their [KeepAlive] state. It may also be
  /// more efficient to disable this feature if it is known ahead of time that
  /// none of the children will ever try to keep themselves alive.
  ///
  /// Defaults to true.
  final bool addAutomaticKeepAlives;

  /// Whether to wrap each child in a [RepaintBoundary].
  ///
  /// Typically, children in a scrolling container are wrapped in repaint
  /// boundaries so that they do not need to be repainted as the list scrolls.
  /// If the children are easy to repaint (e.g., solid color blocks or a short
  /// snippet of text), it might be more efficient to not add a repaint boundary
  /// and simply repaint the children during scrolling.
  ///
  /// Defaults to true.
  final bool addRepaintBoundaries;

  /// Whether to wrap each child in an [IndexedSemantics].
  ///
  /// Typically, children in a scrolling container must be annotated with a
  /// semantic index in order to generate the correct accessibility
  /// announcements. This should only be set to false if the indexes have
  /// already been provided by an [IndexedChildSemantics] widget.
  ///
  /// Defaults to true.
  ///
  /// See also:
  ///
  ///  * [IndexedChildSemantics], for an explanation of how to manually
  ///    provide semantic indexes.
  final bool addSemanticIndexes;

  /// An initial offset to add to the semantic indexes generated by this widget.
  ///
  /// Defaults to zero.
  final int semanticIndexOffset;

  /// A [SemanticIndexCallback] which is used when [addSemanticIndexes] is true.
  ///
  /// Defaults to providing an index for each widget.
  final SemanticIndexCallback semanticIndexCallback;

  /// Called to find the new index of a child based on its key in case of reordering.
  ///
  /// If not provided, a child widget may not map to its existing [RenderObject]
  /// when the order in which children are returned from [builder] changes.
  /// This may result in state-loss.
  ///
  /// This callback should take an input [Key], and It should return the
  /// index of the child element with associated key, null if not found.
  final ChildIndexGetter findChildIndexCallback;

  @override
  int findIndexByKey(Key key) {
    if (findChildIndexCallback == null)
      return null;
    assert(key != null);
    Key childKey;
    if (key is _SaltedValueKey) {
      final _SaltedValueKey saltedValueKey = key;
      childKey = saltedValueKey.value;
    } else {
      childKey = key;
    }
    return findChildIndexCallback(childKey);
  }

  @override
  Widget build(BuildContext context, int index) {
    assert(builder != null);
    if (index < 0 || (childCount != null && index >= childCount))
      return null;
    Widget child;
    try {
      child = builder(context, index);
    } catch (exception, stackTrace) {
      child = _createErrorWidget(exception, stackTrace);
    }
    if (child == null)
      return null;
    final Key key = child.key != null ? _SaltedValueKey(child.key) : null;
    if (addRepaintBoundaries)
      child = RepaintBoundary(child: child);
    if (addSemanticIndexes) {
      final int semanticIndex = semanticIndexCallback(child, index);
      if (semanticIndex != null)
        child = IndexedSemantics(index: semanticIndex + semanticIndexOffset, child: child);
    }
    if (addAutomaticKeepAlives)
      child = AutomaticKeepAlive(child: child);
    return KeyedSubtree(child: child, key: key);
  }

  @override
  int get estimatedChildCount => childCount;

  @override
  bool shouldRebuild(covariant SliverChildBuilderDelegate oldDelegate) => true;
}

/// A delegate that supplies children for slivers using an explicit list.
///
/// Many slivers lazily construct their box children to avoid creating more
/// children than are visible through the [Viewport]. This delegate provides
/// children using an explicit list, which is convenient but reduces the benefit
/// of building children lazily.
///
/// In general building all the widgets in advance is not efficient. It is
/// better to create a delegate that builds them on demand using
/// [SliverChildBuilderDelegate] or by subclassing [SliverChildDelegate]
/// directly.
///
/// This class is provided for the cases where either the list of children is
/// known well in advance (ideally the children are themselves compile-time
/// constants, for example), and therefore will not be built each time the
/// delegate itself is created, or the list is small, such that it's likely
/// always visible (and thus there is nothing to be gained by building it on
/// demand). For example, the body of a dialog box might fit both of these
/// conditions.
///
/// The widgets in the given [children] list are automatically wrapped in
/// [AutomaticKeepAlive] widgets if [addAutomaticKeepAlives] is true (the
/// default) and in [RepaintBoundary] widgets if [addRepaintBoundaries] is true
/// (also the default).
///
/// ## Accessibility
///
/// The [CustomScrollView] requires that its semantic children are annotated
/// using [IndexedSemantics]. This is done by default in the delegate with
/// the `addSemanticIndexes` parameter set to true.
///
/// If multiple delegates are used in a single scroll view, then the indexes
/// will not be correct by default. The `semanticIndexOffset` can be used to
/// offset the semantic indexes of each delegate so that the indexes are
/// monotonically increasing. For example, if a scroll view contains two
/// delegates where the first has 10 children contributing semantics, then the
/// second delegate should offset its children by 10.
///
/// In certain cases, only a subset of child widgets should be annotated
/// with a semantic index. For example, in [new ListView.separated()] the
/// separators do not have an index associated with them. This is done by
/// providing a `semanticIndexCallback` which returns null for separators
/// indexes and rounds the non-separator indexes down by half.
///
/// See [SliverChildBuilderDelegate] for sample code using
/// `semanticIndexOffset` and `semanticIndexCallback`.
///
/// See also:
///
///  * [SliverChildBuilderDelegate], which is a delegate that uses a builder
///    callback to construct the children.
class SliverChildListDelegate extends SliverChildDelegate {
  /// Creates a delegate that supplies children for slivers using the given
  /// list.
  ///
  /// The [children], [addAutomaticKeepAlives], [addRepaintBoundaries],
  /// [addSemanticIndexes], and [semanticIndexCallback] arguments must not be
  /// null.
  ///
  /// If the order of children` never changes, consider using the constant
  /// [SliverChildListDelegate.fixed] constructor.
  SliverChildListDelegate(
    this.children, {
    this.addAutomaticKeepAlives = true,
    this.addRepaintBoundaries = true,
    this.addSemanticIndexes = true,
    this.semanticIndexCallback = _kDefaultSemanticIndexCallback,
    this.semanticIndexOffset = 0,
  }) : assert(children != null),
       assert(addAutomaticKeepAlives != null),
       assert(addRepaintBoundaries != null),
       assert(addSemanticIndexes != null),
       assert(semanticIndexCallback != null),
       _keyToIndex = <Key, int>{null: 0};

  /// Creates a constant version of the delegate that supplies children for
  /// slivers using the given list.
  ///
  /// If the order of the children will change, consider using the regular
  /// [SliverChildListDelegate] constructor.
  ///
  /// The [children], [addAutomaticKeepAlives], [addRepaintBoundaries],
  /// [addSemanticIndexes], and [semanticIndexCallback] arguments must not be
  /// null.
  const SliverChildListDelegate.fixed(
    this.children, {
    this.addAutomaticKeepAlives = true,
    this.addRepaintBoundaries = true,
    this.addSemanticIndexes = true,
    this.semanticIndexCallback = _kDefaultSemanticIndexCallback,
    this.semanticIndexOffset = 0,
  }) : assert(children != null),
       assert(addAutomaticKeepAlives != null),
       assert(addRepaintBoundaries != null),
       assert(addSemanticIndexes != null),
       assert(semanticIndexCallback != null),
       _keyToIndex = null;

  /// Whether to wrap each child in an [AutomaticKeepAlive].
  ///
  /// Typically, children in lazy list are wrapped in [AutomaticKeepAlive]
  /// widgets so that children can use [KeepAliveNotification]s to preserve
  /// their state when they would otherwise be garbage collected off-screen.
  ///
  /// This feature (and [addRepaintBoundaries]) must be disabled if the children
  /// are going to manually maintain their [KeepAlive] state. It may also be
  /// more efficient to disable this feature if it is known ahead of time that
  /// none of the children will ever try to keep themselves alive.
  ///
  /// Defaults to true.
  final bool addAutomaticKeepAlives;

  /// Whether to wrap each child in a [RepaintBoundary].
  ///
  /// Typically, children in a scrolling container are wrapped in repaint
  /// boundaries so that they do not need to be repainted as the list scrolls.
  /// If the children are easy to repaint (e.g., solid color blocks or a short
  /// snippet of text), it might be more efficient to not add a repaint boundary
  /// and simply repaint the children during scrolling.
  ///
  /// Defaults to true.
  final bool addRepaintBoundaries;

  /// Whether to wrap each child in an [IndexedSemantics].
  ///
  /// Typically, children in a scrolling container must be annotated with a
  /// semantic index in order to generate the correct accessibility
  /// announcements. This should only be set to false if the indexes have
  /// already been provided by an [IndexedChildSemantics] widget.
  ///
  /// Defaults to true.
  ///
  /// See also:
  ///
  ///  * [IndexedChildSemantics], for an explanation of how to manually
  ///    provide semantic indexes.
  final bool addSemanticIndexes;

  /// An initial offset to add to the semantic indexes generated by this widget.
  ///
  /// Defaults to zero.
  final int semanticIndexOffset;

  /// A [SemanticIndexCallback] which is used when [addSemanticIndexes] is true.
  ///
  /// Defaults to providing an index for each widget.
  final SemanticIndexCallback semanticIndexCallback;

  /// The widgets to display.
  final List<Widget> children;

  /// A map to cache key to index lookup for children.
  ///
  /// _keyToIndex[null] is used as current index during the lazy loading process
  /// in [_findChildIndex]. _keyToIndex should never be used for looking up null key.
  final Map<Key, int> _keyToIndex;

  bool get _isConstantInstance => _keyToIndex == null;

  int _findChildIndex(Key key) {
    if (_isConstantInstance) {
      return null;
    }
    // Lazily fill the [_keyToIndex].
    if (!_keyToIndex.containsKey(key)) {
      int index = _keyToIndex[null];
      while (index < children.length) {
        final Widget child = children[index];
        if (child.key != null) {
          _keyToIndex[child.key] = index;
        }
        if (child.key == key) {
          // Record current index for next function call.
          _keyToIndex[null] = index + 1;
          return index;
        }
        index += 1;
      }
      _keyToIndex[null] = index;
    } else {
      return _keyToIndex[key];
    }
    return null;
  }

  @override
  int findIndexByKey(Key key) {
    assert(key != null);
    Key childKey;
    if (key is _SaltedValueKey) {
      final _SaltedValueKey saltedValueKey = key;
      childKey = saltedValueKey.value;
    } else {
      childKey = key;
    }
    return _findChildIndex(childKey);
  }

  @override
  Widget build(BuildContext context, int index) {
    assert(children != null);
    if (index < 0 || index >= children.length)
      return null;
    Widget child = children[index];
    final Key key = child.key != null? _SaltedValueKey(child.key) : null;
    assert(
      child != null,
      "The sliver's children must not contain null values, but a null value was found at index $index"
    );
    if (addRepaintBoundaries)
      child = RepaintBoundary(child: child);
    if (addSemanticIndexes) {
      final int semanticIndex = semanticIndexCallback(child, index);
      if (semanticIndex != null)
        child = IndexedSemantics(index: semanticIndex + semanticIndexOffset, child: child);
    }
    if (addAutomaticKeepAlives)
      child = AutomaticKeepAlive(child: child);
    return KeyedSubtree(child: child, key: key);
  }

  @override
  int get estimatedChildCount => children.length;

  @override
  bool shouldRebuild(covariant SliverChildListDelegate oldDelegate) {
    return children != oldDelegate.children;
  }
}

/// A base class for sliver that have [KeepAlive] children.
abstract class SliverWithKeepAliveWidget extends RenderObjectWidget {
  /// Initializes fields for subclasses.
  const SliverWithKeepAliveWidget({
    Key key,
  }) : super(key : key);

  @override
  RenderSliverWithKeepAliveMixin createRenderObject(BuildContext context);
}

/// A base class for sliver that have multiple box children.
///
/// Helps subclasses build their children lazily using a [SliverChildDelegate].
///
/// The widgets returned by the [delegate] are cached and the delegate is only
/// consulted again if it changes and the new delegate's [shouldRebuild] method
/// returns true.
abstract class SliverMultiBoxAdaptorWidget extends SliverWithKeepAliveWidget {
  /// Initializes fields for subclasses.
  const SliverMultiBoxAdaptorWidget({
    Key key,
    @required this.delegate,
  }) : assert(delegate != null),
       super(key: key);

  /// The delegate that provides the children for this widget.
  ///
  /// The children are constructed lazily using this delegate to avoid creating
  /// more children than are visible through the [Viewport].
  ///
  /// See also:
  ///
  ///  * [SliverChildBuilderDelegate] and [SliverChildListDelegate], which are
  ///    commonly used subclasses of [SliverChildDelegate] that use a builder
  ///    callback and an explicit child list, respectively.
  final SliverChildDelegate delegate;

  @override
  SliverMultiBoxAdaptorElement createElement() => SliverMultiBoxAdaptorElement(this);

  @override
  RenderSliverMultiBoxAdaptor createRenderObject(BuildContext context);

  /// Returns an estimate of the max scroll extent for all the children.
  ///
  /// Subclasses should override this function if they have additional
  /// information about their max scroll extent.
  ///
  /// This is used by [SliverMultiBoxAdaptorElement] to implement part of the
  /// [RenderSliverBoxChildManager] API.
  ///
  /// The default implementation defers to [delegate] via its
  /// [SliverChildDelegate.estimateMaxScrollOffset] method.
  double estimateMaxScrollOffset(
    SliverConstraints constraints,
    int firstIndex,
    int lastIndex,
    double leadingScrollOffset,
    double trailingScrollOffset,
  ) {
    assert(lastIndex >= firstIndex);
    return delegate.estimateMaxScrollOffset(
      firstIndex,
      lastIndex,
      leadingScrollOffset,
      trailingScrollOffset,
    );
  }

  @override
  void debugFillProperties(DiagnosticPropertiesBuilder properties) {
    super.debugFillProperties(properties);
    properties.add(DiagnosticsProperty<SliverChildDelegate>('delegate', delegate));
  }
}

/// A sliver that places multiple box children in a linear array along the main
/// axis.
///
/// Each child is forced to have the [SliverConstraints.crossAxisExtent] in the
/// cross axis but determines its own main axis extent.
///
/// [SliverList] determines its scroll offset by "dead reckoning" because
/// children outside the visible part of the sliver are not materialized, which
/// means [SliverList] cannot learn their main axis extent. Instead, newly
/// materialized children are placed adjacent to existing children.
///
/// {@youtube 560 315 https://www.youtube.com/watch?v=ORiTTaVY6mM}
///
/// If the children have a fixed extent in the main axis, consider using
/// [SliverFixedExtentList] rather than [SliverList] because
/// [SliverFixedExtentList] does not need to perform layout on its children to
/// obtain their extent in the main axis and is therefore more efficient.
///
/// {@macro flutter.widgets.sliverChildDelegate.lifecycle}
///
/// See also:
///
///  * [SliverFixedExtentList], which is more efficient for children with
///    the same extent in the main axis.
///  * [SliverPrototypeExtentList], which is similar to [SliverFixedExtentList]
///    except that it uses a prototype list item instead of a pixel value to define
///    the main axis extent of each item.
///  * [SliverGrid], which places its children in arbitrary positions.
class SliverList extends SliverMultiBoxAdaptorWidget {
  /// Creates a sliver that places box children in a linear array.
  const SliverList({
    Key key,
    @required SliverChildDelegate delegate,
  }) : super(key: key, delegate: delegate);

  @override
  RenderSliverList createRenderObject(BuildContext context) {
    final SliverMultiBoxAdaptorElement element = context;
    return RenderSliverList(childManager: element);
  }
}

/// A sliver that places multiple box children with the same main axis extent in
/// a linear array.
///
/// [SliverFixedExtentList] places its children in a linear array along the main
/// axis starting at offset zero and without gaps. Each child is forced to have
/// the [itemExtent] in the main axis and the
/// [SliverConstraints.crossAxisExtent] in the cross axis.
///
/// [SliverFixedExtentList] is more efficient than [SliverList] because
/// [SliverFixedExtentList] does not need to perform layout on its children to
/// obtain their extent in the main axis.
///
/// {@tool sample}
///
/// This example, which would be inserted into a [CustomScrollView.slivers]
/// list, shows an infinite number of items in varying shades of blue:
///
/// ```dart
/// SliverFixedExtentList(
///   itemExtent: 50.0,
///   delegate: SliverChildBuilderDelegate(
///     (BuildContext context, int index) {
///       return Container(
///         alignment: Alignment.center,
///         color: Colors.lightBlue[100 * (index % 9)],
///         child: Text('list item $index'),
///       );
///     },
///   ),
/// )
/// ```
/// {@end-tool}
///
/// {@macro flutter.widgets.sliverChildDelegate.lifecycle}
///
/// See also:
///
///  * [SliverPrototypeExtentList], which is similar to [SliverFixedExtentList]
///    except that it uses a prototype list item instead of a pixel value to define
///    the main axis extent of each item.
///  * [SliverFillViewport], which determines the [itemExtent] based on
///    [SliverConstraints.viewportMainAxisExtent].
///  * [SliverList], which does not require its children to have the same
///    extent in the main axis.
class SliverFixedExtentList extends SliverMultiBoxAdaptorWidget {
  /// Creates a sliver that places box children with the same main axis extent
  /// in a linear array.
  const SliverFixedExtentList({
    Key key,
    @required SliverChildDelegate delegate,
    @required this.itemExtent,
  }) : super(key: key, delegate: delegate);

  /// The extent the children are forced to have in the main axis.
  final double itemExtent;

  @override
  RenderSliverFixedExtentList createRenderObject(BuildContext context) {
    final SliverMultiBoxAdaptorElement element = context;
    return RenderSliverFixedExtentList(childManager: element, itemExtent: itemExtent);
  }

  @override
  void updateRenderObject(BuildContext context, RenderSliverFixedExtentList renderObject) {
    renderObject.itemExtent = itemExtent;
  }
}

/// A sliver that places multiple box children in a two dimensional arrangement.
///
/// [SliverGrid] places its children in arbitrary positions determined by
/// [gridDelegate]. Each child is forced to have the size specified by the
/// [gridDelegate].
///
/// The main axis direction of a grid is the direction in which it scrolls; the
/// cross axis direction is the orthogonal direction.
///
/// {@youtube 560 315 https://www.youtube.com/watch?v=ORiTTaVY6mM}
///
/// {@tool sample}
///
/// This example, which would be inserted into a [CustomScrollView.slivers]
/// list, shows twenty boxes in a pretty teal grid:
///
/// ```dart
/// SliverGrid(
///   gridDelegate: SliverGridDelegateWithMaxCrossAxisExtent(
///     maxCrossAxisExtent: 200.0,
///     mainAxisSpacing: 10.0,
///     crossAxisSpacing: 10.0,
///     childAspectRatio: 4.0,
///   ),
///   delegate: SliverChildBuilderDelegate(
///     (BuildContext context, int index) {
///       return Container(
///         alignment: Alignment.center,
///         color: Colors.teal[100 * (index % 9)],
///         child: Text('grid item $index'),
///       );
///     },
///     childCount: 20,
///   ),
/// )
/// ```
/// {@end-tool}
///
/// {@macro flutter.widgets.sliverChildDelegate.lifecycle}
///
/// See also:
///
///  * [SliverList], which places its children in a linear array.
///  * [SliverFixedExtentList], which places its children in a linear
///    array with a fixed extent in the main axis.
///  * [SliverPrototypeExtentList], which is similar to [SliverFixedExtentList]
///    except that it uses a prototype list item instead of a pixel value to define
///    the main axis extent of each item.
class SliverGrid extends SliverMultiBoxAdaptorWidget {
  /// Creates a sliver that places multiple box children in a two dimensional
  /// arrangement.
  const SliverGrid({
    Key key,
    @required SliverChildDelegate delegate,
    @required this.gridDelegate,
  }) : super(key: key, delegate: delegate);

  /// Creates a sliver that places multiple box children in a two dimensional
  /// arrangement with a fixed number of tiles in the cross axis.
  ///
  /// Uses a [SliverGridDelegateWithFixedCrossAxisCount] as the [gridDelegate],
  /// and a [SliverChildListDelegate] as the [delegate].
  ///
  /// See also:
  ///
  ///  * [new GridView.count], the equivalent constructor for [GridView] widgets.
  SliverGrid.count({
    Key key,
    @required int crossAxisCount,
    double mainAxisSpacing = 0.0,
    double crossAxisSpacing = 0.0,
    double childAspectRatio = 1.0,
    List<Widget> children = const <Widget>[],
  }) : gridDelegate = SliverGridDelegateWithFixedCrossAxisCount(
         crossAxisCount: crossAxisCount,
         mainAxisSpacing: mainAxisSpacing,
         crossAxisSpacing: crossAxisSpacing,
         childAspectRatio: childAspectRatio,
       ),
       super(key: key, delegate: SliverChildListDelegate(children));

  /// Creates a sliver that places multiple box children in a two dimensional
  /// arrangement with tiles that each have a maximum cross-axis extent.
  ///
  /// Uses a [SliverGridDelegateWithMaxCrossAxisExtent] as the [gridDelegate],
  /// and a [SliverChildListDelegate] as the [delegate].
  ///
  /// See also:
  ///
  ///  * [new GridView.extent], the equivalent constructor for [GridView] widgets.
  SliverGrid.extent({
    Key key,
    @required double maxCrossAxisExtent,
    double mainAxisSpacing = 0.0,
    double crossAxisSpacing = 0.0,
    double childAspectRatio = 1.0,
    List<Widget> children = const <Widget>[],
  }) : gridDelegate = SliverGridDelegateWithMaxCrossAxisExtent(
         maxCrossAxisExtent: maxCrossAxisExtent,
         mainAxisSpacing: mainAxisSpacing,
         crossAxisSpacing: crossAxisSpacing,
         childAspectRatio: childAspectRatio,
       ),
       super(key: key, delegate: SliverChildListDelegate(children));

  /// The delegate that controls the size and position of the children.
  final SliverGridDelegate gridDelegate;

  @override
  RenderSliverGrid createRenderObject(BuildContext context) {
    final SliverMultiBoxAdaptorElement element = context;
    return RenderSliverGrid(childManager: element, gridDelegate: gridDelegate);
  }

  @override
  void updateRenderObject(BuildContext context, RenderSliverGrid renderObject) {
    renderObject.gridDelegate = gridDelegate;
  }

  @override
  double estimateMaxScrollOffset(
    SliverConstraints constraints,
    int firstIndex,
    int lastIndex,
    double leadingScrollOffset,
    double trailingScrollOffset,
  ) {
    return super.estimateMaxScrollOffset(
      constraints,
      firstIndex,
      lastIndex,
      leadingScrollOffset,
      trailingScrollOffset,
    ) ?? gridDelegate.getLayout(constraints).computeMaxScrollOffset(delegate.estimatedChildCount);
  }
}

/// A sliver that contains a multiple box children that each fill the viewport.
///
/// [SliverFillViewport] places its children in a linear array along the main
/// axis. Each child is sized to fill the viewport, both in the main and cross
/// axis.
///
/// See also:
///
///  * [SliverFixedExtentList], which has a configurable
///    [SliverFixedExtentList.itemExtent].
///  * [SliverPrototypeExtentList], which is similar to [SliverFixedExtentList]
///    except that it uses a prototype list item instead of a pixel value to define
///    the main axis extent of each item.
///  * [SliverList], which does not require its children to have the same
///    extent in the main axis.
class SliverFillViewport extends SliverMultiBoxAdaptorWidget {
  /// Creates a sliver whose box children that each fill the viewport.
  const SliverFillViewport({
    Key key,
    @required SliverChildDelegate delegate,
    this.viewportFraction = 1.0,
  }) : assert(viewportFraction != null),
       assert(viewportFraction > 0.0),
       super(key: key, delegate: delegate);

  /// The fraction of the viewport that each child should fill in the main axis.
  ///
  /// If this fraction is less than 1.0, more than one child will be visible at
  /// once. If this fraction is greater than 1.0, each child will be larger than
  /// the viewport in the main axis.
  final double viewportFraction;

  @override
  RenderSliverFillViewport createRenderObject(BuildContext context) {
    final SliverMultiBoxAdaptorElement element = context;
    return RenderSliverFillViewport(childManager: element, viewportFraction: viewportFraction);
  }

  @override
  void updateRenderObject(BuildContext context, RenderSliverFillViewport renderObject) {
    renderObject.viewportFraction = viewportFraction;
  }
}

/// An element that lazily builds children for a [SliverMultiBoxAdaptorWidget].
///
/// Implements [RenderSliverBoxChildManager], which lets this element manage
/// the children of subclasses of [RenderSliverMultiBoxAdaptor].
class SliverMultiBoxAdaptorElement extends RenderObjectElement implements RenderSliverBoxChildManager {
  /// Creates an element that lazily builds children for the given widget.
  SliverMultiBoxAdaptorElement(SliverMultiBoxAdaptorWidget widget) : super(widget);

  @override
  SliverMultiBoxAdaptorWidget get widget => super.widget;

  @override
  RenderSliverMultiBoxAdaptor get renderObject => super.renderObject;

  @override
  void update(covariant SliverMultiBoxAdaptorWidget newWidget) {
    final SliverMultiBoxAdaptorWidget oldWidget = widget;
    super.update(newWidget);
    final SliverChildDelegate newDelegate = newWidget.delegate;
    final SliverChildDelegate oldDelegate = oldWidget.delegate;
    if (newDelegate != oldDelegate &&
        (newDelegate.runtimeType != oldDelegate.runtimeType || newDelegate.shouldRebuild(oldDelegate)))
      performRebuild();
  }

  // We inflate widgets at two different times:
  //  1. When we ourselves are told to rebuild (see performRebuild).
  //  2. When our render object needs a new child (see createChild).
  // In both cases, we cache the results of calling into our delegate to get the widget,
  // so that if we do case 2 later, we don't call the builder again.
  // Any time we do case 1, though, we reset the cache.

  final Map<int, Widget> _childWidgets = HashMap<int, Widget>();
  final SplayTreeMap<int, Element> _childElements = SplayTreeMap<int, Element>();
  RenderBox _currentBeforeChild;

  @override
  void performRebuild() {
    _childWidgets.clear(); // Reset the cache, as described above.
    super.performRebuild();
    _currentBeforeChild = null;
    assert(_currentlyUpdatingChildIndex == null);
    try {
      final SplayTreeMap<int, Element> newChildren = SplayTreeMap<int, Element>();

      void processElement(int index) {
        _currentlyUpdatingChildIndex = index;
        if (_childElements[index] != null && _childElements[index] != newChildren[index]) {
          // This index has an old child that isn't used anywhere and should be deactivated.
          _childElements[index] = updateChild(_childElements[index], null, index);
        }
        final Element newChild = updateChild(newChildren[index], _build(index), index);
        if (newChild != null) {
          _childElements[index] = newChild;
          final SliverMultiBoxAdaptorParentData parentData = newChild.renderObject.parentData;
          if (!parentData.keptAlive)
            _currentBeforeChild = newChild.renderObject;
        } else {
          _childElements.remove(index);
        }
      }

      for (int index in _childElements.keys.toList()) {
        final Key key = _childElements[index].widget.key;
        final int newIndex = key == null ? null : widget.delegate.findIndexByKey(key);
        if (newIndex != null && newIndex != index) {
          newChildren[newIndex] = _childElements[index];
          // We need to make sure the original index gets processed.
          newChildren.putIfAbsent(index, () => null);
          // We do not want the remapped child to get deactivated during processElement.
          _childElements.remove(index);
        } else {
          newChildren.putIfAbsent(index, () => _childElements[index]);
        }
      }

      renderObject.debugChildIntegrityEnabled = false; // Moving children will temporary violate the integrity.
      newChildren.keys.forEach(processElement);
      if (_didUnderflow) {
        final int lastKey = _childElements.lastKey() ?? -1;
        final int rightBoundary = lastKey + 1;
        newChildren[rightBoundary] = _childElements[rightBoundary];
        processElement(rightBoundary);
      }
    } finally {
      _currentlyUpdatingChildIndex = null;
      renderObject.debugChildIntegrityEnabled = true;
    }
  }

  Widget _build(int index) {
    return _childWidgets.putIfAbsent(index, () => widget.delegate.build(this, index));
  }

  @override
  void createChild(int index, { @required RenderBox after }) {
    assert(_currentlyUpdatingChildIndex == null);
    owner.buildScope(this, () {
      final bool insertFirst = after == null;
      assert(insertFirst || _childElements[index-1] != null);
      _currentBeforeChild = insertFirst ? null : _childElements[index-1].renderObject;
      Element newChild;
      try {
        _currentlyUpdatingChildIndex = index;
        newChild = updateChild(_childElements[index], _build(index), index);
      } finally {
        _currentlyUpdatingChildIndex = null;
      }
      if (newChild != null) {
        _childElements[index] = newChild;
      } else {
        _childElements.remove(index);
      }
    });
  }

  @override
  Element updateChild(Element child, Widget newWidget, dynamic newSlot) {
    final SliverMultiBoxAdaptorParentData oldParentData = child?.renderObject?.parentData;
    final Element newChild = super.updateChild(child, newWidget, newSlot);
    final SliverMultiBoxAdaptorParentData newParentData = newChild?.renderObject?.parentData;

    // Preserve the old layoutOffset if the renderObject was swapped out.
    if (oldParentData != newParentData && oldParentData != null && newParentData != null) {
      newParentData.layoutOffset = oldParentData.layoutOffset;
    }
    return newChild;
  }

  @override
  void forgetChild(Element child) {
    assert(child != null);
    assert(child.slot != null);
    assert(_childElements.containsKey(child.slot));
    _childElements.remove(child.slot);
  }

  @override
  void removeChild(RenderBox child) {
    final int index = renderObject.indexOf(child);
    assert(_currentlyUpdatingChildIndex == null);
    assert(index >= 0);
    owner.buildScope(this, () {
      assert(_childElements.containsKey(index));
      try {
        _currentlyUpdatingChildIndex = index;
        final Element result = updateChild(_childElements[index], null, index);
        assert(result == null);
      } finally {
        _currentlyUpdatingChildIndex = null;
      }
      _childElements.remove(index);
      assert(!_childElements.containsKey(index));
    });
  }

  static double _extrapolateMaxScrollOffset(
    int firstIndex,
    int lastIndex,
    double leadingScrollOffset,
    double trailingScrollOffset,
    int childCount,
  ) {
    if (lastIndex == childCount - 1)
      return trailingScrollOffset;
    final int reifiedCount = lastIndex - firstIndex + 1;
    final double averageExtent = (trailingScrollOffset - leadingScrollOffset) / reifiedCount;
    final int remainingCount = childCount - lastIndex - 1;
    return trailingScrollOffset + averageExtent * remainingCount;
  }

  @override
  double estimateMaxScrollOffset(
    SliverConstraints constraints, {
    int firstIndex,
    int lastIndex,
    double leadingScrollOffset,
    double trailingScrollOffset,
  }) {
    final int childCount = this.childCount;
    if (childCount == null)
      return double.infinity;
    return widget.estimateMaxScrollOffset(
      constraints,
      firstIndex,
      lastIndex,
      leadingScrollOffset,
      trailingScrollOffset,
    ) ?? _extrapolateMaxScrollOffset(
      firstIndex,
      lastIndex,
      leadingScrollOffset,
      trailingScrollOffset,
      childCount,
    );
  }

  @override
  int get childCount => widget.delegate.estimatedChildCount;

  @override
  void didStartLayout() {
    assert(debugAssertChildListLocked());
  }

  @override
  void didFinishLayout() {
    assert(debugAssertChildListLocked());
    final int firstIndex = _childElements.firstKey() ?? 0;
    final int lastIndex = _childElements.lastKey() ?? 0;
    widget.delegate.didFinishLayout(firstIndex, lastIndex);
  }

  int _currentlyUpdatingChildIndex;

  @override
  bool debugAssertChildListLocked() {
    assert(_currentlyUpdatingChildIndex == null);
    return true;
  }

  @override
  void didAdoptChild(RenderBox child) {
    assert(_currentlyUpdatingChildIndex != null);
    final SliverMultiBoxAdaptorParentData childParentData = child.parentData;
    childParentData.index = _currentlyUpdatingChildIndex;
  }

  bool _didUnderflow = false;

  @override
  void setDidUnderflow(bool value) {
    _didUnderflow = value;
  }

  @override
  void insertChildRenderObject(covariant RenderObject child, int slot) {
    assert(slot != null);
    assert(_currentlyUpdatingChildIndex == slot);
    assert(renderObject.debugValidateChild(child));
    renderObject.insert(child, after: _currentBeforeChild);
    assert(() {
      final SliverMultiBoxAdaptorParentData childParentData = child.parentData;
      assert(slot == childParentData.index);
      return true;
    }());
  }

  @override
  void moveChildRenderObject(covariant RenderObject child, int slot) {
    assert(slot != null);
    assert(_currentlyUpdatingChildIndex == slot);
    renderObject.move(child, after: _currentBeforeChild);
  }

  @override
  void removeChildRenderObject(covariant RenderObject child) {
    assert(_currentlyUpdatingChildIndex != null);
    renderObject.remove(child);
  }

  @override
  void visitChildren(ElementVisitor visitor) {
    // The toList() is to make a copy so that the underlying list can be modified by
    // the visitor:
    assert(!_childElements.values.any((Element child) => child == null));
    _childElements.values.toList().forEach(visitor);
  }

  @override
  void debugVisitOnstageChildren(ElementVisitor visitor) {
    _childElements.values.where((Element child) {
      final SliverMultiBoxAdaptorParentData parentData = child.renderObject.parentData;
      double itemExtent;
      switch (renderObject.constraints.axis) {
        case Axis.horizontal:
          itemExtent = child.renderObject.paintBounds.width;
          break;
        case Axis.vertical:
          itemExtent = child.renderObject.paintBounds.height;
          break;
      }

      return parentData.layoutOffset < renderObject.constraints.scrollOffset + renderObject.constraints.remainingPaintExtent &&
          parentData.layoutOffset + itemExtent > renderObject.constraints.scrollOffset;
    }).forEach(visitor);
  }
}

/// A sliver that contains a single box child that fills the remaining space in
/// the viewport.
///
/// [SliverFillRemaining] will size its [child] to fill the viewport in the
/// cross axis. The extent of the sliver and its child's size in the main axis
/// is computed conditionally, described in further detail below.
///
/// Typically this will be the last sliver in a viewport, since (by definition)
/// there is never any room for anything beyond this sliver.
///
/// ## Main Axis Extent
///
/// ### When [SliverFillRemaining] has a scrollable child
///
/// The [hasScrollBody] flag indicates whether the sliver's child has a
/// scrollable body. This value is never null, and defaults to true. A common
/// example of this use is a [NestedScrollView]. In this case, the sliver will
/// size its child to fill the maximum available extent.
///
/// ### When [SliverFillRemaining] does not have a scrollable child
///
/// When [hasScrollBody] is set to false, the child's size is taken into account
/// when considering the extent to which it should fill the space. The
/// [precedingScrollExtent] of the [SliverConstraints] is also taken into
/// account in deciding how to layout the sliver.
///
///   * [SliverFillRemaining] will size its [child] to fill the viewport in the
///     main axis if that space is larger than the child's extent, and the
///     [precedingScrollExtent] has not exceeded the main axis extent of the
///     viewport.
///
/// {@animation 250 500 https://flutter.github.io/assets-for-api-docs/assets/widgets/sliver_fill_remaining_sizes_child.mp4}
///
/// {@tool snippet --template=stateless_widget_scaffold}
///
/// In this sample the [SliverFillRemaining] sizes its [child] to fill the
/// remaining extent of the viewport in both axes. The icon is centered in the
/// sliver, and would be in any computed extent for the sliver.
///
/// ```dart
/// Widget build(BuildContext context) {
///   return CustomScrollView(
///     slivers: <Widget>[
///       SliverToBoxAdapter(
///         child: Container(
///           color: Colors.amber[300],
///           height: 150.0,
///         ),
///       ),
///       SliverFillRemaining(
///         hasScrollBody: false,
///         child: Container(
///           color: Colors.blue[100],
///           child: Icon(
///             Icons.sentiment_very_satisfied,
///             size: 75,
///             color: Colors.blue[900],
///           ),
///         ),
///       ),
///     ],
///   );
/// }
/// ```
/// {@end-tool}
///
///  * [SliverFillRemaining] will defer to the size of its [child] if the
///    child's size exceeds the remaining space in the viewport.
///
/// {@animation 250 500 https://flutter.github.io/assets-for-api-docs/assets/widgets/sliver_fill_remaining_defers_to_child.mp4}
///
/// {@tool snippet --template=stateless_widget_scaffold}
///
/// In this sample the [SliverFillRemaining] defers to the size of its [child]
/// because the child's extent exceeds that of the remaining extent of the
/// viewport's main axis.
///
/// ```dart
/// Widget build(BuildContext context) {
///   return CustomScrollView(
///     slivers: <Widget>[
///       SliverFixedExtentList(
///         itemExtent: 100.0,
///         delegate: SliverChildBuilderDelegate(
///           (BuildContext context, int index) {
///             return Container(
///               color: index % 2 == 0
///                 ? Colors.amber[200]
///                 : Colors.blue[200],
///             );
///           },
///           childCount: 3,
///         ),
///       ),
///       SliverFillRemaining(
///         hasScrollBody: false,
///         child: Container(
///           color: Colors.orange[300],
///           child: Padding(
///             padding: const EdgeInsets.all(50.0),
///             child: FlutterLogo(size: 100),
///           ),
///         ),
///       ),
///     ],
///   );
/// }
/// ```
/// {@end-tool}
///
/// * [SliverFillRemaining] will defer to the size of its [child] if the
///   [precedingScrollExtent] exceeded the length of the viewport's main axis.
///
/// {@animation 250 500 https://flutter.github.io/assets-for-api-docs/assets/widgets/sliver_fill_remaining_scrolled_beyond.mp4}
///
/// {@tool snippet --template=stateless_widget_scaffold}
///
/// In this sample the [SliverFillRemaining] defers to the size of its [child]
/// because the [precedingScrollExtent] of the [SliverConstraints] has gone
/// beyond that of the viewport's main axis.
///
/// ```dart
/// Widget build(BuildContext context) {
///   return CustomScrollView(
///     slivers: <Widget>[
///       SliverFixedExtentList(
///         itemExtent: 130.0,
///         delegate: SliverChildBuilderDelegate(
///           (BuildContext context, int index) {
///             return Container(
///               color: index % 2 == 0
///                 ? Colors.indigo[200]
///                 : Colors.orange[200],
///             );
///           },
///           childCount: 5,
///         ),
///       ),
///       SliverFillRemaining(
///         hasScrollBody: false,
///         child: Container(
///           child: Padding(
///             padding: const EdgeInsets.all(50.0),
///             child: Icon(
///               Icons.pan_tool,
///               size: 60,
///               color: Colors.blueGrey,
///             ),
///           ),
///         ),
///       ),
///     ],
///   );
/// }
/// ```
/// {@end-tool}
///
/// * For [ScrollPhysics] that allow overscroll, such as
///   [BouncingScrollPhysics], setting the [fillOverscroll] flag to true allows
///   the size of the [child] to _stretch_, filling the overscroll area. It does
///   this regardless of the path chosen to provide the child's size.
///
/// {@animation 250 500 https://flutter.github.io/assets-for-api-docs/assets/widgets/sliver_fill_remaining_fill_overscroll.mp4}
///
/// {@tool snippet --template=stateless_widget_scaffold}
///
/// In this sample the [SliverFillRemaining]'s child stretches to fill the
/// overscroll area when [fillOverscroll] is true. This sample also features a
/// button that is pinned to the bottom of the sliver, regardless of size or
/// overscroll behavior. Try switching [fillOverscroll] to see the difference.
///
/// ```dart
/// Widget build(BuildContext context) {
///   return CustomScrollView(
///     // The ScrollPhysics are overridden here to illustrate the functionality
///     // of fillOverscroll on all devices this sample may be run on.
///     // fillOverscroll only changes the behavior of your layout when applied
///     // to Scrollables that allow for overscroll. BouncingScrollPhysics are
///     // one example, which are provided by default on the iOS platform.
///     physics: BouncingScrollPhysics(),
///     slivers: <Widget>[
///       SliverToBoxAdapter(
///         child: Container(
///           color: Colors.tealAccent[700],
///           height: 150.0,
///         ),
///       ),
///       SliverFillRemaining(
///         hasScrollBody: false,
///         // Switch for different overscroll behavior in your layout.
///         // If your ScrollPhysics do not allow for overscroll, setting
///         // fillOverscroll to true will have no effect.
///         fillOverscroll: true,
///         child: Container(
///           color: Colors.teal[100],
///           child: Align(
///             alignment: Alignment.bottomCenter,
///             child: Padding(
///               padding: const EdgeInsets.all(16.0),
///               child: RaisedButton(
///                 onPressed: () {
///                   /* Place your onPressed code here! */
///                 },
///                 child: Text('Bottom Pinned Button!'),
///               ),
///             ),
///           ),
///         ),
///       ),
///     ],
///   );
/// }
/// ```
/// {@end-tool}
///
///
/// See also:
///
///  * [SliverFillViewport], which sizes its children based on the
///    size of the viewport, regardless of what else is in the scroll view.
///  * [SliverList], which shows a list of variable-sized children in a
///    viewport.
class SliverFillRemaining extends SingleChildRenderObjectWidget {
  /// Creates a sliver that fills the remaining space in the viewport.
  const SliverFillRemaining({
    Key key,
    Widget child,
    this.hasScrollBody = true,
    this.fillOverscroll = false,
  }) : assert(hasScrollBody != null),
       super(key: key, child: child);

  /// Indicates whether the child has a scrollable body, this value cannot be
  /// null.
  ///
  /// Defaults to true such that the child will extend beyond the viewport and
  /// scroll, as seen in [NestedScrollView].
  ///
  /// Setting this value to false will allow the child to fill the remainder of
  /// the viewport and not extend further. However, if the
  /// [precedingScrollExtent] of the [SliverContraints] and/or the [child]'s
  /// extent exceeds the size of the viewport, the sliver will defer to the
  /// child's size rather than overriding it.
  final bool hasScrollBody;

  /// Indicates whether the child should stretch to fill the overscroll area
  /// created by certain scroll physics, such as iOS' default scroll physics.
  /// This value cannot be null. This flag is only relevant when the
  /// [hasScrollBody] value is false.
  ///
  /// Defaults to false, meaning the default behavior is for the child to
  /// maintain its size and not extend into the overscroll area.
  final bool fillOverscroll;

  @override
  RenderSliverFillRemaining createRenderObject(BuildContext context) {
    return RenderSliverFillRemaining(
      hasScrollBody: hasScrollBody,
      fillOverscroll: fillOverscroll,
    );
  }

  @override
  void updateRenderObject(BuildContext context, RenderSliverFillRemaining renderObject) {
    renderObject.hasScrollBody = hasScrollBody;
    renderObject.fillOverscroll = fillOverscroll;
  }
}

<<<<<<< HEAD
/// A sliver widget that makes its sliver child partially transparent.
///
/// This class paints its sliver child into an intermediate buffer and then
/// blends the sliver back into the scene partially transparent.
///
/// For values of opacity other than 0.0 and 1.0, this class is relatively
/// expensive because it requires painting the sliver child into an intermediate
/// buffer. For the value 0.0, the sliver child is simply not painted at all.
/// For the value 1.0, the sliver child is painted immediately without an
/// intermediate buffer.
///
/// {@tool sample}
///
/// This example shows a [SliverList] when the `_visible` member field is true,
/// and hides it when it is false:
///
/// ```dart
/// bool _visible = true;
/// List<Widget> listItems = <Widget>[
///   Text('Now you see me,'),
///   Text('Now you don\'t!'),
/// ];
///
/// SliverOpacity(
///   opacity: _visible ? 1.0 : 0.0,
///   sliver: SliverList(
///     delegate: SliverChildListDelegate(listItems),
///   ),
/// )
/// ```
/// {@end-tool}
///
/// This is more efficient than adding and removing the sliver child widget
/// from the tree on demand.
///
/// See also:
///
///  * [Opacity], which can apply a uniform alpha effect to its child using the
///    RenderBox layout protocol.
///  * [AnimatedOpacity], which uses an animation internally to efficiently
///    animate [Opacity].
class SliverOpacity extends SingleChildRenderObjectWidget {
  /// Creates a sliver that makes its sliver child partially transparent.
  ///
  /// The [opacity] argument must not be null and must be between 0.0 and 1.0
  /// (inclusive).
  const SliverOpacity({
    Key key,
    @required this.opacity,
    this.alwaysIncludeSemantics = false,
    Widget sliver,
  }) : assert(opacity != null && opacity >= 0.0 && opacity <= 1.0),
       assert(alwaysIncludeSemantics != null),
       super(key: key, child: sliver);

  /// The fraction to scale the sliver child's alpha value.
  ///
  /// An opacity of 1.0 is fully opaque. An opacity of 0.0 is fully transparent
  /// (i.e. invisible).
  ///
  /// The opacity must not be null.
  ///
  /// Values 1.0 and 0.0 are painted with a fast path. Other values
  /// require painting the sliver child into an intermediate buffer, which is
  /// expensive.
  final double opacity;

  /// Whether the semantic information of the sliver child is always included.
  ///
  /// Defaults to false.
  ///
  /// When true, regardless of the opacity settings, the sliver child semantic
  /// information is exposed as if the widget were fully visible. This is
  /// useful in cases where labels may be hidden during animations that
  /// would otherwise contribute relevant semantics.
  final bool alwaysIncludeSemantics;

  @override
  RenderSliverOpacity createRenderObject(BuildContext context) {
    return RenderSliverOpacity(
      opacity: opacity,
      alwaysIncludeSemantics: alwaysIncludeSemantics,
=======
/// A sliver widget that is invisible during hit testing.
///
/// When [ignoring] is true, this widget (and its subtree) is invisible
/// to hit testing. It still consumes space during layout and paints its sliver
/// child as usual. It just cannot be the target of located events, because it
/// returns false from [RenderSliver.hitTest].
///
/// When [ignoringSemantics] is true, the subtree will be invisible to
/// the semantics layer (and thus e.g. accessibility tools). If
/// [ignoringSemantics] is null, it uses the value of [ignoring].
class SliverIgnorePointer extends SingleChildRenderObjectWidget {
  /// Creates a sliver widget that is invisible to hit testing.
  ///
  /// The [ignoring] argument must not be null. If [ignoringSemantics] is null,
  /// this render object will be ignored for semantics if [ignoring] is true.
  const SliverIgnorePointer({
    Key key,
    this.ignoring = true,
    this.ignoringSemantics,
    Widget sliver,
  }) : assert(ignoring != null),
       super(key: key, child: sliver);

  /// Whether this sliver is ignored during hit testing.
  ///
  /// Regardless of whether this sliver is ignored during hit testing, it will
  /// still consume space during layout and be visible during painting.
  final bool ignoring;

  /// Whether the semantics of this sliver is ignored when compiling the
  /// semantics tree.
  ///
  /// If null, defaults to value of [ignoring].
  ///
  /// See [SemanticsNode] for additional information about the semantics tree.
  final bool ignoringSemantics;

  @override
  RenderSliverIgnorePointer createRenderObject(BuildContext context) {
    return RenderSliverIgnorePointer(
      ignoring: ignoring,
      ignoringSemantics: ignoringSemantics,
>>>>>>> 9f17a43e
    );
  }

  @override
<<<<<<< HEAD
  void updateRenderObject(BuildContext context, RenderSliverOpacity renderObject) {
    renderObject
      ..opacity = opacity
      ..alwaysIncludeSemantics = alwaysIncludeSemantics;
=======
  void updateRenderObject(BuildContext context, RenderSliverIgnorePointer renderObject) {
    renderObject
      ..ignoring = ignoring
      ..ignoringSemantics = ignoringSemantics;
>>>>>>> 9f17a43e
  }

  @override
  void debugFillProperties(DiagnosticPropertiesBuilder properties) {
    super.debugFillProperties(properties);
<<<<<<< HEAD
    properties.add(DiagnosticsProperty<double>('opacity', opacity));
    properties.add(FlagProperty('alwaysIncludeSemantics', value: alwaysIncludeSemantics, ifTrue: 'alwaysIncludeSemantics',));
=======
    properties.add(DiagnosticsProperty<bool>('ignoring', ignoring));
    properties.add(DiagnosticsProperty<bool>('ignoringSemantics', ignoringSemantics, defaultValue: null));
>>>>>>> 9f17a43e
  }
}

/// Mark a child as needing to stay alive even when it's in a lazy list that
/// would otherwise remove it.
///
/// This widget is for use in [SliverWithKeepAliveWidget]s, such as
/// [SliverGrid] or [SliverList].
///
/// This widget is rarely used directly. The [SliverChildBuilderDelegate] and
/// [SliverChildListDelegate] delegates, used with [SliverList] and
/// [SliverGrid], as well as the scroll view counterparts [ListView] and
/// [GridView], have an `addAutomaticKeepAlives` feature, which is enabled by
/// default, and which causes [AutomaticKeepAlive] widgets to be inserted around
/// each child, causing [KeepAlive] widgets to be automatically added and
/// configured in response to [KeepAliveNotification]s.
///
/// Therefore, to keep a widget alive, it is more common to use those
/// notifications than to directly deal with [KeepAlive] widgets.
///
/// In practice, the simplest way to deal with these notifications is to mix
/// [AutomaticKeepAliveClientMixin] into one's [State]. See the documentation
/// for that mixin class for details.
class KeepAlive extends ParentDataWidget<SliverWithKeepAliveWidget> {
  /// Marks a child as needing to remain alive.
  ///
  /// The [child] and [keepAlive] arguments must not be null.
  const KeepAlive({
    Key key,
    @required this.keepAlive,
    @required Widget child,
  }) : assert(child != null),
       assert(keepAlive != null),
       super(key: key, child: child);

  /// Whether to keep the child alive.
  ///
  /// If this is false, it is as if this widget was omitted.
  final bool keepAlive;

  @override
  void applyParentData(RenderObject renderObject) {
    assert(renderObject.parentData is KeepAliveParentDataMixin);
    final KeepAliveParentDataMixin parentData = renderObject.parentData;
    if (parentData.keepAlive != keepAlive) {
      parentData.keepAlive = keepAlive;
      final AbstractNode targetParent = renderObject.parent;
      if (targetParent is RenderObject && !keepAlive)
        targetParent.markNeedsLayout(); // No need to redo layout if it became true.
    }
  }

  // We only return true if [keepAlive] is true, because turning _off_ keep
  // alive requires a layout to do the garbage collection (but turning it on
  // requires nothing, since by definition the widget is already alive and won't
  // go away _unless_ we do a layout).
  @override
  bool debugCanApplyOutOfTurn() => keepAlive;

  @override
  void debugFillProperties(DiagnosticPropertiesBuilder properties) {
    super.debugFillProperties(properties);
    properties.add(DiagnosticsProperty<bool>('keepAlive', keepAlive));
  }
}

// Return a Widget for the given Exception
Widget _createErrorWidget(dynamic exception, StackTrace stackTrace) {
  final FlutterErrorDetails details = FlutterErrorDetails(
    exception: exception,
    stack: stackTrace,
    library: 'widgets library',
    context: ErrorDescription('building'),
  );
  FlutterError.reportError(details);
  return ErrorWidget.builder(details);
}<|MERGE_RESOLUTION|>--- conflicted
+++ resolved
@@ -1625,7 +1625,6 @@
   }
 }
 
-<<<<<<< HEAD
 /// A sliver widget that makes its sliver child partially transparent.
 ///
 /// This class paints its sliver child into an intermediate buffer and then
@@ -1677,9 +1676,10 @@
     @required this.opacity,
     this.alwaysIncludeSemantics = false,
     Widget sliver,
-  }) : assert(opacity != null && opacity >= 0.0 && opacity <= 1.0),
-       assert(alwaysIncludeSemantics != null),
-       super(key: key, child: sliver);
+  })
+    : assert(opacity != null && opacity >= 0.0 && opacity <= 1.0),
+      assert(alwaysIncludeSemantics != null),
+      super(key: key, child: sliver);
 
   /// The fraction to scale the sliver child's alpha value.
   ///
@@ -1708,7 +1708,25 @@
     return RenderSliverOpacity(
       opacity: opacity,
       alwaysIncludeSemantics: alwaysIncludeSemantics,
-=======
+    );
+  }
+
+  @override
+  void updateRenderObject(BuildContext context,
+    RenderSliverOpacity renderObject) {
+    renderObject
+      ..opacity = opacity
+      ..alwaysIncludeSemantics = alwaysIncludeSemantics;
+  }
+
+  @override
+  void debugFillProperties(DiagnosticPropertiesBuilder properties) {
+    super.debugFillProperties(properties);
+    properties.add(DiagnosticsProperty<double>('opacity', opacity));
+    properties.add(FlagProperty('alwaysIncludeSemantics', value: alwaysIncludeSemantics, ifTrue: 'alwaysIncludeSemantics',));
+  }
+}
+
 /// A sliver widget that is invisible during hit testing.
 ///
 /// When [ignoring] is true, this widget (and its subtree) is invisible
@@ -1729,8 +1747,9 @@
     this.ignoring = true,
     this.ignoringSemantics,
     Widget sliver,
-  }) : assert(ignoring != null),
-       super(key: key, child: sliver);
+  })
+    : assert(ignoring != null),
+      super(key: key, child: sliver);
 
   /// Whether this sliver is ignored during hit testing.
   ///
@@ -1751,34 +1770,20 @@
     return RenderSliverIgnorePointer(
       ignoring: ignoring,
       ignoringSemantics: ignoringSemantics,
->>>>>>> 9f17a43e
     );
   }
 
-  @override
-<<<<<<< HEAD
-  void updateRenderObject(BuildContext context, RenderSliverOpacity renderObject) {
-    renderObject
-      ..opacity = opacity
-      ..alwaysIncludeSemantics = alwaysIncludeSemantics;
-=======
   void updateRenderObject(BuildContext context, RenderSliverIgnorePointer renderObject) {
     renderObject
       ..ignoring = ignoring
       ..ignoringSemantics = ignoringSemantics;
->>>>>>> 9f17a43e
   }
 
   @override
   void debugFillProperties(DiagnosticPropertiesBuilder properties) {
     super.debugFillProperties(properties);
-<<<<<<< HEAD
-    properties.add(DiagnosticsProperty<double>('opacity', opacity));
-    properties.add(FlagProperty('alwaysIncludeSemantics', value: alwaysIncludeSemantics, ifTrue: 'alwaysIncludeSemantics',));
-=======
     properties.add(DiagnosticsProperty<bool>('ignoring', ignoring));
     properties.add(DiagnosticsProperty<bool>('ignoringSemantics', ignoringSemantics, defaultValue: null));
->>>>>>> 9f17a43e
   }
 }
 
