--- conflicted
+++ resolved
@@ -684,12 +684,8 @@
   int _id;
   PlatformViewController _controller;
   bool _platformViewCreated = false;
-<<<<<<< HEAD
-  PlatformViewSurface _surface;
+  Widget _surface;
   FocusNode _focusNode;
-=======
-  Widget _surface;
->>>>>>> 3ceef86b
 
   @override
   Widget build(BuildContext context) {
@@ -713,17 +709,13 @@
 
   void _initialize() {
     _id = platformViewsRegistry.getNextPlatformViewId();
-<<<<<<< HEAD
-    _controller = widget._createPlatformViewController(
+    _controller = widget._onCreatePlatformView(
       PlatformViewCreationParams._(
         id:_id,
         onPlatformViewCreated:_onPlatformViewCreated,
         onFocusChanged:_handlePlatformFocusChanged
       ),
     );
-=======
-    _controller = widget._onCreatePlatformView(PlatformViewCreationParams._(id:_id, onPlatformViewCreated:_onPlatformViewCreated));
->>>>>>> 3ceef86b
   }
 
   void _onPlatformViewCreated(int id) {
