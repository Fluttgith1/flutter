--- conflicted
+++ resolved
@@ -2,16 +2,13 @@
 // Use of this source code is governed by a BSD-style license that can be
 // found in the LICENSE file.
 
-<<<<<<< HEAD
-import 'can_pop_scope.dart';
-=======
 import 'dart:async';
 
 import 'package:flutter/foundation.dart';
 import 'package:flutter/rendering.dart';
 
 import 'basic.dart';
->>>>>>> 4c3d7333
+import 'can_pop_scope.dart';
 import 'framework.dart';
 import 'navigator.dart';
 import 'restoration.dart';
