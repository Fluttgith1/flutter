// Copyright 2014 The Flutter Authors. All rights reserved.
// Use of this source code is governed by a BSD-style license that can be
// found in the LICENSE file.

import 'framework.dart';
import 'navigator.dart';
import 'restoration.dart';
import 'restoration_properties.dart';
import 'will_pop_scope.dart';

/// An optional container for grouping together multiple form field widgets
/// (e.g. [TextField] widgets).
///
/// Each individual form field should be wrapped in a [FormField] widget, with
/// the [Form] widget as a common ancestor of all of those. Call methods on
/// [FormState] to save, reset, or validate each [FormField] that is a
/// descendant of this [Form]. To obtain the [FormState], you may use [Form.of]
/// with a context whose ancestor is the [Form], or pass a [GlobalKey] to the
/// [Form] constructor and call [GlobalKey.currentState].
///
/// {@tool dartpad}
/// This example shows a [Form] with one [TextFormField] to enter an email
/// address and an [ElevatedButton] to submit the form. A [GlobalKey] is used here
/// to identify the [Form] and validate input.
///
/// ![](https://flutter.github.io/assets-for-api-docs/assets/widgets/form.png)
///
/// ** See code in examples/api/lib/widgets/form/form.0.dart **
/// {@end-tool}
///
/// See also:
///
///  * [GlobalKey], a key that is unique across the entire app.
///  * [FormField], a single form field widget that maintains the current state.
///  * [TextFormField], a convenience widget that wraps a [TextField] widget in a [FormField].
class Form extends StatefulWidget {
  /// Creates a container for form fields.
  ///
  /// The [child] argument must not be null.
  const Form({
    super.key,
    required this.child,
    this.onWillPop,
    this.onChanged,
    AutovalidateMode? autovalidateMode,
  }) : assert(child != null),
       autovalidateMode = autovalidateMode ?? AutovalidateMode.disabled;

  /// Returns the closest [FormState] which encloses the given context.
  ///
  /// Typical usage is as follows:
  ///
  /// ```dart
  /// FormState form = Form.of(context);
  /// form.save();
  /// ```
  static FormState? of(BuildContext context) {
    final _FormScope? scope = context.dependOnInheritedWidgetOfExactType<_FormScope>();
    return scope?._formState;
  }

  /// The widget below this widget in the tree.
  ///
  /// This is the root of the widget hierarchy that contains this form.
  ///
  /// {@macro flutter.widgets.ProxyWidget.child}
  final Widget child;

  /// Enables the form to veto attempts by the user to dismiss the [ModalRoute]
  /// that contains the form.
  ///
  /// If the callback returns a Future that resolves to false, the form's route
  /// will not be popped.
  ///
  /// See also:
  ///
  ///  * [WillPopScope], another widget that provides a way to intercept the
  ///    back button.
  final WillPopCallback? onWillPop;

  /// Called when one of the form fields changes.
  ///
  /// In addition to this callback being invoked, all the form fields themselves
  /// will rebuild.
  final VoidCallback? onChanged;

  /// Used to enable/disable form fields auto validation and update their error
  /// text.
  ///
  /// {@macro flutter.widgets.FormField.autovalidateMode}
  final AutovalidateMode autovalidateMode;

  @override
  FormState createState() => FormState();
}

/// State associated with a [Form] widget.
///
/// A [FormState] object can be used to [save], [reset], and [validate] every
/// [FormField] that is a descendant of the associated [Form].
///
/// Typically obtained via [Form.of].
class FormState extends State<Form> {
  int _generation = 0;
  bool _hasInteractedByUser = false;
  final Set<FormFieldState<dynamic>> _fields = <FormFieldState<dynamic>>{};

  // Called when a form field has changed. This will cause all form fields
  // to rebuild, useful if form fields have interdependencies.
  void _fieldDidChange() {
    widget.onChanged?.call();

    _hasInteractedByUser = _fields
        .any((FormFieldState<dynamic> field) => field._hasInteractedByUser.value);
    _forceRebuild();
  }

  void _forceRebuild() {
    setState(() {
      ++_generation;
    });
  }

  void _register(FormFieldState<dynamic> field) {
    _fields.add(field);
  }

  void _unregister(FormFieldState<dynamic> field) {
    _fields.remove(field);
  }

  @override
  Widget build(BuildContext context) {
    switch (widget.autovalidateMode) {
      case AutovalidateMode.always:
        _validate();
        break;
      case AutovalidateMode.onUserInteraction:
        if (_hasInteractedByUser) {
          _validate();
        }
        break;
      case AutovalidateMode.disabled:
        break;
    }

    return WillPopScope(
      onWillPop: widget.onWillPop,
      child: _FormScope(
        formState: this,
        generation: _generation,
        child: widget.child,
      ),
    );
  }

  /// Saves every [FormField] that is a descendant of this [Form].
  void save() {
    for (final FormFieldState<dynamic> field in _fields) {
      field.save();
    }
  }

  /// Returns a [Map] with a {submissionKey: value} entry for every
  /// child [FormField] that has a non-null submissionKey.
  Map<String, dynamic> submit() {
    final Map<String, dynamic> data = <String, dynamic>{};

    for (final FormFieldState<dynamic> field in _fields) {
      final MapEntry<String, dynamic>? entry = field._onSubmit();

      if (entry != null) {
        data.addEntries(<MapEntry<String, dynamic>>[entry]);
      }
    }

    return data;
  }

  /// Resets every [FormField] that is a descendant of this [Form] back to its
  /// [FormField.initialValue].
  ///
  /// The [Form.onChanged] callback will be called.
  ///
  /// If the form's [Form.autovalidateMode] property is [AutovalidateMode.always],
  /// the fields will all be revalidated after being reset.
  void reset() {
    for (final FormFieldState<dynamic> field in _fields) {
      field.reset();
    }
    _hasInteractedByUser = false;
    _fieldDidChange();
  }

  /// Validates every [FormField] that is a descendant of this [Form], and
  /// returns true if there are no errors.
  ///
  /// The form will rebuild to report the results.
  bool validate() {
    _hasInteractedByUser = true;
    _forceRebuild();
    return _validate();
  }

  bool _validate() {
    bool hasError = false;
    for (final FormFieldState<dynamic> field in _fields) {
      hasError = !field.validate() || hasError;
    }
    return !hasError;
  }
}

class _FormScope extends InheritedWidget {
  const _FormScope({
    required super.child,
    required FormState formState,
    required int generation,
  }) : _formState = formState,
       _generation = generation;

  final FormState _formState;

  /// Incremented every time a form field has changed. This lets us know when
  /// to rebuild the form.
  final int _generation;

  /// The [Form] associated with this widget.
  Form get form => _formState.widget;

  @override
  bool updateShouldNotify(_FormScope old) => _generation != old._generation;
}

/// Signature for validating a form field.
///
/// Returns an error string to display if the input is invalid, or null
/// otherwise.
///
/// Used by [FormField.validator].
typedef FormFieldValidator<T> = String? Function(T? value);

/// Signature for being notified when a form field changes value.
///
/// Used by [FormField.onSaved].
typedef FormFieldSetter<T> = void Function(T? newValue);

/// Signature for building the widget representing the form field.
///
/// Used by [FormField.builder].
typedef FormFieldBuilder<T> = Widget Function(FormFieldState<T> field);

/// A single form field.
///
/// This widget maintains the current state of the form field, so that updates
/// and validation errors are visually reflected in the UI.
///
/// When used inside a [Form], you can use methods on [FormState] to query or
/// manipulate the form data as a whole. For example, calling [FormState.save]
/// will invoke each [FormField]'s [onSaved] callback in turn.
///
/// Use a [GlobalKey] with [FormField] if you want to retrieve its current
/// state, for example if you want one form field to depend on another.
///
/// A [Form] ancestor is not required. The [Form] simply makes it easier to
/// save, reset, or validate multiple fields at once. To use without a [Form],
/// pass a [GlobalKey] to the constructor and use [GlobalKey.currentState] to
/// save or reset the form field.
///
/// See also:
///
///  * [Form], which is the widget that aggregates the form fields.
///  * [TextField], which is a commonly used form field for entering text.
class FormField<T> extends StatefulWidget {
  /// Creates a single form field.
  ///
  /// The [builder] argument must not be null.
  const FormField({
    super.key,
    required this.builder,
    this.onSaved,
    this.validator,
    this.initialValue,
    this.enabled = true,
    AutovalidateMode? autovalidateMode,
    this.restorationId,
    this.submissionKey,
  }) : assert(builder != null),
       autovalidateMode = autovalidateMode ?? AutovalidateMode.disabled;

  /// An optional method to call with the final value when the form is saved via
  /// [FormState.save].
  final FormFieldSetter<T>? onSaved;

  /// An optional method that validates an input. Returns an error string to
  /// display if the input is invalid, or null otherwise.
  ///
  /// The returned value is exposed by the [FormFieldState.errorText] property.
  /// The [TextFormField] uses this to override the [InputDecoration.errorText]
  /// value.
  ///
  /// Alternating between error and normal state can cause the height of the
  /// [TextFormField] to change if no other subtext decoration is set on the
  /// field. To create a field whose height is fixed regardless of whether or
  /// not an error is displayed, either wrap the  [TextFormField] in a fixed
  /// height parent like [SizedBox], or set the [InputDecoration.helperText]
  /// parameter to a space.
  final FormFieldValidator<T>? validator;

  /// Function that returns the widget representing this form field. It is
  /// passed the form field state as input, containing the current value and
  /// validation state of this field.
  final FormFieldBuilder<T> builder;

  /// An optional value to initialize the form field to, or null otherwise.
  final T? initialValue;

  /// Whether the form is able to receive user input.
  ///
  /// Defaults to true. If [autovalidateMode] is not [AutovalidateMode.disabled],
  /// the field will be auto validated. Likewise, if this field is false, the widget
  /// will not be validated regardless of [autovalidateMode].
  final bool enabled;

  /// Used to enable/disable this form field auto validation and update its
  /// error text.
  ///
  /// {@template flutter.widgets.FormField.autovalidateMode}
  /// If [AutovalidateMode.onUserInteraction], this FormField will only
  /// auto-validate after its content changes. If [AutovalidateMode.always], it
  /// will auto-validate even without user interaction. If
  /// [AutovalidateMode.disabled], auto-validation will be disabled.
  ///
  /// Defaults to [AutovalidateMode.disabled], cannot be null.
  /// {@endtemplate}
  final AutovalidateMode autovalidateMode;

  /// Restoration ID to save and restore the state of the form field.
  ///
  /// Setting the restoration ID to a non-null value results in whether or not
  /// the form field validation persists.
  ///
  /// The state of this widget is persisted in a [RestorationBucket] claimed
  /// from the surrounding [RestorationScope] using the provided restoration ID.
  ///
  /// See also:
  ///
  ///  * [RestorationManager], which explains how state restoration works in
  ///    Flutter.
  final String? restorationId;

  /// Submission key used to identify this [FormField] value at the [Form] level
  ///
  /// submissionKey must be set to a non null value for the this [FormField]
  /// value to be included in the parent's [Form] submit.
  ///
  /// See also:
  ///
  ///  * [FormState.submit], which explains the submission behaviour in its submit
  ///    method.
  final String? submissionKey;

  @override
  FormFieldState<T> createState() => FormFieldState<T>();
}

/// The current state of a [FormField]. Passed to the [FormFieldBuilder] method
/// for use in constructing the form field's widget.
class FormFieldState<T> extends State<FormField<T>> with RestorationMixin {
  late T? _value = widget.initialValue;
  final RestorableStringN _errorText = RestorableStringN(null);
  final RestorableBool _hasInteractedByUser = RestorableBool(false);

  /// The current value of the form field.
  T? get value => _value;

  /// The current validation error returned by the [FormField.validator]
  /// callback, or null if no errors have been triggered. This only updates when
  /// [validate] is called.
  String? get errorText => _errorText.value;

  /// True if this field has any validation errors.
  bool get hasError => _errorText.value != null;

  /// True if the current value is valid.
  ///
  /// This will not set [errorText] or [hasError] and it will not update
  /// error display.
  ///
  /// See also:
  ///
  ///  * [validate], which may update [errorText] and [hasError].
  bool get isValid => widget.validator?.call(_value) == null;

  /// Calls the [FormField]'s onSaved method with the current value.
  void save() {
    widget.onSaved?.call(value);
  }

<<<<<<< HEAD
  /// used by [FormState] to retrieve this [FormField] value
  MapEntry<String, T?>? _onSubmit() {
=======
  /// Used by [FormState] to retrieve this [FormField] value.
  MapEntry<String, T?>? onSubmit() {
>>>>>>> 6c70906f
    if (widget.submissionKey == null) {
      return null;
    }
    return MapEntry<String, T?>(widget.submissionKey!, value);
  }

  /// Resets the field to its initial value.
  void reset() {
    setState(() {
      _value = widget.initialValue;
      _hasInteractedByUser.value = false;
      _errorText.value = null;
    });
    Form.of(context)?._fieldDidChange();
  }

  /// Calls [FormField.validator] to set the [errorText]. Returns true if there
  /// were no errors.
  ///
  /// See also:
  ///
  ///  * [isValid], which passively gets the validity without setting
  ///    [errorText] or [hasError].
  bool validate() {
    setState(() {
      _validate();
    });
    return !hasError;
  }

  void _validate() {
    if (widget.validator != null) {
      _errorText.value = widget.validator!(_value);
    }
  }

  /// Updates this field's state to the new value. Useful for responding to
  /// child widget changes, e.g. [Slider]'s [Slider.onChanged] argument.
  ///
  /// Triggers the [Form.onChanged] callback and, if [Form.autovalidateMode] is
  /// [AutovalidateMode.always] or [AutovalidateMode.onUserInteraction],
  /// revalidates all the fields of the form.
  void didChange(T? value) {
    setState(() {
      _value = value;
      _hasInteractedByUser.value = true;
    });
    Form.of(context)?._fieldDidChange();
  }

  /// Sets the value associated with this form field.
  ///
  /// This method should only be called by subclasses that need to update
  /// the form field value due to state changes identified during the widget
  /// build phase, when calling `setState` is prohibited. In all other cases,
  /// the value should be set by a call to [didChange], which ensures that
  /// `setState` is called.
  @protected
  // ignore: use_setters_to_change_properties, (API predates enforcing the lint)
  void setValue(T? value) {
    _value = value;
  }

  @override
  String? get restorationId => widget.restorationId;

  @override
  void restoreState(RestorationBucket? oldBucket, bool initialRestore) {
    registerForRestoration(_errorText, 'error_text');
    registerForRestoration(_hasInteractedByUser, 'has_interacted_by_user');
  }

  @override
  void deactivate() {
    Form.of(context)?._unregister(this);
    super.deactivate();
  }

  @override
  Widget build(BuildContext context) {
    if (widget.enabled) {
      switch (widget.autovalidateMode) {
        case AutovalidateMode.always:
          _validate();
          break;
        case AutovalidateMode.onUserInteraction:
          if (_hasInteractedByUser.value) {
            _validate();
          }
          break;
        case AutovalidateMode.disabled:
          break;
      }
    }
    Form.of(context)?._register(this);
    return widget.builder(this);
  }
}

/// Used to configure the auto validation of [FormField] and [Form] widgets.
enum AutovalidateMode {
  /// No auto validation will occur.
  disabled,

  /// Used to auto-validate [Form] and [FormField] even without user interaction.
  always,

  /// Used to auto-validate [Form] and [FormField] only after each user
  /// interaction.
  onUserInteraction,
}<|MERGE_RESOLUTION|>--- conflicted
+++ resolved
@@ -397,13 +397,8 @@
     widget.onSaved?.call(value);
   }
 
-<<<<<<< HEAD
-  /// used by [FormState] to retrieve this [FormField] value
-  MapEntry<String, T?>? _onSubmit() {
-=======
   /// Used by [FormState] to retrieve this [FormField] value.
   MapEntry<String, T?>? onSubmit() {
->>>>>>> 6c70906f
     if (widget.submissionKey == null) {
       return null;
     }
