--- conflicted
+++ resolved
@@ -1253,18 +1253,12 @@
   @override
   void didPopNext(Route<dynamic> nextRoute) {
     super.didPopNext(nextRoute);
-<<<<<<< HEAD
-    FocusScope.of(subtreeContext).resumeScopeFocus();
-  }
-
-=======
     // When the route on top of this route is popped, resume focus onto the
     // widget that received the last focus.
     FocusScope.of(subtreeContext).focusedChild?.requestFocus();
   }
 
 
->>>>>>> 4b641ea9
   // We cache the part of the modal scope that doesn't change from frame to
   // frame so that we minimize the amount of building that happens.
   Widget _modalScopeCache;
