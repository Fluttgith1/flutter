// Copyright 2014 The Flutter Authors. All rights reserved.
// Use of this source code is governed by a BSD-style license that can be
// found in the LICENSE file.

import 'package:flutter/foundation.dart';
import 'package:flutter/rendering.dart';

import 'basic.dart';
import 'framework.dart';
import 'image.dart';

// Examples can assume:
// late BuildContext context;

/// A widget that paints a [Decoration] either before or after its child paints.
///
/// [Container] insets its child by the widths of the borders; this widget does
/// not.
///
/// Commonly used with [BoxDecoration].
///
/// The [child] is not clipped. To clip a child to the shape of a particular
/// [ShapeDecoration], consider using a [ClipPath] widget.
///
/// {@tool snippet}
///
/// This sample shows a radial gradient that draws a moon on a night sky:
///
/// ```dart
/// const DecoratedBox(
///   decoration: BoxDecoration(
///     gradient: RadialGradient(
///       center: Alignment(-0.5, -0.6),
///       radius: 0.15,
///       colors: <Color>[
///         Color(0xFFEEEEEE),
///         Color(0xFF111133),
///       ],
///       stops: <double>[0.9, 1.0],
///     ),
///   ),
/// )
/// ```
/// {@end-tool}
///
/// See also:
///
///  * [Ink], which paints a [Decoration] on a [Material], allowing
///    [InkResponse] and [InkWell] splashes to paint over them.
///  * [DecoratedBoxTransition], the version of this class that animates on the
///    [decoration] property.
///  * [Decoration], which you can extend to provide other effects with
///    [DecoratedBox].
///  * [CustomPaint], another way to draw custom effects from the widget layer.
///  * [DecoratedSliver], which applies a [Decoration] to a sliver.
class DecoratedBox extends SingleChildRenderObjectWidget {
  /// Creates a widget that paints a [Decoration].
  ///
  /// By default the decoration paints behind the child.
  const DecoratedBox({
    super.key,
    required this.decoration,
    this.position = DecorationPosition.background,
    super.child,
  });

  /// What decoration to paint.
  ///
  /// Commonly a [BoxDecoration].
  final Decoration decoration;

  /// Whether to paint the box decoration behind or in front of the child.
  final DecorationPosition position;

  @override
  RenderDecoratedBox createRenderObject(BuildContext context) {
    return RenderDecoratedBox(
      decoration: decoration,
      position: position,
      configuration: createLocalImageConfiguration(context),
    );
  }

  @override
  void updateRenderObject(BuildContext context, RenderDecoratedBox renderObject) {
    renderObject
      ..decoration = decoration
      ..configuration = createLocalImageConfiguration(context)
      ..position = position;
  }

  @override
  void debugFillProperties(DiagnosticPropertiesBuilder properties) {
    super.debugFillProperties(properties);
    final String label = switch (position) {
      DecorationPosition.background => 'bg',
      DecorationPosition.foreground => 'fg',
    };
    properties.add(EnumProperty<DecorationPosition>('position', position, level: DiagnosticLevel.hidden));
    properties.add(DiagnosticsProperty<Decoration>(label, decoration));
  }
}

/// A convenience widget that combines common painting, positioning, and sizing
/// widgets.
///
/// {@youtube 560 315 https://www.youtube.com/watch?v=c1xLMaTUWCY}
///
/// A container first surrounds the child with [padding] (inflated by any
/// borders present in the [decoration]) and then applies additional
/// [constraints] to the padded extent (incorporating the `width` and `height`
/// as constraints, if either is non-null). The container is then surrounded by
/// additional empty space described from the [margin].
///
/// During painting, the container first applies the given [transform], then
/// paints the [decoration] to fill the padded extent, then it paints the child,
/// and finally paints the [foregroundDecoration], also filling the padded
/// extent.
///
/// Containers with no children try to be as big as possible unless the incoming
/// constraints are unbounded, in which case they try to be as small as
/// possible. Containers with children size themselves to their children. The
/// `width`, `height`, and [constraints] arguments to the constructor override
/// this.
///
/// By default, containers return false for all hit tests. If the [color]
/// property is specified, the hit testing is handled by [ColoredBox], which
/// always returns true. If the [decoration] or [foregroundDecoration] properties
/// are specified, hit testing is handled by [Decoration.hitTest].
///
/// ## Layout behavior
///
/// _See [BoxConstraints] for an introduction to box layout models._
///
/// Since [Container] combines a number of other widgets each with their own
/// layout behavior, [Container]'s layout behavior is somewhat complicated.
///
/// Summary: [Container] tries, in order: to honor [alignment], to size itself
/// to the [child], to honor the `width`, `height`, and [constraints], to expand
/// to fit the parent, to be as small as possible.
///
/// More specifically:
///
/// If the widget has no child, no `height`, no `width`, no [constraints],
/// and the parent provides unbounded constraints, then [Container] tries to
/// size as small as possible.
///
/// If the widget has no child and no [alignment], but a `height`, `width`, or
/// [constraints] are provided, then the [Container] tries to be as small as
/// possible given the combination of those constraints and the parent's
/// constraints.
///
/// If the widget has no child, no `height`, no `width`, no [constraints], and
/// no [alignment], but the parent provides bounded constraints, then
/// [Container] expands to fit the constraints provided by the parent.
///
/// If the widget has an [alignment], and the parent provides unbounded
/// constraints, then the [Container] tries to size itself around the child.
///
/// If the widget has an [alignment], and the parent provides bounded
/// constraints, then the [Container] tries to expand to fit the parent, and
/// then positions the child within itself as per the [alignment].
///
/// Otherwise, the widget has a [child] but no `height`, no `width`, no
/// [constraints], and no [alignment], and the [Container] passes the
/// constraints from the parent to the child and sizes itself to match the
/// child.
///
/// The [margin] and [padding] properties also affect the layout, as described
/// in the documentation for those properties. (Their effects merely augment the
/// rules described above.) The [decoration] can implicitly increase the
/// [padding] (e.g. borders in a [BoxDecoration] contribute to the [padding]);
/// see [Decoration.padding].
///
/// ## Example
///
/// {@tool snippet}
/// This example shows a 48x48 amber square (placed inside a [Center] widget in
/// case the parent widget has its own opinions regarding the size that the
/// [Container] should take), with a margin so that it stays away from
/// neighboring widgets:
///
/// ![An amber colored container with the dimensions of 48 square pixels.](https://flutter.github.io/assets-for-api-docs/assets/widgets/container_a.png)
///
/// ```dart
/// Center(
///   child: Container(
///     margin: const EdgeInsets.all(10.0),
///     color: Colors.amber[600],
///     width: 48.0,
///     height: 48.0,
///   ),
/// )
/// ```
/// {@end-tool}
///
/// {@tool snippet}
///
/// This example shows how to use many of the features of [Container] at once.
/// The [constraints] are set to fit the font size plus ample headroom
/// vertically, while expanding horizontally to fit the parent. The [padding] is
/// used to make sure there is space between the contents and the text. The
/// [color] makes the box blue. The [alignment] causes the [child] to be
/// centered in the box. Finally, the [transform] applies a slight rotation to the
/// entire contraption to complete the effect.
///
/// ![A blue rectangular container with 'Hello World' in the center, rotated
/// slightly in the z axis.](https://flutter.github.io/assets-for-api-docs/assets/widgets/container_b.png)
///
/// ```dart
/// Container(
///   constraints: BoxConstraints.expand(
///     height: Theme.of(context).textTheme.headlineMedium!.fontSize! * 1.1 + 200.0,
///   ),
///   padding: const EdgeInsets.all(8.0),
///   color: Colors.blue[600],
///   alignment: Alignment.center,
///   transform: Matrix4.rotationZ(0.1),
///   child: Text('Hello World',
///     style: Theme.of(context)
///         .textTheme
///         .headlineMedium!
///         .copyWith(color: Colors.white)),
/// )
/// ```
/// {@end-tool}
///
/// See also:
///
///  * [AnimatedContainer], a variant that smoothly animates the properties when
///    they change.
///  * [Border], which has a sample which uses [Container] heavily.
///  * [Ink], which paints a [Decoration] on a [Material], allowing
///    [InkResponse] and [InkWell] splashes to paint over them.
///  * Cookbook: [Animate the properties of a container](https://flutter.dev/docs/cookbook/animation/animated-container)
///  * The [catalog of layout widgets](https://flutter.dev/widgets/layout/).
class Container extends StatelessWidget {
  /// Creates a widget that combines common painting, positioning, and sizing widgets.
  ///
  /// The `height` and `width` values include the padding.
  ///
  /// The `color` and `decoration` arguments cannot both be supplied, since
  /// it would potentially result in the decoration drawing over the background
  /// color. To supply a decoration with a color, use `decoration:
  /// BoxDecoration(color: color)`.
  Container({
    super.key,
    this.alignment,
    this.padding,
    this.color,
    this.decoration,
    this.foregroundDecoration,
    double? width,
    double? height,
    BoxConstraints? constraints,
    this.margin,
    this.transform,
    this.transformAlignment,
    this.child,
    this.clipBehavior = Clip.none,
  }) : assert(margin == null || margin.isNonNegative),
       assert(padding == null || padding.isNonNegative),
       assert(decoration == null || decoration.debugAssertIsValid()),
       assert(constraints == null || constraints.debugAssertIsValid()),
       assert(decoration != null || clipBehavior == Clip.none),
       assert(color == null || decoration == null,
         'Cannot provide both a color and a decoration\n'
         'To provide both, use "decoration: BoxDecoration(color: color)".',
       ),
       constraints =
        (width != null || height != null)
          ? constraints?.tighten(width: width, height: height)
            ?? BoxConstraints.tightFor(width: width, height: height)
          : constraints;

  /// The [child] contained by the container.
  ///
  /// If null, and if the [constraints] are unbounded or also null, the
  /// container will expand to fill all available space in its parent, unless
  /// the parent provides unbounded constraints, in which case the container
  /// will attempt to be as small as possible.
  ///
  /// {@macro flutter.widgets.ProxyWidget.child}
  final Widget? child;

  /// Align the [child] within the container.
  ///
  /// If non-null, the container will expand to fill its parent and position its
  /// child within itself according to the given value. If the incoming
  /// constraints are unbounded, then the child will be shrink-wrapped instead.
  ///
  /// Ignored if [child] is null.
  ///
  /// See also:
  ///
  ///  * [Alignment], a class with convenient constants typically used to
  ///    specify an [AlignmentGeometry].
  ///  * [AlignmentDirectional], like [Alignment] for specifying alignments
  ///    relative to text direction.
  final AlignmentGeometry? alignment;

  /// Empty space to inscribe inside the [decoration]. The [child], if any, is
  /// placed inside this padding.
  ///
  /// This padding is in addition to any padding inherent in the [decoration];
  /// see [Decoration.padding].
  final EdgeInsetsGeometry? padding;

  /// The color to paint behind the [child].
  ///
  /// This property should be preferred when the background is a simple color.
  /// For other cases, such as gradients or images, use the [decoration]
  /// property.
  ///
  /// If the [decoration] is used, this property must be null. A background
  /// color may still be painted by the [decoration] even if this property is
  /// null.
  final Color? color;

  /// The decoration to paint behind the [child].
  ///
  /// Use the [color] property to specify a simple solid color.
  ///
  /// The [child] is not clipped to the decoration. To clip a child to the shape
  /// of a particular [ShapeDecoration], consider using a [ClipPath] widget.
  final Decoration? decoration;

  /// The decoration to paint in front of the [child].
  final Decoration? foregroundDecoration;

  /// Additional constraints to apply to the child.
  ///
  /// The constructor `width` and `height` arguments are combined with the
  /// `constraints` argument to set this property.
  ///
  /// The [padding] goes inside the constraints.
  final BoxConstraints? constraints;

  /// Empty space to surround the [decoration] and [child].
  final EdgeInsetsGeometry? margin;

  /// The transformation matrix to apply before painting the container.
  final Matrix4? transform;

  /// The alignment of the origin, relative to the size of the container, if [transform] is specified.
  ///
  /// When [transform] is null, the value of this property is ignored.
  ///
  /// See also:
  ///
  ///  * [Transform.alignment], which is set by this property.
  final AlignmentGeometry? transformAlignment;

  /// The clip behavior when [Container.decoration] is not null.
  ///
  /// Defaults to [Clip.none]. Must be [Clip.none] if [decoration] is null.
  ///
  /// If a clip is to be applied, the [Decoration.getClipPath] method
  /// for the provided decoration must return a clip path. (This is not
  /// supported by all decorations; the default implementation of that
  /// method throws an [UnsupportedError].)
  final Clip clipBehavior;

  EdgeInsetsGeometry? get _paddingIncludingDecoration {
    return switch ((padding, decoration?.padding)) {
<<<<<<< HEAD
      (null, final EdgeInsets? padding) || (final EdgeInsets? padding, null) => padding,
      _ => padding!.add(decoration!.padding),
=======
      (null, final EdgeInsetsGeometry? padding) => padding,
      (final EdgeInsetsGeometry? padding, null) => padding,
      (_) => padding!.add(decoration!.padding),
>>>>>>> 1d0e798c
    };
  }

  @override
  Widget build(BuildContext context) {
    Widget? current = child;

    if (child == null && (constraints == null || !constraints!.isTight)) {
      current = LimitedBox(
        maxWidth: 0.0,
        maxHeight: 0.0,
        child: ConstrainedBox(constraints: const BoxConstraints.expand()),
      );
    } else if (alignment != null) {
      current = Align(alignment: alignment!, child: current);
    }

    final EdgeInsetsGeometry? effectivePadding = _paddingIncludingDecoration;
    if (effectivePadding != null) {
      current = Padding(padding: effectivePadding, child: current);
    }

    if (color != null) {
      current = ColoredBox(color: color!, child: current);
    }

    if (clipBehavior != Clip.none) {
      assert(decoration != null);
      current = ClipPath(
        clipper: _DecorationClipper(
          textDirection: Directionality.maybeOf(context),
          decoration: decoration!,
        ),
        clipBehavior: clipBehavior,
        child: current,
      );
    }

    if (decoration != null) {
      current = DecoratedBox(decoration: decoration!, child: current);
    }

    if (foregroundDecoration != null) {
      current = DecoratedBox(
        decoration: foregroundDecoration!,
        position: DecorationPosition.foreground,
        child: current,
      );
    }

    if (constraints != null) {
      current = ConstrainedBox(constraints: constraints!, child: current);
    }

    if (margin != null) {
      current = Padding(padding: margin!, child: current);
    }

    if (transform != null) {
      current = Transform(transform: transform!, alignment: transformAlignment, child: current);
    }

    return current!;
  }

  @override
  void debugFillProperties(DiagnosticPropertiesBuilder properties) {
    super.debugFillProperties(properties);
    properties.add(DiagnosticsProperty<AlignmentGeometry>('alignment', alignment, showName: false, defaultValue: null));
    properties.add(DiagnosticsProperty<EdgeInsetsGeometry>('padding', padding, defaultValue: null));
    properties.add(DiagnosticsProperty<Clip>('clipBehavior', clipBehavior, defaultValue: Clip.none));
    if (color != null) {
      properties.add(DiagnosticsProperty<Color>('bg', color));
    } else {
      properties.add(DiagnosticsProperty<Decoration>('bg', decoration, defaultValue: null));
    }
    properties.add(DiagnosticsProperty<Decoration>('fg', foregroundDecoration, defaultValue: null));
    properties.add(DiagnosticsProperty<BoxConstraints>('constraints', constraints, defaultValue: null));
    properties.add(DiagnosticsProperty<EdgeInsetsGeometry>('margin', margin, defaultValue: null));
    properties.add(ObjectFlagProperty<Matrix4>.has('transform', transform));
  }
}

/// A clipper that uses [Decoration.getClipPath] to clip.
class _DecorationClipper extends CustomClipper<Path> {
  _DecorationClipper({
    TextDirection? textDirection,
    required this.decoration,
  }) : textDirection = textDirection ?? TextDirection.ltr;

  final TextDirection textDirection;
  final Decoration decoration;

  @override
  Path getClip(Size size) {
    return decoration.getClipPath(Offset.zero & size, textDirection);
  }

  @override
  bool shouldReclip(_DecorationClipper oldClipper) {
    return oldClipper.decoration != decoration
        || oldClipper.textDirection != textDirection;
  }
}<|MERGE_RESOLUTION|>--- conflicted
+++ resolved
@@ -363,14 +363,9 @@
 
   EdgeInsetsGeometry? get _paddingIncludingDecoration {
     return switch ((padding, decoration?.padding)) {
-<<<<<<< HEAD
-      (null, final EdgeInsets? padding) || (final EdgeInsets? padding, null) => padding,
-      _ => padding!.add(decoration!.padding),
-=======
       (null, final EdgeInsetsGeometry? padding) => padding,
       (final EdgeInsetsGeometry? padding, null) => padding,
       (_) => padding!.add(decoration!.padding),
->>>>>>> 1d0e798c
     };
   }
 
