--- conflicted
+++ resolved
@@ -571,8 +571,6 @@
   }
   bool get _shouldSnap => extent.snap && extent.hasChanged && !_isAtSnapSize;
 
-<<<<<<< HEAD
-=======
   @override
   void dispose() {
     // Stop the animation before dispose.
@@ -580,7 +578,6 @@
     super.dispose();
   }
 
->>>>>>> 83dfb223
   @override
   void goBallistic(double velocity) {
     if ((velocity == 0.0 && !_shouldSnap) ||
