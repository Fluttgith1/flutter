--- conflicted
+++ resolved
@@ -5816,11 +5816,8 @@
     this.onEnter,
     this.onExit,
     this.onHover,
-<<<<<<< HEAD
+    this.opaque = true,
     this.cursor,
-=======
-    this.opaque = true,
->>>>>>> dd43da71
     Widget child,
   }) : assert(opaque != null),
        super(key: key, child: child);
@@ -5839,7 +5836,22 @@
   /// the pointer.
   final PointerExitEventListener onExit;
 
-<<<<<<< HEAD
+  /// Whether this widget should prevent other [MouseRegion]s visually behind it
+  /// from detecting the pointer, thus affecting how their [onHover], [onEnter],
+  /// and [onExit] behave.
+  ///
+  /// If [opaque] is true, this widget will absorb the mouse pointer and
+  /// prevent this widget's siblings (or any other widgets that are not
+  /// ancestors or descendants of this widget) from detecting the mouse
+  /// pointer even when the pointer is within their areas.
+  ///
+  /// If [opaque] is false, this object will not affect how [MouseRegion]s
+  /// behind it behave, which will detect the mouse pointer as long as the
+  /// pointer is within their areas.
+  ///
+  /// This defaults to true.
+  final bool opaque;
+
   /// The mouse cursor for a pointer if it enters or is hovering this region.
   ///
   /// This cursor will be set to a mouse pointer if this region is the
@@ -5855,23 +5867,6 @@
   ///  * [MouseCursors], which is a collection of system cursors of all
   ///    platforms.
   final int cursor;
-=======
-  /// Whether this widget should prevent other [MouseRegion]s visually behind it
-  /// from detecting the pointer, thus affecting how their [onHover], [onEnter],
-  /// and [onExit] behave.
-  ///
-  /// If [opaque] is true, this widget will absorb the mouse pointer and
-  /// prevent this widget's siblings (or any other widgets that are not
-  /// ancestors or descendants of this widget) from detecting the mouse
-  /// pointer even when the pointer is within their areas.
-  ///
-  /// If [opaque] is false, this object will not affect how [MouseRegion]s
-  /// behind it behave, which will detect the mouse pointer as long as the
-  /// pointer is within their areas.
-  ///
-  /// This defaults to true.
-  final bool opaque;
->>>>>>> dd43da71
 
   @override
   _MouseRegionElement createElement() => _MouseRegionElement(this);
@@ -5882,11 +5877,8 @@
       onEnter: onEnter,
       onHover: onHover,
       onExit: onExit,
-<<<<<<< HEAD
+      opaque: opaque,
       cursor: cursor,
-=======
-      opaque: opaque,
->>>>>>> dd43da71
     );
   }
 
@@ -5896,11 +5888,8 @@
       ..onEnter = onEnter
       ..onHover = onHover
       ..onExit = onExit
-<<<<<<< HEAD
-      ..cursor = cursor;
-=======
+      ..cursor = cursor
       ..opaque = opaque;
->>>>>>> dd43da71
   }
 
   @override
@@ -5914,11 +5903,8 @@
     if (onHover != null)
       listeners.add('hover');
     properties.add(IterableProperty<String>('listeners', listeners, ifEmpty: '<none>'));
-<<<<<<< HEAD
+    properties.add(DiagnosticsProperty<bool>('opaque', opaque, defaultValue: true));
     // TODO(dkwingsmt): Add property for cursor
-=======
-    properties.add(DiagnosticsProperty<bool>('opaque', opaque, defaultValue: true));
->>>>>>> dd43da71
   }
 }
 
