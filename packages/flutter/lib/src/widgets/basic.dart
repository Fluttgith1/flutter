// Copyright 2015 The Chromium Authors. All rights reserved.
// Use of this source code is governed by a BSD-style license that can be
// found in the LICENSE file.

import 'dart:ui' as ui show Image, ImageFilter;

import 'package:flutter/foundation.dart';
import 'package:flutter/rendering.dart';
import 'package:flutter/services.dart';

import 'debug.dart';
import 'framework.dart';
import 'localizations.dart';

export 'package:flutter/animation.dart';
export 'package:flutter/foundation.dart' show
  ChangeNotifier,
  FlutterErrorDetails,
  Listenable,
  TargetPlatform,
  ValueNotifier;
export 'package:flutter/painting.dart';
export 'package:flutter/rendering.dart' show
  AlignmentTween,
  AlignmentGeometryTween,
  Axis,
  BoxConstraints,
  CrossAxisAlignment,
  CustomClipper,
  CustomPainter,
  CustomPainterSemantics,
  DecorationPosition,
  FlexFit,
  FlowDelegate,
  FlowPaintingContext,
  FractionalOffsetTween,
  HitTestBehavior,
  LayerLink,
  MainAxisAlignment,
  MainAxisSize,
  MultiChildLayoutDelegate,
  Overflow,
  PaintingContext,
  PointerCancelEvent,
  PointerCancelEventListener,
  PointerDownEvent,
  PointerDownEventListener,
  PointerEvent,
  PointerMoveEvent,
  PointerMoveEventListener,
  PointerUpEvent,
  PointerUpEventListener,
  RelativeRect,
  SemanticsBuilderCallback,
  ShaderCallback,
  ShapeBorderClipper,
  SingleChildLayoutDelegate,
  StackFit,
  TextOverflow,
  ValueChanged,
  ValueGetter,
  WrapAlignment,
  WrapCrossAlignment;

// Examples can assume:
// class TestWidget extends StatelessWidget { @override Widget build(BuildContext context) => const Placeholder(); }
// WidgetTester tester;

// BIDIRECTIONAL TEXT SUPPORT

/// A widget that determines the ambient directionality of text and
/// text-direction-sensitive render objects.
///
/// For example, [Padding] depends on the [Directionality] to resolve
/// [EdgeInsetsDirectional] objects into absolute [EdgeInsets] objects.
class Directionality extends InheritedWidget {
  /// Creates a widget that determines the directionality of text and
  /// text-direction-sensitive render objects.
  ///
  /// The [textDirection] and [child] arguments must not be null.
  const Directionality({
    Key key,
    @required this.textDirection,
    @required Widget child
  }) : assert(textDirection != null),
       assert(child != null),
       super(key: key, child: child);

  /// The text direction for this subtree.
  final TextDirection textDirection;

  /// The text direction from the closest instance of this class that encloses
  /// the given context.
  ///
  /// If there is no [Directionality] ancestor widget in the tree at the given
  /// context, then this will return null.
  ///
  /// Typical usage is as follows:
  ///
  /// ```dart
  /// TextDirection textDirection = Directionality.of(context);
  /// ```
  static TextDirection of(BuildContext context) {
    final Directionality widget = context.inheritFromWidgetOfExactType(Directionality);
    return widget?.textDirection;
  }

  @override
  bool updateShouldNotify(Directionality oldWidget) => textDirection != oldWidget.textDirection;

  @override
  void debugFillProperties(DiagnosticPropertiesBuilder properties) {
    super.debugFillProperties(properties);
    properties.add(new EnumProperty<TextDirection>('textDirection', textDirection));
  }
}


// PAINTING NODES

/// A widget that makes its child partially transparent.
///
/// This class paints its child into an intermediate buffer and then blends the
/// child back into the scene partially transparent.
///
/// For values of opacity other than 0.0 and 1.0, this class is relatively
/// expensive because it requires painting the child into an intermediate
/// buffer. For the value 0.0, the child is simply not painted at all. For the
/// value 1.0, the child is painted immediately without an intermediate buffer.
///
/// ## Sample code
///
/// This example shows some [Text] when the `_visible` member field is true, and
/// hides it when it is false:
///
/// ```dart
/// new Opacity(
///   opacity: _visible ? 1.0 : 0.0,
///   child: const Text('Now you see me, now you don\'t!'),
/// )
/// ```
///
/// This is more efficient than adding and removing the child widget from the
/// tree on demand.
///
/// ## Opacity Animation
///
/// [Opacity] animations should be built using [AnimatedOpacity] rather than
/// manually rebuilding the [Opacity] widget.
///
/// Animating an [Opacity] widget directly causes the widget (and possibly its
/// subtree) to rebuild each frame, which is not very efficient. Consider using
/// an [AnimatedOpacity] instead.
///
/// See also:
///
///  * [ShaderMask], which can apply more elaborate effects to its child.
///  * [Transform], which applies an arbitrary transform to its child widget at
///    paint time.
///  * [AnimatedOpacity], which uses an animation internally to efficiently
///    animate opacity.
///  * [FadeTransition], which uses a provided animation to efficiently animate
///    opacity.
class Opacity extends SingleChildRenderObjectWidget {
  /// Creates a widget that makes its child partially transparent.
  ///
  /// The [opacity] argument must not be null and must be between 0.0 and 1.0
  /// (inclusive).
  const Opacity({
    Key key,
    @required this.opacity,
    Widget child,
  }) : assert(opacity != null && opacity >= 0.0 && opacity <= 1.0),
       super(key: key, child: child);

  /// The fraction to scale the child's alpha value.
  ///
  /// An opacity of 1.0 is fully opaque. An opacity of 0.0 is fully transparent
  /// (i.e., invisible).
  ///
  /// The opacity must not be null.
  ///
  /// Values 1.0 and 0.0 are painted with a fast path. Other values
  /// require painting the child into an intermediate buffer, which is
  /// expensive.
  final double opacity;

  @override
  RenderOpacity createRenderObject(BuildContext context) => new RenderOpacity(opacity: opacity);

  @override
  void updateRenderObject(BuildContext context, RenderOpacity renderObject) {
    renderObject.opacity = opacity;
  }

  @override
  void debugFillProperties(DiagnosticPropertiesBuilder properties) {
    super.debugFillProperties(properties);
    properties.add(new DoubleProperty('opacity', opacity));
  }
}

/// A widget that applies a mask generated by a [Shader] to its child.
///
/// For example, [ShaderMask] can be used to gradually fade out the edge
/// of a child by using a [new ui.Gradient.linear] mask.
///
/// ## Sample code
///
/// This example makes the text look like it is on fire:
///
/// ```dart
/// new ShaderMask(
///   shaderCallback: (Rect bounds) {
///     return new RadialGradient(
///       center: Alignment.topLeft,
///       radius: 1.0,
///       colors: <Color>[Colors.yellow, Colors.deepOrange.shade900],
///       tileMode: TileMode.mirror,
///     ).createShader(bounds);
///   },
///   child: const Text('I’m burning the memories'),
/// )
/// ```
///
/// See also:
///
///  * [Opacity], which can apply a uniform alpha effect to its child.
///  * [CustomPaint], which lets you draw directly on the canvas.
///  * [DecoratedBox], for another approach at decorating child widgets.
///  * [BackdropFilter], which applies an image filter to the background.
class ShaderMask extends SingleChildRenderObjectWidget {
  /// Creates a widget that applies a mask generated by a [Shader] to its child.
  ///
  /// The [shaderCallback] and [blendMode] arguments must not be null.
  const ShaderMask({
    Key key,
    @required this.shaderCallback,
    this.blendMode = BlendMode.modulate,
    Widget child
  }) : assert(shaderCallback != null),
       assert(blendMode != null),
       super(key: key, child: child);

  /// Called to create the [dart:ui.Shader] that generates the mask.
  ///
  /// The shader callback is called with the current size of the child so that
  /// it can customize the shader to the size and location of the child.
  ///
  /// Typically this will use a [LinearGradient], [RadialGradient], or
  /// [SweepGradient] to create the [dart:ui.Shader], though the
  /// [dart:ui.ImageShader] class could also be used.
  final ShaderCallback shaderCallback;

  /// The [BlendMode] to use when applying the shader to the child.
  ///
  /// The default, [BlendMode.modulate], is useful for applying an alpha blend
  /// to the child. Other blend modes can be used to create other effects.
  final BlendMode blendMode;

  @override
  RenderShaderMask createRenderObject(BuildContext context) {
    return new RenderShaderMask(
      shaderCallback: shaderCallback,
      blendMode: blendMode,
    );
  }

  @override
  void updateRenderObject(BuildContext context, RenderShaderMask renderObject) {
    renderObject
      ..shaderCallback = shaderCallback
      ..blendMode = blendMode;
  }
}

/// A widget that applies a filter to the existing painted content and then paints [child].
///
/// This effect is relatively expensive, especially if the filter is non-local,
/// such as a blur.
///
/// See also:
///
///  * [DecoratedBox], which draws a background under (or over) a widget.
///  * [Opacity], which changes the opacity of the widget itself.
class BackdropFilter extends SingleChildRenderObjectWidget {
  /// Creates a backdrop filter.
  ///
  /// The [filter] argument must not be null.
  const BackdropFilter({
    Key key,
    @required this.filter,
    Widget child
  }) : assert(filter != null),
       super(key: key, child: child);

  /// The image filter to apply to the existing painted content before painting the child.
  ///
  /// For example, consider using [ImageFilter.blur] to create a backdrop
  /// blur effect
  final ui.ImageFilter filter;

  @override
  RenderBackdropFilter createRenderObject(BuildContext context) {
    return new RenderBackdropFilter(filter: filter);
  }

  @override
  void updateRenderObject(BuildContext context, RenderBackdropFilter renderObject) {
    renderObject.filter = filter;
  }
}

/// A widget that provides a canvas on which to draw during the paint phase.
///
/// When asked to paint, [CustomPaint] first asks its [painter] to paint on the
/// current canvas, then it paints its child, and then, after painting its
/// child, it asks its [foregroundPainter] to paint. The coordinate system of the
/// canvas matches the coordinate system of the [CustomPaint] object. The
/// painters are expected to paint within a rectangle starting at the origin and
/// encompassing a region of the given size. (If the painters paint outside
/// those bounds, there might be insufficient memory allocated to rasterize the
/// painting commands and the resulting behavior is undefined.)
///
/// Painters are implemented by subclassing [CustomPainter].
///
/// Because custom paint calls its painters during paint, you cannot call
/// `setState` or `markNeedsLayout` during the callback (the layout for this
/// frame has already happened).
///
/// Custom painters normally size themselves to their child. If they do not have
/// a child, they attempt to size themselves to the [size], which defaults to
/// [Size.zero]. [size] must not be null.
///
/// [isComplex] and [willChange] are hints to the compositor's raster cache
/// and must not be null.
///
/// ## Sample code
///
/// This example shows how the sample custom painter shown at [CustomPainter]
/// could be used in a [CustomPaint] widget to display a background to some
/// text.
///
/// ```dart
/// new CustomPaint(
///   painter: new Sky(),
///   child: new Center(
///     child: new Text(
///       'Once upon a time...',
///       style: const TextStyle(
///         fontSize: 40.0,
///         fontWeight: FontWeight.w900,
///         color: const Color(0xFFFFFFFF),
///       ),
///     ),
///   ),
/// )
/// ```
///
/// See also:
///
///  * [CustomPainter], the class to extend when creating custom painters.
///  * [Canvas], the class that a custom painter uses to paint.
class CustomPaint extends SingleChildRenderObjectWidget {
  /// Creates a widget that delegates its painting.
  const CustomPaint({
    Key key,
    this.painter,
    this.foregroundPainter,
    this.size = Size.zero,
    this.isComplex = false,
    this.willChange = false,
    Widget child,
  }) : assert(size != null),
       assert(isComplex != null),
       assert(willChange != null),
       super(key: key, child: child);

  /// The painter that paints before the children.
  final CustomPainter painter;

  /// The painter that paints after the children.
  final CustomPainter foregroundPainter;

  /// The size that this [CustomPaint] should aim for, given the layout
  /// constraints, if there is no child.
  ///
  /// Defaults to [Size.zero].
  ///
  /// If there's a child, this is ignored, and the size of the child is used
  /// instead.
  final Size size;

  /// Whether the painting is complex enough to benefit from caching.
  ///
  /// The compositor contains a raster cache that holds bitmaps of layers in
  /// order to avoid the cost of repeatedly rendering those layers on each
  /// frame. If this flag is not set, then the compositor will apply its own
  /// heuristics to decide whether the this layer is complex enough to benefit
  /// from caching.
  final bool isComplex;

  /// Whether the raster cache should be told that this painting is likely
  /// to change in the next frame.
  final bool willChange;

  @override
  RenderCustomPaint createRenderObject(BuildContext context) {
    return new RenderCustomPaint(
      painter: painter,
      foregroundPainter: foregroundPainter,
      preferredSize: size,
      isComplex: isComplex,
      willChange: willChange,
    );
  }

  @override
  void updateRenderObject(BuildContext context, RenderCustomPaint renderObject) {
    renderObject
      ..painter = painter
      ..foregroundPainter = foregroundPainter
      ..preferredSize = size
      ..isComplex = isComplex
      ..willChange = willChange;
  }

  @override
  void didUnmountRenderObject(RenderCustomPaint renderObject) {
    renderObject
      ..painter = null
      ..foregroundPainter = null;
  }
}

/// A widget that clips its child using a rectangle.
///
/// By default, [ClipRect] prevents its child from painting outside its
/// bounds, but the size and location of the clip rect can be customized using a
/// custom [clipper].
///
/// [ClipRect] is commonly used with these widgets, which commonly paint outside
/// their bounds:
///
///  * [CustomPaint]
///  * [CustomSingleChildLayout]
///  * [CustomMultiChildLayout]
///  * [Align] and [Center] (e.g., if [Align.widthFactor] or
///    [Align.heightFactor] is less than 1.0).
///  * [OverflowBox]
///  * [SizedOverflowBox]
///
/// ## Sample code
///
/// For example, by combining a [ClipRect] with an [Align], one can show just
/// the top half of an [Image]:
///
/// ```dart
/// new ClipRect(
///   child: new Align(
///     alignment: Alignment.topCenter,
///     heightFactor: 0.5,
///     child: new Image.network(userAvatarUrl),
///   ),
/// )
/// ```
///
/// See also:
///
///  * [CustomClipper], for information about creating custom clips.
///  * [ClipRRect], for a clip with rounded corners.
///  * [ClipOval], for an elliptical clip.
///  * [ClipPath], for an arbitrarily shaped clip.
class ClipRect extends SingleChildRenderObjectWidget {
  /// Creates a rectangular clip.
  ///
  /// If [clipper] is null, the clip will match the layout size and position of
  /// the child.
  const ClipRect({ Key key, this.clipper, Widget child }) : super(key: key, child: child);

  /// If non-null, determines which clip to use.
  final CustomClipper<Rect> clipper;

  @override
  RenderClipRect createRenderObject(BuildContext context) => new RenderClipRect(clipper: clipper);

  @override
  void updateRenderObject(BuildContext context, RenderClipRect renderObject) {
    renderObject.clipper = clipper;
  }

  @override
  void didUnmountRenderObject(RenderClipRect renderObject) {
    renderObject.clipper = null;
  }

  @override
  void debugFillProperties(DiagnosticPropertiesBuilder properties) {
    super.debugFillProperties(properties);
    properties.add(new DiagnosticsProperty<CustomClipper<Rect>>('clipper', clipper, defaultValue: null));
  }
}

/// A widget that clips its child using a rounded rectangle.
///
/// By default, [ClipRRect] uses its own bounds as the base rectangle for the
/// clip, but the size and location of the clip can be customized using a custom
/// [clipper].
///
/// See also:
///
///  * [CustomClipper], for information about creating custom clips.
///  * [ClipRect], for more efficient clips without rounded corners.
///  * [ClipOval], for an elliptical clip.
///  * [ClipPath], for an arbitrarily shaped clip.
class ClipRRect extends SingleChildRenderObjectWidget {
  /// Creates a rounded-rectangular clip.
  ///
  /// The [borderRadius] defaults to [BorderRadius.zero], i.e. a rectangle with
  /// right-angled corners.
  ///
  /// If [clipper] is non-null, then [borderRadius] is ignored.
  const ClipRRect({
    Key key,
    this.borderRadius,
    this.clipper,
    Widget child,
  }) : assert(borderRadius != null || clipper != null),
       super(key: key, child: child);

  /// The border radius of the rounded corners.
  ///
  /// Values are clamped so that horizontal and vertical radii sums do not
  /// exceed width/height.
  ///
  /// This value is ignored if [clipper] is non-null.
  final BorderRadius borderRadius;

  /// If non-null, determines which clip to use.
  final CustomClipper<RRect> clipper;

  @override
  RenderClipRRect createRenderObject(BuildContext context) => new RenderClipRRect(borderRadius: borderRadius, clipper: clipper);

  @override
  void updateRenderObject(BuildContext context, RenderClipRRect renderObject) {
    renderObject
      ..borderRadius = borderRadius
      ..clipper = clipper;
  }

  @override
  void debugFillProperties(DiagnosticPropertiesBuilder properties) {
    super.debugFillProperties(properties);
    properties.add(new DiagnosticsProperty<BorderRadius>('borderRadius', borderRadius, showName: false, defaultValue: null));
    properties.add(new DiagnosticsProperty<CustomClipper<RRect>>('clipper', clipper, defaultValue: null));
  }
}

/// A widget that clips its child using an oval.
///
/// By default, inscribes an axis-aligned oval into its layout dimensions and
/// prevents its child from painting outside that oval, but the size and
/// location of the clip oval can be customized using a custom [clipper].
/// See also:
///
/// See also:
///
///  * [CustomClipper], for information about creating custom clips.
///  * [ClipRect], for more efficient clips without rounded corners.
///  * [ClipRRect], for a clip with rounded corners.
///  * [ClipPath], for an arbitrarily shaped clip.
class ClipOval extends SingleChildRenderObjectWidget {
  /// Creates an oval-shaped clip.
  ///
  /// If [clipper] is null, the oval will be inscribed into the layout size and
  /// position of the child.
  const ClipOval({ Key key, this.clipper, Widget child }) : super(key: key, child: child);

  /// If non-null, determines which clip to use.
  ///
  /// The delegate returns a rectangle that describes the axis-aligned
  /// bounding box of the oval. The oval's axes will themselves also
  /// be axis-aligned.
  ///
  /// If the [clipper] delegate is null, then the oval uses the
  /// widget's bounding box (the layout dimensions of the render
  /// object) instead.
  final CustomClipper<Rect> clipper;

  @override
  RenderClipOval createRenderObject(BuildContext context) => new RenderClipOval(clipper: clipper);

  @override
  void updateRenderObject(BuildContext context, RenderClipOval renderObject) {
    renderObject.clipper = clipper;
  }

  @override
  void didUnmountRenderObject(RenderClipOval renderObject) {
    renderObject.clipper = null;
  }

  @override
  void debugFillProperties(DiagnosticPropertiesBuilder properties) {
    super.debugFillProperties(properties);
    properties.add(new DiagnosticsProperty<CustomClipper<Rect>>('clipper', clipper, defaultValue: null));
  }
}

/// A widget that clips its child using a path.
///
/// Calls a callback on a delegate whenever the widget is to be
/// painted. The callback returns a path and the widget prevents the
/// child from painting outside the path.
///
/// Clipping to a path is expensive. Certain shapes have more
/// optimized widgets:
///
///  * To clip to a rectangle, consider [ClipRect].
///  * To clip to an oval or circle, consider [ClipOval].
///  * To clip to a rounded rectangle, consider [ClipRRect].
class ClipPath extends SingleChildRenderObjectWidget {
  /// Creates a path clip.
  ///
  /// If [clipper] is null, the clip will be a rectangle that matches the layout
  /// size and location of the child. However, rather than use this default,
  /// consider using a [ClipRect], which can achieve the same effect more
  /// efficiently.
  const ClipPath({ Key key, this.clipper, Widget child }) : super(key: key, child: child);

  /// If non-null, determines which clip to use.
  ///
  /// The default clip, which is used if this property is null, is the
  /// bounding box rectangle of the widget. [ClipRect] is a more
  /// efficient way of obtaining that effect.
  final CustomClipper<Path> clipper;

  @override
  RenderClipPath createRenderObject(BuildContext context) => new RenderClipPath(clipper: clipper);

  @override
  void updateRenderObject(BuildContext context, RenderClipPath renderObject) {
    renderObject.clipper = clipper;
  }

  @override
  void didUnmountRenderObject(RenderClipPath renderObject) {
    renderObject.clipper = null;
  }

  @override
  void debugFillProperties(DiagnosticPropertiesBuilder properties) {
    super.debugFillProperties(properties);
    properties.add(new DiagnosticsProperty<CustomClipper<Path>>('clipper', clipper, defaultValue: null));
  }
}

/// A widget representing a physical layer that clips its children to a shape.
///
/// Physical layers cast shadows based on an [elevation] which is nominally in
/// logical pixels, coming vertically out of the rendering surface.
///
/// For shapes that cannot be expressed as a rectangle with rounded corners use
/// [PhysicalShape].
///
/// See also:
///
///  * [DecoratedBox], which can apply more arbitrary shadow effects.
///  * [ClipRect], which applies a clip to its child.
class PhysicalModel extends SingleChildRenderObjectWidget {
  /// Creates a physical model with a rounded-rectangular clip.
  ///
  /// The [color] is required; physical things have a color.
  ///
  /// The [shape], [elevation], [color], and [shadowColor] must not be null.
  const PhysicalModel({
    Key key,
    this.shape = BoxShape.rectangle,
    this.borderRadius,
    this.elevation = 0.0,
    @required this.color,
    this.shadowColor = const Color(0xFF000000),
    Widget child,
  }) : assert(shape != null),
       assert(elevation != null),
       assert(color != null),
       assert(shadowColor != null),
       super(key: key, child: child);

  /// The type of shape.
  final BoxShape shape;

  /// The border radius of the rounded corners.
  ///
  /// Values are clamped so that horizontal and vertical radii sums do not
  /// exceed width/height.
  ///
  /// This is ignored if the [shape] is not [BoxShape.rectangle].
  final BorderRadius borderRadius;

  /// The z-coordinate at which to place this physical object.
  final double elevation;

  /// The background color.
  final Color color;

  /// The shadow color.
  final Color shadowColor;

  @override
  RenderPhysicalModel createRenderObject(BuildContext context) {
    return new RenderPhysicalModel(
      shape: shape,
      borderRadius: borderRadius,
      elevation: elevation, color: color,
      shadowColor: shadowColor,
    );
  }

  @override
  void updateRenderObject(BuildContext context, RenderPhysicalModel renderObject) {
    renderObject
      ..shape = shape
      ..borderRadius = borderRadius
      ..elevation = elevation
      ..color = color
      ..shadowColor = shadowColor;
  }

  @override
  void debugFillProperties(DiagnosticPropertiesBuilder properties) {
    super.debugFillProperties(properties);
    properties.add(new EnumProperty<BoxShape>('shape', shape));
    properties.add(new DiagnosticsProperty<BorderRadius>('borderRadius', borderRadius));
    properties.add(new DoubleProperty('elevation', elevation));
    properties.add(new DiagnosticsProperty<Color>('color', color));
    properties.add(new DiagnosticsProperty<Color>('shadowColor', shadowColor));
  }
}

/// A widget representing a physical layer that clips its children to a path.
///
/// Physical layers cast shadows based on an [elevation] which is nominally in
/// logical pixels, coming vertically out of the rendering surface.
///
/// [PhysicalModel] does the same but only supports shapes that can be expressed
/// as rectangles with rounded corners.
///
/// See also:
///
///  * [ShapeBorderClipper], which converts a [ShapeBorder] to a [CustomerClipper], as
///    needed by this widget.
class PhysicalShape extends SingleChildRenderObjectWidget {
  /// Creates a physical model with an arbitrary shape clip.
  ///
  /// The [color] is required; physical things have a color.
  ///
  /// The [clipper], [elevation], [color], and [shadowColor] must not be null.
  const PhysicalShape({
    Key key,
    @required this.clipper,
    this.elevation = 0.0,
    @required this.color,
    this.shadowColor = const Color(0xFF000000),
    Widget child,
  }) : assert(clipper != null),
       assert(elevation != null),
       assert(color != null),
       assert(shadowColor != null),
       super(key: key, child: child);

  /// Determines which clip to use.
  ///
  /// If the path in question is expressed as a [ShapeBorder] subclass,
  /// consider using the [ShapeBorderClipper] delegate class to adapt the
  /// shape for use with this widget.
  final CustomClipper<Path> clipper;

  /// The z-coordinate at which to place this physical object.
  final double elevation;

  /// The background color.
  final Color color;

  /// When elevation is non zero the color to use for the shadow color.
  final Color shadowColor;

  @override
  RenderPhysicalShape createRenderObject(BuildContext context) {
    return new RenderPhysicalShape(
      clipper: clipper,
      elevation: elevation,
      color: color,
      shadowColor: shadowColor
    );
  }

  @override
  void updateRenderObject(BuildContext context, RenderPhysicalShape renderObject) {
    renderObject
      ..clipper = clipper
      ..elevation = elevation
      ..color = color
      ..shadowColor = shadowColor;
  }

  @override
  void debugFillProperties(DiagnosticPropertiesBuilder properties) {
    super.debugFillProperties(properties);
    properties.add(new DiagnosticsProperty<CustomClipper<Path>>('clipper', clipper));
    properties.add(new DoubleProperty('elevation', elevation));
    properties.add(new DiagnosticsProperty<Color>('color', color));
    properties.add(new DiagnosticsProperty<Color>('shadowColor', shadowColor));
  }
}

// POSITIONING AND SIZING NODES

/// A widget that applies a transformation before painting its child.
///
/// ## Sample code
///
/// This example rotates and skews an orange box containing text, keeping the
/// top right corner pinned to its original position.
///
/// ```dart
/// new Container(
///   color: Colors.black,
///   child: new Transform(
///     alignment: Alignment.topRight,
///     transform: new Matrix4.skewY(0.3)..rotateZ(-math.pi / 12.0),
///     child: new Container(
///       padding: const EdgeInsets.all(8.0),
///       color: const Color(0xFFE8581C),
///       child: const Text('Apartment for rent!'),
///     ),
///   ),
/// )
/// ```
///
/// See also:
///
///  * [RotatedBox], which rotates the child widget during layout, not just
///    during painting.
///  * [FractionalTranslation], which applies a translation to the child
///    that is relative to the child's size.
///  * [FittedBox], which sizes and positions its child widget to fit the parent
///    according to a given [BoxFit] discipline.
class Transform extends SingleChildRenderObjectWidget {
  /// Creates a widget that transforms its child.
  ///
  /// The [transform] argument must not be null.
  const Transform({
    Key key,
    @required this.transform,
    this.origin,
    this.alignment,
    this.transformHitTests = true,
    Widget child,
  }) : assert(transform != null),
       super(key: key, child: child);

  /// Creates a widget that transforms its child using a rotation around the
  /// center.
  ///
  /// The `angle` argument must not be null. It gives the rotation in clockwise
  /// radians.
  ///
  /// ## Sample code
  ///
  /// This example rotates an orange box containing text around its center by
  /// fifteen degrees.
  ///
  /// ```dart
  /// new Transform.rotate(
  ///   angle: -math.pi / 12.0,
  ///   child: new Container(
  ///     padding: const EdgeInsets.all(8.0),
  ///     color: const Color(0xFFE8581C),
  ///     child: const Text('Apartment for rent!'),
  ///   ),
  /// )
  /// ```
  Transform.rotate({
    Key key,
    @required double angle,
    this.origin,
    this.alignment = Alignment.center,
    this.transformHitTests = true,
    Widget child,
  }) : transform = new Matrix4.rotationZ(angle),
       super(key: key, child: child);

  /// Creates a widget that transforms its child using a translation.
  ///
  /// The `offset` argument must not be null. It specifies the translation.
  ///
  /// ## Sample code
  ///
  /// This example shifts the silver-colored child down by fifteen pixels.
  ///
  /// ```dart
  /// new Transform.translate(
  ///   offset: const Offset(0.0, 15.0),
  ///   child: new Container(
  ///     padding: const EdgeInsets.all(8.0),
  ///     color: const Color(0xFF7F7F7F),
  ///     child: const Text('Quarter'),
  ///   ),
  /// )
  /// ```
  Transform.translate({
    Key key,
    @required Offset offset,
    this.transformHitTests = true,
    Widget child,
  }) : transform = new Matrix4.translationValues(offset.dx, offset.dy, 0.0),
       origin = null,
       alignment = null,
       super(key: key, child: child);

  /// Creates a widget that scales its child uniformly.
  ///
  /// The `scale` argument must not be null. It gives the scalar by which
  /// to multiply the `x` and `y` axes.
  ///
  /// The [alignment] controls the origin of the scale; by default, this is
  /// the center of the box.
  ///
  /// ## Sample code
  ///
  /// This example shrinks an orange box containing text such that each dimension
  /// is half the size it would otherwise be.
  ///
  /// ```dart
  /// new Transform.scale(
  ///   scale: 0.5,
  ///   child: new Container(
  ///     padding: const EdgeInsets.all(8.0),
  ///     color: const Color(0xFFE8581C),
  ///     child: const Text('Bad Ideas'),
  ///   ),
  /// )
  /// ```
  Transform.scale({
    Key key,
    @required double scale,
    this.origin,
    this.alignment = Alignment.center,
    this.transformHitTests = true,
    Widget child,
  }) : transform = new Matrix4.diagonal3Values(scale, scale, 1.0),
       super(key: key, child: child);

  /// The matrix to transform the child by during painting.
  final Matrix4 transform;

  /// The origin of the coordinate system (relative to the upper left corder of
  /// this render object) in which to apply the matrix.
  ///
  /// Setting an origin is equivalent to conjugating the transform matrix by a
  /// translation. This property is provided just for convenience.
  final Offset origin;

  /// The alignment of the origin, relative to the size of the box.
  ///
  /// This is equivalent to setting an origin based on the size of the box.
  /// If it is specified at the same time as the [origin], both are applied.
  ///
  /// An [AlignmentDirectional.start] value is the same as an [Alignment]
  /// whose [Alignment.x] value is `-1.0` if [textDirection] is
  /// [TextDirection.ltr], and `1.0` if [textDirection] is [TextDirection.rtl].
  /// Similarly [AlignmentDirectional.end] is the same as an [Alignment]
  /// whose [Alignment.x] value is `1.0` if [textDirection] is
  /// [TextDirection.ltr], and `-1.0` if [textDirection] is [TextDirection.rtl].
  final AlignmentGeometry alignment;

  /// Whether to apply the transformation when performing hit tests.
  final bool transformHitTests;

  @override
  RenderTransform createRenderObject(BuildContext context) {
    return new RenderTransform(
      transform: transform,
      origin: origin,
      alignment: alignment,
      textDirection: Directionality.of(context),
      transformHitTests: transformHitTests
    );
  }

  @override
  void updateRenderObject(BuildContext context, RenderTransform renderObject) {
    renderObject
      ..transform = transform
      ..origin = origin
      ..alignment = alignment
      ..textDirection = Directionality.of(context)
      ..transformHitTests = transformHitTests;
  }
}

/// A widget that can be targeted by a [CompositedTransformFollower].
///
/// When this widget is composited during the compositing phase (which comes
/// after the paint phase, as described in [WidgetsBinding.drawFrame]), it
/// updates the [link] object so that any [CompositedTransformFollower] widgets
/// that are subsequently composited in the same frame and were given the same
/// [LayerLink] can position themselves at the same screen location.
///
/// A single [CompositedTransformTarget] can be followed by multiple
/// [CompositedTransformFollower] widgets.
///
/// The [CompositedTransformTarget] must come earlier in the paint order than
/// any linked [CompositedTransformFollower]s.
///
/// See also:
///
///  * [CompositedTransformFollower], the widget that can target this one.
///  * [LeaderLayer], the layer that implements this widget's logic.
class CompositedTransformTarget extends SingleChildRenderObjectWidget {
  /// Creates a composited transform target widget.
  ///
  /// The [link] property must not be null, and must not be currently being used
  /// by any other [CompositedTransformTarget] object that is in the tree.
  const CompositedTransformTarget({
    Key key,
    @required this.link,
    Widget child,
  }) : assert(link != null),
       super(key: key, child: child);

  /// The link object that connects this [CompositedTransformTarget] with one or
  /// more [CompositedTransformFollower]s.
  ///
  /// This property must not be null. The object must not be associated with
  /// another [CompositedTransformTarget] that is also being painted.
  final LayerLink link;

  @override
  RenderLeaderLayer createRenderObject(BuildContext context) {
    return new RenderLeaderLayer(
      link: link,
    );
  }

  @override
  void updateRenderObject(BuildContext context, RenderLeaderLayer renderObject) {
    renderObject
      ..link = link;
  }
}

/// A widget that follows a [CompositedTransformTarget].
///
/// When this widget is composited during the compositing phase (which comes
/// after the paint phase, as described in [WidgetsBinding.drawFrame]), it
/// applies a transformation that causes it to provide its child with a
/// coordinate space that matches that of the linked [CompositedTransformTarget]
/// widget, offset by [offset].
///
/// The [LayerLink] object used as the [link] must be the same object as that
/// provided to the matching [CompositedTransformTarget].
///
/// The [CompositedTransformTarget] must come earlier in the paint order than
/// this [CompositedTransformFollower].
///
/// Hit testing on descendants of this widget will only work if the target
/// position is within the box that this widget's parent considers to be
/// hitable. If the parent covers the screen, this is trivially achievable, so
/// this widget is usually used as the root of an [OverlayEntry] in an app-wide
/// [Overlay] (e.g. as created by the [MaterialApp] widget's [Navigator]).
///
/// See also:
///
///  * [CompositedTransformTarget], the widget that this widget can target.
///  * [FollowerLayer], the layer that implements this widget's logic.
///  * [Transform], which applies an arbitrary transform to a child.
class CompositedTransformFollower extends SingleChildRenderObjectWidget {
  /// Creates a composited transform target widget.
  ///
  /// The [link] property must not be null. If it was also provided to a
  /// [CompositedTransformTarget], that widget must come earlier in the paint
  /// order.
  ///
  /// The [showWhenUnlinked] and [offset] properties must also not be null.
  const CompositedTransformFollower({
    Key key,
    @required this.link,
    this.showWhenUnlinked = true,
    this.offset = Offset.zero,
    Widget child,
  }) : assert(link != null),
       assert(showWhenUnlinked != null),
       assert(offset != null),
       super(key: key, child: child);

  /// The link object that connects this [CompositedTransformFollower] with a
  /// [CompositedTransformTarget].
  ///
  /// This property must not be null.
  final LayerLink link;

  /// Whether to show the widget's contents when there is no corresponding
  /// [CompositedTransformTarget] with the same [link].
  ///
  /// When the widget is linked, the child is positioned such that it has the
  /// same global position as the linked [CompositedTransformTarget].
  ///
  /// When the widget is not linked, then: if [showWhenUnlinked] is true, the
  /// child is visible and not repositioned; if it is false, then child is
  /// hidden.
  final bool showWhenUnlinked;

  /// The offset to apply to the origin of the linked
  /// [CompositedTransformTarget] to obtain this widget's origin.
  final Offset offset;

  @override
  RenderFollowerLayer createRenderObject(BuildContext context) {
    return new RenderFollowerLayer(
      link: link,
      showWhenUnlinked: showWhenUnlinked,
      offset: offset,
    );
  }

  @override
  void updateRenderObject(BuildContext context, RenderFollowerLayer renderObject) {
    renderObject
      ..link = link
      ..showWhenUnlinked = showWhenUnlinked
      ..offset = offset;
  }
}

/// Scales and positions its child within itself according to [fit].
///
/// See also:
///
///  * [Transform], which applies an arbitrary transform to its child widget at
///    paint time.
///  * The [catalog of layout widgets](https://flutter.io/widgets/layout/).
class FittedBox extends SingleChildRenderObjectWidget {
  /// Creates a widget that scales and positions its child within itself according to [fit].
  ///
  /// The [fit] and [alignment] arguments must not be null.
  const FittedBox({
    Key key,
    this.fit = BoxFit.contain,
    this.alignment = Alignment.center,
    Widget child,
  }) : assert(fit != null),
       assert(alignment != null),
       super(key: key, child: child);

  /// How to inscribe the child into the space allocated during layout.
  final BoxFit fit;

  /// How to align the child within its parent's bounds.
  ///
  /// An alignment of (-1.0, -1.0) aligns the child to the top-left corner of its
  /// parent's bounds. An alignment of (1.0, 0.0) aligns the child to the middle
  /// of the right edge of its parent's bounds.
  ///
  /// Defaults to [Alignment.center].
  ///
  /// See also:
  ///
  ///  * [Alignment], a class with convenient constants typically used to
  ///    specify an [AlignmentGeometry].
  ///  * [AlignmentDirectional], like [Alignment] for specifying alignments
  ///    relative to text direction.
  final AlignmentGeometry alignment;

  @override
  RenderFittedBox createRenderObject(BuildContext context) {
    return new RenderFittedBox(
      fit: fit,
      alignment: alignment,
      textDirection: Directionality.of(context),
    );
  }

  @override
  void updateRenderObject(BuildContext context, RenderFittedBox renderObject) {
    renderObject
      ..fit = fit
      ..alignment = alignment
      ..textDirection = Directionality.of(context);
  }

  @override
  void debugFillProperties(DiagnosticPropertiesBuilder properties) {
    super.debugFillProperties(properties);
    properties.add(new EnumProperty<BoxFit>('fit', fit));
    properties.add(new DiagnosticsProperty<AlignmentGeometry>('alignment', alignment));
  }
}

/// Applies a translation transformation before painting its child.
///
/// The translation is expressed as a [Offset] scaled to the child's size. For
/// example, an [Offset] with a `dx` of 0.25 will result in a horizontal
/// translation of one quarter the width of the child.
///
/// Hit tests will only be detected inside the bounds of the
/// [FractionalTranslation], even if the contents are offset such that
/// they overflow.
///
/// See also:
///
///  * [Transform], which applies an arbitrary transform to its child widget at
///    paint time.
///  * [new Transform.translate], which applies an absolute offset translation
///    transformation instead of an offset scaled to the child.
///  * The [catalog of layout widgets](https://flutter.io/widgets/layout/).
class FractionalTranslation extends SingleChildRenderObjectWidget {
  /// Creates a widget that translates its child's painting.
  ///
  /// The [translation] argument must not be null.
  const FractionalTranslation({
    Key key,
    @required this.translation,
    this.transformHitTests = true,
    Widget child,
  }) : assert(translation != null),
       super(key: key, child: child);

  /// The translation to apply to the child, scaled to the child's size.
  ///
  /// For example, an [Offset] with a `dx` of 0.25 will result in a horizontal
  /// translation of one quarter the width of the child.
  final Offset translation;

  /// Whether to apply the translation when performing hit tests.
  final bool transformHitTests;

  @override
  RenderFractionalTranslation createRenderObject(BuildContext context) {
    return new RenderFractionalTranslation(
      translation: translation,
      transformHitTests: transformHitTests,
    );
  }

  @override
  void updateRenderObject(BuildContext context, RenderFractionalTranslation renderObject) {
    renderObject
      ..translation = translation
      ..transformHitTests = transformHitTests;
  }
}

/// A widget that rotates its child by a integral number of quarter turns.
///
/// Unlike [Transform], which applies a transform just prior to painting,
/// this object applies its rotation prior to layout, which means the entire
/// rotated box consumes only as much space as required by the rotated child.
///
/// ## Sample code
///
/// This snippet rotates the child (some [Text]) so that it renders from bottom
/// to top, like an axis label on a graph:
///
/// ```dart
/// new RotatedBox(
///   quarterTurns: 3,
///   child: const Text('Hello World!'),
/// )
/// ```
///
/// See also:
///
///  * [Transform], which is a paint effect that allows you to apply an
///    arbitrary transform to a child.
///  * [new Transform.rotate], which applies a rotation paint effect.
///  * The [catalog of layout widgets](https://flutter.io/widgets/layout/).
class RotatedBox extends SingleChildRenderObjectWidget {
  /// A widget that rotates its child.
  ///
  /// The [quarterTurns] argument must not be null.
  const RotatedBox({
    Key key,
    @required this.quarterTurns,
    Widget child,
  }) : assert(quarterTurns != null),
       super(key: key, child: child);

  /// The number of clockwise quarter turns the child should be rotated.
  final int quarterTurns;

  @override
  RenderRotatedBox createRenderObject(BuildContext context) => new RenderRotatedBox(quarterTurns: quarterTurns);

  @override
  void updateRenderObject(BuildContext context, RenderRotatedBox renderObject) {
    renderObject.quarterTurns = quarterTurns;
  }
}

/// A widget that insets its child by the given padding.
///
/// When passing layout constraints to its child, padding shrinks the
/// constraints by the given padding, causing the child to layout at a smaller
/// size. Padding then sizes itself to its child's size, inflated by the
/// padding, effectively creating empty space around the child.
///
/// ## Sample code
///
/// This snippet indents the child (a [Card] with some [Text]) by eight pixels
/// in each direction:
///
/// ```dart
/// new Padding(
///   padding: new EdgeInsets.all(8.0),
///   child: const Card(child: const Text('Hello World!')),
/// )
/// ```
///
/// ## Design discussion
///
/// ### Why use a [Padding] widget rather than a [Container] with a [Container.padding] property?
///
/// There isn't really any difference between the two. If you supply a
/// [Container.padding] argument, [Container] simply builds a [Padding] widget
/// for you.
///
/// [Container] doesn't implement its properties directly. Instead, [Container]
/// combines a number of simpler widgets together into a convenient package. For
/// example, the [Container.padding] property causes the container to build a
/// [Padding] widget and the [Container.decoration] property causes the
/// container to build a [DecoratedBox] widget. If you find [Container]
/// convenient, feel free to use it. If not, feel free to build these simpler
/// widgets in whatever combination meets your needs.
///
/// In fact, the majority of widgets in Flutter are simply combinations of other
/// simpler widgets. Composition, rather than inheritance, is the primary
/// mechanism for building up widgets.
///
/// See also:
///
///  * [EdgeInsets], the class that is used to describe the padding dimensions.
///  * The [catalog of layout widgets](https://flutter.io/widgets/layout/).
class Padding extends SingleChildRenderObjectWidget {
  /// Creates a widget that insets its child.
  ///
  /// The [padding] argument must not be null.
  const Padding({
    Key key,
    @required this.padding,
    Widget child,
  }) : assert(padding != null),
       super(key: key, child: child);

  /// The amount of space by which to inset the child.
  final EdgeInsetsGeometry padding;

  @override
  RenderPadding createRenderObject(BuildContext context) {
    return new RenderPadding(
      padding: padding,
      textDirection: Directionality.of(context),
    );
  }

  @override
  void updateRenderObject(BuildContext context, RenderPadding renderObject) {
    renderObject
      ..padding = padding
      ..textDirection = Directionality.of(context);
  }

  @override
  void debugFillProperties(DiagnosticPropertiesBuilder properties) {
    super.debugFillProperties(properties);
    properties.add(new DiagnosticsProperty<EdgeInsetsGeometry>('padding', padding));
  }
}

/// A widget that aligns its child within itself and optionally sizes itself
/// based on the child's size.
///
/// For example, to align a box at the bottom right, you would pass this box a
/// tight constraint that is bigger than the child's natural size,
/// with an alignment of [Alignment.bottomRight].
///
/// This widget will be as big as possible if its dimensions are constrained and
/// [widthFactor] and [heightFactor] are null. If a dimension is unconstrained
/// and the corresponding size factor is null then the widget will match its
/// child's size in that dimension. If a size factor is non-null then the
/// corresponding dimension of this widget will be the product of the child's
/// dimension and the size factor. For example if widthFactor is 2.0 then
/// the width of this widget will always be twice its child's width.
///
/// See also:
///
///  * [CustomSingleChildLayout], which uses a delegate to control the layout of
///    a single child.
///  * [Center], which is the same as [Align] but with the [alignment] always
///    set to [Alignment.center].
///  * [FractionallySizedBox], which sizes its child based on a fraction of its
///    own size and positions the child according to an [Alignment] value.
///  * The [catalog of layout widgets](https://flutter.io/widgets/layout/).
class Align extends SingleChildRenderObjectWidget {
  /// Creates an alignment widget.
  ///
  /// The alignment defaults to [Alignment.center].
  const Align({
    Key key,
    this.alignment = Alignment.center,
    this.widthFactor,
    this.heightFactor,
    Widget child
  }) : assert(alignment != null),
       assert(widthFactor == null || widthFactor >= 0.0),
       assert(heightFactor == null || heightFactor >= 0.0),
       super(key: key, child: child);

  /// How to align the child.
  ///
  /// The x and y values of the [Alignment] control the horizontal and vertical
  /// alignment, respectively. An x value of -1.0 means that the left edge of
  /// the child is aligned with the left edge of the parent whereas an x value
  /// of 1.0 means that the right edge of the child is aligned with the right
  /// edge of the parent. Other values interpolate (and extrapolate) linearly.
  /// For example, a value of 0.0 means that the center of the child is aligned
  /// with the center of the parent.
  ///
  /// See also:
  ///
  ///  * [Alignment], which has more details and some convenience constants for
  ///    common positions.
  ///  * [AlignmentDirectional], which has a horizontal coordinate orientation
  ///    that depends on the [TextDirection].
  final AlignmentGeometry alignment;

  /// If non-null, sets its width to the child's width multiplied by this factor.
  ///
  /// Can be both greater and less than 1.0 but must be positive.
  final double widthFactor;

  /// If non-null, sets its height to the child's height multiplied by this factor.
  ///
  /// Can be both greater and less than 1.0 but must be positive.
  final double heightFactor;

  @override
  RenderPositionedBox createRenderObject(BuildContext context) {
    return new RenderPositionedBox(
      alignment: alignment,
      widthFactor: widthFactor,
      heightFactor: heightFactor,
      textDirection: Directionality.of(context),
    );
  }

  @override
  void updateRenderObject(BuildContext context, RenderPositionedBox renderObject) {
    renderObject
      ..alignment = alignment
      ..widthFactor = widthFactor
      ..heightFactor = heightFactor
      ..textDirection = Directionality.of(context);
  }

  @override
  void debugFillProperties(DiagnosticPropertiesBuilder properties) {
    super.debugFillProperties(properties);
    properties.add(new DiagnosticsProperty<AlignmentGeometry>('alignment', alignment));
    properties.add(new DoubleProperty('widthFactor', widthFactor, defaultValue: null));
    properties.add(new DoubleProperty('heightFactor', heightFactor, defaultValue: null));
  }
}

/// A widget that centers its child within itself.
///
/// This widget will be as big as possible if its dimensions are constrained and
/// [widthFactor] and [heightFactor] are null. If a dimension is unconstrained
/// and the corresponding size factor is null then the widget will match its
/// child's size in that dimension. If a size factor is non-null then the
/// corresponding dimension of this widget will be the product of the child's
/// dimension and the size factor. For example if widthFactor is 2.0 then
/// the width of this widget will always be twice its child's width.
///
/// See also:
///
///  * [Align], which lets you arbitrarily position a child within itself,
///    rather than just centering it.
///  * [Row], a widget that displays its children in a horizontal array.
///  * [Column], a widget that displays its children in a vertical array.
///  * [Container], a convenience widget that combines common painting,
///    positioning, and sizing widgets.
///  * The [catalog of layout widgets](https://flutter.io/widgets/layout/).
class Center extends Align {
  /// Creates a widget that centers its child.
  const Center({ Key key, double widthFactor, double heightFactor, Widget child })
    : super(key: key, widthFactor: widthFactor, heightFactor: heightFactor, child: child);
}

/// A widget that defers the layout of its single child to a delegate.
///
/// The delegate can determine the layout constraints for the child and can
/// decide where to position the child. The delegate can also determine the size
/// of the parent, but the size of the parent cannot depend on the size of the
/// child.
///
/// See also:
///
///  * [SingleChildLayoutDelegate], which controls the layout of the child.
///  * [Align], which sizes itself based on its child's size and positions
///    the child according to an [Alignment] value.
///  * [FractionallySizedBox], which sizes its child based on a fraction of its own
///    size and positions the child according to an [Alignment] value.
///  * [CustomMultiChildLayout], which uses a delegate to position multiple
///    children.
class CustomSingleChildLayout extends SingleChildRenderObjectWidget {
  /// Creates a custom single child layout.
  ///
  /// The [delegate] argument must not be null.
  const CustomSingleChildLayout({
    Key key,
    @required this.delegate,
    Widget child
  }) : assert(delegate != null),
       super(key: key, child: child);

  /// The delegate that controls the layout of the child.
  final SingleChildLayoutDelegate delegate;

  @override
  RenderCustomSingleChildLayoutBox createRenderObject(BuildContext context) {
    return new RenderCustomSingleChildLayoutBox(delegate: delegate);
  }

  @override
  void updateRenderObject(BuildContext context, RenderCustomSingleChildLayoutBox renderObject) {
    renderObject.delegate = delegate;
  }
}

/// Metadata for identifying children in a [CustomMultiChildLayout].
///
/// The [MultiChildLayoutDelegate.hasChild],
/// [MultiChildLayoutDelegate.layoutChild], and
/// [MultiChildLayoutDelegate.positionChild] methods use these identifiers.
class LayoutId extends ParentDataWidget<CustomMultiChildLayout> {
  /// Marks a child with a layout identifier.
  ///
  /// Both the child and the id arguments must not be null.
  LayoutId({
    Key key,
    @required this.id,
    @required Widget child
  }) : assert(child != null),
       assert(id != null),
       super(key: key ?? new ValueKey<Object>(id), child: child);

  /// An object representing the identity of this child.
  ///
  /// The [id] needs to be unique among the children that the
  /// [CustomMultiChildLayout] manages.
  final Object id;

  @override
  void applyParentData(RenderObject renderObject) {
    assert(renderObject.parentData is MultiChildLayoutParentData);
    final MultiChildLayoutParentData parentData = renderObject.parentData;
    if (parentData.id != id) {
      parentData.id = id;
      final AbstractNode targetParent = renderObject.parent;
      if (targetParent is RenderObject)
        targetParent.markNeedsLayout();
    }
  }

  @override
  void debugFillProperties(DiagnosticPropertiesBuilder properties) {
    super.debugFillProperties(properties);
    properties.add(new DiagnosticsProperty<Object>('id', id));
  }
}

/// A widget that uses a delegate to size and position multiple children.
///
/// The delegate can determine the layout constraints for each child and can
/// decide where to position each child. The delegate can also determine the
/// size of the parent, but the size of the parent cannot depend on the sizes of
/// the children.
///
/// [CustomMultiChildLayout] is appropriate when there are complex relationships
/// between the size and positioning of a multiple widgets. To control the
/// layout of a single child, [CustomSingleChildLayout] is more appropriate. For
/// simple cases, such as aligning a widget to one or another edge, the [Stack]
/// widget is more appropriate.
///
/// Each child must be wrapped in a [LayoutId] widget to identify the widget for
/// the delegate.
///
/// See also:
///
/// * [MultiChildLayoutDelegate], for details about how to control the layout of
///   the children.
/// * [CustomSingleChildLayout], which uses a delegate to control the layout of
///   a single child.
/// * [Stack], which arranges children relative to the edges of the container.
/// * [Flow], which provides paint-time control of its children using transform
///   matrices.
class CustomMultiChildLayout extends MultiChildRenderObjectWidget {
  /// Creates a custom multi-child layout.
  ///
  /// The [delegate] argument must not be null.
  CustomMultiChildLayout({
    Key key,
    @required this.delegate,
    List<Widget> children = const <Widget>[],
  }) : assert(delegate != null),
       super(key: key, children: children);

  /// The delegate that controls the layout of the children.
  final MultiChildLayoutDelegate delegate;

  @override
  RenderCustomMultiChildLayoutBox createRenderObject(BuildContext context) {
    return new RenderCustomMultiChildLayoutBox(delegate: delegate);
  }

  @override
  void updateRenderObject(BuildContext context, RenderCustomMultiChildLayoutBox renderObject) {
    renderObject.delegate = delegate;
  }
}

/// A box with a specified size.
///
/// If given a child, this widget forces its child to have a specific width
/// and/or height (assuming values are permitted by this widget's parent). If
/// either the width or height is null, this widget will size itself to match
/// the child's size in that dimension.
///
/// If not given a child, this widget will size itself to the given width and
/// height, treating nulls as zero.
///
/// The [new SizedBox.expand] constructor can be used to make a [SizedBox] that
/// sizes itself to fit the parent. It is equivalent to setting [width] and
/// [height] to [double.infinity].
///
/// ## Sample code
///
/// This snippet makes the child widget (a [Card] with some [Text]) have the
/// exact size 200x300, parental constraints permitting:
///
/// ```dart
/// new SizedBox(
///   width: 200.0,
///   height: 300.0,
///   child: const Card(child: const Text('Hello World!')),
/// )
/// ```
///
/// See also:
///
///  * [ConstrainedBox], a more generic version of this class that takes
///    arbitrary [BoxConstraints] instead of an explicit width and height.
///  * [UnconstrainedBox], a container that tries to let its child draw without
///    constraints.
///  * [FractionallySizedBox], a widget that sizes its child to a fraction of
///    the total available space.
///  * [AspectRatio], a widget that attempts to fit within the parent's
///    constraints while also sizing its child to match a given aspect ratio.
///  * [FittedBox], which sizes and positions its child widget to fit the parent
///    according to a given [BoxFit] discipline.
///  * The [catalog of layout widgets](https://flutter.io/widgets/layout/).
class SizedBox extends SingleChildRenderObjectWidget {
  /// Creates a fixed size box. The [width] and [height] parameters can be null
  /// to indicate that the size of the box should not be constrained in
  /// the corresponding dimension.
  const SizedBox({ Key key, this.width, this.height, Widget child })
    : super(key: key, child: child);

  /// Creates a box that will become as large as its parent allows.
  const SizedBox.expand({ Key key, Widget child })
    : width = double.infinity,
      height = double.infinity,
      super(key: key, child: child);

  /// Creates a box with the specified size.
  SizedBox.fromSize({ Key key, Widget child, Size size })
    : width = size?.width,
      height = size?.height,
      super(key: key, child: child);

  /// If non-null, requires the child to have exactly this width.
  final double width;

  /// If non-null, requires the child to have exactly this height.
  final double height;

  @override
  RenderConstrainedBox createRenderObject(BuildContext context) {
    return new RenderConstrainedBox(
      additionalConstraints: _additionalConstraints,
    );
  }

  BoxConstraints get _additionalConstraints {
    return new BoxConstraints.tightFor(width: width, height: height);
  }

  @override
  void updateRenderObject(BuildContext context, RenderConstrainedBox renderObject) {
    renderObject.additionalConstraints = _additionalConstraints;
  }

  @override
  String toStringShort() {
    final String type = (width == double.infinity && height == double.infinity) ?
                  '$runtimeType.expand' : '$runtimeType';
    return key == null ? '$type' : '$type-$key';
  }

  @override
  void debugFillProperties(DiagnosticPropertiesBuilder properties) {
    super.debugFillProperties(properties);
    final DiagnosticLevel level = (width == double.infinity && height == double.infinity)
        ? DiagnosticLevel.hidden
        : DiagnosticLevel.info;
    properties.add(new DoubleProperty('width', width, defaultValue: null, level: level));
    properties.add(new DoubleProperty('height', height, defaultValue: null, level: level));
  }
}

/// A widget that imposes additional constraints on its child.
///
/// For example, if you wanted [child] to have a minimum height of 50.0 logical
/// pixels, you could use `const BoxConstraints(minHeight: 50.0)` as the
/// [constraints].
///
/// ## Sample code
///
/// This snippet makes the child widget (a [Card] with some [Text]) fill the
/// parent, by applying [BoxConstraints.expand] constraints:
///
/// ```dart
/// new ConstrainedBox(
///   constraints: const BoxConstraints.expand(),
///   child: const Card(child: const Text('Hello World!')),
/// )
/// ```
///
/// The same behavior can be obtained using the [new SizedBox.expand] widget.
///
/// See also:
///
///  * [BoxConstraints], the class that describes constraints.
///  * [UnconstrainedBox], a container that tries to let its child draw without
///    constraints.
///  * [SizedBox], which lets you specify tight constraints by explicitly
///    specifying the height or width.
///  * [FractionallySizedBox], which sizes its child based on a fraction of its
///    own size and positions the child according to an [Alignment] value.
///  * [AspectRatio], a widget that attempts to fit within the parent's
///    constraints while also sizing its child to match a given aspect ratio.
///  * The [catalog of layout widgets](https://flutter.io/widgets/layout/).
class ConstrainedBox extends SingleChildRenderObjectWidget {
  /// Creates a widget that imposes additional constraints on its child.
  ///
  /// The [constraints] argument must not be null.
  ConstrainedBox({
    Key key,
    @required this.constraints,
    Widget child
  }) : assert(constraints != null),
       assert(constraints.debugAssertIsValid()),
       super(key: key, child: child);

  /// The additional constraints to impose on the child.
  final BoxConstraints constraints;

  @override
  RenderConstrainedBox createRenderObject(BuildContext context) {
    return new RenderConstrainedBox(additionalConstraints: constraints);
  }

  @override
  void updateRenderObject(BuildContext context, RenderConstrainedBox renderObject) {
    renderObject.additionalConstraints = constraints;
  }

  @override
  void debugFillProperties(DiagnosticPropertiesBuilder properties) {
    super.debugFillProperties(properties);
    properties.add(new DiagnosticsProperty<BoxConstraints>('constraints', constraints, showName: false));
  }
}

/// A widget that imposes no constraints on its child, allowing it to render
/// at its "natural" size.
///
/// This allows a child to render at the size it would render if it were alone
/// on an infinite canvas with no constraints. This container will then attempt
/// to adopt the same size, within the limits of its own constraints. If it ends
/// up with a different size, it will align the child based on [alignment].
/// If the box cannot expand enough to accommodate the entire child, the
/// child will be clipped.
///
/// In debug mode, if the child overflows the container, a warning will be
/// printed on the console, and black and yellow striped areas will appear where
/// the overflow occurs.
///
/// See also:
///
///  * [ConstrainedBox], for a box which imposes constraints on its child.
///  * [Align], which loosens the constraints given to the child rather than
///    removing them entirely.
///  * [Container], a convenience widget that combines common painting,
///    positioning, and sizing widgets.
///  * [OverflowBox], a widget that imposes different constraints on its child
///    than it gets from its parent, possibly allowing the child to overflow
///    the parent.
class UnconstrainedBox extends SingleChildRenderObjectWidget {
  /// Creates a widget that imposes no constraints on its child, allowing it to
  /// render at its "natural" size. If the child overflows the parents
  /// constraints, a warning will be given in debug mode.
  const UnconstrainedBox({
    Key key,
    Widget child,
    this.textDirection,
    this.alignment = Alignment.center,
    this.constrainedAxis,
  }) : assert(alignment != null),
       super(key: key, child: child);

  /// The text direction to use when interpreting the [alignment] if it is an
  /// [AlignmentDirectional].
  final TextDirection textDirection;

  /// The alignment to use when laying out the child.
  ///
  /// If this is an [AlignmentDirectional], then [textDirection] must not be
  /// null.
  ///
  /// See also:
  ///
  ///  * [Alignment] for non-[Directionality]-aware alignments.
  ///  * [AlignmentDirectional] for [Directionality]-aware alignments.
  final AlignmentGeometry alignment;

  /// The axis to retain constraints on, if any.
  ///
  /// If not set, or set to null (the default), neither axis will retain its
  /// constraints. If set to [Axis.vertical], then vertical constraints will
  /// be retained, and if set to [Axis.horizontal], then horizontal constraints
  /// will be retained.
  final Axis constrainedAxis;

  @override
  void updateRenderObject(BuildContext context, covariant RenderUnconstrainedBox renderObject) {
    renderObject
      ..textDirection = textDirection ?? Directionality.of(context)
      ..alignment = alignment
      ..constrainedAxis = constrainedAxis;
  }

  @override
  RenderUnconstrainedBox createRenderObject(BuildContext context) => new RenderUnconstrainedBox(
    textDirection: textDirection ?? Directionality.of(context),
    alignment: alignment,
    constrainedAxis: constrainedAxis,
  );

  @override
  void debugFillProperties(DiagnosticPropertiesBuilder properties) {
    super.debugFillProperties(properties);
    properties.add(new DiagnosticsProperty<AlignmentGeometry>('alignment', alignment));
    properties.add(new DiagnosticsProperty<Axis>('constrainedAxis', null));
    properties.add(new DiagnosticsProperty<TextDirection>('textDirection', textDirection, defaultValue: null));
  }
}

/// A widget that sizes its child to a fraction of the total available space.
/// For more details about the layout algorithm, see
/// [RenderFractionallySizedOverflowBox].
///
/// See also:
///
///  * [Align], which sizes itself based on its child's size and positions
///    the child according to an [Alignment] value.
///  * [OverflowBox], a widget that imposes different constraints on its child
///    than it gets from its parent, possibly allowing the child to overflow the
///    parent.
///  * The [catalog of layout widgets](https://flutter.io/widgets/layout/).
class FractionallySizedBox extends SingleChildRenderObjectWidget {
  /// Creates a widget that sizes its child to a fraction of the total available space.
  ///
  /// If non-null, the [widthFactor] and [heightFactor] arguments must be
  /// non-negative.
  const FractionallySizedBox({
    Key key,
    this.alignment = Alignment.center,
    this.widthFactor,
    this.heightFactor,
    Widget child,
  }) : assert(alignment != null),
       assert(widthFactor == null || widthFactor >= 0.0),
       assert(heightFactor == null || heightFactor >= 0.0),
       super(key: key, child: child);

  /// If non-null, the fraction of the incoming width given to the child.
  ///
  /// If non-null, the child is given a tight width constraint that is the max
  /// incoming width constraint multiplied by this factor.
  ///
  /// If null, the incoming width constraints are passed to the child
  /// unmodified.
  final double widthFactor;

  /// If non-null, the fraction of the incoming height given to the child.
  ///
  /// If non-null, the child is given a tight height constraint that is the max
  /// incoming height constraint multiplied by this factor.
  ///
  /// If null, the incoming height constraints are passed to the child
  /// unmodified.
  final double heightFactor;

  /// How to align the child.
  ///
  /// The x and y values of the alignment control the horizontal and vertical
  /// alignment, respectively. An x value of -1.0 means that the left edge of
  /// the child is aligned with the left edge of the parent whereas an x value
  /// of 1.0 means that the right edge of the child is aligned with the right
  /// edge of the parent. Other values interpolate (and extrapolate) linearly.
  /// For example, a value of 0.0 means that the center of the child is aligned
  /// with the center of the parent.
  ///
  /// Defaults to [Alignment.center].
  ///
  /// See also:
  ///
  ///  * [Alignment], a class with convenient constants typically used to
  ///    specify an [AlignmentGeometry].
  ///  * [AlignmentDirectional], like [Alignment] for specifying alignments
  ///    relative to text direction.
  final AlignmentGeometry alignment;

  @override
  RenderFractionallySizedOverflowBox createRenderObject(BuildContext context) {
    return new RenderFractionallySizedOverflowBox(
      alignment: alignment,
      widthFactor: widthFactor,
      heightFactor: heightFactor,
      textDirection: Directionality.of(context),
    );
  }

  @override
  void updateRenderObject(BuildContext context, RenderFractionallySizedOverflowBox renderObject) {
    renderObject
      ..alignment = alignment
      ..widthFactor = widthFactor
      ..heightFactor = heightFactor
      ..textDirection = Directionality.of(context);
  }

  @override
  void debugFillProperties(DiagnosticPropertiesBuilder properties) {
    super.debugFillProperties(properties);
    properties.add(new DiagnosticsProperty<AlignmentGeometry>('alignment', alignment));
    properties.add(new DoubleProperty('widthFactor', widthFactor, defaultValue: null));
    properties.add(new DoubleProperty('heightFactor', heightFactor, defaultValue: null));
  }
}

/// A box that limits its size only when it's unconstrained.
///
/// If this widget's maximum width is unconstrained then its child's width is
/// limited to [maxWidth]. Similarly, if this widget's maximum height is
/// unconstrained then its child's height is limited to [maxHeight].
///
/// This has the effect of giving the child a natural dimension in unbounded
/// environments. For example, by providing a [maxHeight] to a widget that
/// normally tries to be as big as possible, the widget will normally size
/// itself to fit its parent, but when placed in a vertical list, it will take
/// on the given height.
///
/// This is useful when composing widgets that normally try to match their
/// parents' size, so that they behave reasonably in lists (which are
/// unbounded).
///
/// See also:
///
///  * [ConstrainedBox], which applies its constraints in all cases, not just
///    when the incoming constraints are unbounded.
///  * [SizedBox], which lets you specify tight constraints by explicitly
///    specifying the height or width.
///  * The [catalog of layout widgets](https://flutter.io/widgets/layout/).
class LimitedBox extends SingleChildRenderObjectWidget {
  /// Creates a box that limits its size only when it's unconstrained.
  ///
  /// The [maxWidth] and [maxHeight] arguments must not be null and must not be
  /// negative.
  const LimitedBox({
    Key key,
    this.maxWidth = double.infinity,
    this.maxHeight = double.infinity,
    Widget child,
  }) : assert(maxWidth != null && maxWidth >= 0.0),
       assert(maxHeight != null && maxHeight >= 0.0),
       super(key: key, child: child);

  /// The maximum width limit to apply in the absence of a
  /// [BoxConstraints.maxWidth] constraint.
  final double maxWidth;

  /// The maximum height limit to apply in the absence of a
  /// [BoxConstraints.maxHeight] constraint.
  final double maxHeight;

  @override
  RenderLimitedBox createRenderObject(BuildContext context) {
    return new RenderLimitedBox(
      maxWidth: maxWidth,
      maxHeight: maxHeight
    );
  }

  @override
  void updateRenderObject(BuildContext context, RenderLimitedBox renderObject) {
    renderObject
      ..maxWidth = maxWidth
      ..maxHeight = maxHeight;
  }

  @override
  void debugFillProperties(DiagnosticPropertiesBuilder properties) {
    super.debugFillProperties(properties);
    properties.add(new DoubleProperty('maxWidth', maxWidth, defaultValue: double.infinity));
    properties.add(new DoubleProperty('maxHeight', maxHeight, defaultValue: double.infinity));
  }
}

/// A widget that imposes different constraints on its child than it gets
/// from its parent, possibly allowing the child to overflow the parent.
///
/// See also:
///
///  * [RenderConstrainedOverflowBox] for details about how [OverflowBox] is
///    rendered.
///  * [SizedOverflowBox], a widget that is a specific size but passes its
///    original constraints through to its child, which may then overflow.
///  * [ConstrainedBox], a widget that imposes additional constraints on its
///    child.
///  * [UnconstrainedBox], a container that tries to let its child draw without
///    constraints.
///  * [SizedBox], a box with a specified size.
///  * The [catalog of layout widgets](https://flutter.io/widgets/layout/).
class OverflowBox extends SingleChildRenderObjectWidget {
  /// Creates a widget that lets its child overflow itself.
  const OverflowBox({
    Key key,
    this.alignment = Alignment.center,
    this.minWidth,
    this.maxWidth,
    this.minHeight,
    this.maxHeight,
    Widget child,
  }) : super(key: key, child: child);

  /// How to align the child.
  ///
  /// The x and y values of the alignment control the horizontal and vertical
  /// alignment, respectively. An x value of -1.0 means that the left edge of
  /// the child is aligned with the left edge of the parent whereas an x value
  /// of 1.0 means that the right edge of the child is aligned with the right
  /// edge of the parent. Other values interpolate (and extrapolate) linearly.
  /// For example, a value of 0.0 means that the center of the child is aligned
  /// with the center of the parent.
  ///
  /// Defaults to [Alignment.center].
  ///
  /// See also:
  ///
  ///  * [Alignment], a class with convenient constants typically used to
  ///    specify an [AlignmentGeometry].
  ///  * [AlignmentDirectional], like [Alignment] for specifying alignments
  ///    relative to text direction.
  final AlignmentGeometry alignment;

  /// The minimum width constraint to give the child. Set this to null (the
  /// default) to use the constraint from the parent instead.
  final double minWidth;

  /// The maximum width constraint to give the child. Set this to null (the
  /// default) to use the constraint from the parent instead.
  final double maxWidth;

  /// The minimum height constraint to give the child. Set this to null (the
  /// default) to use the constraint from the parent instead.
  final double minHeight;

  /// The maximum height constraint to give the child. Set this to null (the
  /// default) to use the constraint from the parent instead.
  final double maxHeight;

  @override
  RenderConstrainedOverflowBox createRenderObject(BuildContext context) {
    return new RenderConstrainedOverflowBox(
      alignment: alignment,
      minWidth: minWidth,
      maxWidth: maxWidth,
      minHeight: minHeight,
      maxHeight: maxHeight,
      textDirection: Directionality.of(context),
    );
  }

  @override
  void updateRenderObject(BuildContext context, RenderConstrainedOverflowBox renderObject) {
    renderObject
      ..alignment = alignment
      ..minWidth = minWidth
      ..maxWidth = maxWidth
      ..minHeight = minHeight
      ..maxHeight = maxHeight
      ..textDirection = Directionality.of(context);
  }

  @override
  void debugFillProperties(DiagnosticPropertiesBuilder properties) {
    super.debugFillProperties(properties);
    properties.add(new DiagnosticsProperty<AlignmentGeometry>('alignment', alignment));
    properties.add(new DoubleProperty('minWidth', minWidth, defaultValue: null));
    properties.add(new DoubleProperty('maxWidth', maxWidth, defaultValue: null));
    properties.add(new DoubleProperty('minHeight', minHeight, defaultValue: null));
    properties.add(new DoubleProperty('maxHeight', maxHeight, defaultValue: null));
  }
}

/// A widget that is a specific size but passes its original constraints
/// through to its child, which may then overflow.
///
/// See also:
///
///  * [OverflowBox], A widget that imposes different constraints on its child
///    than it gets from its parent, possibly allowing the child to overflow the
///    parent.
///  * [ConstrainedBox], a widget that imposes additional constraints on its
///    child.
///  * [UnconstrainedBox], a container that tries to let its child draw without
///    constraints.
///  * The [catalog of layout widgets](https://flutter.io/widgets/layout/).
class SizedOverflowBox extends SingleChildRenderObjectWidget {
  /// Creates a widget of a given size that lets its child overflow.
  ///
  /// The [size] argument must not be null.
  const SizedOverflowBox({
    Key key,
    @required this.size,
    this.alignment = Alignment.center,
    Widget child,
  }) : assert(size != null),
       assert(alignment != null),
       super(key: key, child: child);

  /// How to align the child.
  ///
  /// The x and y values of the alignment control the horizontal and vertical
  /// alignment, respectively. An x value of -1.0 means that the left edge of
  /// the child is aligned with the left edge of the parent whereas an x value
  /// of 1.0 means that the right edge of the child is aligned with the right
  /// edge of the parent. Other values interpolate (and extrapolate) linearly.
  /// For example, a value of 0.0 means that the center of the child is aligned
  /// with the center of the parent.
  ///
  /// Defaults to [Alignment.center].
  ///
  /// See also:
  ///
  ///  * [Alignment], a class with convenient constants typically used to
  ///    specify an [AlignmentGeometry].
  ///  * [AlignmentDirectional], like [Alignment] for specifying alignments
  ///    relative to text direction.
  final AlignmentGeometry alignment;

  /// The size this widget should attempt to be.
  final Size size;

  @override
  RenderSizedOverflowBox createRenderObject(BuildContext context) {
    return new RenderSizedOverflowBox(
      alignment: alignment,
      requestedSize: size,
      textDirection: Directionality.of(context),
    );
  }

  @override
  void updateRenderObject(BuildContext context, RenderSizedOverflowBox renderObject) {
    renderObject
      ..alignment = alignment
      ..requestedSize = size
      ..textDirection = Directionality.of(context);
  }

  @override
  void debugFillProperties(DiagnosticPropertiesBuilder properties) {
    super.debugFillProperties(properties);
    properties.add(new DiagnosticsProperty<AlignmentGeometry>('alignment', alignment));
    properties.add(new DiagnosticsProperty<Size>('size', size, defaultValue: null));
  }
}

/// A widget that lays the child out as if it was in the tree, but without painting anything,
/// without making the child available for hit testing, and without taking any
/// room in the parent.
///
/// Animations continue to run in offstage children, and therefore use battery
/// and CPU time, regardless of whether the animations end up being visible.
///
/// [Offstage] can be used to measure the dimensions of a widget without
/// bringing it on screen (yet). To hide a widget from view while it is not
/// needed, prefer removing the widget from the tree entirely rather than
/// keeping it alive in an [Offstage] subtree.
///
/// See also:
///
///  * The [catalog of layout widgets](https://flutter.io/widgets/layout/).
///  * [TickerMode], which can be used to disable animations in a subtree.
class Offstage extends SingleChildRenderObjectWidget {
  /// Creates a widget that visually hides its child.
  const Offstage({ Key key, this.offstage = true, Widget child })
    : assert(offstage != null),
      super(key: key, child: child);

  /// Whether the child is hidden from the rest of the tree.
  ///
  /// If true, the child is laid out as if it was in the tree, but without
  /// painting anything, without making the child available for hit testing, and
  /// without taking any room in the parent.
  ///
  /// If false, the child is included in the tree as normal.
  final bool offstage;

  @override
  RenderOffstage createRenderObject(BuildContext context) => new RenderOffstage(offstage: offstage);

  @override
  void updateRenderObject(BuildContext context, RenderOffstage renderObject) {
    renderObject.offstage = offstage;
  }

  @override
  void debugFillProperties(DiagnosticPropertiesBuilder properties) {
    super.debugFillProperties(properties);
    properties.add(new DiagnosticsProperty<bool>('offstage', offstage));
  }

  @override
  _OffstageElement createElement() => new _OffstageElement(this);
}

class _OffstageElement extends SingleChildRenderObjectElement {
  _OffstageElement(Offstage widget) : super(widget);

  @override
  Offstage get widget => super.widget;

  @override
  void debugVisitOnstageChildren(ElementVisitor visitor) {
    if (!widget.offstage)
      super.debugVisitOnstageChildren(visitor);
  }
}

/// A widget that attempts to size the child to a specific aspect ratio.
///
/// The widget first tries the largest width permitted by the layout
/// constraints. The height of the widget is determined by applying the
/// given aspect ratio to the width, expressed as a ratio of width to height.
///
/// For example, a 16:9 width:height aspect ratio would have a value of
/// 16.0/9.0. If the maximum width is infinite, the initial width is determined
/// by applying the aspect ratio to the maximum height.
///
/// Now consider a second example, this time with an aspect ratio of 2.0 and
/// layout constraints that require the width to be between 0.0 and 100.0 and
/// the height to be between 0.0 and 100.0. We'll select a width of 100.0 (the
/// biggest allowed) and a height of 50.0 (to match the aspect ratio).
///
/// In that same situation, if the aspect ratio is 0.5, we'll also select a
/// width of 100.0 (still the biggest allowed) and we'll attempt to use a height
/// of 200.0. Unfortunately, that violates the constraints because the child can
/// be at most 100.0 pixels tall. The widget will then take that value
/// and apply the aspect ratio again to obtain a width of 50.0. That width is
/// permitted by the constraints and the child receives a width of 50.0 and a
/// height of 100.0. If the width were not permitted, the widget would
/// continue iterating through the constraints. If the widget does not
/// find a feasible size after consulting each constraint, the widget
/// will eventually select a size for the child that meets the layout
/// constraints but fails to meet the aspect ratio constraints.
///
/// See also:
///
///  * [Align], a widget that aligns its child within itself and optionally
///    sizes itself based on the child's size.
///  * [ConstrainedBox], a widget that imposes additional constraints on its
///    child.
///  * [UnconstrainedBox], a container that tries to let its child draw without
///    constraints.
///  * The [catalog of layout widgets](https://flutter.io/widgets/layout/).
class AspectRatio extends SingleChildRenderObjectWidget {
  /// Creates a widget with a specific aspect ratio.
  ///
  /// The [aspectRatio] argument must not be null.
  const AspectRatio({
    Key key,
    @required this.aspectRatio,
    Widget child
  }) : assert(aspectRatio != null),
       super(key: key, child: child);

  /// The aspect ratio to attempt to use.
  ///
  /// The aspect ratio is expressed as a ratio of width to height. For example,
  /// a 16:9 width:height aspect ratio would have a value of 16.0/9.0.
  final double aspectRatio;

  @override
  RenderAspectRatio createRenderObject(BuildContext context) => new RenderAspectRatio(aspectRatio: aspectRatio);

  @override
  void updateRenderObject(BuildContext context, RenderAspectRatio renderObject) {
    renderObject.aspectRatio = aspectRatio;
  }

  @override
  void debugFillProperties(DiagnosticPropertiesBuilder properties) {
    super.debugFillProperties(properties);
    properties.add(new DoubleProperty('aspectRatio', aspectRatio));
  }
}

/// A widget that sizes its child to the child's intrinsic width.
///
/// Sizes its child's width to the child's maximum intrinsic width. If
/// [stepWidth] is non-null, the child's width will be snapped to a multiple of
/// the [stepWidth]. Similarly, if [stepHeight] is non-null, the child's height
/// will be snapped to a multiple of the [stepHeight].
///
/// This class is useful, for example, when unlimited width is available and
/// you would like a child that would otherwise attempt to expand infinitely to
/// instead size itself to a more reasonable width.
///
/// This class is relatively expensive, because it adds a speculative layout
/// pass before the final layout phase. Avoid using it where possible. In the
/// worst case, this widget can result in a layout that is O(N²) in the depth of
/// the tree.
///
/// See also:
///
///  * The [catalog of layout widgets](https://flutter.io/widgets/layout/).
class IntrinsicWidth extends SingleChildRenderObjectWidget {
  /// Creates a widget that sizes its child to the child's intrinsic width.
  ///
  /// This class is relatively expensive. Avoid using it where possible.
  const IntrinsicWidth({ Key key, this.stepWidth, this.stepHeight, Widget child })
    : super(key: key, child: child);

  /// If non-null, force the child's width to be a multiple of this value.
  final double stepWidth;

  /// If non-null, force the child's height to be a multiple of this value.
  final double stepHeight;

  @override
  RenderIntrinsicWidth createRenderObject(BuildContext context) {
    return new RenderIntrinsicWidth(stepWidth: stepWidth, stepHeight: stepHeight);
  }

  @override
  void updateRenderObject(BuildContext context, RenderIntrinsicWidth renderObject) {
    renderObject
      ..stepWidth = stepWidth
      ..stepHeight = stepHeight;
  }
}

/// A widget that sizes its child to the child's intrinsic height.
///
/// This class is useful, for example, when unlimited height is available and
/// you would like a child that would otherwise attempt to expand infinitely to
/// instead size itself to a more reasonable height.
///
/// This class is relatively expensive, because it adds a speculative layout
/// pass before the final layout phase. Avoid using it where possible. In the
/// worst case, this widget can result in a layout that is O(N²) in the depth of
/// the tree.
///
/// See also:
///
///  * The [catalog of layout widgets](https://flutter.io/widgets/layout/).
class IntrinsicHeight extends SingleChildRenderObjectWidget {
  /// Creates a widget that sizes its child to the child's intrinsic height.
  ///
  /// This class is relatively expensive. Avoid using it where possible.
  const IntrinsicHeight({ Key key, Widget child }) : super(key: key, child: child);

  @override
  RenderIntrinsicHeight createRenderObject(BuildContext context) => new RenderIntrinsicHeight();
}

/// A widget that positions its child according to the child's baseline.
///
/// This widget shifts the child down such that the child's baseline (or the
/// bottom of the child, if the child has no baseline) is [baseline]
/// logical pixels below the top of this box, then sizes this box to
/// contain the child. If [baseline] is less than the distance from
/// the top of the child to the baseline of the child, then the child
/// is top-aligned instead.
///
/// See also:
///
///  * [Align], a widget that aligns its child within itself and optionally
///    sizes itself based on the child's size.
///  * [Center], a widget that centers its child within itself.
///  * The [catalog of layout widgets](https://flutter.io/widgets/layout/).
class Baseline extends SingleChildRenderObjectWidget {
  /// Creates a widget that positions its child according to the child's baseline.
  ///
  /// The [baseline] and [baselineType] arguments must not be null.
  const Baseline({
    Key key,
    @required this.baseline,
    @required this.baselineType,
    Widget child
  }) : assert(baseline != null),
       assert(baselineType != null),
       super(key: key, child: child);

  /// The number of logical pixels from the top of this box at which to position
  /// the child's baseline.
  final double baseline;

  /// The type of baseline to use for positioning the child.
  final TextBaseline baselineType;

  @override
  RenderBaseline createRenderObject(BuildContext context) {
    return new RenderBaseline(baseline: baseline, baselineType: baselineType);
  }

  @override
  void updateRenderObject(BuildContext context, RenderBaseline renderObject) {
    renderObject
      ..baseline = baseline
      ..baselineType = baselineType;
  }
}


// SLIVERS

/// A sliver that contains a single box widget.
///
/// Slivers are special-purpose widgets that can be combined using a
/// [CustomScrollView] to create custom scroll effects. A [SliverToBoxAdapter]
/// is a basic sliver that creates a bridge back to one of the usual box-based
/// widgets.
///
/// Rather than using multiple [SliverToBoxAdapter] widgets to display multiple
/// box widgets in a [CustomScrollView], consider using [SliverList],
/// [SliverFixedExtentList], [SliverPrototypeExtentList], or [SliverGrid],
/// which are more efficient because they instantiate only those children that
/// are actually visible through the scroll view's viewport.
///
/// See also:
///
///  * [CustomScrollView], which displays a scrollable list of slivers.
///  * [SliverList], which displays multiple box widgets in a linear array.
///  * [SliverFixedExtentList], which displays multiple box widgets with the
///    same main-axis extent in a linear array.
///  * [SliverPrototypeExtentList], which displays multiple box widgets with the
///    same main-axis extent as a prototype item, in a linear array.
///  * [SliverGrid], which displays multiple box widgets in arbitrary positions.
class SliverToBoxAdapter extends SingleChildRenderObjectWidget {
  /// Creates a sliver that contains a single box widget.
  const SliverToBoxAdapter({
    Key key,
    Widget child,
  }) : super(key: key, child: child);

  @override
  RenderSliverToBoxAdapter createRenderObject(BuildContext context) => new RenderSliverToBoxAdapter();
}

/// A sliver that applies padding on each side of another sliver.
///
/// Slivers are special-purpose widgets that can be combined using a
/// [CustomScrollView] to create custom scroll effects. A [SliverPadding]
/// is a basic sliver that insets another sliver by applying padding on each
/// side.
///
/// Applying padding to anything but the most mundane sliver is likely to have
/// undesired effects. For example, wrapping a [SliverPersistentHeader] with
/// `pinned:true` will cause the app bar to overlap earlier slivers (contrary to
/// the normal behavior of pinned app bars), and while the app bar is pinned,
/// the padding will scroll away.
///
/// See also:
///
///  * [CustomScrollView], which displays a scrollable list of slivers.
class SliverPadding extends SingleChildRenderObjectWidget {
  /// Creates a sliver that applies padding on each side of another sliver.
  ///
  /// The [padding] argument must not be null.
  const SliverPadding({
    Key key,
    @required this.padding,
    Widget sliver,
  }) : assert(padding != null),
       super(key: key, child: sliver);

  /// The amount of space by which to inset the child sliver.
  final EdgeInsetsGeometry padding;

  @override
  RenderSliverPadding createRenderObject(BuildContext context) {
    return new RenderSliverPadding(
      padding: padding,
      textDirection: Directionality.of(context),
    );
  }

  @override
  void updateRenderObject(BuildContext context, RenderSliverPadding renderObject) {
    renderObject
      ..padding = padding
      ..textDirection = Directionality.of(context);
  }

  @override
  void debugFillProperties(DiagnosticPropertiesBuilder properties) {
    super.debugFillProperties(properties);
    properties.add(new DiagnosticsProperty<EdgeInsetsGeometry>('padding', padding));
  }
}


// LAYOUT NODES

/// Returns the [AxisDirection] in the given [Axis] in the current
/// [Directionality] (or the reverse if `reverse` is true).
///
/// If `axis` is [Axis.vertical], this function returns [AxisDirection.down]
/// unless `reverse` is true, in which case this function returns
/// [AxisDirection.up].
///
/// If `axis` is [Axis.horizontal], this function checks the current
/// [Directionality]. If the current [Directionality] is right-to-left, then
/// this function returns [AxisDirection.left] (unless `reverse` is true, in
/// which case it returns [AxisDirection.right]). Similarly, if the current
/// [Directionality] is left-to-right, then this function returns
/// [AxisDirection.right] (unless `reverse` is true, in which case it returns
/// [AxisDirection.left]).
///
/// This function is used by a number of scrolling widgets (e.g., [ListView],
/// [GridView], [PageView], and [SingleChildScrollView]) as well as [ListBody]
/// to translate their [Axis] and `reverse` properties into a concrete
/// [AxisDirection].
AxisDirection getAxisDirectionFromAxisReverseAndDirectionality(
  BuildContext context,
  Axis axis,
  bool reverse,
) {
  switch (axis) {
    case Axis.horizontal:
      assert(debugCheckHasDirectionality(context));
      final TextDirection textDirection = Directionality.of(context);
      final AxisDirection axisDirection = textDirectionToAxisDirection(textDirection);
      return reverse ? flipAxisDirection(axisDirection) : axisDirection;
    case Axis.vertical:
      return reverse ? AxisDirection.up : AxisDirection.down;
  }
  return null;
}

/// A widget that arranges its children sequentially along a given axis, forcing
/// them to the dimension of the parent in the other axis.
///
/// This widget is rarely used directly. Instead, consider using [ListView],
/// which combines a similar layout algorithm with scrolling behavior, or
/// [Column], which gives you more flexible control over the layout of a
/// vertical set of boxes.
///
/// See also:
///
///  * [RenderListBody], which implements this layout algorithm and the
///    documentation for which describes some of its subtleties.
///  * [SingleChildScrollView], which is sometimes used with [ListBody] to
///    make the contents scrollable.
///  * [Column] and [Row], which implement a more elaborate version of
///    this layout algorithm (at the cost of being slightly less efficient).
///  * [ListView], which implements an efficient scrolling version of this
///    layout algorithm.
class ListBody extends MultiChildRenderObjectWidget {
  /// Creates a layout widget that arranges its children sequentially along a
  /// given axis.
  ///
  /// By default, the [mainAxis] is [Axis.vertical].
  ListBody({
    Key key,
    this.mainAxis = Axis.vertical,
    this.reverse = false,
    List<Widget> children = const <Widget>[],
  }) : assert(mainAxis != null),
       super(key: key, children: children);

  /// The direction to use as the main axis.
  final Axis mainAxis;

  /// Whether the list body positions children in the reading direction.
  ///
  /// For example, if the reading direction is left-to-right and
  /// [mainAxis] is [Axis.horizontal], then the list body positions children
  /// from left to right when [reverse] is false and from right to left when
  /// [reverse] is true.
  ///
  /// Similarly, if [mainAxis] is [Axis.vertical], then the list body positions
  /// from top to bottom when [reverse] is false and from bottom to top when
  /// [reverse] is true.
  ///
  /// Defaults to false.
  final bool reverse;

  AxisDirection _getDirection(BuildContext context) {
    return getAxisDirectionFromAxisReverseAndDirectionality(context, mainAxis, reverse);
  }

  @override
  RenderListBody createRenderObject(BuildContext context) {
    return new RenderListBody(axisDirection: _getDirection(context));
  }

  @override
  void updateRenderObject(BuildContext context, RenderListBody renderObject) {
    renderObject.axisDirection = _getDirection(context);
  }
}

/// A widget that positions its children relative to the edges of its box.
///
/// This class is useful if you want to overlap several children in a simple
/// way, for example having some text and an image, overlaid with a gradient and
/// a button attached to the bottom.
///
/// Each child of a [Stack] widget is either _positioned_ or _non-positioned_.
/// Positioned children are those wrapped in a [Positioned] widget that has at
/// least one non-null property. The stack sizes itself to contain all the
/// non-positioned children, which are positioned according to [alignment]
/// (which defaults to the top-left corner in left-to-right environments and the
/// top-right corner in right-to-left environments). The positioned children are
/// then placed relative to the stack according to their top, right, bottom, and
/// left properties.
///
/// The stack paints its children in order with the first child being at the
/// bottom. If you want to change the order in which the children paint, you
/// can rebuild the stack with the children in the new order. If you reorder
/// the children in this way, consider giving the children non-null keys.
/// These keys will cause the framework to move the underlying objects for
/// the children to their new locations rather than recreate them at their
/// new location.
///
/// For more details about the stack layout algorithm, see [RenderStack].
///
/// If you want to lay a number of children out in a particular pattern, or if
/// you want to make a custom layout manager, you probably want to use
/// [CustomMultiChildLayout] instead. In particular, when using a [Stack] you
/// can't position children relative to their size or the stack's own size.
///
/// See also:
///
///  * [Align], which sizes itself based on its child's size and positions
///    the child according to an [Alignment] value.
///  * [CustomSingleChildLayout], which uses a delegate to control the layout of
///    a single child.
///  * [CustomMultiChildLayout], which uses a delegate to position multiple
///    children.
///  * [Flow], which provides paint-time control of its children using transform
///    matrices.
///  * The [catalog of layout widgets](https://flutter.io/widgets/layout/).
class Stack extends MultiChildRenderObjectWidget {
  /// Creates a stack layout widget.
  ///
  /// By default, the non-positioned children of the stack are aligned by their
  /// top left corners.
  Stack({
    Key key,
    this.alignment = AlignmentDirectional.topStart,
    this.textDirection,
    this.fit = StackFit.loose,
    this.overflow = Overflow.clip,
    List<Widget> children = const <Widget>[],
  }) : super(key: key, children: children);

  /// How to align the non-positioned and partially-positioned children in the
  /// stack.
  ///
  /// The non-positioned children are placed relative to each other such that
  /// the points determined by [alignment] are co-located. For example, if the
  /// [alignment] is [Alignment.topLeft], then the top left corner of
  /// each non-positioned child will be located at the same global coordinate.
  ///
  /// Partially-positioned children, those that do not specify an alignment in a
  /// particular axis (e.g. that have neither `top` nor `bottom` set), use the
  /// alignment to determine how they should be positioned in that
  /// under-specified axis.
  ///
  /// Defaults to [AlignmentDirectional.topStart].
  ///
  /// See also:
  ///
  ///  * [Alignment], a class with convenient constants typically used to
  ///    specify an [AlignmentGeometry].
  ///  * [AlignmentDirectional], like [Alignment] for specifying alignments
  ///    relative to text direction.
  final AlignmentGeometry alignment;

  /// The text direction with which to resolve [alignment].
  ///
  /// Defaults to the ambient [Directionality].
  final TextDirection textDirection;

  /// How to size the non-positioned children in the stack.
  ///
  /// The constraints passed into the [Stack] from its parent are either
  /// loosened ([StackFit.loose]) or tightened to their biggest size
  /// ([StackFit.expand]).
  final StackFit fit;

  /// Whether overflowing children should be clipped. See [Overflow].
  ///
  /// Some children in a stack might overflow its box. When this flag is set to
  /// [Overflow.clip], children cannot paint outside of the stack's box.
  final Overflow overflow;

  @override
  RenderStack createRenderObject(BuildContext context) {
    return new RenderStack(
      alignment: alignment,
      textDirection: textDirection ?? Directionality.of(context),
      fit: fit,
      overflow: overflow,
    );
  }

  @override
  void updateRenderObject(BuildContext context, RenderStack renderObject) {
    renderObject
      ..alignment = alignment
      ..textDirection = textDirection ?? Directionality.of(context)
      ..fit = fit
      ..overflow = overflow;
  }

  @override
  void debugFillProperties(DiagnosticPropertiesBuilder properties) {
    super.debugFillProperties(properties);
    properties.add(new DiagnosticsProperty<AlignmentGeometry>('alignment', alignment));
    properties.add(new EnumProperty<TextDirection>('textDirection', textDirection, defaultValue: null));
    properties.add(new EnumProperty<StackFit>('fit', fit));
    properties.add(new EnumProperty<Overflow>('overflow', overflow));
  }
}

/// A [Stack] that shows a single child from a list of children.
///
/// The displayed child is the one with the given [index]. The stack is
/// always as big as the largest child.
///
/// If value is null, then nothing is displayed.
///
/// See also:
///
///  * [Stack], for more details about stacks.
///  * The [catalog of layout widgets](https://flutter.io/widgets/layout/).
class IndexedStack extends Stack {
  /// Creates a [Stack] widget that paints a single child.
  ///
  /// The [index] argument must not be null.
  IndexedStack({
    Key key,
    AlignmentGeometry alignment = AlignmentDirectional.topStart,
    TextDirection textDirection,
    StackFit sizing = StackFit.loose,
    this.index = 0,
    List<Widget> children = const <Widget>[],
  }) : super(key: key, alignment: alignment, textDirection: textDirection, fit: sizing, children: children);

  /// The index of the child to show.
  final int index;

  @override
  RenderIndexedStack createRenderObject(BuildContext context) {
    return new RenderIndexedStack(
      index: index,
      alignment: alignment,
      textDirection: textDirection ?? Directionality.of(context),
    );
  }

  @override
  void updateRenderObject(BuildContext context, RenderIndexedStack renderObject) {
    renderObject
      ..index = index
      ..alignment = alignment
      ..textDirection = textDirection ?? Directionality.of(context);
  }
}

/// A widget that controls where a child of a [Stack] is positioned.
///
/// A [Positioned] widget must be a descendant of a [Stack], and the path from
/// the [Positioned] widget to its enclosing [Stack] must contain only
/// [StatelessWidget]s or [StatefulWidget]s (not other kinds of widgets, like
/// [RenderObjectWidget]s).
///
/// If a widget is wrapped in a [Positioned], then it is a _positioned_ widget
/// in its [Stack]. If the [top] property is non-null, the top edge of this child
/// will be positioned [top] layout units from the top of the stack widget. The
/// [right], [bottom], and [left] properties work analogously.
///
/// If both the [top] and [bottom] properties are non-null, then the child will
/// be forced to have exactly the height required to satisfy both constraints.
/// Similarly, setting the [right] and [left] properties to non-null values will
/// force the child to have a particular width. Alternatively the [width] and
/// [height] properties can be used to give the dimensions, with one
/// corresponding position property (e.g. [top] and [height]).
///
/// If all three values on a particular axis are null, then the
/// [Stack.alignment] property is used to position the child.
///
/// If all six values are null, the child is a non-positioned child. The [Stack]
/// uses only the non-positioned children to size itself.
///
/// See also:
///
///  * [PositionedDirectional], which adapts to the ambient [Directionality].
class Positioned extends ParentDataWidget<Stack> {
  /// Creates a widget that controls where a child of a [Stack] is positioned.
  ///
  /// Only two out of the three horizontal values ([left], [right],
  /// [width]), and only two out of the three vertical values ([top],
  /// [bottom], [height]), can be set. In each case, at least one of
  /// the three must be null.
  ///
  /// See also:
  ///
  ///  * [Positioned.directional], which specifies the widget's horizontal
  ///    position using `start` and `end` rather than `left` and `right`.
  ///  * [PositionedDirectional], which is similar to [Positioned.directional]
  ///    but adapts to the ambient [Directionality].
  const Positioned({
    Key key,
    this.left,
    this.top,
    this.right,
    this.bottom,
    this.width,
    this.height,
    @required Widget child,
  }) : assert(left == null || right == null || width == null),
       assert(top == null || bottom == null || height == null),
       super(key: key, child: child);

  /// Creates a Positioned object with the values from the given [Rect].
  ///
  /// This sets the [left], [top], [width], and [height] properties
  /// from the given [Rect]. The [right] and [bottom] properties are
  /// set to null.
  Positioned.fromRect({
    Key key,
    Rect rect,
    @required Widget child,
  }) : left = rect.left,
       top = rect.top,
       width = rect.width,
       height = rect.height,
       right = null,
       bottom = null,
       super(key: key, child: child);

  /// Creates a Positioned object with the values from the given [RelativeRect].
  ///
  /// This sets the [left], [top], [right], and [bottom] properties from the
  /// given [RelativeRect]. The [height] and [width] properties are set to null.
  Positioned.fromRelativeRect({
    Key key,
    RelativeRect rect,
    @required Widget child,
  }) : left = rect.left,
       top = rect.top,
       right = rect.right,
       bottom = rect.bottom,
       width = null,
       height = null,
       super(key: key, child: child);

  /// Creates a Positioned object with [left], [top], [right], and [bottom] set
  /// to 0.0 unless a value for them is passed.
  const Positioned.fill({
    Key key,
    this.left = 0.0,
    this.top = 0.0,
    this.right = 0.0,
    this.bottom = 0.0,
    @required Widget child,
  }) : width = null,
       height = null,
       super(key: key, child: child);

  /// Creates a widget that controls where a child of a [Stack] is positioned.
  ///
  /// Only two out of the three horizontal values (`start`, `end`,
  /// [width]), and only two out of the three vertical values ([top],
  /// [bottom], [height]), can be set. In each case, at least one of
  /// the three must be null.
  ///
  /// If `textDirection` is [TextDirection.rtl], then the `start` argument is
  /// used for the [right] property and the `end` argument is used for the
  /// [left] property. Otherwise, if `textDirection` is [TextDirection.ltr],
  /// then the `start` argument is used for the [left] property and the `end`
  /// argument is used for the [right] property.
  ///
  /// The `textDirection` argument must not be null.
  ///
  /// See also:
  ///
  ///  * [PositionedDirectional], which adapts to the ambient [Directionality].
  factory Positioned.directional({
    Key key,
    @required TextDirection textDirection,
    double start,
    double top,
    double end,
    double bottom,
    double width,
    double height,
    @required Widget child,
  }) {
    assert(textDirection != null);
    double left;
    double right;
    switch (textDirection) {
      case TextDirection.rtl:
        left = end;
        right = start;
        break;
      case TextDirection.ltr:
        left = start;
        right = end;
        break;
    }
    return new Positioned(
      key: key,
      left: left,
      top: top,
      right: right,
      bottom: bottom,
      width: width,
      height: height,
      child: child,
    );
  }

  /// The distance that the child's left edge is inset from the left of the stack.
  ///
  /// Only two out of the three horizontal values ([left], [right], [width]) can be
  /// set. The third must be null.
  ///
  /// If all three are null, the [Stack.alignment] is used to position the child
  /// horizontally.
  final double left;

  /// The distance that the child's top edge is inset from the top of the stack.
  ///
  /// Only two out of the three vertical values ([top], [bottom], [height]) can be
  /// set. The third must be null.
  ///
  /// If all three are null, the [Stack.alignment] is used to position the child
  /// vertically.
  final double top;

  /// The distance that the child's right edge is inset from the right of the stack.
  ///
  /// Only two out of the three horizontal values ([left], [right], [width]) can be
  /// set. The third must be null.
  ///
  /// If all three are null, the [Stack.alignment] is used to position the child
  /// horizontally.
  final double right;

  /// The distance that the child's bottom edge is inset from the bottom of the stack.
  ///
  /// Only two out of the three vertical values ([top], [bottom], [height]) can be
  /// set. The third must be null.
  ///
  /// If all three are null, the [Stack.alignment] is used to position the child
  /// vertically.
  final double bottom;

  /// The child's width.
  ///
  /// Only two out of the three horizontal values ([left], [right], [width]) can be
  /// set. The third must be null.
  ///
  /// If all three are null, the [Stack.alignment] is used to position the child
  /// horizontally.
  final double width;

  /// The child's height.
  ///
  /// Only two out of the three vertical values ([top], [bottom], [height]) can be
  /// set. The third must be null.
  ///
  /// If all three are null, the [Stack.alignment] is used to position the child
  /// vertically.
  final double height;

  @override
  void applyParentData(RenderObject renderObject) {
    assert(renderObject.parentData is StackParentData);
    final StackParentData parentData = renderObject.parentData;
    bool needsLayout = false;

    if (parentData.left != left) {
      parentData.left = left;
      needsLayout = true;
    }

    if (parentData.top != top) {
      parentData.top = top;
      needsLayout = true;
    }

    if (parentData.right != right) {
      parentData.right = right;
      needsLayout = true;
    }

    if (parentData.bottom != bottom) {
      parentData.bottom = bottom;
      needsLayout = true;
    }

    if (parentData.width != width) {
      parentData.width = width;
      needsLayout = true;
    }

    if (parentData.height != height) {
      parentData.height = height;
      needsLayout = true;
    }

    if (needsLayout) {
      final AbstractNode targetParent = renderObject.parent;
      if (targetParent is RenderObject)
        targetParent.markNeedsLayout();
    }
  }

  @override
  void debugFillProperties(DiagnosticPropertiesBuilder properties) {
    super.debugFillProperties(properties);
    properties.add(new DoubleProperty('left', left, defaultValue: null));
    properties.add(new DoubleProperty('top', top, defaultValue: null));
    properties.add(new DoubleProperty('right', right, defaultValue: null));
    properties.add(new DoubleProperty('bottom', bottom, defaultValue: null));
    properties.add(new DoubleProperty('width', width, defaultValue: null));
    properties.add(new DoubleProperty('height', height, defaultValue: null));
  }
}

/// A widget that controls where a child of a [Stack] is positioned without
/// committing to a specific [TextDirection].
///
/// The ambient [Directionality] is used to determine whether [start] is to the
/// left or to the right.
///
/// A [PositionedDirectional] widget must be a descendant of a [Stack], and the
/// path from the [PositionedDirectional] widget to its enclosing [Stack] must
/// contain only [StatelessWidget]s or [StatefulWidget]s (not other kinds of
/// widgets, like [RenderObjectWidget]s).
///
/// If a widget is wrapped in a [PositionedDirectional], then it is a
/// _positioned_ widget in its [Stack]. If the [top] property is non-null, the
/// top edge of this child/ will be positioned [top] layout units from the top
/// of the stack widget. The [start], [bottom], and [end] properties work
/// analogously.
///
/// If both the [top] and [bottom] properties are non-null, then the child will
/// be forced to have exactly the height required to satisfy both constraints.
/// Similarly, setting the [start] and [end] properties to non-null values will
/// force the child to have a particular width. Alternatively the [width] and
/// [height] properties can be used to give the dimensions, with one
/// corresponding position property (e.g. [top] and [height]).
///
/// See also:
///
///  * [Positioned], which specifies the widget's position visually.
///  * [Positioned.directional], which also specifies the widget's horizontal
///    position using [start] and [end] but has an explicit [TextDirection].
class PositionedDirectional extends StatelessWidget {
  /// Creates a widget that controls where a child of a [Stack] is positioned.
  ///
  /// Only two out of the three horizontal values (`start`, `end`,
  /// [width]), and only two out of the three vertical values ([top],
  /// [bottom], [height]), can be set. In each case, at least one of
  /// the three must be null.
  ///
  /// See also:
  ///
  ///  * [Positioned.directional], which also specifies the widget's horizontal
  ///    position using [start] and [end] but has an explicit [TextDirection].
  const PositionedDirectional({
    Key key,
    this.start,
    this.top,
    this.end,
    this.bottom,
    this.width,
    this.height,
    @required this.child,
  }) : super(key: key);

  /// The distance that the child's leading edge is inset from the leading edge
  /// of the stack.
  ///
  /// Only two out of the three horizontal values ([start], [end], [width]) can be
  /// set. The third must be null.
  final double start;

  /// The distance that the child's top edge is inset from the top of the stack.
  ///
  /// Only two out of the three vertical values ([top], [bottom], [height]) can be
  /// set. The third must be null.
  final double top;

  /// The distance that the child's trailing edge is inset from the trailing
  /// edge of the stack.
  ///
  /// Only two out of the three horizontal values ([start], [end], [width]) can be
  /// set. The third must be null.
  final double end;

  /// The distance that the child's bottom edge is inset from the bottom of the stack.
  ///
  /// Only two out of the three vertical values ([top], [bottom], [height]) can be
  /// set. The third must be null.
  final double bottom;

  /// The child's width.
  ///
  /// Only two out of the three horizontal values ([start], [end], [width]) can be
  /// set. The third must be null.
  final double width;

  /// The child's height.
  ///
  /// Only two out of the three vertical values ([top], [bottom], [height]) can be
  /// set. The third must be null.
  final double height;

  /// The widget below this widget in the tree.
  ///
  /// {@macro flutter.widgets.child}
  final Widget child;

  @override
  Widget build(BuildContext context) {
    return new Positioned.directional(
      textDirection: Directionality.of(context),
      start: start,
      top: top,
      end: end,
      bottom: bottom,
      width: width,
      height: height,
      child: child,
    );
  }
}

/// A widget that displays its children in a one-dimensional array.
///
/// The [Flex] widget allows you to control the axis along which the children are
/// placed (horizontal or vertical). This is referred to as the _main axis_. If
/// you know the main axis in advance, then consider using a [Row] (if it's
/// horizontal) or [Column] (if it's vertical) instead, because that will be less
/// verbose.
///
/// To cause a child to expand to fill the available vertical space, wrap the
/// child in an [Expanded] widget.
///
/// The [Flex] widget does not scroll (and in general it is considered an error
/// to have more children in a [Flex] than will fit in the available room). If
/// you have some widgets and want them to be able to scroll if there is
/// insufficient room, consider using a [ListView].
///
/// If you only have one child, then rather than using [Flex], [Row], or
/// [Column], consider using [Align] or [Center] to position the child.
///
/// ## Layout algorithm
///
/// _This section describes how a [Flex] is rendered by the framework._
/// _See [BoxConstraints] for an introduction to box layout models._
///
/// Layout for a [Flex] proceeds in six steps:
///
/// 1. Layout each child a null or zero flex factor (e.g., those that are not
///    [Expanded]) with unbounded main axis constraints and the incoming
///    cross axis constraints. If the [crossAxisAlignment] is
///    [CrossAxisAlignment.stretch], instead use tight cross axis constraints
///    that match the incoming max extent in the cross axis.
/// 2. Divide the remaining main axis space among the children with non-zero
///    flex factors (e.g., those that are [Expanded]) according to their flex
///    factor. For example, a child with a flex factor of 2.0 will receive twice
///    the amount of main axis space as a child with a flex factor of 1.0.
/// 3. Layout each of the remaining children with the same cross axis
///    constraints as in step 1, but instead of using unbounded main axis
///    constraints, use max axis constraints based on the amount of space
///    allocated in step 2. Children with [Flexible.fit] properties that are
///    [FlexFit.tight] are given tight constraints (i.e., forced to fill the
///    allocated space), and children with [Flexible.fit] properties that are
///    [FlexFit.loose] are given loose constraints (i.e., not forced to fill the
///    allocated space).
/// 4. The cross axis extent of the [Flex] is the maximum cross axis extent of
///    the children (which will always satisfy the incoming constraints).
/// 5. The main axis extent of the [Flex] is determined by the [mainAxisSize]
///    property. If the [mainAxisSize] property is [MainAxisSize.max], then the
///    main axis extent of the [Flex] is the max extent of the incoming main
///    axis constraints. If the [mainAxisSize] property is [MainAxisSize.min],
///    then the main axis extent of the [Flex] is the sum of the main axis
///    extents of the children (subject to the incoming constraints).
/// 6. Determine the position for each child according to the
///    [mainAxisAlignment] and the [crossAxisAlignment]. For example, if the
///    [mainAxisAlignment] is [MainAxisAlignment.spaceBetween], any main axis
///    space that has not been allocated to children is divided evenly and
///    placed between the children.
///
/// See also:
///
///  * [Row], for a version of this widget that is always horizontal.
///  * [Column], for a version of this widget that is always vertical.
///  * [Expanded], to indicate children that should take all the remaining room.
///  * [Flexible], to indicate children that should share the remaining room but
///  * [Spacer], a widget that takes up space proportional to it's flex value.
///    that may be sized smaller (leaving some remaining room unused).
///  * The [catalog of layout widgets](https://flutter.io/widgets/layout/).
class Flex extends MultiChildRenderObjectWidget {
  /// Creates a flex layout.
  ///
  /// The [direction] is required.
  ///
  /// The [direction], [mainAxisAlignment], [crossAxisAlignment], and
  /// [verticalDirection] arguments must not be null. If [crossAxisAlignment] is
  /// [CrossAxisAlignment.baseline], then [textBaseline] must not be null.
  ///
  /// The [textDirection] argument defaults to the ambient [Directionality], if
  /// any. If there is no ambient directionality, and a text direction is going
  /// to be necessary to decide which direction to lay the children in or to
  /// disambiguate `start` or `end` values for the main or cross axis
  /// directions, the [textDirection] must not be null.
  Flex({
    Key key,
    @required this.direction,
    this.mainAxisAlignment = MainAxisAlignment.start,
    this.mainAxisSize = MainAxisSize.max,
    this.crossAxisAlignment = CrossAxisAlignment.center,
    this.textDirection,
    this.verticalDirection = VerticalDirection.down,
    this.textBaseline,
    List<Widget> children = const <Widget>[],
  }) : assert(direction != null),
       assert(mainAxisAlignment != null),
       assert(mainAxisSize != null),
       assert(crossAxisAlignment != null),
       assert(verticalDirection != null),
       assert(crossAxisAlignment != CrossAxisAlignment.baseline || textBaseline != null),
       super(key: key, children: children);

  /// The direction to use as the main axis.
  ///
  /// If you know the axis in advance, then consider using a [Row] (if it's
  /// horizontal) or [Column] (if it's vertical) instead of a [Flex], since that
  /// will be less verbose. (For [Row] and [Column] this property is fixed to
  /// the appropriate axis.)
  final Axis direction;

  /// How the children should be placed along the main axis.
  ///
  /// For example, [MainAxisAlignment.start], the default, places the children
  /// at the start (i.e., the left for a [Row] or the top for a [Column]) of the
  /// main axis.
  final MainAxisAlignment mainAxisAlignment;

  /// How much space should be occupied in the main axis.
  ///
  /// After allocating space to children, there might be some remaining free
  /// space. This value controls whether to maximize or minimize the amount of
  /// free space, subject to the incoming layout constraints.
  ///
  /// If some children have a non-zero flex factors (and none have a fit of
  /// [FlexFit.loose]), they will expand to consume all the available space and
  /// there will be no remaining free space to maximize or minimize, making this
  /// value irrelevant to the final layout.
  final MainAxisSize mainAxisSize;

  /// How the children should be placed along the cross axis.
  ///
  /// For example, [CrossAxisAlignment.center], the default, centers the
  /// children in the cross axis (e.g., horizontally for a [Column]).
  final CrossAxisAlignment crossAxisAlignment;

  /// Determines the order to lay children out horizontally and how to interpret
  /// `start` and `end` in the horizontal direction.
  ///
  /// Defaults to the ambient [Directionality].
  ///
  /// If the [direction] is [Axis.horizontal], this controls the order in which
  /// the children are positioned (left-to-right or right-to-left), and the
  /// meaning of the [mainAxisAlignment] property's [MainAxisAlignment.start] and
  /// [MainAxisAlignment.end] values.
  ///
  /// If the [direction] is [Axis.horizontal], and either the
  /// [mainAxisAlignment] is either [MainAxisAlignment.start] or
  /// [MainAxisAlignment.end], or there's more than one child, then the
  /// [textDirection] (or the ambient [Directionality]) must not be null.
  ///
  /// If the [direction] is [Axis.vertical], this controls the meaning of the
  /// [crossAxisAlignment] property's [CrossAxisAlignment.start] and
  /// [CrossAxisAlignment.end] values.
  ///
  /// If the [direction] is [Axis.vertical], and the [crossAxisAlignment] is
  /// either [CrossAxisAlignment.start] or [CrossAxisAlignment.end], then the
  /// [textDirection] (or the ambient [Directionality]) must not be null.
  final TextDirection textDirection;

  /// Determines the order to lay children out vertically and how to interpret
  /// `start` and `end` in the vertical direction.
  ///
  /// Defaults to [VerticalDirection.down].
  ///
  /// If the [direction] is [Axis.vertical], this controls which order children
  /// are painted in (down or up), the meaning of the [mainAxisAlignment]
  /// property's [MainAxisAlignment.start] and [MainAxisAlignment.end] values.
  ///
  /// If the [direction] is [Axis.vertical], and either the [mainAxisAlignment]
  /// is either [MainAxisAlignment.start] or [MainAxisAlignment.end], or there's
  /// more than one child, then the [verticalDirection] must not be null.
  ///
  /// If the [direction] is [Axis.horizontal], this controls the meaning of the
  /// [crossAxisAlignment] property's [CrossAxisAlignment.start] and
  /// [CrossAxisAlignment.end] values.
  ///
  /// If the [direction] is [Axis.horizontal], and the [crossAxisAlignment] is
  /// either [CrossAxisAlignment.start] or [CrossAxisAlignment.end], then the
  /// [verticalDirection] must not be null.
  final VerticalDirection verticalDirection;

  /// If aligning items according to their baseline, which baseline to use.
  final TextBaseline textBaseline;

  bool get _needTextDirection {
    assert(direction != null);
    switch (direction) {
      case Axis.horizontal:
        return true; // because it affects the layout order.
      case Axis.vertical:
        assert(crossAxisAlignment != null);
        return crossAxisAlignment == CrossAxisAlignment.start
            || crossAxisAlignment == CrossAxisAlignment.end;
    }
    return null;
  }

  /// The value to pass to [RenderFlex.textDirection].
  ///
  /// This value is derived from the [textDirection] property and the ambient
  /// [Directionality]. The value is null if there is no need to specify the
  /// text direction. In practice there's always a need to specify the direction
  /// except for vertical flexes (e.g. [Column]s) whose [crossAxisAlignment] is
  /// not dependent on the text direction (not `start` or `end`). In particular,
  /// a [Row] always needs a text direction because the text direction controls
  /// its layout order. (For [Column]s, the layout order is controlled by
  /// [verticalDirection], which is always specified as it does not depend on an
  /// inherited widget and defaults to [VerticalDirection.down].)
  ///
  /// This method exists so that subclasses of [Flex] that create their own
  /// render objects that are derived from [RenderFlex] can do so and still use
  /// the logic for providing a text direction only when it is necessary.
  @protected
  TextDirection getEffectiveTextDirection(BuildContext context) {
    return textDirection ?? (_needTextDirection ? Directionality.of(context) : null);
  }

  @override
  RenderFlex createRenderObject(BuildContext context) {
    return new RenderFlex(
      direction: direction,
      mainAxisAlignment: mainAxisAlignment,
      mainAxisSize: mainAxisSize,
      crossAxisAlignment: crossAxisAlignment,
      textDirection: getEffectiveTextDirection(context),
      verticalDirection: verticalDirection,
      textBaseline: textBaseline,
    );
  }

  @override
  void updateRenderObject(BuildContext context, covariant RenderFlex renderObject) {
    renderObject
      ..direction = direction
      ..mainAxisAlignment = mainAxisAlignment
      ..mainAxisSize = mainAxisSize
      ..crossAxisAlignment = crossAxisAlignment
      ..textDirection = getEffectiveTextDirection(context)
      ..verticalDirection = verticalDirection
      ..textBaseline = textBaseline;
  }

  @override
  void debugFillProperties(DiagnosticPropertiesBuilder properties) {
    super.debugFillProperties(properties);
    properties.add(new EnumProperty<Axis>('direction', direction));
    properties.add(new EnumProperty<MainAxisAlignment>('mainAxisAlignment', mainAxisAlignment));
    properties.add(new EnumProperty<MainAxisSize>('mainAxisSize', mainAxisSize, defaultValue: MainAxisSize.max));
    properties.add(new EnumProperty<CrossAxisAlignment>('crossAxisAlignment', crossAxisAlignment));
    properties.add(new EnumProperty<TextDirection>('textDirection', textDirection, defaultValue: null));
    properties.add(new EnumProperty<VerticalDirection>('verticalDirection', verticalDirection, defaultValue: VerticalDirection.down));
    properties.add(new EnumProperty<TextBaseline>('textBaseline', textBaseline, defaultValue: null));
  }
}

/// A widget that displays its children in a horizontal array.
///
/// To cause a child to expand to fill the available horizontal space, wrap the
/// child in an [Expanded] widget.
///
/// The [Row] widget does not scroll (and in general it is considered an error
/// to have more children in a [Row] than will fit in the available room). If
/// you have a line of widgets and want them to be able to scroll if there is
/// insufficient room, consider using a [ListView].
///
/// For a vertical variant, see [Column].
///
/// If you only have one child, then consider using [Align] or [Center] to
/// position the child.
///
/// ## Sample code
///
/// This example divides the available space into three (horizontally), and
/// places text centered in the first two cells and the Flutter logo centered in
/// the third:
///
/// ```dart
/// new Row(
///   children: <Widget>[
///     new Expanded(
///       child: new Text('Deliver features faster', textAlign: TextAlign.center),
///     ),
///     new Expanded(
///       child: new Text('Craft beautiful UIs', textAlign: TextAlign.center),
///     ),
///     new Expanded(
///       child: new FittedBox(
///         fit: BoxFit.contain, // otherwise the logo will be tiny
///         child: const FlutterLogo(),
///       ),
///     ),
///   ],
/// )
/// ```
///
/// ## Troubleshooting
///
/// ### Why does my row have a yellow and black warning stripe?
///
/// If the non-flexible contents of the row (those that are not wrapped in
/// [Expanded] or [Flexible] widgets) are together wider than the row itself,
/// then the row is said to have overflowed. When a row overflows, the row does
/// not have any remaining space to share between its [Expanded] and [Flexible]
/// children. The row reports this by drawing a yellow and black striped
/// warning box on the edge that is overflowing. If there is room on the outside
/// of the row, the amount of overflow is printed in red lettering.
///
/// #### Story time
///
/// Suppose, for instance, that you had this code:
///
/// ```dart
/// new Row(
///   children: <Widget>[
///     const FlutterLogo(),
///     const Text('Flutter\'s hot reload helps you quickly and easily experiment, build UIs, add features, and fix bug faster. Experience sub-second reload times, without losing state, on emulators, simulators, and hardware for iOS and Android.'),
///     const Icon(Icons.sentiment_very_satisfied),
///   ],
/// )
/// ```
///
/// The row first asks its first child, the [FlutterLogo], to lay out, at
/// whatever size the logo would like. The logo is friendly and happily decides
/// to be 24 pixels to a side. This leaves lots of room for the next child. The
/// row then asks that next child, the text, to lay out, at whatever size it
/// thinks is best.
///
/// At this point, the text, not knowing how wide is too wide, says "Ok, I will
/// be thiiiiiiiiiiiiiiiiiiiis wide.", and goes well beyond the space that the
/// row has available, not wrapping. The row responds, "That's not fair, now I
/// have no more room available for my other children!", and gets angry and
/// sprouts a yellow and black strip.
///
/// The fix is to wrap the second child in an [Expanded] widget, which tells the
/// row that the child should be given the remaining room:
///
/// ```dart
/// new Row(
///   children: <Widget>[
///     const FlutterLogo(),
///     const Expanded(
///       child: const Text('Flutter\'s hot reload helps you quickly and easily experiment, build UIs, add features, and fix bug faster. Experience sub-second reload times, without losing state, on emulators, simulators, and hardware for iOS and Android.'),
///     ),
///     const Icon(Icons.sentiment_very_satisfied),
///   ],
/// )
/// ```
///
/// Now, the row first asks the logo to lay out, and then asks the _icon_ to lay
/// out. The [Icon], like the logo, is happy to take on a reasonable size (also
/// 24 pixels, not coincidentally, since both [FlutterLogo] and [Icon] honor the
/// ambient [IconTheme]). This leaves some room left over, and now the row tells
/// the text exactly how wide to be: the exact width of the remaining space. The
/// text, now happy to comply to a reasonable request, wraps the text within
/// that width, and you end up with a paragraph split over several lines.
///
/// ## Layout algorithm
///
/// _This section describes how a [Row] is rendered by the framework._
/// _See [BoxConstraints] for an introduction to box layout models._
///
/// Layout for a [Row] proceeds in six steps:
///
/// 1. Layout each child a null or zero flex factor (e.g., those that are not
///    [Expanded]) with unbounded horizontal constraints and the incoming
///    vertical constraints. If the [crossAxisAlignment] is
///    [CrossAxisAlignment.stretch], instead use tight vertical constraints that
///    match the incoming max height.
/// 2. Divide the remaining horizontal space among the children with non-zero
///    flex factors (e.g., those that are [Expanded]) according to their flex
///    factor. For example, a child with a flex factor of 2.0 will receive twice
///    the amount of horizontal space as a child with a flex factor of 1.0.
/// 3. Layout each of the remaining children with the same vertical constraints
///    as in step 1, but instead of using unbounded horizontal constraints, use
///    horizontal constraints based on the amount of space allocated in step 2.
///    Children with [Flexible.fit] properties that are [FlexFit.tight] are
///    given tight constraints (i.e., forced to fill the allocated space), and
///    children with [Flexible.fit] properties that are [FlexFit.loose] are
///    given loose constraints (i.e., not forced to fill the allocated space).
/// 4. The height of the [Row] is the maximum height of the children (which will
///    always satisfy the incoming vertical constraints).
/// 5. The width of the [Row] is determined by the [mainAxisSize] property. If
///    the [mainAxisSize] property is [MainAxisSize.max], then the width of the
///    [Row] is the max width of the incoming constraints. If the [mainAxisSize]
///    property is [MainAxisSize.min], then the width of the [Row] is the sum
///    of widths of the children (subject to the incoming constraints).
/// 6. Determine the position for each child according to the
///    [mainAxisAlignment] and the [crossAxisAlignment]. For example, if the
///    [mainAxisAlignment] is [MainAxisAlignment.spaceBetween], any horizontal
///    space that has not been allocated to children is divided evenly and
///    placed between the children.
///
/// See also:
///
///  * [Column], for a vertical equivalent.
///  * [Flex], if you don't know in advance if you want a horizontal or vertical
///    arrangement.
///  * [Expanded], to indicate children that should take all the remaining room.
///  * [Flexible], to indicate children that should share the remaining room but
///    that may by sized smaller (leaving some remaining room unused).
///  * [Spacer], a widget that takes up space proportional to it's flex value.
///  * The [catalog of layout widgets](https://flutter.io/widgets/layout/).
class Row extends Flex {
  /// Creates a horizontal array of children.
  ///
  /// The [direction], [mainAxisAlignment], [mainAxisSize],
  /// [crossAxisAlignment], and [verticalDirection] arguments must not be null.
  /// If [crossAxisAlignment] is [CrossAxisAlignment.baseline], then
  /// [textBaseline] must not be null.
  ///
  /// The [textDirection] argument defaults to the ambient [Directionality], if
  /// any. If there is no ambient directionality, and a text direction is going
  /// to be necessary to determine the layout order (which is always the case
  /// unless the row has no children or only one child) or to disambiguate
  /// `start` or `end` values for the [mainAxisAlignment], the [textDirection]
  /// must not be null.
  Row({
    Key key,
    MainAxisAlignment mainAxisAlignment = MainAxisAlignment.start,
    MainAxisSize mainAxisSize = MainAxisSize.max,
    CrossAxisAlignment crossAxisAlignment = CrossAxisAlignment.center,
    TextDirection textDirection,
    VerticalDirection verticalDirection = VerticalDirection.down,
    TextBaseline textBaseline,
    List<Widget> children = const <Widget>[],
  }) : super(
    children: children,
    key: key,
    direction: Axis.horizontal,
    mainAxisAlignment: mainAxisAlignment,
    mainAxisSize: mainAxisSize,
    crossAxisAlignment: crossAxisAlignment,
    textDirection: textDirection,
    verticalDirection: verticalDirection,
    textBaseline: textBaseline,
  );
}

/// A widget that displays its children in a vertical array.
///
/// To cause a child to expand to fill the available vertical space, wrap the
/// child in an [Expanded] widget.
///
/// The [Column] widget does not scroll (and in general it is considered an error
/// to have more children in a [Column] than will fit in the available room). If
/// you have a line of widgets and want them to be able to scroll if there is
/// insufficient room, consider using a [ListView].
///
/// For a horizontal variant, see [Row].
///
/// If you only have one child, then consider using [Align] or [Center] to
/// position the child.
///
/// ## Sample code
///
/// This example uses a [Column] to arrange three widgets vertically, the last
/// being made to fill all the remaining space.
///
/// ```dart
/// new Column(
///   children: <Widget>[
///     new Text('Deliver features faster'),
///     new Text('Craft beautiful UIs'),
///     new Expanded(
///       child: new FittedBox(
///         fit: BoxFit.contain, // otherwise the logo will be tiny
///         child: const FlutterLogo(),
///       ),
///     ),
///   ],
/// )
/// ```
///
/// In the sample above, the text and the logo are centered on each line. In the
/// following example, the [crossAxisAlignment] is set to
/// [CrossAxisAlignment.start], so that the children are left-aligned. The
/// [mainAxisSize] is set to [MainAxisSize.min], so that the column shrinks to
/// fit the children.
///
/// ```dart
/// new Column(
///   crossAxisAlignment: CrossAxisAlignment.start,
///   mainAxisSize: MainAxisSize.min,
///   children: <Widget>[
///     new Text('We move under cover and we move as one'),
///     new Text('Through the night, we have one shot to live another day'),
///     new Text('We cannot let a stray gunshot give us away'),
///     new Text('We will fight up close, seize the moment and stay in it'),
///     new Text('It’s either that or meet the business end of a bayonet'),
///     new Text('The code word is ‘Rochambeau,’ dig me?'),
///     new Text('Rochambeau!', style: DefaultTextStyle.of(context).style.apply(fontSizeFactor: 2.0)),
///   ],
/// )
/// ```
///
/// ## Troubleshooting
///
/// ### When the incoming vertical constraints are unbounded
///
/// When a [Column] has one or more [Expanded] or [Flexible] children, and is
/// placed in another [Column], or in a [ListView], or in some other context
/// that does not provide a maximum height constraint for the [Column], you will
/// get an exception at runtime saying that there are children with non-zero
/// flex but the vertical constraints are unbounded.
///
/// The problem, as described in the details that accompany that exception, is
/// that using [Flexible] or [Expanded] means that the remaining space after
/// laying out all the other children must be shared equally, but if the
/// incoming vertical constraints are unbounded, there is infinite remaining
/// space.
///
/// The key to solving this problem is usually to determine why the [Column] is
/// receiving unbounded vertical constraints.
///
/// One common reason for this to happen is that the [Column] has been placed in
/// another [Column] (without using [Expanded] or [Flexible] around the inner
/// nested [Column]). When a [Column] lays out its non-flex children (those that
/// have neither [Expanded] or [Flexible] around them), it gives them unbounded
/// constraints so that they can determine their own dimensions (passing
/// unbounded constraints usually signals to the child that it should
/// shrink-wrap its contents). The solution in this case is typically to just
/// wrap the inner column in an [Expanded] to indicate that it should take the
/// remaining space of the outer column, rather than being allowed to take any
/// amount of room it desires.
///
/// Another reason for this message to be displayed is nesting a [Column] inside
/// a [ListView] or other vertical scrollable. In that scenario, there really is
/// infinite vertical space (the whole point of a vertical scrolling list is to
/// allow infinite space vertically). In such scenarios, it is usually worth
/// examining why the inner [Column] should have an [Expanded] or [Flexible]
/// child: what size should the inner children really be? The solution in this
/// case is typically to remove the [Expanded] or [Flexible] widgets from around
/// the inner children.
///
/// For more discussion about constraints, see [BoxConstraints].
///
/// ### The yellow and black striped banner
///
/// When the contents of a [Column] exceed the amount of space available, the
/// [Column] overflows, and the contents are clipped. In debug mode, a yellow
/// and black striped bar is rendered at the overflowing edge to indicate the
/// problem, and a message is printed below the [Column] saying how much
/// overflow was detected.
///
/// The usual solution is to use a [ListView] rather than a [Column], to enable
/// the contents to scroll when vertical space is limited.
///
/// ## Layout algorithm
///
/// _This section describes how a [Column] is rendered by the framework._
/// _See [BoxConstraints] for an introduction to box layout models._
///
/// Layout for a [Column] proceeds in six steps:
///
/// 1. Layout each child a null or zero flex factor (e.g., those that are not
///    [Expanded]) with unbounded vertical constraints and the incoming
///    horizontal constraints. If the [crossAxisAlignment] is
///    [CrossAxisAlignment.stretch], instead use tight horizontal constraints
///    that match the incoming max width.
/// 2. Divide the remaining vertical space among the children with non-zero
///    flex factors (e.g., those that are [Expanded]) according to their flex
///    factor. For example, a child with a flex factor of 2.0 will receive twice
///    the amount of vertical space as a child with a flex factor of 1.0.
/// 3. Layout each of the remaining children with the same horizontal
///    constraints as in step 1, but instead of using unbounded vertical
///    constraints, use vertical constraints based on the amount of space
///    allocated in step 2. Children with [Flexible.fit] properties that are
///    [FlexFit.tight] are given tight constraints (i.e., forced to fill the
///    allocated space), and children with [Flexible.fit] properties that are
///    [FlexFit.loose] are given loose constraints (i.e., not forced to fill the
///    allocated space).
/// 4. The width of the [Column] is the maximum width of the children (which
///    will always satisfy the incoming horizontal constraints).
/// 5. The height of the [Column] is determined by the [mainAxisSize] property.
///    If the [mainAxisSize] property is [MainAxisSize.max], then the height of
///    the [Column] is the max height of the incoming constraints. If the
///    [mainAxisSize] property is [MainAxisSize.min], then the height of the
///    [Column] is the sum of heights of the children (subject to the incoming
///    constraints).
/// 6. Determine the position for each child according to the
///    [mainAxisAlignment] and the [crossAxisAlignment]. For example, if the
///    [mainAxisAlignment] is [MainAxisAlignment.spaceBetween], any vertical
///    space that has not been allocated to children is divided evenly and
///    placed between the children.
///
/// See also:
///
///  * [Row], for a horizontal equivalent.
///  * [Flex], if you don't know in advance if you want a horizontal or vertical
///    arrangement.
///  * [Expanded], to indicate children that should take all the remaining room.
///  * [Flexible], to indicate children that should share the remaining room but
///    that may size smaller (leaving some remaining room unused).
///  * [SingleChildScrollView], whose documentation discusses some ways to
///    use a [Column] inside a scrolling container.
///  * [Spacer], a widget that takes up space proportional to it's flex value.
///  * The [catalog of layout widgets](https://flutter.io/widgets/layout/).
class Column extends Flex {
  /// Creates a vertical array of children.
  ///
  /// The [direction], [mainAxisAlignment], [mainAxisSize],
  /// [crossAxisAlignment], and [verticalDirection] arguments must not be null.
  /// If [crossAxisAlignment] is [CrossAxisAlignment.baseline], then
  /// [textBaseline] must not be null.
  ///
  /// The [textDirection] argument defaults to the ambient [Directionality], if
  /// any. If there is no ambient directionality, and a text direction is going
  /// to be necessary to disambiguate `start` or `end` values for the
  /// [crossAxisAlignment], the [textDirection] must not be null.
  Column({
    Key key,
    MainAxisAlignment mainAxisAlignment = MainAxisAlignment.start,
    MainAxisSize mainAxisSize = MainAxisSize.max,
    CrossAxisAlignment crossAxisAlignment = CrossAxisAlignment.center,
    TextDirection textDirection,
    VerticalDirection verticalDirection = VerticalDirection.down,
    TextBaseline textBaseline,
    List<Widget> children = const <Widget>[],
  }) : super(
    children: children,
    key: key,
    direction: Axis.vertical,
    mainAxisAlignment: mainAxisAlignment,
    mainAxisSize: mainAxisSize,
    crossAxisAlignment: crossAxisAlignment,
    textDirection: textDirection,
    verticalDirection: verticalDirection,
    textBaseline: textBaseline,
  );
}

/// A widget that controls how a child of a [Row], [Column], or [Flex] flexes.
///
/// Using a [Flexible] widget gives a child of a [Row], [Column], or [Flex]
/// the flexibility to expand to fill the available space in the main axis
/// (e.g., horizontally for a [Row] or vertically for a [Column]), but, unlike
/// [Expanded], [Flexible] does not require the child to fill the available
/// space.
///
/// A [Flexible] widget must be a descendant of a [Row], [Column], or [Flex],
/// and the path from the [Flexible] widget to its enclosing [Row], [Column], or
/// [Flex] must contain only [StatelessWidget]s or [StatefulWidget]s (not other
/// kinds of widgets, like [RenderObjectWidget]s).
///
/// See also:
///
///  * [Expanded], which forces the child to expand to fill the available space.
///  * [Spacer], a widget that takes up space proportional to it's flex value.
///  * The [catalog of layout widgets](https://flutter.io/widgets/layout/).
class Flexible extends ParentDataWidget<Flex> {
  /// Creates a widget that controls how a child of a [Row], [Column], or [Flex]
  /// flexes.
  const Flexible({
    Key key,
    this.flex = 1,
    this.fit = FlexFit.loose,
    @required Widget child,
  }) : super(key: key, child: child);

  /// The flex factor to use for this child
  ///
  /// If null or zero, the child is inflexible and determines its own size. If
  /// non-zero, the amount of space the child's can occupy in the main axis is
  /// determined by dividing the free space (after placing the inflexible
  /// children) according to the flex factors of the flexible children.
  final int flex;

  /// How a flexible child is inscribed into the available space.
  ///
  /// If [flex] is non-zero, the [fit] determines whether the child fills the
  /// space the parent makes available during layout. If the fit is
  /// [FlexFit.tight], the child is required to fill the available space. If the
  /// fit is [FlexFit.loose], the child can be at most as large as the available
  /// space (but is allowed to be smaller).
  final FlexFit fit;

  @override
  void applyParentData(RenderObject renderObject) {
    assert(renderObject.parentData is FlexParentData);
    final FlexParentData parentData = renderObject.parentData;
    bool needsLayout = false;

    if (parentData.flex != flex) {
      parentData.flex = flex;
      needsLayout = true;
    }

    if (parentData.fit != fit) {
      parentData.fit = fit;
      needsLayout = true;
    }

    if (needsLayout) {
      final AbstractNode targetParent = renderObject.parent;
      if (targetParent is RenderObject)
        targetParent.markNeedsLayout();
    }
  }

  @override
  void debugFillProperties(DiagnosticPropertiesBuilder properties) {
    super.debugFillProperties(properties);
    properties.add(new IntProperty('flex', flex));
  }
}

/// A widget that expands a child of a [Row], [Column], or [Flex].
///
/// Using an [Expanded] widget makes a child of a [Row], [Column], or [Flex]
/// expand to fill the available space in the main axis (e.g., horizontally for
/// a [Row] or vertically for a [Column]). If multiple children are expanded,
/// the available space is divided among them according to the [flex] factor.
///
/// An [Expanded] widget must be a descendant of a [Row], [Column], or [Flex],
/// and the path from the [Expanded] widget to its enclosing [Row], [Column], or
/// [Flex] must contain only [StatelessWidget]s or [StatefulWidget]s (not other
/// kinds of widgets, like [RenderObjectWidget]s).
///
/// See also:
///
///  * [Flexible], which does not force the child to fill the available space.
///  * [Spacer], a widget that takes up space proportional to it's flex value.
///  * The [catalog of layout widgets](https://flutter.io/widgets/layout/).
class Expanded extends Flexible {
  /// Creates a widget that expands a child of a [Row], [Column], or [Flex]
  /// expand to fill the available space in the main axis.
  const Expanded({
    Key key,
    int flex = 1,
    @required Widget child,
  }) : super(key: key, flex: flex, fit: FlexFit.tight, child: child);
}

/// A widget that displays its children in multiple horizontal or vertical runs.
///
/// A [Wrap] lays out each child and attempts to place the child adjacent to the
/// previous child in the main axis, given by [direction], leaving [spacing]
/// space in between. If there is not enough space to fit the child, [Wrap]
/// creates a new _run_ adjacent to the existing children in the cross axis.
///
/// After all the children have been allocated to runs, the children within the
/// runs are positioned according to the [alignment] in the main axis and
/// according to the [crossAxisAlignment] in the cross axis.
///
/// The runs themselves are then positioned in the cross axis according to the
/// [runSpacing] and [runAlignment].
///
/// ## Sample code
///
/// This example renders some [Chip]s representing four contacts in a [Wrap] so
/// that they flow across lines as necessary.
///
/// ```dart
/// new Wrap(
///   spacing: 8.0, // gap between adjacent chips
///   runSpacing: 4.0, // gap between lines
///   children: <Widget>[
///     new Chip(
///       avatar: new CircleAvatar(backgroundColor: Colors.blue.shade900, child: new Text('AH')),
///       label: new Text('Hamilton'),
///     ),
///     new Chip(
///       avatar: new CircleAvatar(backgroundColor: Colors.blue.shade900, child: new Text('ML')),
///       label: new Text('Lafayette'),
///     ),
///     new Chip(
///       avatar: new CircleAvatar(backgroundColor: Colors.blue.shade900, child: new Text('HM')),
///       label: new Text('Mulligan'),
///     ),
///     new Chip(
///       avatar: new CircleAvatar(backgroundColor: Colors.blue.shade900, child: new Text('JL')),
///       label: new Text('Laurens'),
///     ),
///   ],
/// )
/// ```
///
/// See also:
///
///  * [Row], which places children in one line, and gives control over their
///    alignment and spacing.
///  * The [catalog of layout widgets](https://flutter.io/widgets/layout/).
class Wrap extends MultiChildRenderObjectWidget {
  /// Creates a wrap layout.
  ///
  /// By default, the wrap layout is horizontal and both the children and the
  /// runs are aligned to the start.
  ///
  /// The [textDirection] argument defaults to the ambient [Directionality], if
  /// any. If there is no ambient directionality, and a text direction is going
  /// to be necessary to decide which direction to lay the children in or to
  /// disambiguate `start` or `end` values for the main or cross axis
  /// directions, the [textDirection] must not be null.
  Wrap({
    Key key,
    this.direction = Axis.horizontal,
    this.alignment = WrapAlignment.start,
    this.spacing = 0.0,
    this.runAlignment = WrapAlignment.start,
    this.runSpacing = 0.0,
    this.crossAxisAlignment = WrapCrossAlignment.start,
    this.textDirection,
    this.verticalDirection = VerticalDirection.down,
    List<Widget> children = const <Widget>[],
  }) : super(key: key, children: children);

  /// The direction to use as the main axis.
  ///
  /// For example, if [direction] is [Axis.horizontal], the default, the
  /// children are placed adjacent to one another in a horizontal run until the
  /// available horizontal space is consumed, at which point a subsequent
  /// children are placed in a new run vertically adjacent to the previous run.
  final Axis direction;

  /// How the children within a run should be places in the main axis.
  ///
  /// For example, if [alignment] is [WrapAlignment.center], the children in
  /// each run are grouped together in the center of their run in the main axis.
  ///
  /// Defaults to [WrapAlignment.start].
  ///
  /// See also:
  ///
  ///  * [runAlignment], which controls how the runs are placed relative to each
  ///    other in the cross axis.
  ///  * [crossAxisAlignment], which controls how the children within each run
  ///    are placed relative to each other in the cross axis.
  final WrapAlignment alignment;

  /// How much space to place between children in a run in the main axis.
  ///
  /// For example, if [spacing] is 10.0, the children will be spaced at least
  /// 10.0 logical pixels apart in the main axis.
  ///
  /// If there is additional free space in a run (e.g., because the wrap has a
  /// minimum size that is not filled or because some runs are longer than
  /// others), the additional free space will be allocated according to the
  /// [alignment].
  ///
  /// Defaults to 0.0.
  final double spacing;

  /// How the runs themselves should be placed in the cross axis.
  ///
  /// For example, if [runAlignment] is [WrapAlignment.center], the runs are
  /// grouped together in the center of the overall [Wrap] in the cross axis.
  ///
  /// Defaults to [WrapAlignment.start].
  ///
  /// See also:
  ///
  ///  * [alignment], which controls how the children within each run are placed
  ///    relative to each other in the main axis.
  ///  * [crossAxisAlignment], which controls how the children within each run
  ///    are placed relative to each other in the cross axis.
  final WrapAlignment runAlignment;

  /// How much space to place between the runs themselves in the cross axis.
  ///
  /// For example, if [runSpacing] is 10.0, the runs will be spaced at least
  /// 10.0 logical pixels apart in the cross axis.
  ///
  /// If there is additional free space in the overall [Wrap] (e.g., because
  /// the wrap has a minimum size that is not filled), the additional free space
  /// will be allocated according to the [runAlignment].
  ///
  /// Defaults to 0.0.
  final double runSpacing;

  /// How the children within a run should be aligned relative to each other in
  /// the cross axis.
  ///
  /// For example, if this is set to [WrapCrossAlignment.end], and the
  /// [direction] is [Axis.horizontal], then the children within each
  /// run will have their bottom edges aligned to the bottom edge of the run.
  ///
  /// Defaults to [WrapCrossAlignment.start].
  ///
  /// See also:
  ///
  ///  * [alignment], which controls how the children within each run are placed
  ///    relative to each other in the main axis.
  ///  * [runAlignment], which controls how the runs are placed relative to each
  ///    other in the cross axis.
  final WrapCrossAlignment crossAxisAlignment;

  /// Determines the order to lay children out horizontally and how to interpret
  /// `start` and `end` in the horizontal direction.
  ///
  /// Defaults to the ambient [Directionality].
  ///
  /// If the [direction] is [Axis.horizontal], this controls order in which the
  /// children are positioned (left-to-right or right-to-left), and the meaning
  /// of the [alignment] property's [WrapAlignment.start] and
  /// [WrapAlignment.end] values.
  ///
  /// If the [direction] is [Axis.horizontal], and either the
  /// [alignment] is either [WrapAlignment.start] or [WrapAlignment.end], or
  /// there's more than one child, then the [textDirection] (or the ambient
  /// [Directionality]) must not be null.
  ///
  /// If the [direction] is [Axis.vertical], this controls the order in which
  /// runs are positioned, the meaning of the [runAlignment] property's
  /// [WrapAlignment.start] and [WrapAlignment.end] values, as well as the
  /// [crossAxisAlignment] property's [WrapCrossAlignment.start] and
  /// [WrapCrossAlignment.end] values.
  ///
  /// If the [direction] is [Axis.vertical], and either the
  /// [runAlignment] is either [WrapAlignment.start] or [WrapAlignment.end], the
  /// [crossAxisAlignment] is either [WrapCrossAlignment.start] or
  /// [WrapCrossAlignment.end], or there's more than one child, then the
  /// [textDirection] (or the ambient [Directionality]) must not be null.
  final TextDirection textDirection;

  /// Determines the order to lay children out vertically and how to interpret
  /// `start` and `end` in the vertical direction.
  ///
  /// If the [direction] is [Axis.vertical], this controls which order children
  /// are painted in (down or up), the meaning of the [alignment] property's
  /// [WrapAlignment.start] and [WrapAlignment.end] values.
  ///
  /// If the [direction] is [Axis.vertical], and either the [alignment]
  /// is either [WrapAlignment.start] or [WrapAlignment.end], or there's
  /// more than one child, then the [verticalDirection] must not be null.
  ///
  /// If the [direction] is [Axis.horizontal], this controls the order in which
  /// runs are positioned, the meaning of the [runAlignment] property's
  /// [WrapAlignment.start] and [WrapAlignment.end] values, as well as the
  /// [crossAxisAlignment] property's [WrapCrossAlignment.start] and
  /// [WrapCrossAlignment.end] values.
  ///
  /// If the [direction] is [Axis.horizontal], and either the
  /// [runAlignment] is either [WrapAlignment.start] or [WrapAlignment.end], the
  /// [crossAxisAlignment] is either [WrapCrossAlignment.start] or
  /// [WrapCrossAlignment.end], or there's more than one child, then the
  /// [verticalDirection] must not be null.
  final VerticalDirection verticalDirection;

  @override
  RenderWrap createRenderObject(BuildContext context) {
    return new RenderWrap(
      direction: direction,
      alignment: alignment,
      spacing: spacing,
      runAlignment: runAlignment,
      runSpacing: runSpacing,
      crossAxisAlignment: crossAxisAlignment,
      textDirection: textDirection ?? Directionality.of(context),
      verticalDirection: verticalDirection,
    );
  }

  @override
  void updateRenderObject(BuildContext context, RenderWrap renderObject) {
    renderObject
      ..direction = direction
      ..alignment = alignment
      ..spacing = spacing
      ..runAlignment = runAlignment
      ..runSpacing = runSpacing
      ..crossAxisAlignment = crossAxisAlignment
      ..textDirection = textDirection ?? Directionality.of(context)
      ..verticalDirection = verticalDirection;
  }

  @override
  void debugFillProperties(DiagnosticPropertiesBuilder properties) {
    super.debugFillProperties(properties);
    properties.add(new EnumProperty<Axis>('direction', direction));
    properties.add(new EnumProperty<WrapAlignment>('alignment', alignment));
    properties.add(new DoubleProperty('spacing', spacing));
    properties.add(new EnumProperty<WrapAlignment>('runAlignment', runAlignment));
    properties.add(new DoubleProperty('runSpacing', runSpacing));
    properties.add(new DoubleProperty('crossAxisAlignment', runSpacing));
    properties.add(new EnumProperty<TextDirection>('textDirection', textDirection, defaultValue: null));
    properties.add(new EnumProperty<VerticalDirection>('verticalDirection', verticalDirection, defaultValue: VerticalDirection.down));
  }
}

/// A widget that sizes and positions children efficiently, according to the
/// logic in a [FlowDelegate].
///
/// Flow layouts are optimized for repositioning children using transformation
/// matrices.
///
/// The flow container is sized independently from the children by the
/// [FlowDelegate.getSize] function of the delegate. The children are then sized
/// independently given the constraints from the
/// [FlowDelegate.getConstraintsForChild] function.
///
/// Rather than positioning the children during layout, the children are
/// positioned using transformation matrices during the paint phase using the
/// matrices from the [FlowDelegate.paintChildren] function. The children can be
/// repositioned efficiently by simply repainting the flow, which happens
/// without the children being laid out again (contrast this with a [Stack],
/// which does the sizing and positioning together during layout).
///
/// The most efficient way to trigger a repaint of the flow is to supply an
/// animation to the constructor of the [FlowDelegate]. The flow will listen to
/// this animation and repaint whenever the animation ticks, avoiding both the
/// build and layout phases of the pipeline.
///
/// See also:
///
///  * [Wrap], which provides the layout model that some other frameworks call
///    "flow", and is otherwise unrelated to [Flow].
///  * [FlowDelegate], which controls the visual presentation of the children.
///  * [Stack], which arranges children relative to the edges of the container.
///  * [CustomSingleChildLayout], which uses a delegate to control the layout of
///    a single child.
///  * [CustomMultiChildLayout], which uses a delegate to position multiple
///    children.
///  * The [catalog of layout widgets](https://flutter.io/widgets/layout/).
class Flow extends MultiChildRenderObjectWidget {
  /// Creates a flow layout.
  ///
  /// Wraps each of the given children in a [RepaintBoundary] to avoid
  /// repainting the children when the flow repaints.
  ///
  /// The [delegate] argument must not be null.
  Flow({
    Key key,
    @required this.delegate,
    List<Widget> children = const <Widget>[],
  }) : assert(delegate != null),
       super(key: key, children: RepaintBoundary.wrapAll(children));
       // https://github.com/dart-lang/sdk/issues/29277

  /// Creates a flow layout.
  ///
  /// Does not wrap the given children in repaint boundaries, unlike the default
  /// constructor. Useful when the child is trivial to paint or already contains
  /// a repaint boundary.
  ///
  /// The [delegate] argument must not be null.
  Flow.unwrapped({
    Key key,
    @required this.delegate,
    List<Widget> children = const <Widget>[],
  }) : assert(delegate != null),
       super(key: key, children: children);

  /// The delegate that controls the transformation matrices of the children.
  final FlowDelegate delegate;

  @override
  RenderFlow createRenderObject(BuildContext context) => new RenderFlow(delegate: delegate);

  @override
  void updateRenderObject(BuildContext context, RenderFlow renderObject) {
    renderObject
      ..delegate = delegate;
  }
}

/// A paragraph of rich text.
///
/// The [RichText] widget displays text that uses multiple different styles. The
/// text to display is described using a tree of [TextSpan] objects, each of
/// which has an associated style that is used for that subtree. The text might
/// break across multiple lines or might all be displayed on the same line
/// depending on the layout constraints.
///
/// Text displayed in a [RichText] widget must be explicitly styled. When
/// picking which style to use, consider using [DefaultTextStyle.of] the current
/// [BuildContext] to provide defaults. For more details on how to style text in
/// a [RichText] widget, see the documentation for [TextStyle].
///
/// Consider using the [Text] widget to integrate with the [DefaultTextStyle]
/// automatically. When all the text uses the same style, the default constructor
/// is less verbose. The [Text.rich] constructor allows you to style multiple
/// spans with the default text style while still allowing specified styles per
/// span.
///
/// ## Sample code
///
/// ```dart
/// new RichText(
///   text: new TextSpan(
///     text: 'Hello ',
///     style: DefaultTextStyle.of(context).style,
///     children: <TextSpan>[
///       new TextSpan(text: 'bold', style: new TextStyle(fontWeight: FontWeight.bold)),
///       new TextSpan(text: ' world!'),
///     ],
///   ),
/// )
/// ```
///
/// See also:
///
///  * [TextStyle], which discusses how to style text.
///  * [TextSpan], which is used to describe the text in a paragraph.
///  * [Text], which automatically applies the ambient styles described by a
///    [DefaultTextStyle] to a single string.
class RichText extends LeafRenderObjectWidget {
  /// Creates a paragraph of rich text.
  ///
  /// The [text], [textAlign], [softWrap], [overflow], and [textScaleFactor]
  /// arguments must not be null.
  ///
  /// The [maxLines] property may be null (and indeed defaults to null), but if
  /// it is not null, it must be greater than zero.
  ///
  /// The [textDirection], if null, defaults to the ambient [Directionality],
  /// which in that case must not be null.
  const RichText({
    Key key,
    @required this.text,
    this.textAlign = TextAlign.start,
    this.textDirection,
    this.softWrap = true,
    this.overflow = TextOverflow.clip,
    this.textScaleFactor = 1.0,
    this.maxLines,
    this.locale,
  }) : assert(text != null),
       assert(textAlign != null),
       assert(softWrap != null),
       assert(overflow != null),
       assert(textScaleFactor != null),
       assert(maxLines == null || maxLines > 0),
       super(key: key);

  /// The text to display in this widget.
  final TextSpan text;

  /// How the text should be aligned horizontally.
  final TextAlign textAlign;

  /// The directionality of the text.
  ///
  /// This decides how [textAlign] values like [TextAlign.start] and
  /// [TextAlign.end] are interpreted.
  ///
  /// This is also used to disambiguate how to render bidirectional text. For
  /// example, if the [text] is an English phrase followed by a Hebrew phrase,
  /// in a [TextDirection.ltr] context the English phrase will be on the left
  /// and the Hebrew phrase to its right, while in a [TextDirection.rtl]
  /// context, the English phrase will be on the right and the Hebrew phrase on
  /// its left.
  ///
  /// Defaults to the ambient [Directionality], if any. If there is no ambient
  /// [Directionality], then this must not be null.
  final TextDirection textDirection;

  /// Whether the text should break at soft line breaks.
  ///
  /// If false, the glyphs in the text will be positioned as if there was unlimited horizontal space.
  final bool softWrap;

  /// How visual overflow should be handled.
  final TextOverflow overflow;

  /// The number of font pixels for each logical pixel.
  ///
  /// For example, if the text scale factor is 1.5, text will be 50% larger than
  /// the specified font size.
  final double textScaleFactor;

  /// An optional maximum number of lines for the text to span, wrapping if necessary.
  /// If the text exceeds the given number of lines, it will be truncated according
  /// to [overflow].
  ///
  /// If this is 1, text will not wrap. Otherwise, text will be wrapped at the
  /// edge of the box.
  final int maxLines;

  /// Used to select a font when the same Unicode character can
  /// be rendered differently, depending on the locale.
  ///
  /// It's rarely necessary to set this property. By default its value
  /// is inherited from the enclosing app with `Localizations.localeOf(context)`.
  ///
  /// See [RenderParagraph.locale] for more information.
  final Locale locale;

  @override
  RenderParagraph createRenderObject(BuildContext context) {
    assert(textDirection != null || debugCheckHasDirectionality(context));
    return new RenderParagraph(text,
      textAlign: textAlign,
      textDirection: textDirection ?? Directionality.of(context),
      softWrap: softWrap,
      overflow: overflow,
      textScaleFactor: textScaleFactor,
      maxLines: maxLines,
      locale: locale ?? Localizations.localeOf(context, nullOk: true),
    );
  }

  @override
  void updateRenderObject(BuildContext context, RenderParagraph renderObject) {
    assert(textDirection != null || debugCheckHasDirectionality(context));
    renderObject
      ..text = text
      ..textAlign = textAlign
      ..textDirection = textDirection ?? Directionality.of(context)
      ..softWrap = softWrap
      ..overflow = overflow
      ..textScaleFactor = textScaleFactor
      ..maxLines = maxLines
      ..locale = locale ?? Localizations.localeOf(context, nullOk: true);
  }

  @override
  void debugFillProperties(DiagnosticPropertiesBuilder properties) {
    super.debugFillProperties(properties);
    properties.add(new EnumProperty<TextAlign>('textAlign', textAlign, defaultValue: TextAlign.start));
    properties.add(new EnumProperty<TextDirection>('textDirection', textDirection, defaultValue: null));
    properties.add(new FlagProperty('softWrap', value: softWrap, ifTrue: 'wrapping at box width', ifFalse: 'no wrapping except at line break characters', showName: true));
    properties.add(new EnumProperty<TextOverflow>('overflow', overflow, defaultValue: TextOverflow.clip));
    properties.add(new DoubleProperty('textScaleFactor', textScaleFactor, defaultValue: 1.0));
    properties.add(new IntProperty('maxLines', maxLines, ifNull: 'unlimited'));
    properties.add(new StringProperty('text', text.toPlainText()));
  }
}

/// A widget that displays a [dart:ui.Image] directly.
///
/// The image is painted using [paintImage], which describes the meanings of the
/// various fields on this class in more detail.
///
/// This widget is rarely used directly. Instead, consider using [Image].
class RawImage extends LeafRenderObjectWidget {
  /// Creates a widget that displays an image.
  ///
  /// The [scale], [alignment], [repeat], and [matchTextDirection] arguments must
  /// not be null.
  const RawImage({
    Key key,
    this.image,
    this.width,
    this.height,
    this.scale = 1.0,
    this.color,
    this.colorBlendMode,
    this.fit,
    this.alignment = Alignment.center,
    this.repeat = ImageRepeat.noRepeat,
    this.centerSlice,
    this.matchTextDirection = false,
  }) : assert(scale != null),
       assert(alignment != null),
       assert(repeat != null),
       assert(matchTextDirection != null),
       super(key: key);

  /// The image to display.
  final ui.Image image;

  /// If non-null, require the image to have this width.
  ///
  /// If null, the image will pick a size that best preserves its intrinsic
  /// aspect ratio.
  final double width;

  /// If non-null, require the image to have this height.
  ///
  /// If null, the image will pick a size that best preserves its intrinsic
  /// aspect ratio.
  final double height;

  /// Specifies the image's scale.
  ///
  /// Used when determining the best display size for the image.
  final double scale;

  /// If non-null, this color is blended with each image pixel using [colorBlendMode].
  final Color color;

  /// Used to combine [color] with this image.
  ///
  /// The default is [BlendMode.srcIn]. In terms of the blend mode, [color] is
  /// the source and this image is the destination.
  ///
  /// See also:
  ///
  ///  * [BlendMode], which includes an illustration of the effect of each blend mode.
  final BlendMode colorBlendMode;

  /// How to inscribe the image into the space allocated during layout.
  ///
  /// The default varies based on the other fields. See the discussion at
  /// [paintImage].
  final BoxFit fit;

  /// How to align the image within its bounds.
  ///
  /// The alignment aligns the given position in the image to the given position
  /// in the layout bounds. For example, an [Alignment] alignment of (-1.0,
  /// -1.0) aligns the image to the top-left corner of its layout bounds, while a
  /// [Alignment] alignment of (1.0, 1.0) aligns the bottom right of the
  /// image with the bottom right corner of its layout bounds. Similarly, an
  /// alignment of (0.0, 1.0) aligns the bottom middle of the image with the
  /// middle of the bottom edge of its layout bounds.
  ///
  /// To display a subpart of an image, consider using a [CustomPainter] and
  /// [Canvas.drawImageRect].
  ///
  /// If the [alignment] is [TextDirection]-dependent (i.e. if it is a
  /// [AlignmentDirectional]), then an ambient [Directionality] widget
  /// must be in scope.
  ///
  /// Defaults to [Alignment.center].
  ///
  /// See also:
  ///
  ///  * [Alignment], a class with convenient constants typically used to
  ///    specify an [AlignmentGeometry].
  ///  * [AlignmentDirectional], like [Alignment] for specifying alignments
  ///    relative to text direction.
  final AlignmentGeometry alignment;

  /// How to paint any portions of the layout bounds not covered by the image.
  final ImageRepeat repeat;

  /// The center slice for a nine-patch image.
  ///
  /// The region of the image inside the center slice will be stretched both
  /// horizontally and vertically to fit the image into its destination. The
  /// region of the image above and below the center slice will be stretched
  /// only horizontally and the region of the image to the left and right of
  /// the center slice will be stretched only vertically.
  final Rect centerSlice;

  /// Whether to paint the image in the direction of the [TextDirection].
  ///
  /// If this is true, then in [TextDirection.ltr] contexts, the image will be
  /// drawn with its origin in the top left (the "normal" painting direction for
  /// images); and in [TextDirection.rtl] contexts, the image will be drawn with
  /// a scaling factor of -1 in the horizontal direction so that the origin is
  /// in the top right.
  ///
  /// This is occasionally used with images in right-to-left environments, for
  /// images that were designed for left-to-right locales. Be careful, when
  /// using this, to not flip images with integral shadows, text, or other
  /// effects that will look incorrect when flipped.
  ///
  /// If this is true, there must be an ambient [Directionality] widget in
  /// scope.
  final bool matchTextDirection;

  @override
  RenderImage createRenderObject(BuildContext context) {
    assert((!matchTextDirection && alignment is Alignment) || debugCheckHasDirectionality(context));
    return new RenderImage(
      image: image,
      width: width,
      height: height,
      scale: scale,
      color: color,
      colorBlendMode: colorBlendMode,
      fit: fit,
      alignment: alignment,
      repeat: repeat,
      centerSlice: centerSlice,
      matchTextDirection: matchTextDirection,
      textDirection: matchTextDirection || alignment is! Alignment ? Directionality.of(context) : null,
    );
  }

  @override
  void updateRenderObject(BuildContext context, RenderImage renderObject) {
    renderObject
      ..image = image
      ..width = width
      ..height = height
      ..scale = scale
      ..color = color
      ..colorBlendMode = colorBlendMode
      ..alignment = alignment
      ..fit = fit
      ..repeat = repeat
      ..centerSlice = centerSlice
      ..matchTextDirection = matchTextDirection
      ..textDirection = matchTextDirection || alignment is! Alignment ? Directionality.of(context) : null;
  }

  @override
  void debugFillProperties(DiagnosticPropertiesBuilder properties) {
    super.debugFillProperties(properties);
    properties.add(new DiagnosticsProperty<ui.Image>('image', image));
    properties.add(new DoubleProperty('width', width, defaultValue: null));
    properties.add(new DoubleProperty('height', height, defaultValue: null));
    properties.add(new DoubleProperty('scale', scale, defaultValue: 1.0));
    properties.add(new DiagnosticsProperty<Color>('color', color, defaultValue: null));
    properties.add(new EnumProperty<BlendMode>('colorBlendMode', colorBlendMode, defaultValue: null));
    properties.add(new EnumProperty<BoxFit>('fit', fit, defaultValue: null));
    properties.add(new DiagnosticsProperty<AlignmentGeometry>('alignment', alignment, defaultValue: null));
    properties.add(new EnumProperty<ImageRepeat>('repeat', repeat, defaultValue: ImageRepeat.noRepeat));
    properties.add(new DiagnosticsProperty<Rect>('centerSlice', centerSlice, defaultValue: null));
    properties.add(new FlagProperty('matchTextDirection', value: matchTextDirection, ifTrue: 'match text direction'));
  }
}

/// A widget that determines the default asset bundle for its descendants.
///
/// For example, used by [Image] to determine which bundle to use for
/// [AssetImage]s if no bundle is specified explicitly.
///
/// ## Sample code
///
/// This can be used in tests to override what the current asset bundle is, thus
/// allowing specific resources to be injected into the widget under test.
///
/// For example, a test could create a test asset bundle like this:
///
/// ```dart
/// class TestAssetBundle extends CachingAssetBundle {
///   @override
///   Future<ByteData> load(String key) async {
///     if (key == 'resources/test')
///       return new ByteData.view(new Uint8List.fromList(utf8.encode('Hello World!')).buffer);
///     return null;
///   }
/// }
/// ```
///
/// ...then wrap the widget under test with a [DefaultAssetBundle] using this
/// bundle implementation:
///
/// ```dart
/// await tester.pumpWidget(
///   new MaterialApp(
///     home: new DefaultAssetBundle(
///       bundle: new TestAssetBundle(),
///       child: new TestWidget(),
///     ),
///   ),
/// );
/// ```
///
/// Assuming that `TestWidget` uses [DefaultAssetBundle.of] to obtain its
/// [AssetBundle], it will now see the [TestAssetBundle]'s "Hello World!" data
/// when requesting the "resources/test" asset.
///
/// See also:
///
///  * [AssetBundle], the interface for asset bundles.
///  * [rootBundle], the default default asset bundle.
class DefaultAssetBundle extends InheritedWidget {
  /// Creates a widget that determines the default asset bundle for its descendants.
  ///
  /// The [bundle] and [child] arguments must not be null.
  const DefaultAssetBundle({
    Key key,
    @required this.bundle,
    @required Widget child
  }) : assert(bundle != null),
       assert(child != null),
       super(key: key, child: child);

  /// The bundle to use as a default.
  final AssetBundle bundle;

  /// The bundle from the closest instance of this class that encloses
  /// the given context.
  ///
  /// If there is no [DefaultAssetBundle] ancestor widget in the tree
  /// at the given context, then this will return the [rootBundle].
  ///
  /// Typical usage is as follows:
  ///
  /// ```dart
  /// AssetBundle bundle = DefaultAssetBundle.of(context);
  /// ```
  static AssetBundle of(BuildContext context) {
    final DefaultAssetBundle result = context.inheritFromWidgetOfExactType(DefaultAssetBundle);
    return result?.bundle ?? rootBundle;
  }

  @override
  bool updateShouldNotify(DefaultAssetBundle oldWidget) => bundle != oldWidget.bundle;
}

/// An adapter for placing a specific [RenderBox] in the widget tree.
///
/// A given render object can be placed at most once in the widget tree. This
/// widget enforces that restriction by keying itself using a [GlobalObjectKey]
/// for the given render object.
class WidgetToRenderBoxAdapter extends LeafRenderObjectWidget {
  /// Creates an adapter for placing a specific [RenderBox] in the widget tree.
  ///
  /// The [renderBox] argument must not be null.
  WidgetToRenderBoxAdapter({
    @required this.renderBox,
    this.onBuild,
  }) : assert(renderBox != null),
       // WidgetToRenderBoxAdapter objects are keyed to their render box. This
       // prevents the widget being used in the widget hierarchy in two different
       // places, which would cause the RenderBox to get inserted in multiple
       // places in the RenderObject tree.
       super(key: new GlobalObjectKey(renderBox));

  /// The render box to place in the widget tree.
  final RenderBox renderBox;

  /// Called when it is safe to update the render box and its descendants. If
  /// you update the RenderObject subtree under this widget outside of
  /// invocations of this callback, features like hit-testing will fail as the
  /// tree will be dirty.
  final VoidCallback onBuild;

  @override
  RenderBox createRenderObject(BuildContext context) => renderBox;

  @override
  void updateRenderObject(BuildContext context, RenderBox renderObject) {
    if (onBuild != null)
      onBuild();
  }
}


// EVENT HANDLING

/// A widget that calls callbacks in response to pointer events.
///
/// Rather than listening for raw pointer events, consider listening for
/// higher-level gestures using [GestureDetector].
///
/// ## Layout behavior
///
/// _See [BoxConstraints] for an introduction to box layout models._
///
/// If it has a child, this widget defers to the child for sizing behavior. If
/// it does not have a child, it grows to fit the parent instead.
class Listener extends SingleChildRenderObjectWidget {
  /// Creates a widget that forwards point events to callbacks.
  ///
  /// The [behavior] argument defaults to [HitTestBehavior.deferToChild].
  const Listener({
    Key key,
    this.onPointerDown,
    this.onPointerMove,
    this.onPointerUp,
    this.onPointerCancel,
    this.behavior = HitTestBehavior.deferToChild,
    Widget child
  }) : assert(behavior != null),
       super(key: key, child: child);

  /// Called when a pointer comes into contact with the screen at this object.
  final PointerDownEventListener onPointerDown;

  /// Called when a pointer that triggered an [onPointerDown] changes position.
  final PointerMoveEventListener onPointerMove;

  /// Called when a pointer that triggered an [onPointerDown] is no longer in contact with the screen.
  final PointerUpEventListener onPointerUp;

  /// Called when the input from a pointer that triggered an [onPointerDown] is no longer directed towards this receiver.
  final PointerCancelEventListener onPointerCancel;

  /// How to behave during hit testing.
  final HitTestBehavior behavior;

  @override
  RenderPointerListener createRenderObject(BuildContext context) {
    return new RenderPointerListener(
      onPointerDown: onPointerDown,
      onPointerMove: onPointerMove,
      onPointerUp: onPointerUp,
      onPointerCancel: onPointerCancel,
      behavior: behavior
    );
  }

  @override
  void updateRenderObject(BuildContext context, RenderPointerListener renderObject) {
    renderObject
      ..onPointerDown = onPointerDown
      ..onPointerMove = onPointerMove
      ..onPointerUp = onPointerUp
      ..onPointerCancel = onPointerCancel
      ..behavior = behavior;
  }

  @override
  void debugFillProperties(DiagnosticPropertiesBuilder properties) {
    super.debugFillProperties(properties);
    final List<String> listeners = <String>[];
    if (onPointerDown != null)
      listeners.add('down');
    if (onPointerMove != null)
      listeners.add('move');
    if (onPointerUp != null)
      listeners.add('up');
    if (onPointerCancel != null)
      listeners.add('cancel');
    properties.add(new IterableProperty<String>('listeners', listeners, ifEmpty: '<none>'));
    properties.add(new EnumProperty<HitTestBehavior>('behavior', behavior));
  }
}

/// A widget that creates a separate display list for its child.
///
/// This widget creates a separate display list for its child, which
/// can improve performance if the subtree repaints at different times than
/// the surrounding parts of the tree.
///
/// This is useful since [RenderObject.paint] may be triggered even if its
/// associated [Widget] instances did not change or rebuild. A [RenderObject]
/// will repaint whenever any [RenderObject] that shares the same [Layer] is
/// marked as being dirty and needing paint (see [RenderObject.markNeedsPaint]),
/// such as when an ancestor scrolls or when an ancestor or descendant animates.
///
/// Containing [RenderObject.paint] to parts of the render subtree that are
/// actually visually changing using [RepaintBoundary] explicitly or implicitly
/// is therefore critical to minimizing redundant work and improving the app's
/// performance.
///
/// When a [RenderObject] is flagged as needing to paint via
/// [RenderObject.markNeedsPaint], the nearest ancestor [RenderObject] with
/// [RenderObject.isRepaintBoundary], up to possibly the root of the application,
/// is requested to repaint. That nearest ancestor's [RenderObject.paint] method
/// will cause _all_ of its descendant [RenderObject]s to repaint in the same
/// layer.
///
/// [RepaintBoundary] is therefore used, both while propagating the
/// `markNeedsPaint` flag up the render tree and while traversing down the
/// render tree via [RenderObject.paintChild], to strategically contain repaints
/// to the render subtree that visually changed for performance. This is done
/// because the [RepaintBoundary] widget creates a [RenderObject] that always
/// has a [Layer], decoupling ancestor render objects from the descendant
/// render objects.
///
/// [RepaintBoundary] has the further side-effect of possibly hinting to the
/// engine that it should further optimize animation performance if the render
/// subtree behind the [RepaintBoundary] is sufficiently complex and is static
/// while the surrounding tree changes frequently. In those cases, the engine
/// may choose to pay a one time cost of rasterizing and caching the pixel
/// values of the subtree for faster future GPU re-rendering speed.
///
/// Several framework widgets insert [RepaintBoundary] widgets to mark natural
/// separation points in applications. For instance, contents in Material Design
/// drawers typically don't change while the drawer opens and closes, so
/// repaints are automatically contained to regions inside or outside the drawer
/// when using the [Drawer] widget during transitions.
///
/// See also:
///
///  * [debugRepaintRainbowEnabled], a debugging flag to help visually monitor
///    render tree repaints in a running app.
///  * [debugProfilePaintsEnabled], a debugging flag to show render tree
///    repaints in the observatory's timeline view.
class RepaintBoundary extends SingleChildRenderObjectWidget {
  /// Creates a widget that isolates repaints.
  const RepaintBoundary({ Key key, Widget child }) : super(key: key, child: child);

  /// Wraps the given child in a [RepaintBoundary].
  ///
  /// The key for the [RepaintBoundary] is derived either from the child's key
  /// (if the child has a non-null key) or from the given `childIndex`.
  factory RepaintBoundary.wrap(Widget child, int childIndex) {
    assert(child != null);
    final Key key = child.key != null ? new ValueKey<Key>(child.key) : new ValueKey<int>(childIndex);
    return new RepaintBoundary(key: key, child: child);
  }

  /// Wraps each of the given children in [RepaintBoundary]s.
  ///
  /// The key for each [RepaintBoundary] is derived either from the wrapped
  /// child's key (if the wrapped child has a non-null key) or from the wrapped
  /// child's index in the list.
  static List<RepaintBoundary> wrapAll(List<Widget> widgets) {
    final List<RepaintBoundary> result = new List<RepaintBoundary>(widgets.length);
    for (int i = 0; i < result.length; ++i)
      result[i] = new RepaintBoundary.wrap(widgets[i], i);
    return result;
  }

  @override
  RenderRepaintBoundary createRenderObject(BuildContext context) => new RenderRepaintBoundary();
}

/// A widget that is invisible during hit testing.
///
/// When [ignoring] is true, this widget (and its subtree) is invisible
/// to hit testing. It still consumes space during layout and paints its child
/// as usual. It just cannot be the target of located events, because it returns
/// false from [RenderBox.hitTest].
///
/// When [ignoringSemantics] is true, the subtree will be invisible to
/// the semantics layer (and thus e.g. accessibility tools). If
/// [ignoringSemantics] is null, it uses the value of [ignoring].
///
/// See also:
///
///  * [AbsorbPointer], which also prevents its children from receiving pointer
///    events but is itself visible to hit testing.
class IgnorePointer extends SingleChildRenderObjectWidget {
  /// Creates a widget that is invisible to hit testing.
  ///
  /// The [ignoring] argument must not be null. If [ignoringSemantics], this
  /// render object will be ignored for semantics if [ignoring] is true.
  const IgnorePointer({
    Key key,
    this.ignoring = true,
    this.ignoringSemantics,
    Widget child
  }) : assert(ignoring != null),
       super(key: key, child: child);

  /// Whether this widget is ignored during hit testing.
  ///
  /// Regardless of whether this widget is ignored during hit testing, it will
  /// still consume space during layout and be visible during painting.
  final bool ignoring;

  /// Whether the semantics of this widget is ignored when compiling the semantics tree.
  ///
  /// If null, defaults to value of [ignoring].
  ///
  /// See [SemanticsNode] for additional information about the semantics tree.
  final bool ignoringSemantics;

  @override
  RenderIgnorePointer createRenderObject(BuildContext context) {
    return new RenderIgnorePointer(
      ignoring: ignoring,
      ignoringSemantics: ignoringSemantics
    );
  }

  @override
  void updateRenderObject(BuildContext context, RenderIgnorePointer renderObject) {
    renderObject
      ..ignoring = ignoring
      ..ignoringSemantics = ignoringSemantics;
  }

  @override
  void debugFillProperties(DiagnosticPropertiesBuilder properties) {
    super.debugFillProperties(properties);
    properties.add(new DiagnosticsProperty<bool>('ignoring', ignoring));
    properties.add(new DiagnosticsProperty<bool>('ignoringSemantics', ignoringSemantics, defaultValue: null));
  }
}

/// A widget that absorbs pointers during hit testing.
///
/// When [absorbing] is true, this widget prevents its subtree from receiving
/// pointer events by terminating hit testing at itself. It still consumes space
/// during layout and paints its child as usual. It just prevents its children
/// from being the target of located events, because it returns true from
/// [RenderBox.hitTest].
///
/// See also:
///
///  * [IgnorePointer], which also prevents its children from receiving pointer
///    events but is itself invisible to hit testing.
class AbsorbPointer extends SingleChildRenderObjectWidget {
  /// Creates a widget that absorbs pointers during hit testing.
  ///
  /// The [absorbing] argument must not be null
  const AbsorbPointer({
    Key key,
    this.absorbing = true,
    Widget child,
    this.ignoringSemantics,
  }) : assert(absorbing != null),
       super(key: key, child: child);

  /// Whether this widget absorbs pointers during hit testing.
  ///
  /// Regardless of whether this render object absorbs pointers during hit
  /// testing, it will still consume space during layout and be visible during
  /// painting.
  final bool absorbing;

  /// Whether the semantics of this render object is ignored when compiling the
  /// semantics tree.
  ///
  /// If null, defaults to the value of [absorbing].
  ///
  /// See [SemanticsNode] for additional information about the semantics tree.
  final bool ignoringSemantics;

  @override
  RenderAbsorbPointer createRenderObject(BuildContext context) {
    return new RenderAbsorbPointer(
      absorbing: absorbing,
      ignoringSemantics: ignoringSemantics,
    );
  }

  @override
  void updateRenderObject(BuildContext context, RenderAbsorbPointer renderObject) {
    renderObject
      ..absorbing = absorbing
      ..ignoringSemantics = ignoringSemantics;
  }

  @override
  void debugFillProperties(DiagnosticPropertiesBuilder properties) {
    super.debugFillProperties(properties);
    properties.add(new DiagnosticsProperty<bool>('absorbing', absorbing));
    properties.add(new DiagnosticsProperty<bool>('ignoringSemantics', ignoringSemantics, defaultValue: null));
  }
}

/// Holds opaque meta data in the render tree.
///
/// Useful for decorating the render tree with information that will be consumed
/// later. For example, you could store information in the render tree that will
/// be used when the user interacts with the render tree but has no visual
/// impact prior to the interaction.
class MetaData extends SingleChildRenderObjectWidget {
  /// Creates a widget that hold opaque meta data.
  ///
  /// The [behavior] argument defaults to [HitTestBehavior.deferToChild].
  const MetaData({
    Key key,
    this.metaData,
    this.behavior = HitTestBehavior.deferToChild,
    Widget child
  }) : super(key: key, child: child);

  /// Opaque meta data ignored by the render tree
  final dynamic metaData;

  /// How to behave during hit testing.
  final HitTestBehavior behavior;

  @override
  RenderMetaData createRenderObject(BuildContext context) {
    return new RenderMetaData(
      metaData: metaData,
      behavior: behavior
    );
  }

  @override
  void updateRenderObject(BuildContext context, RenderMetaData renderObject) {
    renderObject
      ..metaData = metaData
      ..behavior = behavior;
  }

  @override
  void debugFillProperties(DiagnosticPropertiesBuilder properties) {
    super.debugFillProperties(properties);
    properties.add(new EnumProperty<HitTestBehavior>('behavior', behavior));
    properties.add(new DiagnosticsProperty<dynamic>('metaData', metaData));
  }
}


// UTILITY NODES

/// A widget that annotates the widget tree with a description of the meaning of
/// the widgets.
///
/// Used by accessibility tools, search engines, and other semantic analysis
/// software to determine the meaning of the application.
///
/// See also:
///
/// * [MergeSemantics], which marks a subtree as being a single node for
///   accessibility purposes.
/// * [ExcludeSemantics], which excludes a subtree from the semantics tree
///   (which might be useful if it is, e.g., totally decorative and not
///   important to the user).
/// * [RenderObject.semanticsAnnotator], the rendering library API through which
///   the [Semantics] widget is actually implemented.
/// * [SemanticsNode], the object used by the rendering library to represent
///   semantics in the semantics tree.
/// * [SemanticsDebugger], an overlay to help visualize the semantics tree. Can
///   be enabled using [WidgetsApp.showSemanticsDebugger] or
///   [MaterialApp.showSemanticsDebugger].
@immutable
class Semantics extends SingleChildRenderObjectWidget {
  /// Creates a semantic annotation.
  ///
  /// The [container] argument must not be null. To create a `const` instance
  /// of [Semantics], use the [Semantics.fromProperties] constructor.
  ///
  /// See also:
  ///
  ///  * [SemanticsSortKey] for a class that determines accessibility traversal
  ///    order.
  Semantics({
    Key key,
    Widget child,
    bool container = false,
    bool explicitChildNodes = false,
    bool excludeSemantics = false,
    bool enabled,
    bool checked,
    bool selected,
    bool toggled,
    bool button,
    bool header,
    bool textField,
    bool focused,
    bool inMutuallyExclusiveGroup,
    bool obscured,
    bool scopesRoute,
    bool namesRoute,
    bool hidden,
    bool image,
    bool liveRegion,
    String label,
    String value,
    String increasedValue,
    String decreasedValue,
    String hint,
    String onTapHint,
    String onLongPressHint,
    TextDirection textDirection,
    SemanticsSortKey sortKey,
    VoidCallback onTap,
    VoidCallback onLongPress,
    VoidCallback onScrollLeft,
    VoidCallback onScrollRight,
    VoidCallback onScrollUp,
    VoidCallback onScrollDown,
    VoidCallback onIncrease,
    VoidCallback onDecrease,
    VoidCallback onCopy,
    VoidCallback onCut,
    VoidCallback onPaste,
    VoidCallback onDismiss,
    MoveCursorHandler onMoveCursorForwardByCharacter,
    MoveCursorHandler onMoveCursorBackwardByCharacter,
    SetSelectionHandler onSetSelection,
    VoidCallback onDidGainAccessibilityFocus,
    VoidCallback onDidLoseAccessibilityFocus,
    Map<CustomSemanticsAction, VoidCallback> customSemanticsActions,
  }) : this.fromProperties(
    key: key,
    child: child,
    container: container,
    explicitChildNodes: explicitChildNodes,
    excludeSemantics: excludeSemantics,
    properties: new SemanticsProperties(
      enabled: enabled,
      checked: checked,
      toggled: toggled,
      selected: selected,
      button: button,
      header: header,
      textField: textField,
      focused: focused,
      inMutuallyExclusiveGroup: inMutuallyExclusiveGroup,
      obscured: obscured,
      scopesRoute: scopesRoute,
      namesRoute: namesRoute,
      hidden: hidden,
      image: image,
      liveRegion: liveRegion,
      label: label,
      value: value,
      increasedValue: increasedValue,
      decreasedValue: decreasedValue,
      hint: hint,
      textDirection: textDirection,
      sortKey: sortKey,
      onTap: onTap,
      onLongPress: onLongPress,
      onScrollLeft: onScrollLeft,
      onScrollRight: onScrollRight,
      onScrollUp: onScrollUp,
      onScrollDown: onScrollDown,
      onIncrease: onIncrease,
      onDecrease: onDecrease,
      onCopy: onCopy,
      onCut: onCut,
      onPaste: onPaste,
      onMoveCursorForwardByCharacter: onMoveCursorForwardByCharacter,
      onMoveCursorBackwardByCharacter: onMoveCursorBackwardByCharacter,
      onDidGainAccessibilityFocus: onDidGainAccessibilityFocus,
      onDidLoseAccessibilityFocus: onDidLoseAccessibilityFocus,
      onDismiss: onDismiss,
      onSetSelection: onSetSelection,
      customSemanticsActions: customSemanticsActions,
<<<<<<< HEAD
      hintOverrides: onTapHint != null || onLongPressHint != null ?
        SemanticsHintOverrides(
         onTapHint: onTapHint,
         onLongPressHint: onLongPressHint,
        ) : null,
    onSetSelection: onSetSelection,),
=======
    ),
>>>>>>> 8b056296
  );

  /// Creates a semantic annotation using [SemanticsProperties].
  ///
  /// The [container] and [properties] arguments must not be null.
  const Semantics.fromProperties({
    Key key,
    Widget child,
    this.container = false,
    this.explicitChildNodes = false,
    this.excludeSemantics = false,
    @required this.properties,
  }) : assert(container != null),
       assert(properties != null),
       super(key: key, child: child);

  /// Contains properties used by assistive technologies to make the application
  /// more accessible.
  final SemanticsProperties properties;

  /// If [container] is true, this widget will introduce a new
  /// node in the semantics tree. Otherwise, the semantics will be
  /// merged with the semantics of any ancestors (if the ancestor allows that).
  ///
  /// Whether descendants of this widget can add their semantic information to the
  /// [SemanticsNode] introduced by this configuration is controlled by
  /// [explicitChildNodes].
  final bool container;

  /// Whether descendants of this widget are allowed to add semantic information
  /// to the [SemanticsNode] annotated by this widget.
  ///
  /// When set to false descendants are allowed to annotate [SemanticNode]s of
  /// their parent with the semantic information they want to contribute to the
  /// semantic tree.
  /// When set to true the only way for descendants to contribute semantic
  /// information to the semantic tree is to introduce new explicit
  /// [SemanticNode]s to the tree.
  ///
  /// If the semantics properties of this node include
  /// [SemanticsProperties.scopesRoute] set to true, then [explicitChildNodes]
  /// must be true also.
  ///
  /// This setting is often used in combination with [SemanticsConfiguration.isSemanticBoundary]
  /// to create semantic boundaries that are either writable or not for children.
  final bool explicitChildNodes;

  /// Whether to replace all child semantics with this node.
  ///
  /// Defaults to false.
  ///
  /// When this flag is set to true, all child semantics nodes are ignored.
  /// This can be used as a convenience for cases where a child is wrapped in
  /// an [ExcludeSemantics] widget and then another [Semantics] widget.
  final bool excludeSemantics;

  @override
  RenderSemanticsAnnotations createRenderObject(BuildContext context) {
    return new RenderSemanticsAnnotations(
      container: container,
      explicitChildNodes: explicitChildNodes,
      excludeSemantics: excludeSemantics,
      enabled: properties.enabled,
      checked: properties.checked,
      toggled: properties.toggled,
      selected: properties.selected,
      button: properties.button,
      header: properties.header,
      textField: properties.textField,
      focused: properties.focused,
      liveRegion: properties.liveRegion,
      inMutuallyExclusiveGroup: properties.inMutuallyExclusiveGroup,
      obscured: properties.obscured,
      scopesRoute: properties.scopesRoute,
      namesRoute: properties.namesRoute,
      hidden: properties.hidden,
      image: properties.image,
      label: properties.label,
      value: properties.value,
      increasedValue: properties.increasedValue,
      decreasedValue: properties.decreasedValue,
      hint: properties.hint,
      hintOverrides: properties.hintOverrides,
      textDirection: _getTextDirection(context),
      sortKey: properties.sortKey,
      onTap: properties.onTap,
      onLongPress: properties.onLongPress,
      onScrollLeft: properties.onScrollLeft,
      onScrollRight: properties.onScrollRight,
      onScrollUp: properties.onScrollUp,
      onScrollDown: properties.onScrollDown,
      onIncrease: properties.onIncrease,
      onDecrease: properties.onDecrease,
      onCopy: properties.onCopy,
      onDismiss: properties.onDismiss,
      onCut: properties.onCut,
      onPaste: properties.onPaste,
      onMoveCursorForwardByCharacter: properties.onMoveCursorForwardByCharacter,
      onMoveCursorBackwardByCharacter: properties.onMoveCursorBackwardByCharacter,
      onSetSelection: properties.onSetSelection,
      onDidGainAccessibilityFocus: properties.onDidGainAccessibilityFocus,
      onDidLoseAccessibilityFocus: properties.onDidLoseAccessibilityFocus,
      customSemanticsActions: properties.customSemanticsActions,
    );
  }

  TextDirection _getTextDirection(BuildContext context) {
    if (properties.textDirection != null)
      return properties.textDirection;

    final bool containsText = properties.label != null || properties.value != null || properties.hint != null;

    if (!containsText)
      return null;

    return Directionality.of(context);
  }

  @override
  void updateRenderObject(BuildContext context, RenderSemanticsAnnotations renderObject) {
    renderObject
      ..container = container
      ..explicitChildNodes = explicitChildNodes
      ..excludeSemantics = excludeSemantics
      ..scopesRoute = properties.scopesRoute
      ..enabled = properties.enabled
      ..checked = properties.checked
      ..toggled = properties.toggled
      ..selected = properties.selected
      ..button = properties.button
      ..header = properties.header
      ..textField = properties.textField
      ..focused = properties.focused
      ..inMutuallyExclusiveGroup = properties.inMutuallyExclusiveGroup
      ..obscured = properties.obscured
      ..hidden = properties.hidden
      ..image = properties.image
      ..liveRegion = properties.liveRegion
      ..label = properties.label
      ..value = properties.value
      ..increasedValue = properties.increasedValue
      ..decreasedValue = properties.decreasedValue
      ..hint = properties.hint
      ..hintOverrides = properties.hintOverrides
      ..namesRoute = properties.namesRoute
      ..textDirection = _getTextDirection(context)
      ..sortKey = properties.sortKey
      ..onTap = properties.onTap
      ..onLongPress = properties.onLongPress
      ..onScrollLeft = properties.onScrollLeft
      ..onScrollRight = properties.onScrollRight
      ..onScrollUp = properties.onScrollUp
      ..onScrollDown = properties.onScrollDown
      ..onIncrease = properties.onIncrease
      ..onDismiss = properties.onDismiss
      ..onDecrease = properties.onDecrease
      ..onCopy = properties.onCopy
      ..onCut = properties.onCut
      ..onPaste = properties.onPaste
      ..onMoveCursorForwardByCharacter = properties.onMoveCursorForwardByCharacter
      ..onMoveCursorBackwardByCharacter = properties.onMoveCursorForwardByCharacter
      ..onSetSelection = properties.onSetSelection
      ..onDidGainAccessibilityFocus = properties.onDidGainAccessibilityFocus
      ..onDidLoseAccessibilityFocus = properties.onDidLoseAccessibilityFocus
      ..customSemanticsActions = properties.customSemanticsActions;
  }

  @override
  void debugFillProperties(DiagnosticPropertiesBuilder properties) {
    super.debugFillProperties(properties);
    properties.add(new DiagnosticsProperty<bool>('container', container));
    properties.add(new DiagnosticsProperty<SemanticsProperties>('properties', this.properties));
    this.properties.debugFillProperties(properties);
  }
}

/// A widget that merges the semantics of its descendants.
///
/// Causes all the semantics of the subtree rooted at this node to be
/// merged into one node in the semantics tree. For example, if you
/// have a widget with a Text node next to a checkbox widget, this
/// could be used to merge the label from the Text node with the
/// "checked" semantic state of the checkbox into a single node that
/// had both the label and the checked state. Otherwise, the label
/// would be presented as a separate feature than the checkbox, and
/// the user would not be able to be sure that they were related.
///
/// Be aware that if two nodes in the subtree have conflicting
/// semantics, the result may be nonsensical. For example, a subtree
/// with a checked checkbox and an unchecked checkbox will be
/// presented as checked. All the labels will be merged into a single
/// string (with newlines separating each label from the other). If
/// multiple nodes in the merged subtree can handle semantic gestures,
/// the first one in tree order will be the one to receive the
/// callbacks.
class MergeSemantics extends SingleChildRenderObjectWidget {
  /// Creates a widget that merges the semantics of its descendants.
  const MergeSemantics({ Key key, Widget child }) : super(key: key, child: child);

  @override
  RenderMergeSemantics createRenderObject(BuildContext context) => new RenderMergeSemantics();
}

/// A widget that drops the semantics of all widget that were painted before it
/// in the same semantic container.
///
/// This is useful to hide widgets from accessibility tools that are painted
/// behind a certain widget, e.g. an alert should usually disallow interaction
/// with any widget located "behind" the alert (even when they are still
/// partially visible). Similarly, an open [Drawer] blocks interactions with
/// any widget outside the drawer.
///
/// See also:
///
/// * [ExcludeSemantics] which drops all semantics of its descendants.
class BlockSemantics extends SingleChildRenderObjectWidget {
  /// Creates a widget that excludes the semantics of all widgets painted before
  /// it in the same semantic container.
  const BlockSemantics({ Key key, this.blocking = true, Widget child }) : super(key: key, child: child);

  /// Whether this widget is blocking semantics of all widget that were painted
  /// before it in the same semantic container.
  final bool blocking;

  @override
  RenderBlockSemantics createRenderObject(BuildContext context) => new RenderBlockSemantics(blocking: blocking);

  @override
  void updateRenderObject(BuildContext context, RenderBlockSemantics renderObject) {
    renderObject.blocking = blocking;
  }

  @override
  void debugFillProperties(DiagnosticPropertiesBuilder properties) {
    super.debugFillProperties(properties);
    properties.add(new DiagnosticsProperty<bool>('blocking', blocking));
  }
}

/// A widget that drops all the semantics of its descendants.
///
/// When [excluding] is true, this widget (and its subtree) is excluded from
/// the semantics tree.
///
/// This can be used to hide descendant widgets that would otherwise be
/// reported but that would only be confusing. For example, the
/// material library's [Chip] widget hides the avatar since it is
/// redundant with the chip label.
///
/// See also:
///
/// * [BlockSemantics] which drops semantics of widgets earlier in the tree.
class ExcludeSemantics extends SingleChildRenderObjectWidget {
  /// Creates a widget that drops all the semantics of its descendants.
  const ExcludeSemantics({
    Key key,
    this.excluding = true,
    Widget child,
  }) : assert(excluding != null),
        super(key: key, child: child);

  /// Whether this widget is excluded in the semantics tree.
  final bool excluding;

  @override
  RenderExcludeSemantics createRenderObject(BuildContext context) => new RenderExcludeSemantics(excluding: excluding);

  @override
  void updateRenderObject(BuildContext context, RenderExcludeSemantics renderObject) {
    renderObject.excluding = excluding;
  }

  @override
  void debugFillProperties(DiagnosticPropertiesBuilder properties) {
    super.debugFillProperties(properties);
    properties.add(new DiagnosticsProperty<bool>('excluding', excluding));
  }
}

/// A widget that builds its child.
///
/// Useful for attaching a key to an existing widget.
class KeyedSubtree extends StatelessWidget {
  /// Creates a widget that builds its child.
  const KeyedSubtree({
    Key key,
    @required this.child
  }) : assert(child != null),
       super(key: key);

  /// The widget below this widget in the tree.
  ///
  /// {@macro flutter.widgets.child}
  final Widget child;

  /// Creates a KeyedSubtree for child with a key that's based on the child's existing key or childIndex.
  factory KeyedSubtree.wrap(Widget child, int childIndex) {
    final Key key = child.key != null ? new ValueKey<Key>(child.key) : new ValueKey<int>(childIndex);
    return new KeyedSubtree(key: key, child: child);
  }

  /// Wrap each item in a KeyedSubtree whose key is based on the item's existing key or
  /// the sum of its list index and `baseIndex`.
  static List<Widget> ensureUniqueKeysForList(Iterable<Widget> items, { int baseIndex = 0 }) {
    if (items == null || items.isEmpty)
      return items;

    final List<Widget> itemsWithUniqueKeys = <Widget>[];
    int itemIndex = baseIndex;
    for (Widget item in items) {
      itemsWithUniqueKeys.add(new KeyedSubtree.wrap(item, itemIndex));
      itemIndex += 1;
    }

    assert(!debugItemsHaveDuplicateKeys(itemsWithUniqueKeys));
    return itemsWithUniqueKeys;
  }

  @override
  Widget build(BuildContext context) => child;
}

/// A platonic widget that calls a closure to obtain its child widget.
///
/// See also:
///
///  * [StatefulBuilder], a platonic widget which also has state.
class Builder extends StatelessWidget {
  /// Creates a widget that delegates its build to a callback.
  ///
  /// The [builder] argument must not be null.
  const Builder({
    Key key,
    @required this.builder
  }) : assert(builder != null),
       super(key: key);

  /// Called to obtain the child widget.
  ///
  /// This function is called whenever this widget is included in its parent's
  /// build and the old widget (if any) that it synchronizes with has a distinct
  /// object identity. Typically the parent's build method will construct
  /// a new tree of widgets and so a new Builder child will not be [identical]
  /// to the corresponding old one.
  final WidgetBuilder builder;

  @override
  Widget build(BuildContext context) => builder(context);
}

/// Signature for the builder callback used by [StatefulBuilder].
///
/// Call [setState] to schedule the [StatefulBuilder] to rebuild.
typedef Widget StatefulWidgetBuilder(BuildContext context, StateSetter setState);

/// A platonic widget that both has state and calls a closure to obtain its child widget.
///
/// See also:
///
///  * [Builder], the platonic stateless widget.
class StatefulBuilder extends StatefulWidget {
  /// Creates a widget that both has state and delegates its build to a callback.
  ///
  /// The [builder] argument must not be null.
  const StatefulBuilder({
    Key key,
    @required this.builder
  }) : assert(builder != null),
       super(key: key);

  /// Called to obtain the child widget.
  ///
  /// This function is called whenever this widget is included in its parent's
  /// build and the old widget (if any) that it synchronizes with has a distinct
  /// object identity. Typically the parent's build method will construct
  /// a new tree of widgets and so a new Builder child will not be [identical]
  /// to the corresponding old one.
  final StatefulWidgetBuilder builder;

  @override
  _StatefulBuilderState createState() => new _StatefulBuilderState();
}

class _StatefulBuilderState extends State<StatefulBuilder> {
  @override
  Widget build(BuildContext context) => widget.builder(context, setState);
}<|MERGE_RESOLUTION|>--- conflicted
+++ resolved
@@ -5167,16 +5167,13 @@
       onDismiss: onDismiss,
       onSetSelection: onSetSelection,
       customSemanticsActions: customSemanticsActions,
-<<<<<<< HEAD
       hintOverrides: onTapHint != null || onLongPressHint != null ?
         SemanticsHintOverrides(
          onTapHint: onTapHint,
          onLongPressHint: onLongPressHint,
         ) : null,
-    onSetSelection: onSetSelection,),
-=======
+      ),
     ),
->>>>>>> 8b056296
   );
 
   /// Creates a semantic annotation using [SemanticsProperties].
