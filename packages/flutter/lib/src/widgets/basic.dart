--- conflicted
+++ resolved
@@ -5288,11 +5288,8 @@
     renderObject
       ..container = container
       ..explicitChildNodes = explicitChildNodes
-<<<<<<< HEAD
       ..excludeSemantics = excludeSemantics
-=======
       ..scopesRoute = properties.scopesRoute
->>>>>>> 810a29d6
       ..enabled = properties.enabled
       ..checked = properties.checked
       ..toggled = properties.toggled
