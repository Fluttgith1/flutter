// Copyright 2014 The Flutter Authors. All rights reserved.
// Use of this source code is governed by a BSD-style license that can be
// found in the LICENSE file.

import 'dart:async';
import 'dart:math' as math;
import 'dart:ui' as ui hide TextStyle;

import 'package:characters/characters.dart' show CharacterRange;
import 'package:flutter/foundation.dart';
import 'package:flutter/gestures.dart' show DragStartBehavior;
import 'package:flutter/rendering.dart';
import 'package:flutter/scheduler.dart';
import 'package:flutter/services.dart';

import 'actions.dart';
import 'autofill.dart';
import 'automatic_keep_alive.dart';
import 'basic.dart';
import 'binding.dart';
import 'constants.dart';
import 'debug.dart';
import 'focus_manager.dart';
import 'focus_scope.dart';
import 'focus_traversal.dart';
import 'framework.dart';
import 'localizations.dart';
import 'media_query.dart';
import 'scroll_configuration.dart';
import 'scroll_controller.dart';
import 'scroll_physics.dart';
import 'scrollable.dart';
import 'text.dart';
import 'text_editing_intents.dart';
import 'text_selection.dart';
import 'ticker_provider.dart';
import 'widget_span.dart';

export 'package:flutter/services.dart' show SelectionChangedCause, TextEditingValue, TextSelection, TextInputType, SmartQuotesType, SmartDashesType;

/// Signature for the callback that reports when the user changes the selection
/// (including the cursor location).
typedef SelectionChangedCallback = void Function(TextSelection selection, SelectionChangedCause? cause);

/// Signature for the callback that reports the app private command results.
typedef AppPrivateCommandCallback = void Function(String, Map<String, dynamic>);

// The time it takes for the cursor to fade from fully opaque to fully
// transparent and vice versa. A full cursor blink, from transparent to opaque
// to transparent, is twice this duration.
const Duration _kCursorBlinkHalfPeriod = Duration(milliseconds: 500);

// The time the cursor is static in opacity before animating to become
// transparent.
const Duration _kCursorBlinkWaitForStart = Duration(milliseconds: 150);

// Number of cursor ticks during which the most recently entered character
// is shown in an obscured text field.
const int _kObscureShowLatestCharCursorTicks = 3;

/// A controller for an editable text field.
///
/// Whenever the user modifies a text field with an associated
/// [TextEditingController], the text field updates [value] and the controller
/// notifies its listeners. Listeners can then read the [text] and [selection]
/// properties to learn what the user has typed or how the selection has been
/// updated.
///
/// Similarly, if you modify the [text] or [selection] properties, the text
/// field will be notified and will update itself appropriately.
///
/// A [TextEditingController] can also be used to provide an initial value for a
/// text field. If you build a text field with a controller that already has
/// [text], the text field will use that text as its initial value.
///
/// The [value] (as well as [text] and [selection]) of this controller can be
/// updated from within a listener added to this controller. Be aware of
/// infinite loops since the listener will also be notified of the changes made
/// from within itself. Modifying the composing region from within a listener
/// can also have a bad interaction with some input methods. Gboard, for
/// example, will try to restore the composing region of the text if it was
/// modified programmatically, creating an infinite loop of communications
/// between the framework and the input method. Consider using
/// [TextInputFormatter]s instead for as-you-type text modification.
///
/// If both the [text] or [selection] properties need to be changed, set the
/// controller's [value] instead.
///
/// Remember to [dispose] of the [TextEditingController] when it is no longer
/// needed. This will ensure we discard any resources used by the object.
/// {@tool dartpad}
/// This example creates a [TextField] with a [TextEditingController] whose
/// change listener forces the entered text to be lower case and keeps the
/// cursor at the end of the input.
///
/// ** See code in examples/api/lib/widgets/editable_text/text_editing_controller.0.dart **
/// {@end-tool}
///
/// See also:
///
///  * [TextField], which is a Material Design text field that can be controlled
///    with a [TextEditingController].
///  * [EditableText], which is a raw region of editable text that can be
///    controlled with a [TextEditingController].
///  * Learn how to use a [TextEditingController] in one of our [cookbook recipes](https://flutter.dev/docs/cookbook/forms/text-field-changes#2-use-a-texteditingcontroller).
class TextEditingController extends ValueNotifier<TextEditingValue> {
  /// Creates a controller for an editable text field.
  ///
  /// This constructor treats a null [text] argument as if it were the empty
  /// string.
  TextEditingController({ String? text })
    : super(text == null ? TextEditingValue.empty : TextEditingValue(text: text));

  /// Creates a controller for an editable text field from an initial [TextEditingValue].
  ///
  /// This constructor treats a null [value] argument as if it were
  /// [TextEditingValue.empty].
  TextEditingController.fromValue(TextEditingValue? value)
    : assert(
        value == null || !value.composing.isValid || value.isComposingRangeValid,
        'New TextEditingValue $value has an invalid non-empty composing range '
        '${value.composing}. It is recommended to use a valid composing range, '
        'even for readonly text fields',
      ),
      super(value ?? TextEditingValue.empty);

  /// The current string the user is editing.
  String get text => value.text;
  /// Setting this will notify all the listeners of this [TextEditingController]
  /// that they need to update (it calls [notifyListeners]). For this reason,
  /// this value should only be set between frames, e.g. in response to user
  /// actions, not during the build, layout, or paint phases.
  ///
  /// This property can be set from a listener added to this
  /// [TextEditingController]; however, one should not also set [selection]
  /// in a separate statement. To change both the [text] and the [selection]
  /// change the controller's [value].
  set text(String newText) {
    value = value.copyWith(
      text: newText,
      selection: const TextSelection.collapsed(offset: -1),
      composing: TextRange.empty,
    );
  }

  @override
  set value(TextEditingValue newValue) {
    assert(
      !newValue.composing.isValid || newValue.isComposingRangeValid,
      'New TextEditingValue $newValue has an invalid non-empty composing range '
      '${newValue.composing}. It is recommended to use a valid composing range, '
      'even for readonly text fields',
    );
    super.value = newValue;
  }

  /// Builds [TextSpan] from current editing value.
  ///
  /// By default makes text in composing range appear as underlined. Descendants
  /// can override this method to customize appearance of text.
  TextSpan buildTextSpan({required BuildContext context, TextStyle? style , required bool withComposing}) {
    assert(!value.composing.isValid || !withComposing || value.isComposingRangeValid);
    // If the composing range is out of range for the current text, ignore it to
    // preserve the tree integrity, otherwise in release mode a RangeError will
    // be thrown and this EditableText will be built with a broken subtree.
    if (!value.isComposingRangeValid || !withComposing) {
      return TextSpan(style: style, text: text);
    }
    final TextStyle composingStyle = style?.merge(const TextStyle(decoration: TextDecoration.underline))
        ?? const TextStyle(decoration: TextDecoration.underline);
    return TextSpan(
      style: style,
      children: <TextSpan>[
        TextSpan(text: value.composing.textBefore(value.text)),
        TextSpan(
          style: composingStyle,
          text: value.composing.textInside(value.text),
        ),
        TextSpan(text: value.composing.textAfter(value.text)),
      ],
    );
  }

  /// The currently selected [text].
  ///
  /// If the selection is collapsed, then this property gives the offset of the
  /// cursor within the text.
  TextSelection get selection => value.selection;
  /// Setting this will notify all the listeners of this [TextEditingController]
  /// that they need to update (it calls [notifyListeners]). For this reason,
  /// this value should only be set between frames, e.g. in response to user
  /// actions, not during the build, layout, or paint phases.
  ///
  /// This property can be set from a listener added to this
  /// [TextEditingController]; however, one should not also set [text]
  /// in a separate statement. To change both the [text] and the [selection]
  /// change the controller's [value].
  ///
  /// If the new selection is of non-zero length, or is outside the composing
  /// range, the composing range is cleared.
  set selection(TextSelection newSelection) {
    if (!isSelectionWithinTextBounds(newSelection))
      throw FlutterError('invalid text selection: $newSelection');
    final TextRange newComposing =
        newSelection.isCollapsed && _isSelectionWithinComposingRange(newSelection)
            ? value.composing
            : TextRange.empty;
    value = value.copyWith(selection: newSelection, composing: newComposing);
  }

  /// Set the [value] to empty.
  ///
  /// After calling this function, [text] will be the empty string and the
  /// selection will be collapsed at zero offset.
  ///
  /// Calling this will notify all the listeners of this [TextEditingController]
  /// that they need to update (it calls [notifyListeners]). For this reason,
  /// this method should only be called between frames, e.g. in response to user
  /// actions, not during the build, layout, or paint phases.
  void clear() {
    value = const TextEditingValue(selection: TextSelection.collapsed(offset: 0));
  }

  /// Set the composing region to an empty range.
  ///
  /// The composing region is the range of text that is still being composed.
  /// Calling this function indicates that the user is done composing that
  /// region.
  ///
  /// Calling this will notify all the listeners of this [TextEditingController]
  /// that they need to update (it calls [notifyListeners]). For this reason,
  /// this method should only be called between frames, e.g. in response to user
  /// actions, not during the build, layout, or paint phases.
  void clearComposing() {
    value = value.copyWith(composing: TextRange.empty);
  }

  /// Check that the [selection] is inside of the bounds of [text].
  bool isSelectionWithinTextBounds(TextSelection selection) {
    return selection.start <= text.length && selection.end <= text.length;
  }

  /// Check that the [selection] is inside of the composing range.
  bool _isSelectionWithinComposingRange(TextSelection selection) {
    return selection.start >= value.composing.start && selection.end <= value.composing.end;
  }
}

/// Toolbar configuration for [EditableText].
///
/// Toolbar is a context menu that will show up when user right click or long
/// press the [EditableText]. It includes several options: cut, copy, paste,
/// and select all.
///
/// [EditableText] and its derived widgets have their own default [ToolbarOptions].
/// Create a custom [ToolbarOptions] if you want explicit control over the toolbar
/// option.
class ToolbarOptions {
  /// Create a toolbar configuration with given options.
  ///
  /// All options default to false if they are not explicitly set.
  const ToolbarOptions({
    this.copy = false,
    this.cut = false,
    this.paste = false,
    this.selectAll = false,
  }) : assert(copy != null),
       assert(cut != null),
       assert(paste != null),
       assert(selectAll != null);

  /// Whether to show copy option in toolbar.
  ///
  /// Defaults to false. Must not be null.
  final bool copy;

  /// Whether to show cut option in toolbar.
  ///
  /// If [EditableText.readOnly] is set to true, cut will be disabled regardless.
  ///
  /// Defaults to false. Must not be null.
  final bool cut;

  /// Whether to show paste option in toolbar.
  ///
  /// If [EditableText.readOnly] is set to true, paste will be disabled regardless.
  ///
  /// Defaults to false. Must not be null.
  final bool paste;

  /// Whether to show select all option in toolbar.
  ///
  /// Defaults to false. Must not be null.
  final bool selectAll;
}

/// A basic text input field.
///
/// This widget interacts with the [TextInput] service to let the user edit the
/// text it contains. It also provides scrolling, selection, and cursor
/// movement. This widget does not provide any focus management (e.g.,
/// tap-to-focus).
///
/// ## Handling User Input
///
/// Currently the user may change the text this widget contains via keyboard or
/// the text selection menu. When the user inserted or deleted text, you will be
/// notified of the change and get a chance to modify the new text value:
///
/// * The [inputFormatters] will be first applied to the user input.
///
/// * The [controller]'s [TextEditingController.value] will be updated with the
///   formatted result, and the [controller]'s listeners will be notified.
///
/// * The [onChanged] callback, if specified, will be called last.
///
/// ## Input Actions
///
/// A [TextInputAction] can be provided to customize the appearance of the
/// action button on the soft keyboard for Android and iOS. The default action
/// is [TextInputAction.done].
///
/// Many [TextInputAction]s are common between Android and iOS. However, if a
/// [textInputAction] is provided that is not supported by the current
/// platform in debug mode, an error will be thrown when the corresponding
/// EditableText receives focus. For example, providing iOS's "emergencyCall"
/// action when running on an Android device will result in an error when in
/// debug mode. In release mode, incompatible [TextInputAction]s are replaced
/// either with "unspecified" on Android, or "default" on iOS. Appropriate
/// [textInputAction]s can be chosen by checking the current platform and then
/// selecting the appropriate action.
///
/// ## Lifecycle
///
/// Upon completion of editing, like pressing the "done" button on the keyboard,
/// two actions take place:
///
///   1st: Editing is finalized. The default behavior of this step includes
///   an invocation of [onChanged]. That default behavior can be overridden.
///   See [onEditingComplete] for details.
///
///   2nd: [onSubmitted] is invoked with the user's input value.
///
/// [onSubmitted] can be used to manually move focus to another input widget
/// when a user finishes with the currently focused input widget.
///
/// Rather than using this widget directly, consider using [TextField], which
/// is a full-featured, material-design text input field with placeholder text,
/// labels, and [Form] integration.
///
/// ## Text Editing [Intent]s and Their Default [Action]s
///
/// This widget provides default [Action]s for handling common text editing
/// [Intent]s such as deleting, copying and pasting in the text field. These
/// [Action]s can be directly invoked using [Actions.invoke] or the
/// [Actions.maybeInvoke] method. The default text editing keyboard [Shortcuts]
/// also use these [Intent]s and [Action]s to perform the text editing
/// operations they are bound to.
///
/// The default handling of a specific [Intent] can be overridden by placing an
/// [Actions] widget above this widget. See the [Action] class and the
/// [Action.overridable] constructor for more information on how a pre-defined
/// overridable [Action] can be overridden.
///
/// ### Intents for Deleting Text and Their Default Behavior
///
/// | **Intent Class**                 | **Default Behavior when there's selected text**      | **Default Behavior when there is a [caret](https://en.wikipedia.org/wiki/Caret_navigation) (The selection is [TextSelection.collapsed])**  |
/// | :------------------------------- | :--------------------------------------------------- | :----------------------------------------------------------------------- |
/// | [DeleteCharacterIntent]          | Deletes the selected text                            | Deletes the user-perceived character before or after the caret location. |
/// | [DeleteToNextWordBoundaryIntent] | Deletes the selected text and the word before/after the selection's [TextSelection.extent] position | Deletes from the caret location to the previous or the next word boundary |
/// | [DeleteToLineBreakIntent]        | Deletes the selected text, and deletes to the start/end of the line from the selection's [TextSelection.extent] position | Deletes from the caret location to the logical start or end of the current line |
///
/// ### Intents for Moving the [Caret](https://en.wikipedia.org/wiki/Caret_navigation)
///
/// | **Intent Class**                                                                     | **Default Behavior when there's selected text**                  | **Default Behavior when there is a caret ([TextSelection.collapsed])**  |
/// | :----------------------------------------------------------------------------------- | :--------------------------------------------------------------- | :---------------------------------------------------------------------- |
/// | [ExtendSelectionByCharacterIntent](`collapseSelection: true`)                       | Collapses the selection to the logical start/end of the selection | Moves the caret past the user-perceived character before or after the current caret location.  |
/// | [ExtendSelectionToNextWordBoundaryIntent](`collapseSelection: true`)                | Collapses the selection to the word boundary before/after the selection's [TextSelection.extent] position | Moves the caret to the previous/next word boundary.  |
/// | [ExtendSelectionToNextWordBoundaryOrCaretLocationIntent](`collapseSelection: true`) | Collapses the selection to the word boundary before/after the selection's [TextSelection.extent] position, or [TextSelection.base], whichever is closest in the given direction | Moves the caret to the previous/next word boundary.  |
/// | [ExtendSelectionToLineBreakIntent](`collapseSelection: true`)                       | Collapses the selection to the start/end of the line at the selection's [TextSelection.extent] position | Moves the caret to the start/end of the current line .|
/// | [ExtendSelectionVerticallyToAdjacentLineIntent](`collapseSelection: true`)          | Collapses the selection to the position closest to the selection's [TextSelection.extent], on the previous/next adjacent line | Moves the caret to the closest position on the previous/next adjacent line. |
/// | [ExtendSelectionToDocumentBoundaryIntent](`collapseSelection: true`)                | Collapses the selection to the start/end of the document | Moves the caret to the start/end of the document. |
///
/// #### Intents for Extending the Selection
///
/// | **Intent Class**                                                                     | **Default Behavior when there's selected text**                  | **Default Behavior when there is a caret ([TextSelection.collapsed])**  |
/// | :----------------------------------------------------------------------------------- | :--------------------------------------------------------------- | :---------------------------------------------------------------------- |
/// | [ExtendSelectionByCharacterIntent](`collapseSelection: false`)                       | Moves the selection's [TextSelection.extent] past the user-perceived character before/after it |
/// | [ExtendSelectionToNextWordBoundaryIntent](`collapseSelection: false`)                | Moves the selection's [TextSelection.extent] to the previous/next word boundary |
/// | [ExtendSelectionToNextWordBoundaryOrCaretLocationIntent](`collapseSelection: false`) | Moves the selection's [TextSelection.extent] to the previous/next word boundary, or [TextSelection.base] whichever is closest in the given direction | Moves the selection's [TextSelection.extent] to the previous/next word boundary. |
/// | [ExtendSelectionToLineBreakIntent](`collapseSelection: false`)                       | Moves the selection's [TextSelection.extent] to the start/end of the line |
/// | [ExtendSelectionVerticallyToAdjacentLineIntent](`collapseSelection: false`)          | Moves the selection's [TextSelection.extent] to the closest position on the previous/next adjacent line |
/// | [ExtendSelectionToDocumentBoundaryIntent](`collapseSelection: false`)                | Moves the selection's [TextSelection.extent] to the start/end of the document |
/// | [SelectAllTextIntent]  | Selects the entire document |
///
/// ### Other Intents
///
/// | **Intent Class**                        | **Default Behavior**                                 |
/// | :-------------------------------------- | :--------------------------------------------------- |
/// | [DoNothingAndStopPropagationTextIntent] | Does nothing in the input field, and prevents the key event from further propagating in the widget tree. |
/// | [ReplaceTextIntent]                     | Replaces the current [TextEditingValue] in the input field's [TextEditingController], and triggers all related user callbacks and [TextInputFormatter]s. |
/// | [UpdateSelectionIntent]                 | Updates the current selection in the input field's [TextEditingController], and triggers the [onSelectionChanged] callback. |
/// | [CopySelectionTextIntent]               | Copies or cuts the selected text into the clipboard |
/// | [PasteTextIntent]                       | Inserts the current text in the clipboard after the caret location, or replaces the selected text if the selection is not collapsed. |
///
/// ## Gesture Events Handling
///
/// This widget provides rudimentary, platform-agnostic gesture handling for
/// user actions such as tapping, long-pressing and scrolling when
/// [rendererIgnoresPointer] is false (false by default). To tightly conform
/// to the platform behavior with respect to input gestures in text fields, use
/// [TextField] or [CupertinoTextField]. For custom selection behavior, call
/// methods such as [RenderEditable.selectPosition],
/// [RenderEditable.selectWord], etc. programmatically.
///
/// {@template flutter.widgets.editableText.showCaretOnScreen}
/// ## Keep the caret visible when focused
///
/// When focused, this widget will make attempts to keep the text area and its
/// caret (even when [showCursor] is `false`) visible, on these occasions:
///
///  * When the user focuses this text field and it is not [readOnly].
///  * When the user changes the selection of the text field, or changes the
///    text when the text field is not [readOnly].
///  * When the virtual keyboard pops up.
/// {@endtemplate}
///
/// See also:
///
///  * [TextField], which is a full-featured, material-design text input field
///    with placeholder text, labels, and [Form] integration.
class EditableText extends StatefulWidget {
  /// Creates a basic text input control.
  ///
  /// The [maxLines] property can be set to null to remove the restriction on
  /// the number of lines. By default, it is one, meaning this is a single-line
  /// text field. [maxLines] must be null or greater than zero.
  ///
  /// If [keyboardType] is not set or is null, its value will be inferred from
  /// [autofillHints], if [autofillHints] is not empty. Otherwise it defaults to
  /// [TextInputType.text] if [maxLines] is exactly one, and
  /// [TextInputType.multiline] if [maxLines] is null or greater than one.
  ///
  /// The text cursor is not shown if [showCursor] is false or if [showCursor]
  /// is null (the default) and [readOnly] is true.
  ///
  /// The [controller], [focusNode], [obscureText], [autocorrect], [autofocus],
  /// [showSelectionHandles], [enableInteractiveSelection], [forceLine],
  /// [style], [cursorColor], [cursorOpacityAnimates],[backgroundCursorColor],
  /// [enableSuggestions], [paintCursorAboveText], [selectionHeightStyle],
  /// [selectionWidthStyle], [textAlign], [dragStartBehavior], [scrollPadding],
  /// [dragStartBehavior], [toolbarOptions], [rendererIgnoresPointer],
  /// [readOnly], and [enableIMEPersonalizedLearning] arguments must not be null.
  EditableText({
    Key? key,
    required this.controller,
    required this.focusNode,
    this.readOnly = false,
    this.obscuringCharacter = '•',
    this.obscureText = false,
    this.autocorrect = true,
    SmartDashesType? smartDashesType,
    SmartQuotesType? smartQuotesType,
    this.enableSuggestions = true,
    required this.style,
    StrutStyle? strutStyle,
    required this.cursorColor,
    required this.backgroundCursorColor,
    this.textAlign = TextAlign.start,
    this.textDirection,
    this.locale,
    this.textScaleFactor,
    this.maxLines = 1,
    this.minLines,
    this.expands = false,
    this.forceLine = true,
    this.textHeightBehavior,
    this.textWidthBasis = TextWidthBasis.parent,
    this.autofocus = false,
    bool? showCursor,
    this.showSelectionHandles = false,
    this.selectionColor,
    this.selectionControls,
    TextInputType? keyboardType,
    this.textInputAction,
    this.textCapitalization = TextCapitalization.none,
    this.onChanged,
    this.onEditingComplete,
    this.onSubmitted,
    this.onAppPrivateCommand,
    this.onSelectionChanged,
    this.onSelectionHandleTapped,
    List<TextInputFormatter>? inputFormatters,
    this.mouseCursor,
    this.rendererIgnoresPointer = false,
    this.cursorWidth = 2.0,
    this.cursorHeight,
    this.cursorRadius,
    this.cursorOpacityAnimates = false,
    this.cursorOffset,
    this.paintCursorAboveText = false,
    this.selectionHeightStyle = ui.BoxHeightStyle.tight,
    this.selectionWidthStyle = ui.BoxWidthStyle.tight,
    this.scrollPadding = const EdgeInsets.all(20.0),
    this.keyboardAppearance = Brightness.light,
    this.dragStartBehavior = DragStartBehavior.start,
    this.enableInteractiveSelection = true,
    this.scrollController,
    this.scrollPhysics,
    this.autocorrectionTextRectColor,
    this.toolbarOptions = const ToolbarOptions(
      copy: true,
      cut: true,
      paste: true,
      selectAll: true,
    ),
    this.autofillHints = const <String>[],
    this.autofillClient,
    this.clipBehavior = Clip.hardEdge,
    this.restorationId,
    this.scrollBehavior,
    this.enableIMEPersonalizedLearning = true,
  }) : assert(controller != null),
       assert(focusNode != null),
       assert(obscuringCharacter != null && obscuringCharacter.length == 1),
       assert(obscureText != null),
       assert(autocorrect != null),
       smartDashesType = smartDashesType ?? (obscureText ? SmartDashesType.disabled : SmartDashesType.enabled),
       smartQuotesType = smartQuotesType ?? (obscureText ? SmartQuotesType.disabled : SmartQuotesType.enabled),
       assert(enableSuggestions != null),
       assert(showSelectionHandles != null),
       assert(enableInteractiveSelection != null),
       assert(readOnly != null),
       assert(forceLine != null),
       assert(style != null),
       assert(cursorColor != null),
       assert(cursorOpacityAnimates != null),
       assert(paintCursorAboveText != null),
       assert(backgroundCursorColor != null),
       assert(selectionHeightStyle != null),
       assert(selectionWidthStyle != null),
       assert(textAlign != null),
       assert(maxLines == null || maxLines > 0),
       assert(minLines == null || minLines > 0),
       assert(
         (maxLines == null) || (minLines == null) || (maxLines >= minLines),
         "minLines can't be greater than maxLines",
       ),
       assert(expands != null),
       assert(
         !expands || (maxLines == null && minLines == null),
         'minLines and maxLines must be null when expands is true.',
       ),
       assert(!obscureText || maxLines == 1, 'Obscured fields cannot be multiline.'),
       assert(autofocus != null),
       assert(rendererIgnoresPointer != null),
       assert(scrollPadding != null),
       assert(dragStartBehavior != null),
       assert(toolbarOptions != null),
       assert(clipBehavior != null),
       assert(enableIMEPersonalizedLearning != null),
       _strutStyle = strutStyle,
       keyboardType = keyboardType ?? _inferKeyboardType(autofillHints: autofillHints, maxLines: maxLines),
       inputFormatters = maxLines == 1
           ? <TextInputFormatter>[
               FilteringTextInputFormatter.singleLineFormatter,
               ...inputFormatters ?? const Iterable<TextInputFormatter>.empty(),
             ]
           : inputFormatters,
       showCursor = showCursor ?? !readOnly,
       super(key: key);

  /// Controls the text being edited.
  final TextEditingController controller;

  /// Controls whether this widget has keyboard focus.
  final FocusNode focusNode;

  /// {@template flutter.widgets.editableText.obscuringCharacter}
  /// Character used for obscuring text if [obscureText] is true.
  ///
  /// Must be only a single character.
  ///
  /// Defaults to the character U+2022 BULLET (•).
  /// {@endtemplate}
  final String obscuringCharacter;

  /// {@template flutter.widgets.editableText.obscureText}
  /// Whether to hide the text being edited (e.g., for passwords).
  ///
  /// When this is set to true, all the characters in the text field are
  /// replaced by [obscuringCharacter].
  ///
  /// Defaults to false. Cannot be null.
  /// {@endtemplate}
  final bool obscureText;

  /// {@macro flutter.dart:ui.textHeightBehavior}
  final TextHeightBehavior? textHeightBehavior;

  /// {@macro flutter.painting.textPainter.textWidthBasis}
  final TextWidthBasis textWidthBasis;

  /// {@template flutter.widgets.editableText.readOnly}
  /// Whether the text can be changed.
  ///
  /// When this is set to true, the text cannot be modified
  /// by any shortcut or keyboard operation. The text is still selectable.
  ///
  /// Defaults to false. Must not be null.
  /// {@endtemplate}
  final bool readOnly;

  /// Whether the text will take the full width regardless of the text width.
  ///
  /// When this is set to false, the width will be based on text width, which
  /// will also be affected by [textWidthBasis].
  ///
  /// Defaults to true. Must not be null.
  ///
  /// See also:
  ///
  ///  * [textWidthBasis], which controls the calculation of text width.
  final bool forceLine;

  /// Configuration of toolbar options.
  ///
  /// By default, all options are enabled. If [readOnly] is true,
  /// paste and cut will be disabled regardless.
  final ToolbarOptions toolbarOptions;

  /// Whether to show selection handles.
  ///
  /// When a selection is active, there will be two handles at each side of
  /// boundary, or one handle if the selection is collapsed. The handles can be
  /// dragged to adjust the selection.
  ///
  /// See also:
  ///
  ///  * [showCursor], which controls the visibility of the cursor.
  final bool showSelectionHandles;

  /// {@template flutter.widgets.editableText.showCursor}
  /// Whether to show cursor.
  ///
  /// The cursor refers to the blinking caret when the [EditableText] is focused.
  /// {@endtemplate}
  ///
  /// See also:
  ///
  ///  * [showSelectionHandles], which controls the visibility of the selection handles.
  final bool showCursor;

  /// {@template flutter.widgets.editableText.autocorrect}
  /// Whether to enable autocorrection.
  ///
  /// Defaults to true. Cannot be null.
  /// {@endtemplate}
  final bool autocorrect;

  /// {@macro flutter.services.TextInputConfiguration.smartDashesType}
  final SmartDashesType smartDashesType;

  /// {@macro flutter.services.TextInputConfiguration.smartQuotesType}
  final SmartQuotesType smartQuotesType;

  /// {@macro flutter.services.TextInputConfiguration.enableSuggestions}
  final bool enableSuggestions;

  /// The text style to use for the editable text.
  final TextStyle style;

  /// {@template flutter.widgets.editableText.strutStyle}
  /// The strut style used for the vertical layout.
  ///
  /// [StrutStyle] is used to establish a predictable vertical layout.
  /// Since fonts may vary depending on user input and due to font
  /// fallback, [StrutStyle.forceStrutHeight] is enabled by default
  /// to lock all lines to the height of the base [TextStyle], provided by
  /// [style]. This ensures the typed text fits within the allotted space.
  ///
  /// If null, the strut used will is inherit values from the [style] and will
  /// have [StrutStyle.forceStrutHeight] set to true. When no [style] is
  /// passed, the theme's [TextStyle] will be used to generate [strutStyle]
  /// instead.
  ///
  /// To disable strut-based vertical alignment and allow dynamic vertical
  /// layout based on the glyphs typed, use [StrutStyle.disabled].
  ///
  /// Flutter's strut is based on [typesetting strut](https://en.wikipedia.org/wiki/Strut_(typesetting))
  /// and CSS's [line-height](https://www.w3.org/TR/CSS2/visudet.html#line-height).
  /// {@endtemplate}
  ///
  /// Within editable text and text fields, [StrutStyle] will not use its standalone
  /// default values, and will instead inherit omitted/null properties from the
  /// [TextStyle] instead. See [StrutStyle.inheritFromTextStyle].
  StrutStyle get strutStyle {
    if (_strutStyle == null) {
      return StrutStyle.fromTextStyle(style, forceStrutHeight: true);
    }
    return _strutStyle!.inheritFromTextStyle(style);
  }
  final StrutStyle? _strutStyle;

  /// {@template flutter.widgets.editableText.textAlign}
  /// How the text should be aligned horizontally.
  ///
  /// Defaults to [TextAlign.start] and cannot be null.
  /// {@endtemplate}
  final TextAlign textAlign;

  /// {@template flutter.widgets.editableText.textDirection}
  /// The directionality of the text.
  ///
  /// This decides how [textAlign] values like [TextAlign.start] and
  /// [TextAlign.end] are interpreted.
  ///
  /// This is also used to disambiguate how to render bidirectional text. For
  /// example, if the text is an English phrase followed by a Hebrew phrase,
  /// in a [TextDirection.ltr] context the English phrase will be on the left
  /// and the Hebrew phrase to its right, while in a [TextDirection.rtl]
  /// context, the English phrase will be on the right and the Hebrew phrase on
  /// its left.
  ///
  /// Defaults to the ambient [Directionality], if any.
  /// {@endtemplate}
  final TextDirection? textDirection;

  /// {@template flutter.widgets.editableText.textCapitalization}
  /// Configures how the platform keyboard will select an uppercase or
  /// lowercase keyboard.
  ///
  /// Only supports text keyboards, other keyboard types will ignore this
  /// configuration. Capitalization is locale-aware.
  ///
  /// Defaults to [TextCapitalization.none]. Must not be null.
  ///
  /// See also:
  ///
  ///  * [TextCapitalization], for a description of each capitalization behavior.
  ///
  /// {@endtemplate}
  final TextCapitalization textCapitalization;

  /// Used to select a font when the same Unicode character can
  /// be rendered differently, depending on the locale.
  ///
  /// It's rarely necessary to set this property. By default its value
  /// is inherited from the enclosing app with `Localizations.localeOf(context)`.
  ///
  /// See [RenderEditable.locale] for more information.
  final Locale? locale;

  /// {@template flutter.widgets.editableText.textScaleFactor}
  /// The number of font pixels for each logical pixel.
  ///
  /// For example, if the text scale factor is 1.5, text will be 50% larger than
  /// the specified font size.
  ///
  /// Defaults to the [MediaQueryData.textScaleFactor] obtained from the ambient
  /// [MediaQuery], or 1.0 if there is no [MediaQuery] in scope.
  /// {@endtemplate}
  final double? textScaleFactor;

  /// The color to use when painting the cursor.
  ///
  /// Cannot be null.
  final Color cursorColor;

  /// The color to use when painting the autocorrection Rect.
  ///
  /// For [CupertinoTextField]s, the value is set to the ambient
  /// [CupertinoThemeData.primaryColor] with 20% opacity. For [TextField]s, the
  /// value is null on non-iOS platforms and the same color used in [CupertinoTextField]
  /// on iOS.
  ///
  /// Currently the autocorrection Rect only appears on iOS.
  ///
  /// Defaults to null, which disables autocorrection Rect painting.
  final Color? autocorrectionTextRectColor;

  /// The color to use when painting the background cursor aligned with the text
  /// while rendering the floating cursor.
  ///
  /// Cannot be null. By default it is the disabled grey color from
  /// CupertinoColors.
  final Color backgroundCursorColor;

  /// {@template flutter.widgets.editableText.maxLines}
  /// The maximum number of lines to show at one time, wrapping if necessary.
  ///
  /// This affects the height of the field itself and does not limit the number
  /// of lines that can be entered into the field.
  ///
  /// If this is 1 (the default), the text will not wrap, but will scroll
  /// horizontally instead.
  ///
  /// If this is null, there is no limit to the number of lines, and the text
  /// container will start with enough vertical space for one line and
  /// automatically grow to accommodate additional lines as they are entered, up
  /// to the height of its constraints.
  ///
  /// If this is not null, the value must be greater than zero, and it will lock
  /// the input to the given number of lines and take up enough horizontal space
  /// to accommodate that number of lines. Setting [minLines] as well allows the
  /// input to grow and shrink between the indicated range.
  ///
  /// The full set of behaviors possible with [minLines] and [maxLines] are as
  /// follows. These examples apply equally to [TextField], [TextFormField],
  /// [CupertinoTextField], and [EditableText].
  ///
  /// Input that occupies a single line and scrolls horizontally as needed.
  /// ```dart
  /// TextField()
  /// ```
  ///
  /// Input whose height grows from one line up to as many lines as needed for
  /// the text that was entered. If a height limit is imposed by its parent, it
  /// will scroll vertically when its height reaches that limit.
  /// ```dart
  /// TextField(maxLines: null)
  /// ```
  ///
  /// The input's height is large enough for the given number of lines. If
  /// additional lines are entered the input scrolls vertically.
  /// ```dart
  /// TextField(maxLines: 2)
  /// ```
  ///
  /// Input whose height grows with content between a min and max. An infinite
  /// max is possible with `maxLines: null`.
  /// ```dart
  /// TextField(minLines: 2, maxLines: 4)
  /// ```
  ///
  /// See also:
  ///
  ///  * [minLines], which sets the minimum number of lines visible.
  /// {@endtemplate}
  ///  * [expands], which determines whether the field should fill the height of
  ///    its parent.
  final int? maxLines;

  /// {@template flutter.widgets.editableText.minLines}
  /// The minimum number of lines to occupy when the content spans fewer lines.
  ///
  /// This affects the height of the field itself and does not limit the number
  /// of lines that can be entered into the field.
  ///
  /// If this is null (default), text container starts with enough vertical space
  /// for one line and grows to accommodate additional lines as they are entered.
  ///
  /// This can be used in combination with [maxLines] for a varying set of behaviors.
  ///
  /// If the value is set, it must be greater than zero. If the value is greater
  /// than 1, [maxLines] should also be set to either null or greater than
  /// this value.
  ///
  /// When [maxLines] is set as well, the height will grow between the indicated
  /// range of lines. When [maxLines] is null, it will grow as high as needed,
  /// starting from [minLines].
  ///
  /// A few examples of behaviors possible with [minLines] and [maxLines] are as follows.
  /// These apply equally to [TextField], [TextFormField], [CupertinoTextField],
  /// and [EditableText].
  ///
  /// Input that always occupies at least 2 lines and has an infinite max.
  /// Expands vertically as needed.
  /// ```dart
  /// TextField(minLines: 2)
  /// ```
  ///
  /// Input whose height starts from 2 lines and grows up to 4 lines at which
  /// point the height limit is reached. If additional lines are entered it will
  /// scroll vertically.
  /// ```dart
  /// TextField(minLines:2, maxLines: 4)
  /// ```
  ///
  /// Defaults to null.
  ///
  /// See also:
  ///
  ///  * [maxLines], which sets the maximum number of lines visible, and has
  ///    several examples of how minLines and maxLines interact to produce
  ///    various behaviors.
  /// {@endtemplate}
  ///  * [expands], which determines whether the field should fill the height of
  ///    its parent.
  final int? minLines;

  /// {@template flutter.widgets.editableText.expands}
  /// Whether this widget's height will be sized to fill its parent.
  ///
  /// If set to true and wrapped in a parent widget like [Expanded] or
  /// [SizedBox], the input will expand to fill the parent.
  ///
  /// [maxLines] and [minLines] must both be null when this is set to true,
  /// otherwise an error is thrown.
  ///
  /// Defaults to false.
  ///
  /// See the examples in [maxLines] for the complete picture of how [maxLines],
  /// [minLines], and [expands] interact to produce various behaviors.
  ///
  /// Input that matches the height of its parent:
  /// ```dart
  /// Expanded(
  ///   child: TextField(maxLines: null, expands: true),
  /// )
  /// ```
  /// {@endtemplate}
  final bool expands;

  /// {@template flutter.widgets.editableText.autofocus}
  /// Whether this text field should focus itself if nothing else is already
  /// focused.
  ///
  /// If true, the keyboard will open as soon as this text field obtains focus.
  /// Otherwise, the keyboard is only shown after the user taps the text field.
  ///
  /// Defaults to false. Cannot be null.
  /// {@endtemplate}
  // See https://github.com/flutter/flutter/issues/7035 for the rationale for this
  // keyboard behavior.
  final bool autofocus;

  /// The color to use when painting the selection.
  ///
  /// For [CupertinoTextField]s, the value is set to the ambient
  /// [CupertinoThemeData.primaryColor] with 20% opacity. For [TextField]s, the
  /// value is set to the ambient [ThemeData.textSelectionColor].
  final Color? selectionColor;

  /// {@template flutter.widgets.editableText.selectionControls}
  /// Optional delegate for building the text selection handles and toolbar.
  ///
  /// The [EditableText] widget used on its own will not trigger the display
  /// of the selection toolbar by itself. The toolbar is shown by calling
  /// [EditableTextState.showToolbar] in response to an appropriate user event.
  ///
  /// See also:
  ///
  ///  * [CupertinoTextField], which wraps an [EditableText] and which shows the
  ///    selection toolbar upon user events that are appropriate on the iOS
  ///    platform.
  ///  * [TextField], a Material Design themed wrapper of [EditableText], which
  ///    shows the selection toolbar upon appropriate user events based on the
  ///    user's platform set in [ThemeData.platform].
  /// {@endtemplate}
  final TextSelectionControls? selectionControls;

  /// {@template flutter.widgets.editableText.keyboardType}
  /// The type of keyboard to use for editing the text.
  ///
  /// Defaults to [TextInputType.text] if [maxLines] is one and
  /// [TextInputType.multiline] otherwise.
  /// {@endtemplate}
  final TextInputType keyboardType;

  /// The type of action button to use with the soft keyboard.
  final TextInputAction? textInputAction;

  /// {@template flutter.widgets.editableText.onChanged}
  /// Called when the user initiates a change to the TextField's
  /// value: when they have inserted or deleted text.
  ///
  /// This callback doesn't run when the TextField's text is changed
  /// programmatically, via the TextField's [controller]. Typically it
  /// isn't necessary to be notified of such changes, since they're
  /// initiated by the app itself.
  ///
  /// To be notified of all changes to the TextField's text, cursor,
  /// and selection, one can add a listener to its [controller] with
  /// [TextEditingController.addListener].
  ///
  /// {@tool dartpad}
  /// This example shows how onChanged could be used to check the TextField's
  /// current value each time the user inserts or deletes a character.
  ///
  /// ** See code in examples/api/lib/widgets/editable_text/editable_text.on_changed.0.dart **
  /// {@end-tool}
  /// {@endtemplate}
  ///
  /// ## Handling emojis and other complex characters
  /// {@template flutter.widgets.EditableText.onChanged}
  /// It's important to always use
  /// [characters](https://pub.dev/packages/characters) when dealing with user
  /// input text that may contain complex characters. This will ensure that
  /// extended grapheme clusters and surrogate pairs are treated as single
  /// characters, as they appear to the user.
  ///
  /// For example, when finding the length of some user input, use
  /// `string.characters.length`. Do NOT use `string.length` or even
  /// `string.runes.length`. For the complex character "👨‍👩‍👦", this
  /// appears to the user as a single character, and `string.characters.length`
  /// intuitively returns 1. On the other hand, `string.length` returns 8, and
  /// `string.runes.length` returns 5!
  /// {@endtemplate}
  ///
  /// See also:
  ///
  ///  * [inputFormatters], which are called before [onChanged]
  ///    runs and can validate and change ("format") the input value.
  ///  * [onEditingComplete], [onSubmitted], [onSelectionChanged]:
  ///    which are more specialized input change notifications.
  final ValueChanged<String>? onChanged;

  /// {@template flutter.widgets.editableText.onEditingComplete}
  /// Called when the user submits editable content (e.g., user presses the "done"
  /// button on the keyboard).
  ///
  /// The default implementation of [onEditingComplete] executes 2 different
  /// behaviors based on the situation:
  ///
  ///  - When a completion action is pressed, such as "done", "go", "send", or
  ///    "search", the user's content is submitted to the [controller] and then
  ///    focus is given up.
  ///
  ///  - When a non-completion action is pressed, such as "next" or "previous",
  ///    the user's content is submitted to the [controller], but focus is not
  ///    given up because developers may want to immediately move focus to
  ///    another input widget within [onSubmitted].
  ///
  /// Providing [onEditingComplete] prevents the aforementioned default behavior.
  /// {@endtemplate}
  final VoidCallback? onEditingComplete;

  /// {@template flutter.widgets.editableText.onSubmitted}
  /// Called when the user indicates that they are done editing the text in the
  /// field.
  /// {@endtemplate}
  final ValueChanged<String>? onSubmitted;

  /// {@template flutter.widgets.editableText.onAppPrivateCommand}
  /// This is used to receive a private command from the input method.
  ///
  /// Called when the result of [TextInputClient.performPrivateCommand] is
  /// received.
  ///
  /// This can be used to provide domain-specific features that are only known
  /// between certain input methods and their clients.
  ///
  /// See also:
  ///   * [performPrivateCommand](https://developer.android.com/reference/android/view/inputmethod/InputConnection#performPrivateCommand\(java.lang.String,%20android.os.Bundle\)),
  ///     which is the Android documentation for performPrivateCommand, used to
  ///     send a command from the input method.
  ///   * [sendAppPrivateCommand](https://developer.android.com/reference/android/view/inputmethod/InputMethodManager#sendAppPrivateCommand),
  ///     which is the Android documentation for sendAppPrivateCommand, used to
  ///     send a command to the input method.
  /// {@endtemplate}
  final AppPrivateCommandCallback? onAppPrivateCommand;

  /// {@template flutter.widgets.editableText.onSelectionChanged}
  /// Called when the user changes the selection of text (including the cursor
  /// location).
  /// {@endtemplate}
  final SelectionChangedCallback? onSelectionChanged;

  /// {@macro flutter.widgets.TextSelectionOverlay.onSelectionHandleTapped}
  final VoidCallback? onSelectionHandleTapped;

  /// {@template flutter.widgets.editableText.inputFormatters}
  /// Optional input validation and formatting overrides.
  ///
  /// Formatters are run in the provided order when the text input changes. When
  /// this parameter changes, the new formatters will not be applied until the
  /// next time the user inserts or deletes text.
  /// {@endtemplate}
  final List<TextInputFormatter>? inputFormatters;

  /// The cursor for a mouse pointer when it enters or is hovering over the
  /// widget.
  ///
  /// If this property is null, [SystemMouseCursors.text] will be used.
  ///
  /// The [mouseCursor] is the only property of [EditableText] that controls the
  /// appearance of the mouse pointer. All other properties related to "cursor"
  /// stands for the text cursor, which is usually a blinking vertical line at
  /// the editing position.
  final MouseCursor? mouseCursor;

  /// If true, the [RenderEditable] created by this widget will not handle
  /// pointer events, see [RenderEditable] and [RenderEditable.ignorePointer].
  ///
  /// This property is false by default.
  final bool rendererIgnoresPointer;

  /// {@template flutter.widgets.editableText.cursorWidth}
  /// How thick the cursor will be.
  ///
  /// Defaults to 2.0.
  ///
  /// The cursor will draw under the text. The cursor width will extend
  /// to the right of the boundary between characters for left-to-right text
  /// and to the left for right-to-left text. This corresponds to extending
  /// downstream relative to the selected position. Negative values may be used
  /// to reverse this behavior.
  /// {@endtemplate}
  final double cursorWidth;

  /// {@template flutter.widgets.editableText.cursorHeight}
  /// How tall the cursor will be.
  ///
  /// If this property is null, [RenderEditable.preferredLineHeight] will be used.
  /// {@endtemplate}
  final double? cursorHeight;

  /// {@template flutter.widgets.editableText.cursorRadius}
  /// How rounded the corners of the cursor should be.
  ///
  /// By default, the cursor has no radius.
  /// {@endtemplate}
  final Radius? cursorRadius;

  /// Whether the cursor will animate from fully transparent to fully opaque
  /// during each cursor blink.
  ///
  /// By default, the cursor opacity will animate on iOS platforms and will not
  /// animate on Android platforms.
  final bool cursorOpacityAnimates;

  ///{@macro flutter.rendering.RenderEditable.cursorOffset}
  final Offset? cursorOffset;

  ///{@macro flutter.rendering.RenderEditable.paintCursorAboveText}
  final bool paintCursorAboveText;

  /// Controls how tall the selection highlight boxes are computed to be.
  ///
  /// See [ui.BoxHeightStyle] for details on available styles.
  final ui.BoxHeightStyle selectionHeightStyle;

  /// Controls how wide the selection highlight boxes are computed to be.
  ///
  /// See [ui.BoxWidthStyle] for details on available styles.
  final ui.BoxWidthStyle selectionWidthStyle;

  /// The appearance of the keyboard.
  ///
  /// This setting is only honored on iOS devices.
  ///
  /// Defaults to [Brightness.light].
  final Brightness keyboardAppearance;

  /// {@template flutter.widgets.editableText.scrollPadding}
  /// Configures padding to edges surrounding a [Scrollable] when the Textfield scrolls into view.
  ///
  /// When this widget receives focus and is not completely visible (for example scrolled partially
  /// off the screen or overlapped by the keyboard)
  /// then it will attempt to make itself visible by scrolling a surrounding [Scrollable], if one is present.
  /// This value controls how far from the edges of a [Scrollable] the TextField will be positioned after the scroll.
  ///
  /// Defaults to EdgeInsets.all(20.0).
  /// {@endtemplate}
  final EdgeInsets scrollPadding;

  /// {@template flutter.widgets.editableText.enableInteractiveSelection}
  /// Whether to enable user interface affordances for changing the
  /// text selection.
  ///
  /// For example, setting this to true will enable features such as
  /// long-pressing the TextField to select text and show the
  /// cut/copy/paste menu, and tapping to move the text caret.
  ///
  /// When this is false, the text selection cannot be adjusted by
  /// the user, text cannot be copied, and the user cannot paste into
  /// the text field from the clipboard.
  ///
  /// Defaults to true.
  /// {@endtemplate}
  final bool enableInteractiveSelection;

  /// Setting this property to true makes the cursor stop blinking or fading
  /// on and off once the cursor appears on focus. This property is useful for
  /// testing purposes.
  ///
  /// It does not affect the necessity to focus the EditableText for the cursor
  /// to appear in the first place.
  ///
  /// Defaults to false, resulting in a typical blinking cursor.
  static bool debugDeterministicCursor = false;

  /// {@macro flutter.widgets.scrollable.dragStartBehavior}
  final DragStartBehavior dragStartBehavior;

  /// {@template flutter.widgets.editableText.scrollController}
  /// The [ScrollController] to use when vertically scrolling the input.
  ///
  /// If null, it will instantiate a new ScrollController.
  ///
  /// See [Scrollable.controller].
  /// {@endtemplate}
  final ScrollController? scrollController;

  /// {@template flutter.widgets.editableText.scrollPhysics}
  /// The [ScrollPhysics] to use when vertically scrolling the input.
  ///
  /// If not specified, it will behave according to the current platform.
  ///
  /// See [Scrollable.physics].
  /// {@endtemplate}
  ///
  /// If an explicit [ScrollBehavior] is provided to [scrollBehavior], the
  /// [ScrollPhysics] provided by that behavior will take precedence after
  /// [scrollPhysics].
  final ScrollPhysics? scrollPhysics;

  /// {@template flutter.widgets.editableText.selectionEnabled}
  /// Same as [enableInteractiveSelection].
  ///
  /// This getter exists primarily for consistency with
  /// [RenderEditable.selectionEnabled].
  /// {@endtemplate}
  bool get selectionEnabled => enableInteractiveSelection;

  /// {@template flutter.widgets.editableText.autofillHints}
  /// A list of strings that helps the autofill service identify the type of this
  /// text input.
  ///
  /// When set to null, this text input will not send its autofill information
  /// to the platform, preventing it from participating in autofills triggered
  /// by a different [AutofillClient], even if they're in the same
  /// [AutofillScope]. Additionally, on Android and web, setting this to null
  /// will disable autofill for this text field.
  ///
  /// The minimum platform SDK version that supports Autofill is API level 26
  /// for Android, and iOS 10.0 for iOS.
  ///
  /// Defaults to an empty list.
  ///
  /// ### Setting up iOS autofill:
  ///
  /// To provide the best user experience and ensure your app fully supports
  /// password autofill on iOS, follow these steps:
  ///
  /// * Set up your iOS app's
  ///   [associated domains](https://developer.apple.com/documentation/safariservices/supporting_associated_domains_in_your_app).
  /// * Some autofill hints only work with specific [keyboardType]s. For example,
  ///   [AutofillHints.name] requires [TextInputType.name] and [AutofillHints.email]
  ///   works only with [TextInputType.emailAddress]. Make sure the input field has a
  ///   compatible [keyboardType]. Empirically, [TextInputType.name] works well
  ///   with many autofill hints that are predefined on iOS.
  ///
  /// ### Troubleshooting Autofill
  ///
  /// Autofill service providers rely heavily on [autofillHints]. Make sure the
  /// entries in [autofillHints] are supported by the autofill service currently
  /// in use (the name of the service can typically be found in your mobile
  /// device's system settings).
  ///
  /// #### Autofill UI refuses to show up when I tap on the text field
  ///
  /// Check the device's system settings and make sure autofill is turned on,
  /// and there are available credentials stored in the autofill service.
  ///
  /// * iOS password autofill: Go to Settings -> Password, turn on "Autofill
  ///   Passwords", and add new passwords for testing by pressing the top right
  ///   "+" button. Use an arbitrary "website" if you don't have associated
  ///   domains set up for your app. As long as there's at least one password
  ///   stored, you should be able to see a key-shaped icon in the quick type
  ///   bar on the software keyboard, when a password related field is focused.
  ///
  /// * iOS contact information autofill: iOS seems to pull contact info from
  ///   the Apple ID currently associated with the device. Go to Settings ->
  ///   Apple ID (usually the first entry, or "Sign in to your iPhone" if you
  ///   haven't set up one on the device), and fill out the relevant fields. If
  ///   you wish to test more contact info types, try adding them in Contacts ->
  ///   My Card.
  ///
  /// * Android autofill: Go to Settings -> System -> Languages & input ->
  ///   Autofill service. Enable the autofill service of your choice, and make
  ///   sure there are available credentials associated with your app.
  ///
  /// #### I called `TextInput.finishAutofillContext` but the autofill save
  /// prompt isn't showing
  ///
  /// * iOS: iOS may not show a prompt or any other visual indication when it
  ///   saves user password. Go to Settings -> Password and check if your new
  ///   password is saved. Neither saving password nor auto-generating strong
  ///   password works without properly setting up associated domains in your
  ///   app. To set up associated domains, follow the instructions in
  ///   <https://developer.apple.com/documentation/safariservices/supporting_associated_domains_in_your_app>.
  ///
  /// {@endtemplate}
  /// {@macro flutter.services.AutofillConfiguration.autofillHints}
  final Iterable<String>? autofillHints;

  /// The [AutofillClient] that controls this input field's autofill behavior.
  ///
  /// When null, this widget's [EditableTextState] will be used as the
  /// [AutofillClient]. This property may override [autofillHints].
  final AutofillClient? autofillClient;

  /// {@macro flutter.material.Material.clipBehavior}
  ///
  /// Defaults to [Clip.hardEdge].
  final Clip clipBehavior;

  /// Restoration ID to save and restore the scroll offset of the
  /// [EditableText].
  ///
  /// If a restoration id is provided, the [EditableText] will persist its
  /// current scroll offset and restore it during state restoration.
  ///
  /// The scroll offset is persisted in a [RestorationBucket] claimed from
  /// the surrounding [RestorationScope] using the provided restoration ID.
  ///
  /// Persisting and restoring the content of the [EditableText] is the
  /// responsibility of the owner of the [controller], who may use a
  /// [RestorableTextEditingController] for that purpose.
  ///
  /// See also:
  ///
  ///  * [RestorationManager], which explains how state restoration works in
  ///    Flutter.
  final String? restorationId;

  /// {@template flutter.widgets.shadow.scrollBehavior}
  /// A [ScrollBehavior] that will be applied to this widget individually.
  ///
  /// Defaults to null, wherein the inherited [ScrollBehavior] is copied and
  /// modified to alter the viewport decoration, like [Scrollbar]s.
  /// {@endtemplate}
  ///
  /// [ScrollBehavior]s also provide [ScrollPhysics]. If an explicit
  /// [ScrollPhysics] is provided in [scrollPhysics], it will take precedence,
  /// followed by [scrollBehavior], and then the inherited ancestor
  /// [ScrollBehavior].
  ///
  /// The [ScrollBehavior] of the inherited [ScrollConfiguration] will be
  /// modified by default to only apply a [Scrollbar] if [maxLines] is greater
  /// than 1.
  final ScrollBehavior? scrollBehavior;

  /// {@macro flutter.services.TextInputConfiguration.enableIMEPersonalizedLearning}
  final bool enableIMEPersonalizedLearning;

  // Infer the keyboard type of an `EditableText` if it's not specified.
  static TextInputType _inferKeyboardType({
    required Iterable<String>? autofillHints,
    required int? maxLines,
  }) {
    if (autofillHints == null || autofillHints.isEmpty) {
      return maxLines == 1 ? TextInputType.text : TextInputType.multiline;
    }

    final String effectiveHint = autofillHints.first;

    // On iOS oftentimes specifying a text content type is not enough to qualify
    // the input field for autofill. The keyboard type also needs to be compatible
    // with the content type. To get autofill to work by default on EditableText,
    // the keyboard type inference on iOS is done differently from other platforms.
    //
    // The entries with "autofill not working" comments are the iOS text content
    // types that should work with the specified keyboard type but won't trigger
    // (even within a native app). Tested on iOS 13.5.
    if (!kIsWeb) {
      switch (defaultTargetPlatform) {
        case TargetPlatform.iOS:
        case TargetPlatform.macOS:
          const Map<String, TextInputType> iOSKeyboardType = <String, TextInputType> {
            AutofillHints.addressCity : TextInputType.name,
            AutofillHints.addressCityAndState : TextInputType.name, // Autofill not working.
            AutofillHints.addressState : TextInputType.name,
            AutofillHints.countryName : TextInputType.name,
            AutofillHints.creditCardNumber : TextInputType.number,  // Couldn't test.
            AutofillHints.email : TextInputType.emailAddress,
            AutofillHints.familyName : TextInputType.name,
            AutofillHints.fullStreetAddress : TextInputType.name,
            AutofillHints.givenName : TextInputType.name,
            AutofillHints.jobTitle : TextInputType.name,            // Autofill not working.
            AutofillHints.location : TextInputType.name,            // Autofill not working.
            AutofillHints.middleName : TextInputType.name,          // Autofill not working.
            AutofillHints.name : TextInputType.name,
            AutofillHints.namePrefix : TextInputType.name,          // Autofill not working.
            AutofillHints.nameSuffix : TextInputType.name,          // Autofill not working.
            AutofillHints.newPassword : TextInputType.text,
            AutofillHints.newUsername : TextInputType.text,
            AutofillHints.nickname : TextInputType.name,            // Autofill not working.
            AutofillHints.oneTimeCode : TextInputType.number,
            AutofillHints.organizationName : TextInputType.text,    // Autofill not working.
            AutofillHints.password : TextInputType.text,
            AutofillHints.postalCode : TextInputType.name,
            AutofillHints.streetAddressLine1 : TextInputType.name,
            AutofillHints.streetAddressLine2 : TextInputType.name,  // Autofill not working.
            AutofillHints.sublocality : TextInputType.name,         // Autofill not working.
            AutofillHints.telephoneNumber : TextInputType.name,
            AutofillHints.url : TextInputType.url,                  // Autofill not working.
            AutofillHints.username : TextInputType.text,
          };

          final TextInputType? keyboardType = iOSKeyboardType[effectiveHint];
          if (keyboardType != null) {
            return keyboardType;
          }
          break;
        case TargetPlatform.android:
        case TargetPlatform.fuchsia:
        case TargetPlatform.linux:
        case TargetPlatform.windows:
          break;
      }
    }

    if (maxLines != 1) {
      return TextInputType.multiline;
    }

    const Map<String, TextInputType> inferKeyboardType = <String, TextInputType> {
      AutofillHints.addressCity : TextInputType.streetAddress,
      AutofillHints.addressCityAndState : TextInputType.streetAddress,
      AutofillHints.addressState : TextInputType.streetAddress,
      AutofillHints.birthday : TextInputType.datetime,
      AutofillHints.birthdayDay : TextInputType.datetime,
      AutofillHints.birthdayMonth : TextInputType.datetime,
      AutofillHints.birthdayYear : TextInputType.datetime,
      AutofillHints.countryCode : TextInputType.number,
      AutofillHints.countryName : TextInputType.text,
      AutofillHints.creditCardExpirationDate : TextInputType.datetime,
      AutofillHints.creditCardExpirationDay : TextInputType.datetime,
      AutofillHints.creditCardExpirationMonth : TextInputType.datetime,
      AutofillHints.creditCardExpirationYear : TextInputType.datetime,
      AutofillHints.creditCardFamilyName : TextInputType.name,
      AutofillHints.creditCardGivenName : TextInputType.name,
      AutofillHints.creditCardMiddleName : TextInputType.name,
      AutofillHints.creditCardName : TextInputType.name,
      AutofillHints.creditCardNumber : TextInputType.number,
      AutofillHints.creditCardSecurityCode : TextInputType.number,
      AutofillHints.creditCardType : TextInputType.text,
      AutofillHints.email : TextInputType.emailAddress,
      AutofillHints.familyName : TextInputType.name,
      AutofillHints.fullStreetAddress : TextInputType.streetAddress,
      AutofillHints.gender : TextInputType.text,
      AutofillHints.givenName : TextInputType.name,
      AutofillHints.impp : TextInputType.url,
      AutofillHints.jobTitle : TextInputType.text,
      AutofillHints.language : TextInputType.text,
      AutofillHints.location : TextInputType.streetAddress,
      AutofillHints.middleInitial : TextInputType.name,
      AutofillHints.middleName : TextInputType.name,
      AutofillHints.name : TextInputType.name,
      AutofillHints.namePrefix : TextInputType.name,
      AutofillHints.nameSuffix : TextInputType.name,
      AutofillHints.newPassword : TextInputType.text,
      AutofillHints.newUsername : TextInputType.text,
      AutofillHints.nickname : TextInputType.text,
      AutofillHints.oneTimeCode : TextInputType.text,
      AutofillHints.organizationName : TextInputType.text,
      AutofillHints.password : TextInputType.text,
      AutofillHints.photo : TextInputType.text,
      AutofillHints.postalAddress : TextInputType.streetAddress,
      AutofillHints.postalAddressExtended : TextInputType.streetAddress,
      AutofillHints.postalAddressExtendedPostalCode : TextInputType.number,
      AutofillHints.postalCode : TextInputType.number,
      AutofillHints.streetAddressLevel1 : TextInputType.streetAddress,
      AutofillHints.streetAddressLevel2 : TextInputType.streetAddress,
      AutofillHints.streetAddressLevel3 : TextInputType.streetAddress,
      AutofillHints.streetAddressLevel4 : TextInputType.streetAddress,
      AutofillHints.streetAddressLine1 : TextInputType.streetAddress,
      AutofillHints.streetAddressLine2 : TextInputType.streetAddress,
      AutofillHints.streetAddressLine3 : TextInputType.streetAddress,
      AutofillHints.sublocality : TextInputType.streetAddress,
      AutofillHints.telephoneNumber : TextInputType.phone,
      AutofillHints.telephoneNumberAreaCode : TextInputType.phone,
      AutofillHints.telephoneNumberCountryCode : TextInputType.phone,
      AutofillHints.telephoneNumberDevice : TextInputType.phone,
      AutofillHints.telephoneNumberExtension : TextInputType.phone,
      AutofillHints.telephoneNumberLocal : TextInputType.phone,
      AutofillHints.telephoneNumberLocalPrefix : TextInputType.phone,
      AutofillHints.telephoneNumberLocalSuffix : TextInputType.phone,
      AutofillHints.telephoneNumberNational : TextInputType.phone,
      AutofillHints.transactionAmount : TextInputType.numberWithOptions(decimal: true),
      AutofillHints.transactionCurrency : TextInputType.text,
      AutofillHints.url : TextInputType.url,
      AutofillHints.username : TextInputType.text,
    };

    return inferKeyboardType[effectiveHint] ?? TextInputType.text;
  }

  @override
  EditableTextState createState() => EditableTextState();

  @override
  void debugFillProperties(DiagnosticPropertiesBuilder properties) {
    super.debugFillProperties(properties);
    properties.add(DiagnosticsProperty<TextEditingController>('controller', controller));
    properties.add(DiagnosticsProperty<FocusNode>('focusNode', focusNode));
    properties.add(DiagnosticsProperty<bool>('obscureText', obscureText, defaultValue: false));
    properties.add(DiagnosticsProperty<bool>('autocorrect', autocorrect, defaultValue: true));
    properties.add(EnumProperty<SmartDashesType>('smartDashesType', smartDashesType, defaultValue: obscureText ? SmartDashesType.disabled : SmartDashesType.enabled));
    properties.add(EnumProperty<SmartQuotesType>('smartQuotesType', smartQuotesType, defaultValue: obscureText ? SmartQuotesType.disabled : SmartQuotesType.enabled));
    properties.add(DiagnosticsProperty<bool>('enableSuggestions', enableSuggestions, defaultValue: true));
    style.debugFillProperties(properties);
    properties.add(EnumProperty<TextAlign>('textAlign', textAlign, defaultValue: null));
    properties.add(EnumProperty<TextDirection>('textDirection', textDirection, defaultValue: null));
    properties.add(DiagnosticsProperty<Locale>('locale', locale, defaultValue: null));
    properties.add(DoubleProperty('textScaleFactor', textScaleFactor, defaultValue: null));
    properties.add(IntProperty('maxLines', maxLines, defaultValue: 1));
    properties.add(IntProperty('minLines', minLines, defaultValue: null));
    properties.add(DiagnosticsProperty<bool>('expands', expands, defaultValue: false));
    properties.add(DiagnosticsProperty<bool>('autofocus', autofocus, defaultValue: false));
    properties.add(DiagnosticsProperty<TextInputType>('keyboardType', keyboardType, defaultValue: null));
    properties.add(DiagnosticsProperty<ScrollController>('scrollController', scrollController, defaultValue: null));
    properties.add(DiagnosticsProperty<ScrollPhysics>('scrollPhysics', scrollPhysics, defaultValue: null));
    properties.add(DiagnosticsProperty<Iterable<String>>('autofillHints', autofillHints, defaultValue: null));
    properties.add(DiagnosticsProperty<TextHeightBehavior>('textHeightBehavior', textHeightBehavior, defaultValue: null));
    properties.add(DiagnosticsProperty<bool>('enableIMEPersonalizedLearning', enableIMEPersonalizedLearning, defaultValue: true));
  }
}

/// State for a [EditableText].
class EditableTextState extends State<EditableText> with AutomaticKeepAliveClientMixin<EditableText>, WidgetsBindingObserver, TickerProviderStateMixin<EditableText>, TextSelectionDelegate implements TextInputClient, AutofillClient {
  Timer? _cursorTimer;
  bool _targetCursorVisibility = false;
  final ValueNotifier<bool> _cursorVisibilityNotifier = ValueNotifier<bool>(true);
  final GlobalKey _editableKey = GlobalKey();
  final ClipboardStatusNotifier? _clipboardStatus = kIsWeb ? null : ClipboardStatusNotifier();

  TextInputConnection? _textInputConnection;
  TextSelectionOverlay? _selectionOverlay;

  ScrollController? _internalScrollController;
  ScrollController get _scrollController => widget.scrollController ?? (_internalScrollController ??= ScrollController());

  late final AnimationController _cursorBlinkOpacityController = AnimationController(
    vsync: this,
    duration: _fadeDuration,
  )..addListener(_onCursorColorTick);

  final LayerLink _toolbarLayerLink = LayerLink();
  final LayerLink _startHandleLayerLink = LayerLink();
  final LayerLink _endHandleLayerLink = LayerLink();

  bool _didAutoFocus = false;

  AutofillGroupState? _currentAutofillScope;
  @override
  AutofillScope? get currentAutofillScope => _currentAutofillScope;

  AutofillClient get _effectiveAutofillClient => widget.autofillClient ?? this;

  /// Whether to create an input connection with the platform for text editing
  /// or not.
  ///
  /// Read-only input fields do not need a connection with the platform since
  /// there's no need for text editing capabilities (e.g. virtual keyboard).
  ///
  /// On the web, we always need a connection because we want some browser
  /// functionalities to continue to work on read-only input fields like:
  ///
  /// - Relevant context menu.
  /// - cmd/ctrl+c shortcut to copy.
  /// - cmd/ctrl+a to select all.
  /// - Changing the selection using a physical keyboard.
  bool get _shouldCreateInputConnection => kIsWeb || !widget.readOnly;

  // This value is an eyeball estimation of the time it takes for the iOS cursor
  // to ease in and out.
  static const Duration _fadeDuration = Duration(milliseconds: 250);

  // The time it takes for the floating cursor to snap to the text aligned
  // cursor position after the user has finished placing it.
  static const Duration _floatingCursorResetTime = Duration(milliseconds: 125);

  late final AnimationController _floatingCursorResetController = AnimationController(
    vsync: this,
  )..addListener(_onFloatingCursorResetTick);

  @override
  bool get wantKeepAlive => widget.focusNode.hasFocus;

  Color get _cursorColor => widget.cursorColor.withOpacity(_cursorBlinkOpacityController.value);

  @override
  bool get cutEnabled => widget.toolbarOptions.cut && !widget.readOnly;

  @override
  bool get copyEnabled => widget.toolbarOptions.copy;

  @override
  bool get pasteEnabled => widget.toolbarOptions.paste && !widget.readOnly;

  @override
  bool get selectAllEnabled => widget.toolbarOptions.selectAll;

  @override
  bool get captureTextEnabled => ui.window.captureTextFromCameraEnabled && !widget.readOnly;

  void _onChangedClipboardStatus() {
    setState(() {
      // Inform the widget that the value of clipboardStatus has changed.
    });
  }

  TextEditingValue get _textEditingValueforTextLayoutMetrics {
    final Widget? editableWidget =_editableKey.currentContext?.widget;
    if (editableWidget is! _Editable) {
      throw StateError('_Editable must be mounted.');
    }
    return editableWidget.value;
  }

  /// Copy current selection to [Clipboard].
  @override
  void copySelection(SelectionChangedCause cause) {
    final TextSelection selection = textEditingValue.selection;
    final String text = textEditingValue.text;
    assert(selection != null);
    if (selection.isCollapsed) {
      return;
    }
    Clipboard.setData(ClipboardData(text: selection.textInside(text)));
    if (cause == SelectionChangedCause.toolbar) {
      bringIntoView(textEditingValue.selection.extent);
      hideToolbar(false);

      switch (defaultTargetPlatform) {
        case TargetPlatform.iOS:
          break;
        case TargetPlatform.macOS:
        case TargetPlatform.android:
        case TargetPlatform.fuchsia:
        case TargetPlatform.linux:
        case TargetPlatform.windows:
          // Collapse the selection and hide the toolbar and handles.
          userUpdateTextEditingValue(
            TextEditingValue(
              text: textEditingValue.text,
              selection: TextSelection.collapsed(offset: textEditingValue.selection.end),
            ),
            SelectionChangedCause.toolbar,
          );
          break;
      }
    }
  }

  /// Cut current selection to [Clipboard].
  @override
  void cutSelection(SelectionChangedCause cause) {
    if (widget.readOnly) {
      return;
    }
    final TextSelection selection = textEditingValue.selection;
    final String text = textEditingValue.text;
    assert(selection != null);
    if (selection.isCollapsed) {
      return;
    }
    Clipboard.setData(ClipboardData(text: selection.textInside(text)));
    _replaceText(ReplaceTextIntent(textEditingValue, '', selection, cause));
    if (cause == SelectionChangedCause.toolbar) {
      bringIntoView(textEditingValue.selection.extent);
      hideToolbar();
    }
  }

  /// Paste text from [Clipboard].
  @override
  Future<void> pasteText(SelectionChangedCause cause) async {
    if (widget.readOnly) {
      return;
    }
    final TextSelection selection = textEditingValue.selection;
    assert(selection != null);
    if (!selection.isValid) {
      return;
    }
    // Snapshot the input before using `await`.
    // See https://github.com/flutter/flutter/issues/11427
    final ClipboardData? data = await Clipboard.getData(Clipboard.kTextPlain);
    if (data == null) {
      return;
    }

    _replaceText(ReplaceTextIntent(textEditingValue, data.text!, selection, cause));
    if (cause == SelectionChangedCause.toolbar) {
      bringIntoView(textEditingValue.selection.extent);
      hideToolbar();
    }
  }

  /// Select the entire text value.
  @override
  void selectAll(SelectionChangedCause cause) {
    userUpdateTextEditingValue(
      textEditingValue.copyWith(
        selection: TextSelection(baseOffset: 0, extentOffset: textEditingValue.text.length),
      ),
      cause,
    );
    if (cause == SelectionChangedCause.toolbar) {
      bringIntoView(textEditingValue.selection.extent);
    }
  }

<<<<<<< HEAD
  /// Capture text from camera ,only available on iOS platform
  @override
  Future<void> captureTextFromCamera(SelectionChangedCause cause) async {
    if(_hasInputConnection){
      _textInputConnection!.startCapturingTextFromCamera();
    }
    super.captureTextFromCamera(cause);
    if(cause == SelectionChangedCause.toolbar){
      hideToolbar();
    }
  }

  // End TextEditingActionTarget.

  void _handleSelectionChange(
    TextSelection nextSelection,
    SelectionChangedCause cause,
  ) {
    // Changes made by the keyboard can sometimes be "out of band" for listening
    // components, so always send those events, even if we didn't think it
    // changed. Also, focusing an empty field is sent as a selection change even
    // if the selection offset didn't change.
    final bool focusingEmpty = nextSelection.baseOffset == 0 && nextSelection.extentOffset == 0 && !_hasFocus;
    if (nextSelection == textEditingValue.selection && cause != SelectionChangedCause.keyboard && !focusingEmpty) {
      return;
    }
    widget.onSelectionChanged?.call(nextSelection, cause);
  }

=======
>>>>>>> 3d1a3ff4
  // State lifecycle:

  @override
  void initState() {
    super.initState();
    _clipboardStatus?.addListener(_onChangedClipboardStatus);
    widget.controller.addListener(_didChangeTextEditingValue);
    widget.focusNode.addListener(_handleFocusChanged);
    _scrollController.addListener(_updateSelectionOverlayForScroll);
    _cursorVisibilityNotifier.value = widget.showCursor;
  }

  // Whether `TickerMode.of(context)` is true and animations (like blinking the
  // cursor) are supposed to run.
  bool _tickersEnabled = true;

  @override
  void didChangeDependencies() {
    super.didChangeDependencies();

    final AutofillGroupState? newAutofillGroup = AutofillGroup.of(context);
    if (currentAutofillScope != newAutofillGroup) {
      _currentAutofillScope?.unregister(autofillId);
      _currentAutofillScope = newAutofillGroup;
      _currentAutofillScope?.register(_effectiveAutofillClient);
    }

    if (!_didAutoFocus && widget.autofocus) {
      _didAutoFocus = true;
      SchedulerBinding.instance!.addPostFrameCallback((_) {
        if (mounted && renderEditable.hasSize) {
          FocusScope.of(context).autofocus(widget.focusNode);
        }
      });
    }

    // Restart or stop the blinking cursor when TickerMode changes.
    final bool newTickerEnabled = TickerMode.of(context);
    if (_tickersEnabled != newTickerEnabled) {
      _tickersEnabled = newTickerEnabled;
      if (_tickersEnabled && _cursorActive) {
        _startCursorTimer();
      } else if (!_tickersEnabled && _cursorTimer != null) {
        // Cannot use _stopCursorTimer because it would reset _cursorActive.
        _cursorTimer!.cancel();
        _cursorTimer = null;
      }
    }
  }

  @override
  void didUpdateWidget(EditableText oldWidget) {
    super.didUpdateWidget(oldWidget);
    if (widget.controller != oldWidget.controller) {
      oldWidget.controller.removeListener(_didChangeTextEditingValue);
      widget.controller.addListener(_didChangeTextEditingValue);
      _updateRemoteEditingValueIfNeeded();
    }
    if (widget.controller.selection != oldWidget.controller.selection) {
      _selectionOverlay?.update(_value);
    }
    _selectionOverlay?.handlesVisible = widget.showSelectionHandles;

    if (widget.autofillClient != oldWidget.autofillClient) {
      _currentAutofillScope?.unregister(oldWidget.autofillClient?.autofillId ?? autofillId);
      _currentAutofillScope?.register(_effectiveAutofillClient);
    }

    if (widget.focusNode != oldWidget.focusNode) {
      oldWidget.focusNode.removeListener(_handleFocusChanged);
      widget.focusNode.addListener(_handleFocusChanged);
      updateKeepAlive();
    }

    if (widget.scrollController != oldWidget.scrollController) {
      (oldWidget.scrollController ?? _internalScrollController)?.removeListener(_updateSelectionOverlayForScroll);
      _scrollController.addListener(_updateSelectionOverlayForScroll);
    }

    if (!_shouldCreateInputConnection) {
      _closeInputConnectionIfNeeded();
    } else if (oldWidget.readOnly && _hasFocus) {
      _openInputConnection();
    }

    if (kIsWeb && _hasInputConnection) {
      if (oldWidget.readOnly != widget.readOnly) {
        _textInputConnection!.updateConfig(_effectiveAutofillClient.textInputConfiguration);
      }
    }

    if (widget.style != oldWidget.style) {
      final TextStyle style = widget.style;
      // The _textInputConnection will pick up the new style when it attaches in
      // _openInputConnection.
      if (_hasInputConnection) {
        _textInputConnection!.setStyle(
          fontFamily: style.fontFamily,
          fontSize: style.fontSize,
          fontWeight: style.fontWeight,
          textDirection: _textDirection,
          textAlign: widget.textAlign,
        );
      }
    }
    if (widget.selectionEnabled && pasteEnabled && widget.selectionControls?.canPaste(this) == true) {
      _clipboardStatus?.update();
    }
  }

  @override
  void dispose() {
    _internalScrollController?.dispose();
    _currentAutofillScope?.unregister(autofillId);
    widget.controller.removeListener(_didChangeTextEditingValue);
    _floatingCursorResetController.dispose();
    _closeInputConnectionIfNeeded();
    assert(!_hasInputConnection);
    _cursorTimer?.cancel();
    _cursorTimer = null;
    _cursorBlinkOpacityController.dispose();
    _selectionOverlay?.dispose();
    _selectionOverlay = null;
    widget.focusNode.removeListener(_handleFocusChanged);
    WidgetsBinding.instance!.removeObserver(this);
    _clipboardStatus?.removeListener(_onChangedClipboardStatus);
    _clipboardStatus?.dispose();
    super.dispose();
    assert(_batchEditDepth <= 0, 'unfinished batch edits: $_batchEditDepth');
  }

  // TextInputClient implementation:

  /// The last known [TextEditingValue] of the platform text input plugin.
  ///
  /// This value is updated when the platform text input plugin sends a new
  /// update via [updateEditingValue], or when [EditableText] calls
  /// [TextInputConnection.setEditingState] to overwrite the platform text input
  /// plugin's [TextEditingValue].
  ///
  /// Used in [_updateRemoteEditingValueIfNeeded] to determine whether the
  /// remote value is outdated and needs updating.
  TextEditingValue? _lastKnownRemoteTextEditingValue;

  @override
  TextEditingValue get currentTextEditingValue => _value;

  @override
  void updateEditingValue(TextEditingValue value) {
    // This method handles text editing state updates from the platform text
    // input plugin. The [EditableText] may not have the focus or an open input
    // connection, as autofill can update a disconnected [EditableText].

    // Since we still have to support keyboard select, this is the best place
    // to disable text updating.
    if (!_shouldCreateInputConnection) {
      return;
    }

    if (widget.readOnly) {
      // In the read-only case, we only care about selection changes, and reject
      // everything else.
      value = _value.copyWith(selection: value.selection);
    }
    _lastKnownRemoteTextEditingValue = value;

    if (value == _value) {
      // This is possible, for example, when the numeric keyboard is input,
      // the engine will notify twice for the same value.
      // Track at https://github.com/flutter/flutter/issues/65811
      return;
    }

    if (value.text == _value.text && value.composing == _value.composing) {
      // `selection` is the only change.
      _handleSelectionChanged(value.selection, SelectionChangedCause.keyboard);
    } else {
      hideToolbar();
      _currentPromptRectRange = null;

      if (_hasInputConnection) {
        if (widget.obscureText && value.text.length == _value.text.length + 1) {
          _obscureShowCharTicksPending = _kObscureShowLatestCharCursorTicks;
          _obscureLatestCharIndex = _value.selection.baseOffset;
        }
      }

      _formatAndSetValue(value, SelectionChangedCause.keyboard);
    }

    // Wherever the value is changed by the user, schedule a showCaretOnScreen
    // to make sure the user can see the changes they just made. Programmatical
    // changes to `textEditingValue` do not trigger the behavior even if the
    // text field is focused.
    _scheduleShowCaretOnScreen();
    if (_hasInputConnection) {
      // To keep the cursor from blinking while typing, we want to restart the
      // cursor timer every time a new character is typed.
      _stopCursorTimer(resetCharTicks: false);
      _startCursorTimer();
    }
  }

  @override
  void performAction(TextInputAction action) {
    switch (action) {
      case TextInputAction.newline:
        // If this is a multiline EditableText, do nothing for a "newline"
        // action; The newline is already inserted. Otherwise, finalize
        // editing.
        if (!_isMultiline)
          _finalizeEditing(action, shouldUnfocus: true);
        break;
      case TextInputAction.done:
      case TextInputAction.go:
      case TextInputAction.next:
      case TextInputAction.previous:
      case TextInputAction.search:
      case TextInputAction.send:
        _finalizeEditing(action, shouldUnfocus: true);
        break;
      case TextInputAction.continueAction:
      case TextInputAction.emergencyCall:
      case TextInputAction.join:
      case TextInputAction.none:
      case TextInputAction.route:
      case TextInputAction.unspecified:
        // Finalize editing, but don't give up focus because this keyboard
        // action does not imply the user is done inputting information.
        _finalizeEditing(action, shouldUnfocus: false);
        break;
    }
  }

  @override
  void performPrivateCommand(String action, Map<String, dynamic> data) {
    widget.onAppPrivateCommand!(action, data);
  }

  // The original position of the caret on FloatingCursorDragState.start.
  Rect? _startCaretRect;

  // The most recent text position as determined by the location of the floating
  // cursor.
  TextPosition? _lastTextPosition;

  // The offset of the floating cursor as determined from the start call.
  Offset? _pointOffsetOrigin;

  // The most recent position of the floating cursor.
  Offset? _lastBoundedOffset;

  // Because the center of the cursor is preferredLineHeight / 2 below the touch
  // origin, but the touch origin is used to determine which line the cursor is
  // on, we need this offset to correctly render and move the cursor.
  Offset get _floatingCursorOffset => Offset(0, renderEditable.preferredLineHeight / 2);

  @override
  void updateFloatingCursor(RawFloatingCursorPoint point) {
    switch(point.state) {
      case FloatingCursorDragState.Start:
        if (_floatingCursorResetController.isAnimating) {
          _floatingCursorResetController.stop();
          _onFloatingCursorResetTick();
        }
        // We want to send in points that are centered around a (0,0) origin, so
        // we cache the position.
        _pointOffsetOrigin = point.offset;

        final TextPosition currentTextPosition = TextPosition(offset: renderEditable.selection!.baseOffset);
        _startCaretRect = renderEditable.getLocalRectForCaret(currentTextPosition);

        _lastBoundedOffset = _startCaretRect!.center - _floatingCursorOffset;
        _lastTextPosition = currentTextPosition;
        renderEditable.setFloatingCursor(point.state, _lastBoundedOffset!, _lastTextPosition!);
        break;
      case FloatingCursorDragState.Update:
        final Offset centeredPoint = point.offset! - _pointOffsetOrigin!;
        final Offset rawCursorOffset = _startCaretRect!.center + centeredPoint - _floatingCursorOffset;

        _lastBoundedOffset = renderEditable.calculateBoundedFloatingCursorOffset(rawCursorOffset);
        _lastTextPosition = renderEditable.getPositionForPoint(renderEditable.localToGlobal(_lastBoundedOffset! + _floatingCursorOffset));
        renderEditable.setFloatingCursor(point.state, _lastBoundedOffset!, _lastTextPosition!);
        break;
      case FloatingCursorDragState.End:
        // We skip animation if no update has happened.
        if (_lastTextPosition != null && _lastBoundedOffset != null) {
          _floatingCursorResetController.value = 0.0;
          _floatingCursorResetController.animateTo(1.0, duration: _floatingCursorResetTime, curve: Curves.decelerate);
        }
        break;
    }
  }

  void _onFloatingCursorResetTick() {
    final Offset finalPosition = renderEditable.getLocalRectForCaret(_lastTextPosition!).centerLeft - _floatingCursorOffset;
    if (_floatingCursorResetController.isCompleted) {
      renderEditable.setFloatingCursor(FloatingCursorDragState.End, finalPosition, _lastTextPosition!);
      if (_lastTextPosition!.offset != renderEditable.selection!.baseOffset)
        // The cause is technically the force cursor, but the cause is listed as tap as the desired functionality is the same.
        _handleSelectionChanged(TextSelection.collapsed(offset: _lastTextPosition!.offset), SelectionChangedCause.forcePress);
      _startCaretRect = null;
      _lastTextPosition = null;
      _pointOffsetOrigin = null;
      _lastBoundedOffset = null;
    } else {
      final double lerpValue = _floatingCursorResetController.value;
      final double lerpX = ui.lerpDouble(_lastBoundedOffset!.dx, finalPosition.dx, lerpValue)!;
      final double lerpY = ui.lerpDouble(_lastBoundedOffset!.dy, finalPosition.dy, lerpValue)!;

      renderEditable.setFloatingCursor(FloatingCursorDragState.Update, Offset(lerpX, lerpY), _lastTextPosition!, resetLerpValue: lerpValue);
    }
  }

  @pragma('vm:notify-debugger-on-exception')
  void _finalizeEditing(TextInputAction action, {required bool shouldUnfocus}) {
    // Take any actions necessary now that the user has completed editing.
    if (widget.onEditingComplete != null) {
      try {
        widget.onEditingComplete!();
      } catch (exception, stack) {
        FlutterError.reportError(FlutterErrorDetails(
          exception: exception,
          stack: stack,
          library: 'widgets',
          context: ErrorDescription('while calling onEditingComplete for $action'),
        ));
      }
    } else {
      // Default behavior if the developer did not provide an
      // onEditingComplete callback: Finalize editing and remove focus, or move
      // it to the next/previous field, depending on the action.
      widget.controller.clearComposing();
      if (shouldUnfocus) {
        switch (action) {
          case TextInputAction.none:
          case TextInputAction.unspecified:
          case TextInputAction.done:
          case TextInputAction.go:
          case TextInputAction.search:
          case TextInputAction.send:
          case TextInputAction.continueAction:
          case TextInputAction.join:
          case TextInputAction.route:
          case TextInputAction.emergencyCall:
          case TextInputAction.newline:
            widget.focusNode.unfocus();
            break;
          case TextInputAction.next:
            widget.focusNode.nextFocus();
            break;
          case TextInputAction.previous:
            widget.focusNode.previousFocus();
            break;
        }
      }
    }

    final ValueChanged<String>? onSubmitted = widget.onSubmitted;
    if (onSubmitted == null) {
      return;
    }

    // Invoke optional callback with the user's submitted content.
    try {
      onSubmitted(_value.text);
    } catch (exception, stack) {
      FlutterError.reportError(FlutterErrorDetails(
        exception: exception,
        stack: stack,
        library: 'widgets',
        context: ErrorDescription('while calling onSubmitted for $action'),
      ));
    }

    // If `shouldUnfocus` is true, the text field should no longer be focused
    // after the microtask queue is drained. But in case the developer cancelled
    // the focus change in the `onSubmitted` callback by focusing this input
    // field again, reset the soft keyboard.
    // See https://github.com/flutter/flutter/issues/84240.
    //
    // `_restartConnectionIfNeeded` creates a new TextInputConnection to replace
    // the current one. This on iOS switches to a new input view and on Android
    // restarts the input method, and in both cases the soft keyboard will be
    // reset.
    if (shouldUnfocus) {
      _scheduleRestartConnection();
    }
  }

  int _batchEditDepth = 0;

  /// Begins a new batch edit, within which new updates made to the text editing
  /// value will not be sent to the platform text input plugin.
  ///
  /// Batch edits nest. When the outermost batch edit finishes, [endBatchEdit]
  /// will attempt to send [currentTextEditingValue] to the text input plugin if
  /// it detected a change.
  void beginBatchEdit() {
    _batchEditDepth += 1;
  }

  /// Ends the current batch edit started by the last call to [beginBatchEdit],
  /// and send [currentTextEditingValue] to the text input plugin if needed.
  ///
  /// Throws an error in debug mode if this [EditableText] is not in a batch
  /// edit.
  void endBatchEdit() {
    _batchEditDepth -= 1;
    assert(
      _batchEditDepth >= 0,
      'Unbalanced call to endBatchEdit: beginBatchEdit must be called first.',
    );
    _updateRemoteEditingValueIfNeeded();
  }

  void _updateRemoteEditingValueIfNeeded() {
    if (_batchEditDepth > 0 || !_hasInputConnection)
      return;
    final TextEditingValue localValue = _value;
    if (localValue == _lastKnownRemoteTextEditingValue)
      return;
    _textInputConnection!.setEditingState(localValue);
    _lastKnownRemoteTextEditingValue = localValue;
  }

  TextEditingValue get _value => widget.controller.value;
  set _value(TextEditingValue value) {
    widget.controller.value = value;
  }

  bool get _hasFocus => widget.focusNode.hasFocus;
  bool get _isMultiline => widget.maxLines != 1;

  // Finds the closest scroll offset to the current scroll offset that fully
  // reveals the given caret rect. If the given rect's main axis extent is too
  // large to be fully revealed in `renderEditable`, it will be centered along
  // the main axis.
  //
  // If this is a multiline EditableText (which means the Editable can only
  // scroll vertically), the given rect's height will first be extended to match
  // `renderEditable.preferredLineHeight`, before the target scroll offset is
  // calculated.
  RevealedOffset _getOffsetToRevealCaret(Rect rect) {
    if (!_scrollController.position.allowImplicitScrolling)
      return RevealedOffset(offset: _scrollController.offset, rect: rect);

    final Size editableSize = renderEditable.size;
    final double additionalOffset;
    final Offset unitOffset;

    if (!_isMultiline) {
      additionalOffset = rect.width >= editableSize.width
        // Center `rect` if it's oversized.
        ? editableSize.width / 2 - rect.center.dx
        // Valid additional offsets range from (rect.right - size.width)
        // to (rect.left). Pick the closest one if out of range.
        : 0.0.clamp(rect.right - editableSize.width, rect.left);
      unitOffset = const Offset(1, 0);
    } else {
      // The caret is vertically centered within the line. Expand the caret's
      // height so that it spans the line because we're going to ensure that the
      // entire expanded caret is scrolled into view.
      final Rect expandedRect = Rect.fromCenter(
        center: rect.center,
        width: rect.width,
        height: math.max(rect.height, renderEditable.preferredLineHeight),
      );

      additionalOffset = expandedRect.height >= editableSize.height
        ? editableSize.height / 2 - expandedRect.center.dy
        : 0.0.clamp(expandedRect.bottom - editableSize.height, expandedRect.top);
      unitOffset = const Offset(0, 1);
    }

    // No overscrolling when encountering tall fonts/scripts that extend past
    // the ascent.
    final double targetOffset = (additionalOffset + _scrollController.offset)
      .clamp(
        _scrollController.position.minScrollExtent,
        _scrollController.position.maxScrollExtent,
      );

    final double offsetDelta = _scrollController.offset - targetOffset;
    return RevealedOffset(rect: rect.shift(unitOffset * offsetDelta), offset: targetOffset);
  }

  bool get _hasInputConnection => _textInputConnection?.attached ?? false;
  /// Whether to send the autofill information to the autofill service. True by
  /// default.
  bool get _needsAutofill => widget.autofillHints?.isNotEmpty ?? true;

  void _openInputConnection() {
    if (!_shouldCreateInputConnection) {
      return;
    }
    if (!_hasInputConnection) {
      final TextEditingValue localValue = _value;

      // When _needsAutofill == true && currentAutofillScope == null, autofill
      // is allowed but saving the user input from the text field is
      // discouraged.
      //
      // In case the autofillScope changes from a non-null value to null, or
      // _needsAutofill changes to false from true, the platform needs to be
      // notified to exclude this field from the autofill context. So we need to
      // provide the autofillId.
      _textInputConnection = _needsAutofill && currentAutofillScope != null
        ? currentAutofillScope!.attach(this, _effectiveAutofillClient.textInputConfiguration)
        : TextInput.attach(this, _effectiveAutofillClient.textInputConfiguration);
      _textInputConnection!.show();
      _updateSizeAndTransform();
      _updateComposingRectIfNeeded();
      _updateCaretRectIfNeeded();
      if (_needsAutofill) {
        // Request autofill AFTER the size and the transform have been sent to
        // the platform text input plugin.
        _textInputConnection!.requestAutofill();
      }

      final TextStyle style = widget.style;
      _textInputConnection!
        ..setStyle(
          fontFamily: style.fontFamily,
          fontSize: style.fontSize,
          fontWeight: style.fontWeight,
          textDirection: _textDirection,
          textAlign: widget.textAlign,
        )
        ..setEditingState(localValue);
        _lastKnownRemoteTextEditingValue = localValue;
    } else {
      _textInputConnection!.show();
    }
  }

  void _closeInputConnectionIfNeeded() {
    if (_hasInputConnection) {
      _textInputConnection!.close();
      _textInputConnection = null;
      _lastKnownRemoteTextEditingValue = null;
    }
  }

  void _openOrCloseInputConnectionIfNeeded() {
    if (_hasFocus && widget.focusNode.consumeKeyboardToken()) {
      _openInputConnection();
    } else if (!_hasFocus) {
      _closeInputConnectionIfNeeded();
      widget.controller.clearComposing();
    }
  }

  bool _restartConnectionScheduled = false;
  void _scheduleRestartConnection() {
    if (_restartConnectionScheduled) {
      return;
    }
    _restartConnectionScheduled = true;
    scheduleMicrotask(_restartConnectionIfNeeded);
  }
  // Discards the current [TextInputConnection] and establishes a new one.
  //
  // This method is rarely needed. This is currently used to reset the input
  // type when the "submit" text input action is triggered and the developer
  // puts the focus back to this input field..
  void _restartConnectionIfNeeded() {
    _restartConnectionScheduled = false;
    if (!_hasInputConnection || !_shouldCreateInputConnection) {
      return;
    }
    _textInputConnection!.close();
    _textInputConnection = null;
    _lastKnownRemoteTextEditingValue = null;

    final AutofillScope? currentAutofillScope = _needsAutofill ? this.currentAutofillScope : null;
    final TextInputConnection newConnection = currentAutofillScope?.attach(this, textInputConfiguration)
      ?? TextInput.attach(this, _effectiveAutofillClient.textInputConfiguration);
    _textInputConnection = newConnection;

    final TextStyle style = widget.style;
    newConnection
      ..setStyle(
        fontFamily: style.fontFamily,
        fontSize: style.fontSize,
        fontWeight: style.fontWeight,
        textDirection: _textDirection,
        textAlign: widget.textAlign,
      )
      ..setEditingState(_value);
    _lastKnownRemoteTextEditingValue = _value;
  }


  @override
  void connectionClosed() {
    if (_hasInputConnection) {
      _textInputConnection!.connectionClosedReceived();
      _textInputConnection = null;
      _lastKnownRemoteTextEditingValue = null;
      _finalizeEditing(TextInputAction.done, shouldUnfocus: true);
    }
  }

  /// Express interest in interacting with the keyboard.
  ///
  /// If this control is already attached to the keyboard, this function will
  /// request that the keyboard become visible. Otherwise, this function will
  /// ask the focus system that it become focused. If successful in acquiring
  /// focus, the control will then attach to the keyboard and request that the
  /// keyboard become visible.
  void requestKeyboard() {
    if (_hasFocus) {
      _openInputConnection();
    } else {
      widget.focusNode.requestFocus(); // This eventually calls _openInputConnection also, see _handleFocusChanged.
    }
  }

  void _updateOrDisposeSelectionOverlayIfNeeded() {
    if (_selectionOverlay != null) {
      if (_hasFocus) {
        _selectionOverlay!.update(_value);
      } else {
        _selectionOverlay!.dispose();
        _selectionOverlay = null;
      }
    }
  }

  void _updateSelectionOverlayForScroll() {
    _selectionOverlay?.updateForScroll();
  }

  @pragma('vm:notify-debugger-on-exception')
  void _handleSelectionChanged(TextSelection selection, SelectionChangedCause? cause) {
    // We return early if the selection is not valid. This can happen when the
    // text of [EditableText] is updated at the same time as the selection is
    // changed by a gesture event.
    if (!widget.controller.isSelectionWithinTextBounds(selection))
      return;

    widget.controller.selection = selection;

    // This will show the keyboard for all selection changes on the
    // EditableWidget, not just changes triggered by user gestures.
    requestKeyboard();
    if (widget.selectionControls == null) {
      _selectionOverlay?.dispose();
      _selectionOverlay = null;
    } else {
      if (_selectionOverlay == null) {
        _selectionOverlay = TextSelectionOverlay(
          clipboardStatus: _clipboardStatus,
          context: context,
          value: _value,
          debugRequiredFor: widget,
          toolbarLayerLink: _toolbarLayerLink,
          startHandleLayerLink: _startHandleLayerLink,
          endHandleLayerLink: _endHandleLayerLink,
          renderObject: renderEditable,
          selectionControls: widget.selectionControls,
          selectionDelegate: this,
          dragStartBehavior: widget.dragStartBehavior,
          onSelectionHandleTapped: widget.onSelectionHandleTapped,
        );
      } else {
        _selectionOverlay!.update(_value);
      }
      _selectionOverlay!.handlesVisible = widget.showSelectionHandles;
      _selectionOverlay!.showHandles();
    }
    // TODO(chunhtai): we should make sure selection actually changed before
    // we call the onSelectionChanged.
    // https://github.com/flutter/flutter/issues/76349.
    try {
      widget.onSelectionChanged?.call(selection, cause);
    } catch (exception, stack) {
      FlutterError.reportError(FlutterErrorDetails(
        exception: exception,
        stack: stack,
        library: 'widgets',
        context: ErrorDescription('while calling onSelectionChanged for $cause'),
      ));
    }

    // To keep the cursor from blinking while it moves, restart the timer here.
    if (_cursorTimer != null) {
      _stopCursorTimer(resetCharTicks: false);
      _startCursorTimer();
    }
  }

  Rect? _currentCaretRect;
  // ignore: use_setters_to_change_properties, (this is used as a callback, can't be a setter)
  void _handleCaretChanged(Rect caretRect) {
    _currentCaretRect = caretRect;
  }

  // Animation configuration for scrolling the caret back on screen.
  static const Duration _caretAnimationDuration = Duration(milliseconds: 100);
  static const Curve _caretAnimationCurve = Curves.fastOutSlowIn;

  bool _showCaretOnScreenScheduled = false;

  void _scheduleShowCaretOnScreen() {
    if (_showCaretOnScreenScheduled) {
      return;
    }
    _showCaretOnScreenScheduled = true;
    SchedulerBinding.instance!.addPostFrameCallback((Duration _) {
      _showCaretOnScreenScheduled = false;
      if (_currentCaretRect == null || !_scrollController.hasClients) {
        return;
      }

      final double lineHeight = renderEditable.preferredLineHeight;

      // Enlarge the target rect by scrollPadding to ensure that caret is not
      // positioned directly at the edge after scrolling.
      double bottomSpacing = widget.scrollPadding.bottom;
      if (_selectionOverlay?.selectionControls != null) {
        final double handleHeight = _selectionOverlay!.selectionControls!
          .getHandleSize(lineHeight).height;
        final double interactiveHandleHeight = math.max(
          handleHeight,
          kMinInteractiveDimension,
        );
        final Offset anchor = _selectionOverlay!.selectionControls!
          .getHandleAnchor(
            TextSelectionHandleType.collapsed,
            lineHeight,
          );
        final double handleCenter = handleHeight / 2 - anchor.dy;
        bottomSpacing = math.max(
          handleCenter + interactiveHandleHeight / 2,
          bottomSpacing,
        );
      }

      final EdgeInsets caretPadding = widget.scrollPadding
        .copyWith(bottom: bottomSpacing);

      final RevealedOffset targetOffset = _getOffsetToRevealCaret(_currentCaretRect!);

      _scrollController.animateTo(
        targetOffset.offset,
        duration: _caretAnimationDuration,
        curve: _caretAnimationCurve,
      );

      renderEditable.showOnScreen(
        rect: caretPadding.inflateRect(targetOffset.rect),
        duration: _caretAnimationDuration,
        curve: _caretAnimationCurve,
      );
    });
  }

  late double _lastBottomViewInset;

  @override
  void didChangeMetrics() {
    if (_lastBottomViewInset != WidgetsBinding.instance!.window.viewInsets.bottom) {
      SchedulerBinding.instance!.addPostFrameCallback((Duration _) {
        _selectionOverlay?.updateForScroll();
      });
      if (_lastBottomViewInset < WidgetsBinding.instance!.window.viewInsets.bottom) {
        _scheduleShowCaretOnScreen();
      }
    }
    _lastBottomViewInset = WidgetsBinding.instance!.window.viewInsets.bottom;
  }

  @pragma('vm:notify-debugger-on-exception')
  void _formatAndSetValue(TextEditingValue value, SelectionChangedCause? cause, {bool userInteraction = false}) {
    // Only apply input formatters if the text has changed (including uncommitted
    // text in the composing region), or when the user committed the composing
    // text.
    // Gboard is very persistent in restoring the composing region. Applying
    // input formatters on composing-region-only changes (except clearing the
    // current composing region) is very infinite-loop-prone: the formatters
    // will keep trying to modify the composing region while Gboard will keep
    // trying to restore the original composing region.
    final bool textChanged = _value.text != value.text
                          || (!_value.composing.isCollapsed && value.composing.isCollapsed);
    final bool selectionChanged = _value.selection != value.selection;

    if (textChanged) {
      try {
        value = widget.inputFormatters?.fold<TextEditingValue>(
          value,
          (TextEditingValue newValue, TextInputFormatter formatter) => formatter.formatEditUpdate(_value, newValue),
        ) ?? value;
      } catch (exception, stack) {
        FlutterError.reportError(FlutterErrorDetails(
          exception: exception,
          stack: stack,
          library: 'widgets',
          context: ErrorDescription('while applying input formatters'),
        ));
      }
    }

    // Put all optional user callback invocations in a batch edit to prevent
    // sending multiple `TextInput.updateEditingValue` messages.
    beginBatchEdit();
    _value = value;
    // Changes made by the keyboard can sometimes be "out of band" for listening
    // components, so always send those events, even if we didn't think it
    // changed. Also, the user long pressing should always send a selection change
    // as well.
    if (selectionChanged ||
        (userInteraction &&
        (cause == SelectionChangedCause.longPress ||
         cause == SelectionChangedCause.keyboard))) {
      _handleSelectionChanged(_value.selection, cause);
    }
    if (textChanged) {
      try {
        widget.onChanged?.call(_value.text);
      } catch (exception, stack) {
        FlutterError.reportError(FlutterErrorDetails(
          exception: exception,
          stack: stack,
          library: 'widgets',
          context: ErrorDescription('while calling onChanged'),
        ));
      }
    }

    endBatchEdit();
  }

  void _onCursorColorTick() {
    renderEditable.cursorColor = widget.cursorColor.withOpacity(_cursorBlinkOpacityController.value);
    _cursorVisibilityNotifier.value = widget.showCursor && _cursorBlinkOpacityController.value > 0;
  }

  /// Whether the blinking cursor is actually visible at this precise moment
  /// (it's hidden half the time, since it blinks).
  @visibleForTesting
  bool get cursorCurrentlyVisible => _cursorBlinkOpacityController.value > 0;

  /// The cursor blink interval (the amount of time the cursor is in the "on"
  /// state or the "off" state). A complete cursor blink period is twice this
  /// value (half on, half off).
  @visibleForTesting
  Duration get cursorBlinkInterval => _kCursorBlinkHalfPeriod;

  /// The current status of the text selection handles.
  @visibleForTesting
  TextSelectionOverlay? get selectionOverlay => _selectionOverlay;

  int _obscureShowCharTicksPending = 0;
  int? _obscureLatestCharIndex;

  void _cursorTick(Timer timer) {
    _targetCursorVisibility = !_targetCursorVisibility;
    final double targetOpacity = _targetCursorVisibility ? 1.0 : 0.0;
    if (widget.cursorOpacityAnimates) {
      // If we want to show the cursor, we will animate the opacity to the value
      // of 1.0, and likewise if we want to make it disappear, to 0.0. An easing
      // curve is used for the animation to mimic the aesthetics of the native
      // iOS cursor.
      //
      // These values and curves have been obtained through eyeballing, so are
      // likely not exactly the same as the values for native iOS.
      _cursorBlinkOpacityController.animateTo(targetOpacity, curve: Curves.easeOut);
    } else {
      _cursorBlinkOpacityController.value = targetOpacity;
    }

    if (_obscureShowCharTicksPending > 0) {
      setState(() {
        _obscureShowCharTicksPending--;
      });
    }
  }

  void _cursorWaitForStart(Timer timer) {
    assert(_kCursorBlinkHalfPeriod > _fadeDuration);
    assert(!EditableText.debugDeterministicCursor);
    _cursorTimer?.cancel();
    _cursorTimer = Timer.periodic(_kCursorBlinkHalfPeriod, _cursorTick);
  }

  // Indicates whether the cursor should be blinking right now (but it may
  // actually not blink because it's disabled via TickerMode.of(context)).
  bool _cursorActive = false;

  void _startCursorTimer() {
    assert(_cursorTimer == null);
    _cursorActive = true;
    if (!_tickersEnabled) {
      return;
    }
    _targetCursorVisibility = true;
    _cursorBlinkOpacityController.value = 1.0;
    if (EditableText.debugDeterministicCursor)
      return;
    if (widget.cursorOpacityAnimates) {
      _cursorTimer = Timer.periodic(_kCursorBlinkWaitForStart, _cursorWaitForStart);
    } else {
      _cursorTimer = Timer.periodic(_kCursorBlinkHalfPeriod, _cursorTick);
    }
  }

  void _stopCursorTimer({ bool resetCharTicks = true }) {
    _cursorActive = false;
    _cursorTimer?.cancel();
    _cursorTimer = null;
    _targetCursorVisibility = false;
    _cursorBlinkOpacityController.value = 0.0;
    if (EditableText.debugDeterministicCursor)
      return;
    if (resetCharTicks)
      _obscureShowCharTicksPending = 0;
    if (widget.cursorOpacityAnimates) {
      _cursorBlinkOpacityController.stop();
      _cursorBlinkOpacityController.value = 0.0;
    }
  }

  void _startOrStopCursorTimerIfNeeded() {
    if (_cursorTimer == null && _hasFocus && _value.selection.isCollapsed)
      _startCursorTimer();
    else if (_cursorActive && (!_hasFocus || !_value.selection.isCollapsed))
      _stopCursorTimer();
  }

  void _didChangeTextEditingValue() {
    _updateRemoteEditingValueIfNeeded();
    _startOrStopCursorTimerIfNeeded();
    _updateOrDisposeSelectionOverlayIfNeeded();
    // TODO(abarth): Teach RenderEditable about ValueNotifier<TextEditingValue>
    // to avoid this setState().
    setState(() { /* We use widget.controller.value in build(). */ });
    _adjacentLineAction.stopCurrentVerticalRunIfSelectionChanges();
  }

  void _handleFocusChanged() {
    _openOrCloseInputConnectionIfNeeded();
    _startOrStopCursorTimerIfNeeded();
    _updateOrDisposeSelectionOverlayIfNeeded();
    if (_hasFocus) {
      // Listen for changing viewInsets, which indicates keyboard showing up.
      WidgetsBinding.instance!.addObserver(this);
      _lastBottomViewInset = WidgetsBinding.instance!.window.viewInsets.bottom;
      if (!widget.readOnly) {
        _scheduleShowCaretOnScreen();
      }
      if (!_value.selection.isValid) {
        // Place cursor at the end if the selection is invalid when we receive focus.
        _handleSelectionChanged(TextSelection.collapsed(offset: _value.text.length), null);
      }
    } else {
      WidgetsBinding.instance!.removeObserver(this);
      setState(() { _currentPromptRectRange = null; });
    }
    updateKeepAlive();
  }

  void _updateSizeAndTransform() {
    if (_hasInputConnection) {
      final Size size = renderEditable.size;
      final Matrix4 transform = renderEditable.getTransformTo(null);
      _textInputConnection!.setEditableSizeAndTransform(size, transform);
      SchedulerBinding.instance!
          .addPostFrameCallback((Duration _) => _updateSizeAndTransform());
    }
  }

  // Sends the current composing rect to the iOS text input plugin via the text
  // input channel. We need to keep sending the information even if no text is
  // currently marked, as the information usually lags behind. The text input
  // plugin needs to estimate the composing rect based on the latest caret rect,
  // when the composing rect info didn't arrive in time.
  void _updateComposingRectIfNeeded() {
    final TextRange composingRange = _value.composing;
    if (_hasInputConnection) {
      assert(mounted);
      Rect? composingRect = renderEditable.getRectForComposingRange(composingRange);
      // Send the caret location instead if there's no marked text yet.
      if (composingRect == null) {
        assert(!composingRange.isValid || composingRange.isCollapsed);
        final int offset = composingRange.isValid ? composingRange.start : 0;
        composingRect = renderEditable.getLocalRectForCaret(TextPosition(offset: offset));
      }
      assert(composingRect != null);
      _textInputConnection!.setComposingRect(composingRect);
      SchedulerBinding.instance!
          .addPostFrameCallback((Duration _) => _updateComposingRectIfNeeded());
    }
  }

  void _updateCaretRectIfNeeded() {
    if (_hasInputConnection) {
      if (renderEditable.selection != null && renderEditable.selection!.isValid &&
          renderEditable.selection!.isCollapsed) {
        final TextPosition currentTextPosition = TextPosition(offset: renderEditable.selection!.baseOffset);
        final Rect caretRect = renderEditable.getLocalRectForCaret(currentTextPosition);
        _textInputConnection!.setCaretRect(caretRect);
      }
      SchedulerBinding.instance!
          .addPostFrameCallback((Duration _) => _updateCaretRectIfNeeded());
    }
  }

  TextDirection get _textDirection {
    final TextDirection result = widget.textDirection ?? Directionality.of(context);
    assert(result != null, '$runtimeType created without a textDirection and with no ambient Directionality.');
    return result;
  }

  /// The renderer for this widget's descendant.
  ///
  /// This property is typically used to notify the renderer of input gestures
  /// when [RenderEditable.ignorePointer] is true.
  RenderEditable get renderEditable => _editableKey.currentContext!.findRenderObject()! as RenderEditable;

  @override
  TextEditingValue get textEditingValue => _value;

  double get _devicePixelRatio => MediaQuery.of(context).devicePixelRatio;

  @override
  void userUpdateTextEditingValue(TextEditingValue value, SelectionChangedCause? cause) {
    // Compare the current TextEditingValue with the pre-format new
    // TextEditingValue value, in case the formatter would reject the change.
    final bool shouldShowCaret = widget.readOnly
      ? _value.selection != value.selection
      : _value != value;
    if (shouldShowCaret) {
      _scheduleShowCaretOnScreen();
    }
    _formatAndSetValue(value, cause, userInteraction: true);
  }

  @override
  void bringIntoView(TextPosition position) {
    final Rect localRect = renderEditable.getLocalRectForCaret(position);
    final RevealedOffset targetOffset = _getOffsetToRevealCaret(localRect);

    _scrollController.jumpTo(targetOffset.offset);
    renderEditable.showOnScreen(rect: targetOffset.rect);
  }

  /// Shows the selection toolbar at the location of the current cursor.
  ///
  /// Returns `false` if a toolbar couldn't be shown, such as when the toolbar
  /// is already shown, or when no text selection currently exists.
  bool showToolbar() {
    // Web is using native dom elements to enable clipboard functionality of the
    // toolbar: copy, paste, select, cut. It might also provide additional
    // functionality depending on the browser (such as translate). Due to this
    // we should not show a Flutter toolbar for the editable text elements.
    if (kIsWeb) {
      return false;
    }

    if (_selectionOverlay == null || _selectionOverlay!.toolbarIsVisible) {
      return false;
    }

    _selectionOverlay!.showToolbar();
    return true;
  }

  @override
  void hideToolbar([bool hideHandles = true]) {
    if (hideHandles) {
      // Hide the handles and the toolbar.
      _selectionOverlay?.hide();
    } else if (_selectionOverlay?.toolbarIsVisible ?? false) {
      // Hide only the toolbar but not the handles.
      _selectionOverlay?.hideToolbar();
    }
  }

  /// Toggles the visibility of the toolbar.
  void toggleToolbar() {
    assert(_selectionOverlay != null);
    if (_selectionOverlay!.toolbarIsVisible) {
      hideToolbar();
    } else {
      showToolbar();
    }
  }

  @override
  String get autofillId => 'EditableText-$hashCode';

  @override
  TextInputConfiguration get textInputConfiguration {
    final List<String>? autofillHints = widget.autofillHints?.toList(growable: false);
    final AutofillConfiguration autofillConfiguration = autofillHints != null
      ? AutofillConfiguration(
          uniqueIdentifier: autofillId,
          autofillHints: autofillHints,
          currentEditingValue: currentTextEditingValue,
        )
      : AutofillConfiguration.disabled;

    return TextInputConfiguration(
      inputType: widget.keyboardType,
      readOnly: widget.readOnly,
      obscureText: widget.obscureText,
      autocorrect: widget.autocorrect,
      smartDashesType: widget.smartDashesType,
      smartQuotesType: widget.smartQuotesType,
      enableSuggestions: widget.enableSuggestions,
      inputAction: widget.textInputAction ?? (widget.keyboardType == TextInputType.multiline
        ? TextInputAction.newline
        : TextInputAction.done
      ),
      textCapitalization: widget.textCapitalization,
      keyboardAppearance: widget.keyboardAppearance,
      autofillConfiguration: autofillConfiguration,
      enableIMEPersonalizedLearning: widget.enableIMEPersonalizedLearning,
    );
  }

  @override
  void autofill(TextEditingValue value) => updateEditingValue(value);

  // null if no promptRect should be shown.
  TextRange? _currentPromptRectRange;

  @override
  void showAutocorrectionPromptRect(int start, int end) {
    setState(() {
      _currentPromptRectRange = TextRange(start: start, end: end);
    });
  }

  VoidCallback? _semanticsOnCopy(TextSelectionControls? controls) {
    return widget.selectionEnabled && copyEnabled && _hasFocus && controls?.canCopy(this) == true
      ? () => controls!.handleCopy(this, _clipboardStatus)
      : null;
  }

  VoidCallback? _semanticsOnCut(TextSelectionControls? controls) {
    return widget.selectionEnabled && cutEnabled && _hasFocus && controls?.canCut(this) == true
      ? () => controls!.handleCut(this, _clipboardStatus)
      : null;
  }

  VoidCallback? _semanticsOnPaste(TextSelectionControls? controls) {
    return widget.selectionEnabled && pasteEnabled && _hasFocus && controls?.canPaste(this) == true && (_clipboardStatus == null || _clipboardStatus!.value == ClipboardStatus.pasteable)
      ? () => controls!.handlePaste(this)
      : null;
  }


  // --------------------------- Text Editing Actions ---------------------------

  _TextBoundary _characterBoundary(DirectionalTextEditingIntent intent) {
    final _TextBoundary atomicTextBoundary = widget.obscureText ? _CodeUnitBoundary(_value) : _CharacterBoundary(_value);
    return _CollapsedSelectionBoundary(atomicTextBoundary, intent.forward);
  }

  _TextBoundary _nextWordBoundary(DirectionalTextEditingIntent intent) {
    final _TextBoundary atomicTextBoundary;
    final _TextBoundary boundary;

    if (widget.obscureText) {
      atomicTextBoundary = _CodeUnitBoundary(_value);
      boundary = _DocumentBoundary(_value);
    } else {
      final TextEditingValue textEditingValue = _textEditingValueforTextLayoutMetrics;
      atomicTextBoundary = _CharacterBoundary(textEditingValue);
      // This isn't enough. Newline characters.
      boundary = _ExpandedTextBoundary(_WhitespaceBoundary(textEditingValue), _WordBoundary(renderEditable, textEditingValue));
    }

    final _MixedBoundary mixedBoundary = intent.forward
      ? _MixedBoundary(atomicTextBoundary, boundary)
      : _MixedBoundary(boundary, atomicTextBoundary);
    // Use a _MixedBoundary to make sure we don't leave invalid codepoints in
    // the field after deletion.
    return _CollapsedSelectionBoundary(mixedBoundary, intent.forward);
  }

  _TextBoundary _linebreak(DirectionalTextEditingIntent intent) {
    final _TextBoundary atomicTextBoundary;
    final _TextBoundary boundary;

    if (widget.obscureText) {
      atomicTextBoundary = _CodeUnitBoundary(_value);
      boundary = _DocumentBoundary(_value);
    } else {
      final TextEditingValue textEditingValue = _textEditingValueforTextLayoutMetrics;
      atomicTextBoundary = _CharacterBoundary(textEditingValue);
      boundary = _LineBreak(renderEditable, textEditingValue);
    }

    // The _MixedBoundary is to make sure we don't leave invalid code units in
    // the field after deletion.
    // `boundary` doesn't need to be wrapped in a _CollapsedSelectionBoundary,
    // since the document boundary is unique and the linebreak boundary is
    // already caret-location based.
    return intent.forward
      ? _MixedBoundary(_CollapsedSelectionBoundary(atomicTextBoundary, true), boundary)
      : _MixedBoundary(boundary, _CollapsedSelectionBoundary(atomicTextBoundary, false));
  }

  _TextBoundary _documentBoundary(DirectionalTextEditingIntent intent) => _DocumentBoundary(_value);

  Action<T> _makeOverridable<T extends Intent>(Action<T> defaultAction) {
    return Action<T>.overridable(context: context, defaultAction: defaultAction);
  }

  void _replaceText(ReplaceTextIntent intent) {
    userUpdateTextEditingValue(
      intent.currentTextEditingValue.replaced(intent.replacementRange, intent.replacementText),
      intent.cause,
    );
  }
  late final Action<ReplaceTextIntent> _replaceTextAction = CallbackAction<ReplaceTextIntent>(onInvoke: _replaceText);

  void _updateSelection(UpdateSelectionIntent intent) {
    userUpdateTextEditingValue(
      intent.currentTextEditingValue.copyWith(selection: intent.newSelection),
      intent.cause,
    );
  }
  late final Action<UpdateSelectionIntent> _updateSelectionAction = CallbackAction<UpdateSelectionIntent>(onInvoke: _updateSelection);

  late final _UpdateTextSelectionToAdjacentLineAction<ExtendSelectionVerticallyToAdjacentLineIntent> _adjacentLineAction = _UpdateTextSelectionToAdjacentLineAction<ExtendSelectionVerticallyToAdjacentLineIntent>(this);

  late final Map<Type, Action<Intent>> _actions = <Type, Action<Intent>>{
    DoNothingAndStopPropagationTextIntent: DoNothingAction(consumesKey: false),
    ReplaceTextIntent: _replaceTextAction,
    UpdateSelectionIntent: _updateSelectionAction,
    DirectionalFocusIntent: DirectionalFocusAction.forTextField(),

    // Delete
    DeleteCharacterIntent: _makeOverridable(_DeleteTextAction<DeleteCharacterIntent>(this, _characterBoundary)),
    DeleteToNextWordBoundaryIntent: _makeOverridable(_DeleteTextAction<DeleteToNextWordBoundaryIntent>(this, _nextWordBoundary)),
    DeleteToLineBreakIntent: _makeOverridable(_DeleteTextAction<DeleteToLineBreakIntent>(this, _linebreak)),

    // Extend/Move Selection
    ExtendSelectionByCharacterIntent: _makeOverridable(_UpdateTextSelectionAction<ExtendSelectionByCharacterIntent>(this, false, _characterBoundary,)),
    ExtendSelectionToNextWordBoundaryIntent: _makeOverridable(_UpdateTextSelectionAction<ExtendSelectionToNextWordBoundaryIntent>(this, true, _nextWordBoundary)),
    ExtendSelectionToLineBreakIntent: _makeOverridable(_UpdateTextSelectionAction<ExtendSelectionToLineBreakIntent>(this, true, _linebreak)),
    ExtendSelectionVerticallyToAdjacentLineIntent: _makeOverridable(_adjacentLineAction),
    ExtendSelectionToDocumentBoundaryIntent: _makeOverridable(_UpdateTextSelectionAction<ExtendSelectionToDocumentBoundaryIntent>(this, true, _documentBoundary)),
    ExtendSelectionToNextWordBoundaryOrCaretLocationIntent: _makeOverridable(_ExtendSelectionOrCaretPositionAction(this, _nextWordBoundary)),

    // Copy Paste
    SelectAllTextIntent: _makeOverridable(_SelectAllAction(this)),
    CopySelectionTextIntent: _makeOverridable(_CopySelectionAction(this)),
    PasteTextIntent: _makeOverridable(CallbackAction<PasteTextIntent>(onInvoke: (PasteTextIntent intent) => pasteText(intent.cause))),
  };

  @override
  Widget build(BuildContext context) {
    assert(debugCheckHasMediaQuery(context));
    super.build(context); // See AutomaticKeepAliveClientMixin.

    final TextSelectionControls? controls = widget.selectionControls;
    return MouseRegion(
      cursor: widget.mouseCursor ?? SystemMouseCursors.text,
      child: Actions(
        actions: _actions,
        child: Focus(
          focusNode: widget.focusNode,
          includeSemantics: false,
          debugLabel: 'EditableText',
          child: Scrollable(
            excludeFromSemantics: true,
            axisDirection: _isMultiline ? AxisDirection.down : AxisDirection.right,
            controller: _scrollController,
            physics: widget.scrollPhysics,
            dragStartBehavior: widget.dragStartBehavior,
            restorationId: widget.restorationId,
            // If a ScrollBehavior is not provided, only apply scrollbars when
            // multiline. The overscroll indicator should not be applied in
            // either case, glowing or stretching.
            scrollBehavior: widget.scrollBehavior ?? ScrollConfiguration.of(context).copyWith(
              scrollbars: _isMultiline,
              overscroll: false,
            ),
            viewportBuilder: (BuildContext context, ViewportOffset offset) {
              return CompositedTransformTarget(
                link: _toolbarLayerLink,
                child: Semantics(
                  onCopy: _semanticsOnCopy(controls),
                  onCut: _semanticsOnCut(controls),
                  onPaste: _semanticsOnPaste(controls),
                  child: _Editable(
                    key: _editableKey,
                    startHandleLayerLink: _startHandleLayerLink,
                    endHandleLayerLink: _endHandleLayerLink,
                    inlineSpan: buildTextSpan(),
                    value: _value,
                    cursorColor: _cursorColor,
                    backgroundCursorColor: widget.backgroundCursorColor,
                    showCursor: EditableText.debugDeterministicCursor
                        ? ValueNotifier<bool>(widget.showCursor)
                        : _cursorVisibilityNotifier,
                    forceLine: widget.forceLine,
                    readOnly: widget.readOnly,
                    hasFocus: _hasFocus,
                    maxLines: widget.maxLines,
                    minLines: widget.minLines,
                    expands: widget.expands,
                    strutStyle: widget.strutStyle,
                    selectionColor: widget.selectionColor,
                    textScaleFactor: widget.textScaleFactor ?? MediaQuery.textScaleFactorOf(context),
                    textAlign: widget.textAlign,
                    textDirection: _textDirection,
                    locale: widget.locale,
                    textHeightBehavior: widget.textHeightBehavior ?? DefaultTextHeightBehavior.of(context),
                    textWidthBasis: widget.textWidthBasis,
                    obscuringCharacter: widget.obscuringCharacter,
                    obscureText: widget.obscureText,
                    autocorrect: widget.autocorrect,
                    smartDashesType: widget.smartDashesType,
                    smartQuotesType: widget.smartQuotesType,
                    enableSuggestions: widget.enableSuggestions,
                    offset: offset,
                    onCaretChanged: _handleCaretChanged,
                    rendererIgnoresPointer: widget.rendererIgnoresPointer,
                    cursorWidth: widget.cursorWidth,
                    cursorHeight: widget.cursorHeight,
                    cursorRadius: widget.cursorRadius,
                    cursorOffset: widget.cursorOffset ?? Offset.zero,
                    selectionHeightStyle: widget.selectionHeightStyle,
                    selectionWidthStyle: widget.selectionWidthStyle,
                    paintCursorAboveText: widget.paintCursorAboveText,
                    enableInteractiveSelection: widget.enableInteractiveSelection,
                    textSelectionDelegate: this,
                    devicePixelRatio: _devicePixelRatio,
                    promptRectRange: _currentPromptRectRange,
                    promptRectColor: widget.autocorrectionTextRectColor,
                    clipBehavior: widget.clipBehavior,
                  ),
                ),
              );
            },
          ),
        ),
      ),
    );
  }

  /// Builds [TextSpan] from current editing value.
  ///
  /// By default makes text in composing range appear as underlined.
  /// Descendants can override this method to customize appearance of text.
  TextSpan buildTextSpan() {
    if (widget.obscureText) {
      String text = _value.text;
      text = widget.obscuringCharacter * text.length;
      // Reveal the latest character in an obscured field only on mobile.
      if (defaultTargetPlatform == TargetPlatform.android ||
          defaultTargetPlatform == TargetPlatform.iOS ||
          defaultTargetPlatform == TargetPlatform.fuchsia) {
        final int? o =
            _obscureShowCharTicksPending > 0 ? _obscureLatestCharIndex : null;
        if (o != null && o >= 0 && o < text.length)
          text = text.replaceRange(o, o + 1, _value.text.substring(o, o + 1));
      }
      return TextSpan(style: widget.style, text: text);
    }
    // Read only mode should not paint text composing.
    return widget.controller.buildTextSpan(
      context: context,
      style: widget.style,
      withComposing: !widget.readOnly && _hasFocus,
    );
  }
}

class _Editable extends MultiChildRenderObjectWidget {
  _Editable({
    Key? key,
    required this.inlineSpan,
    required this.value,
    required this.startHandleLayerLink,
    required this.endHandleLayerLink,
    this.cursorColor,
    this.backgroundCursorColor,
    required this.showCursor,
    required this.forceLine,
    required this.readOnly,
    this.textHeightBehavior,
    required this.textWidthBasis,
    required this.hasFocus,
    required this.maxLines,
    this.minLines,
    required this.expands,
    this.strutStyle,
    this.selectionColor,
    required this.textScaleFactor,
    required this.textAlign,
    required this.textDirection,
    this.locale,
    required this.obscuringCharacter,
    required this.obscureText,
    required this.autocorrect,
    required this.smartDashesType,
    required this.smartQuotesType,
    required this.enableSuggestions,
    required this.offset,
    this.onCaretChanged,
    this.rendererIgnoresPointer = false,
    required this.cursorWidth,
    this.cursorHeight,
    this.cursorRadius,
    required this.cursorOffset,
    required this.paintCursorAboveText,
    this.selectionHeightStyle = ui.BoxHeightStyle.tight,
    this.selectionWidthStyle = ui.BoxWidthStyle.tight,
    this.enableInteractiveSelection = true,
    required this.textSelectionDelegate,
    required this.devicePixelRatio,
    this.promptRectRange,
    this.promptRectColor,
    required this.clipBehavior,
  }) : assert(textDirection != null),
       assert(rendererIgnoresPointer != null),
       super(key: key, children: _extractChildren(inlineSpan));

  // Traverses the InlineSpan tree and depth-first collects the list of
  // child widgets that are created in WidgetSpans.
  static List<Widget> _extractChildren(InlineSpan span) {
    final List<Widget> result = <Widget>[];
    span.visitChildren((InlineSpan span) {
      if (span is WidgetSpan) {
        result.add(span.child);
      }
      return true;
    });
    return result;
  }

  final InlineSpan inlineSpan;
  final TextEditingValue value;
  final Color? cursorColor;
  final LayerLink startHandleLayerLink;
  final LayerLink endHandleLayerLink;
  final Color? backgroundCursorColor;
  final ValueNotifier<bool> showCursor;
  final bool forceLine;
  final bool readOnly;
  final bool hasFocus;
  final int? maxLines;
  final int? minLines;
  final bool expands;
  final StrutStyle? strutStyle;
  final Color? selectionColor;
  final double textScaleFactor;
  final TextAlign textAlign;
  final TextDirection textDirection;
  final Locale? locale;
  final String obscuringCharacter;
  final bool obscureText;
  final TextHeightBehavior? textHeightBehavior;
  final TextWidthBasis textWidthBasis;
  final bool autocorrect;
  final SmartDashesType smartDashesType;
  final SmartQuotesType smartQuotesType;
  final bool enableSuggestions;
  final ViewportOffset offset;
  final CaretChangedHandler? onCaretChanged;
  final bool rendererIgnoresPointer;
  final double cursorWidth;
  final double? cursorHeight;
  final Radius? cursorRadius;
  final Offset cursorOffset;
  final bool paintCursorAboveText;
  final ui.BoxHeightStyle selectionHeightStyle;
  final ui.BoxWidthStyle selectionWidthStyle;
  final bool enableInteractiveSelection;
  final TextSelectionDelegate textSelectionDelegate;
  final double devicePixelRatio;
  final TextRange? promptRectRange;
  final Color? promptRectColor;
  final Clip clipBehavior;

  @override
  RenderEditable createRenderObject(BuildContext context) {
    return RenderEditable(
      text: inlineSpan,
      cursorColor: cursorColor,
      startHandleLayerLink: startHandleLayerLink,
      endHandleLayerLink: endHandleLayerLink,
      backgroundCursorColor: backgroundCursorColor,
      showCursor: showCursor,
      forceLine: forceLine,
      readOnly: readOnly,
      hasFocus: hasFocus,
      maxLines: maxLines,
      minLines: minLines,
      expands: expands,
      strutStyle: strutStyle,
      selectionColor: selectionColor,
      textScaleFactor: textScaleFactor,
      textAlign: textAlign,
      textDirection: textDirection,
      locale: locale ?? Localizations.maybeLocaleOf(context),
      selection: value.selection,
      offset: offset,
      onCaretChanged: onCaretChanged,
      ignorePointer: rendererIgnoresPointer,
      obscuringCharacter: obscuringCharacter,
      obscureText: obscureText,
      textHeightBehavior: textHeightBehavior,
      textWidthBasis: textWidthBasis,
      cursorWidth: cursorWidth,
      cursorHeight: cursorHeight,
      cursorRadius: cursorRadius,
      cursorOffset: cursorOffset,
      paintCursorAboveText: paintCursorAboveText,
      selectionHeightStyle: selectionHeightStyle,
      selectionWidthStyle: selectionWidthStyle,
      enableInteractiveSelection: enableInteractiveSelection,
      textSelectionDelegate: textSelectionDelegate,
      devicePixelRatio: devicePixelRatio,
      promptRectRange: promptRectRange,
      promptRectColor: promptRectColor,
      clipBehavior: clipBehavior,
    );
  }

  @override
  void updateRenderObject(BuildContext context, RenderEditable renderObject) {
    renderObject
      ..text = inlineSpan
      ..cursorColor = cursorColor
      ..startHandleLayerLink = startHandleLayerLink
      ..endHandleLayerLink = endHandleLayerLink
      ..showCursor = showCursor
      ..forceLine = forceLine
      ..readOnly = readOnly
      ..hasFocus = hasFocus
      ..maxLines = maxLines
      ..minLines = minLines
      ..expands = expands
      ..strutStyle = strutStyle
      ..selectionColor = selectionColor
      ..textScaleFactor = textScaleFactor
      ..textAlign = textAlign
      ..textDirection = textDirection
      ..locale = locale ?? Localizations.maybeLocaleOf(context)
      ..selection = value.selection
      ..offset = offset
      ..onCaretChanged = onCaretChanged
      ..ignorePointer = rendererIgnoresPointer
      ..textHeightBehavior = textHeightBehavior
      ..textWidthBasis = textWidthBasis
      ..obscuringCharacter = obscuringCharacter
      ..obscureText = obscureText
      ..cursorWidth = cursorWidth
      ..cursorHeight = cursorHeight
      ..cursorRadius = cursorRadius
      ..cursorOffset = cursorOffset
      ..selectionHeightStyle = selectionHeightStyle
      ..selectionWidthStyle = selectionWidthStyle
      ..textSelectionDelegate = textSelectionDelegate
      ..devicePixelRatio = devicePixelRatio
      ..paintCursorAboveText = paintCursorAboveText
      ..promptRectColor = promptRectColor
      ..clipBehavior = clipBehavior
      ..setPromptRectRange(promptRectRange);
  }
}

/// An interface for retriving the logical text boundary (left-closed-right-open)
/// at a given location in a document.
///
/// Depending on the implementation of the [_TextBoundary], the input
/// [TextPosition] can either point to a code unit, or a position between 2 code
/// units (which can be visually represented by the caret if the selection were
/// to collapse to that position).
///
/// For example, [_LineBreak] interprets the input [TextPosition] as a caret
/// location, since in Flutter the caret is generally painted between the
/// character the [TextPosition] points to and its previous character, and
/// [_LineBreak] cares about the affinity of the input [TextPosition]. Most
/// other text boundaries however, interpret the input [TextPosition] as the
/// location of a code unit in the document, since it's easier to reason about
/// the text boundary given a code unit in the text.
///
/// To convert a "code-unit-based" [_TextBoundary] to "caret-location-based",
/// use the [_CollapsedSelectionBoundary] combinator.
abstract class _TextBoundary {
  const _TextBoundary();

  TextEditingValue get textEditingValue;

  /// Returns the leading text boundary at the given location, inclusive.
  TextPosition getLeadingTextBoundaryAt(TextPosition position);

  /// Returns the trailing text boundary at the given location, exclusive.
  TextPosition getTrailingTextBoundaryAt(TextPosition position);

  TextRange getTextBoundaryAt(TextPosition position) {
    return TextRange(
      start: getLeadingTextBoundaryAt(position).offset,
      end: getTrailingTextBoundaryAt(position).offset,
    );
  }
}

// -----------------------------  Text Boundaries -----------------------------

class _CodeUnitBoundary extends _TextBoundary {
  const _CodeUnitBoundary(this.textEditingValue);

  @override
  final TextEditingValue textEditingValue;

  @override
  TextPosition getLeadingTextBoundaryAt(TextPosition position) => TextPosition(offset: position.offset);
  @override
  TextPosition getTrailingTextBoundaryAt(TextPosition position) => TextPosition(offset: math.min(position.offset + 1, textEditingValue.text.length));
}

// The word modifier generally removes the word boundaries around white spaces
// (and newlines), IOW white spaces and some other punctuations are considered
// a part of the next word in the search direction.
class _WhitespaceBoundary extends _TextBoundary {
  const _WhitespaceBoundary(this.textEditingValue);

  @override
  final TextEditingValue textEditingValue;

  @override
  TextPosition getLeadingTextBoundaryAt(TextPosition position) {
    for (int index = position.offset; index >= 0; index -= 1) {
      if (!TextLayoutMetrics.isWhitespace(textEditingValue.text.codeUnitAt(index))) {
        return TextPosition(offset: index);
      }
    }
    return const TextPosition(offset: 0);
  }

  @override
  TextPosition getTrailingTextBoundaryAt(TextPosition position) {
    for (int index = position.offset; index < textEditingValue.text.length; index += 1) {
      if (!TextLayoutMetrics.isWhitespace(textEditingValue.text.codeUnitAt(index))) {
        return TextPosition(offset: index + 1);
      }
    }
    return TextPosition(offset: textEditingValue.text.length);
  }
}

// Most apps delete the entire grapheme when the backspace key is pressed.
// Also always put the new caret location to character boundaries to avoid
// sending malformed UTF-16 code units to the paragraph builder.
class _CharacterBoundary extends _TextBoundary {
  const _CharacterBoundary(this.textEditingValue);

  @override
  final TextEditingValue textEditingValue;

  @override
  TextPosition getLeadingTextBoundaryAt(TextPosition position) {
    final int endOffset = math.min(position.offset + 1, textEditingValue.text.length);
    return TextPosition(
      offset: CharacterRange.at(textEditingValue.text, position.offset, endOffset).stringBeforeLength,
    );
  }

  @override
  TextPosition getTrailingTextBoundaryAt(TextPosition position) {
    final int endOffset = math.min(position.offset + 1, textEditingValue.text.length);
    final CharacterRange range = CharacterRange.at(textEditingValue.text, position.offset, endOffset);
    return TextPosition(
      offset: textEditingValue.text.length - range.stringAfterLength,
    );
  }

  @override
  TextRange getTextBoundaryAt(TextPosition position) {
    final int endOffset = math.min(position.offset + 1, textEditingValue.text.length);
    final CharacterRange range = CharacterRange.at(textEditingValue.text, position.offset, endOffset);
    return TextRange(
      start: range.stringBeforeLength,
      end: textEditingValue.text.length - range.stringAfterLength,
    );
  }
}

// [UAX #29](https://unicode.org/reports/tr29/) defined word boundaries.
class _WordBoundary extends _TextBoundary {
  const _WordBoundary(this.textLayout, this.textEditingValue);

  final TextLayoutMetrics textLayout;

  @override
  final TextEditingValue textEditingValue;

  @override
  TextPosition getLeadingTextBoundaryAt(TextPosition position) {
    return TextPosition(
      offset: textLayout.getWordBoundary(position).start,
      // Word boundary seems to always report downstream on many platforms.
      affinity: TextAffinity.downstream,  // ignore: avoid_redundant_argument_values
    );
  }
  @override
  TextPosition getTrailingTextBoundaryAt(TextPosition position) {
    return TextPosition(
      offset: textLayout.getWordBoundary(position).end,
      // Word boundary seems to always report downstream on many platforms.
      affinity: TextAffinity.downstream,  // ignore: avoid_redundant_argument_values
    );
  }
}

// The linebreaks of the current text layout. The input [TextPosition]s are
// interpreted as caret locations because [TextPainter.getLineAtOffset] is
// text-affinity-aware.
class _LineBreak extends _TextBoundary {
  const _LineBreak(this.textLayout, this.textEditingValue);

  final TextLayoutMetrics textLayout;

  @override
  final TextEditingValue textEditingValue;

  @override
  TextPosition getLeadingTextBoundaryAt(TextPosition position) {
    return TextPosition(
      offset: textLayout.getLineAtOffset(position).start,
    );
  }
  @override
  TextPosition getTrailingTextBoundaryAt(TextPosition position) {
    return TextPosition(
      offset: textLayout.getLineAtOffset(position).end,
      affinity: TextAffinity.upstream,
    );
  }
}

// The document boundary is unique and is a constant function of the input
// position.
class _DocumentBoundary extends _TextBoundary {
  const _DocumentBoundary(this.textEditingValue);

  @override
  final TextEditingValue textEditingValue;

  @override
  TextPosition getLeadingTextBoundaryAt(TextPosition position) => const TextPosition(offset: 0);
  @override
  TextPosition getTrailingTextBoundaryAt(TextPosition position) {
    return TextPosition(
      offset: textEditingValue.text.length,
      affinity: TextAffinity.upstream,
    );
  }
}

// ------------------------  Text Boundary Combinators ------------------------

// Expands the innerTextBoundary with outerTextBoundary.
class _ExpandedTextBoundary extends _TextBoundary {
  _ExpandedTextBoundary(this.innerTextBoundary, this.outerTextBoundary);

  final _TextBoundary innerTextBoundary;
  final _TextBoundary outerTextBoundary;

  @override
  TextEditingValue get textEditingValue {
    assert(innerTextBoundary.textEditingValue == outerTextBoundary.textEditingValue);
    return innerTextBoundary.textEditingValue;
  }

  @override
  TextPosition getLeadingTextBoundaryAt(TextPosition position) {
    return outerTextBoundary.getLeadingTextBoundaryAt(
      innerTextBoundary.getLeadingTextBoundaryAt(position),
    );
  }

  @override
  TextPosition getTrailingTextBoundaryAt(TextPosition position) {
    return outerTextBoundary.getTrailingTextBoundaryAt(
      innerTextBoundary.getTrailingTextBoundaryAt(position),
    );
  }
}

// Force the innerTextBoundary to interpret the input [TextPosition]s as caret
// locations instead of code unit positions.
//
// The innerTextBoundary must be a [_TextBoundary] that interprets the input
// [TextPosition]s as code unit positions.
class _CollapsedSelectionBoundary extends _TextBoundary {
  _CollapsedSelectionBoundary(this.innerTextBoundary, this.isForward);

  final _TextBoundary innerTextBoundary;
  final bool isForward;

  @override
  TextEditingValue get textEditingValue => innerTextBoundary.textEditingValue;

  @override
  TextPosition getLeadingTextBoundaryAt(TextPosition position) {
    return isForward
      ? innerTextBoundary.getLeadingTextBoundaryAt(position)
      : position.offset <= 0 ? const TextPosition(offset: 0) : innerTextBoundary.getLeadingTextBoundaryAt(TextPosition(offset: position.offset - 1));
  }

  @override
  TextPosition getTrailingTextBoundaryAt(TextPosition position) {
    return isForward
      ? innerTextBoundary.getTrailingTextBoundaryAt(position)
      : position.offset <= 0 ? const TextPosition(offset: 0) : innerTextBoundary.getTrailingTextBoundaryAt(TextPosition(offset: position.offset - 1));
  }
}

// A _TextBoundary that creates a [TextRange] where its start is from the
// specified leading text boundary and its end is from the specified trailing
// text boundary.
class _MixedBoundary extends _TextBoundary {
  _MixedBoundary(this.leadingTextBoundary, this.trailingTextBoundary);

  final _TextBoundary leadingTextBoundary;
  final _TextBoundary trailingTextBoundary;

  @override
  TextEditingValue get textEditingValue {
    assert(leadingTextBoundary.textEditingValue == trailingTextBoundary.textEditingValue);
    return leadingTextBoundary.textEditingValue;
  }

  @override
  TextPosition getLeadingTextBoundaryAt(TextPosition position) => leadingTextBoundary.getLeadingTextBoundaryAt(position);

  @override
  TextPosition getTrailingTextBoundaryAt(TextPosition position) => trailingTextBoundary.getTrailingTextBoundaryAt(position);
}

// -------------------------------  Text Actions -------------------------------
class _DeleteTextAction<T extends DirectionalTextEditingIntent> extends ContextAction<T> {
  _DeleteTextAction(this.state, this.getTextBoundariesForIntent);

  final EditableTextState state;
  final _TextBoundary Function(T intent) getTextBoundariesForIntent;

  TextRange _expandNonCollapsedRange(TextEditingValue value) {
    final TextRange selection = value.selection;
    assert(selection.isValid);
    assert(!selection.isCollapsed);
    final _TextBoundary atomicBoundary = state.widget.obscureText
      ? _CodeUnitBoundary(value)
      : _CharacterBoundary(value);

    return TextRange(
      start: atomicBoundary.getLeadingTextBoundaryAt(TextPosition(offset: selection.start)).offset,
      end: atomicBoundary.getTrailingTextBoundaryAt(TextPosition(offset: selection.end - 1)).offset,
    );
  }

  @override
  Object? invoke(T intent, [BuildContext? context]) {
    final TextSelection selection = state._value.selection;
    assert(selection.isValid);

    if (!selection.isCollapsed) {
      return Actions.invoke(
        context!,
        ReplaceTextIntent(state._value, '', _expandNonCollapsedRange(state._value), SelectionChangedCause.keyboard),
      );
    }

    final _TextBoundary textBoundary = getTextBoundariesForIntent(intent);
    if (!textBoundary.textEditingValue.selection.isValid) {
      return null;
    }
    if (!textBoundary.textEditingValue.selection.isCollapsed) {
      return Actions.invoke(
        context!,
        ReplaceTextIntent(state._value, '', _expandNonCollapsedRange(textBoundary.textEditingValue), SelectionChangedCause.keyboard),
      );
    }

    return Actions.invoke(
      context!,
      ReplaceTextIntent(
        textBoundary.textEditingValue,
        '',
        textBoundary.getTextBoundaryAt(textBoundary.textEditingValue.selection.base),
        SelectionChangedCause.keyboard,
      ),
    );
  }

  @override
  bool get isActionEnabled => !state.widget.readOnly && state._value.selection.isValid;
}

class _UpdateTextSelectionAction<T extends DirectionalCaretMovementIntent> extends ContextAction<T> {
  _UpdateTextSelectionAction(this.state, this.ignoreNonCollapsedSelection, this.getTextBoundariesForIntent);

  final EditableTextState state;
  final bool ignoreNonCollapsedSelection;
  final _TextBoundary Function(T intent) getTextBoundariesForIntent;

  @override
  Object? invoke(T intent, [BuildContext? context]) {
    final TextSelection selection = state._value.selection;
    assert(selection.isValid);

    final bool collapseSelection = intent.collapseSelection || !state.widget.selectionEnabled;
    // Collapse to the logical start/end.
    TextSelection _collapse(TextSelection selection) {
      assert(selection.isValid);
      assert(!selection.isCollapsed);
      return selection.copyWith(
        baseOffset: intent.forward ? selection.end : selection.start,
        extentOffset: intent.forward ? selection.end : selection.start,
      );
    }

    if (!selection.isCollapsed && !ignoreNonCollapsedSelection && collapseSelection) {
      return Actions.invoke(
        context!,
        UpdateSelectionIntent(state._value, _collapse(selection), SelectionChangedCause.keyboard),
      );
    }

    final _TextBoundary textBoundary = getTextBoundariesForIntent(intent);
    final TextSelection textBoundarySelection = textBoundary.textEditingValue.selection;
    if (!textBoundarySelection.isValid) {
      return null;
    }
    if (!textBoundarySelection.isCollapsed && !ignoreNonCollapsedSelection && collapseSelection) {
      return Actions.invoke(
        context!,
        UpdateSelectionIntent(state._value, _collapse(textBoundarySelection), SelectionChangedCause.keyboard),
      );
    }
    final TextPosition extent = textBoundarySelection.extent;
    final TextPosition newExtent = intent.forward
      ? textBoundary.getTrailingTextBoundaryAt(extent)
      : textBoundary.getLeadingTextBoundaryAt(extent);

    final TextSelection newSelection = collapseSelection
      ? TextSelection.fromPosition(newExtent)
      : textBoundarySelection.extendTo(newExtent);

    return Actions.invoke(
      context!,
      UpdateSelectionIntent(textBoundary.textEditingValue, newSelection, SelectionChangedCause.keyboard),
    );
  }

  @override
  bool get isActionEnabled => state._value.selection.isValid;
}

class _ExtendSelectionOrCaretPositionAction extends ContextAction<ExtendSelectionToNextWordBoundaryOrCaretLocationIntent> {
  _ExtendSelectionOrCaretPositionAction(this.state, this.getTextBoundariesForIntent);

  final EditableTextState state;
  final _TextBoundary Function(ExtendSelectionToNextWordBoundaryOrCaretLocationIntent intent) getTextBoundariesForIntent;

  @override
  Object? invoke(ExtendSelectionToNextWordBoundaryOrCaretLocationIntent intent, [BuildContext? context]) {
    final TextSelection selection = state._value.selection;
    assert(selection.isValid);

    final _TextBoundary textBoundary = getTextBoundariesForIntent(intent);
    final TextSelection textBoundarySelection = textBoundary.textEditingValue.selection;
    if (!textBoundarySelection.isValid) {
      return null;
    }

    final TextPosition extent = textBoundarySelection.extent;
    final TextPosition newExtent = intent.forward
      ? textBoundary.getTrailingTextBoundaryAt(extent)
      : textBoundary.getLeadingTextBoundaryAt(extent);

    final TextSelection newSelection = (newExtent.offset - textBoundarySelection.baseOffset) * (textBoundarySelection.extentOffset - textBoundarySelection.baseOffset) < 0
      ? textBoundarySelection.copyWith(
        extentOffset: textBoundarySelection.baseOffset,
        affinity: textBoundarySelection.extentOffset > textBoundarySelection.baseOffset ? TextAffinity.downstream : TextAffinity.upstream,
      )
      : textBoundarySelection.extendTo(newExtent);

    return Actions.invoke(
      context!,
      UpdateSelectionIntent(textBoundary.textEditingValue, newSelection, SelectionChangedCause.keyboard),
    );
  }

  @override
  bool get isActionEnabled => state.widget.selectionEnabled && state._value.selection.isValid;
}

class _UpdateTextSelectionToAdjacentLineAction<T extends DirectionalCaretMovementIntent> extends ContextAction<T> {
  _UpdateTextSelectionToAdjacentLineAction(this.state);

  final EditableTextState state;

  VerticalCaretMovementRun? _verticalMovementRun;
  TextSelection? _runSelection;

  void stopCurrentVerticalRunIfSelectionChanges() {
    final TextSelection? runSelection = _runSelection;
    if (runSelection == null) {
      assert(_verticalMovementRun == null);
      return;
    }
    _runSelection = state._value.selection;
    final TextSelection currentSelection = state.widget.controller.selection;
    final bool continueCurrentRun = currentSelection.isValid && currentSelection.isCollapsed
                                    && currentSelection.baseOffset == runSelection.baseOffset
                                    && currentSelection.extentOffset == runSelection.extentOffset;
    if (!continueCurrentRun) {
      _verticalMovementRun = null;
      _runSelection = null;
    }
  }

  @override
  Object? invoke(T intent, [BuildContext? context]) {
    assert(state._value.selection.isValid);

    final bool collapseSelection = intent.collapseSelection || !state.widget.selectionEnabled;
    final TextEditingValue value = state._textEditingValueforTextLayoutMetrics;
    if (!value.selection.isValid) {
      return null;
    }

    if (_verticalMovementRun?.isValid == false) {
      _verticalMovementRun = null;
      _runSelection = null;
    }

    final VerticalCaretMovementRun currentRun = _verticalMovementRun
      ?? state.renderEditable.startVerticalCaretMovement(state.renderEditable.selection!.extent);

    final bool shouldMove = intent.forward ? currentRun.moveNext() : currentRun.movePrevious();
    final TextPosition newExtent = shouldMove
      ? currentRun.current
      : (intent.forward ? TextPosition(offset: state._value.text.length) : const TextPosition(offset: 0));
    final TextSelection newSelection = collapseSelection
      ? TextSelection.fromPosition(newExtent)
      : value.selection.extendTo(newExtent);

    Actions.invoke(
      context!,
      UpdateSelectionIntent(value, newSelection, SelectionChangedCause.keyboard),
    );
    if (state._value.selection == newSelection) {
      _verticalMovementRun = currentRun;
      _runSelection = newSelection;
    }
  }

  @override
  bool get isActionEnabled => state._value.selection.isValid;
}

class _SelectAllAction extends ContextAction<SelectAllTextIntent> {
  _SelectAllAction(this.state);

  final EditableTextState state;

  @override
  Object? invoke(SelectAllTextIntent intent, [BuildContext? context]) {
    return Actions.invoke(
      context!,
      UpdateSelectionIntent(
        state._value,
        TextSelection(baseOffset: 0, extentOffset: state._value.text.length),
        intent.cause,
      ),
    );
  }

  @override
  bool get isActionEnabled => state.widget.selectionEnabled;
}

class _CopySelectionAction extends ContextAction<CopySelectionTextIntent> {
  _CopySelectionAction(this.state);

  final EditableTextState state;

  @override
  Object? invoke(CopySelectionTextIntent intent, [BuildContext? context]) {
    if (intent.collapseSelection) {
      state.cutSelection(intent.cause);
    } else {
      state.copySelection(intent.cause);
    }
  }

  @override
  bool get isActionEnabled => state._value.selection.isValid && !state._value.selection.isCollapsed;
}<|MERGE_RESOLUTION|>--- conflicted
+++ resolved
@@ -1696,7 +1696,6 @@
     }
   }
 
-<<<<<<< HEAD
   /// Capture text from camera ,only available on iOS platform
   @override
   Future<void> captureTextFromCamera(SelectionChangedCause cause) async {
@@ -1726,8 +1725,6 @@
     widget.onSelectionChanged?.call(nextSelection, cause);
   }
 
-=======
->>>>>>> 3d1a3ff4
   // State lifecycle:
 
   @override
