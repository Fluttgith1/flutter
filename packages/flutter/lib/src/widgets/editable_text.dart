--- conflicted
+++ resolved
@@ -5268,82 +5268,6 @@
 
                     return oldValue.text != newValue.text || oldValue.composing != newValue.composing;
                   },
-<<<<<<< HEAD
-                  child: Scrollable(
-                    key: _scrollableKey,
-                    excludeFromSemantics: true,
-                    axisDirection: _isMultiline ? AxisDirection.down : AxisDirection.right,
-                    controller: _scrollController,
-                    physics: widget.scrollPhysics,
-                    dragStartBehavior: widget.dragStartBehavior,
-                    restorationId: widget.restorationId,
-                    // If a ScrollBehavior is not provided, only apply scrollbars when
-                    // multiline. The overscroll indicator should not be applied in
-                    // either case, glowing or stretching.
-                    scrollBehavior: widget.scrollBehavior ?? ScrollConfiguration.of(context).copyWith(
-                      scrollbars: _isMultiline,
-                      overscroll: false,
-                    ),
-                    viewportBuilder: (BuildContext context, ViewportOffset offset) {
-                      return CompositedTransformTarget(
-                        link: _toolbarLayerLink,
-                        child: Semantics(
-                          onCopy: _semanticsOnCopy(controls),
-                          onCut: _semanticsOnCut(controls),
-                          onPaste: _semanticsOnPaste(controls),
-                          child: _StylusHandwriting(
-                            editableKey: _editableKey,
-                            enabled: _stylusHandwritingEnabled,
-                            focusNode: widget.focusNode,
-                            updateSelectionRects: () {
-                              _openInputConnection();
-                              _updateSelectionRects(force: true);
-                            },
-                            selectionControls: widget.selectionControls,
-                            child: SizeChangedLayoutNotifier(
-                              child: _Editable(
-                                key: _editableKey,
-                                startHandleLayerLink: _startHandleLayerLink,
-                                endHandleLayerLink: _endHandleLayerLink,
-                                inlineSpan: buildTextSpan(),
-                                value: _value,
-                                cursorColor: _cursorColor,
-                                backgroundCursorColor: widget.backgroundCursorColor,
-                                showCursor: _cursorVisibilityNotifier,
-                                forceLine: widget.forceLine,
-                                readOnly: widget.readOnly,
-                                hasFocus: _hasFocus,
-                                maxLines: widget.maxLines,
-                                minLines: widget.minLines,
-                                expands: widget.expands,
-                                strutStyle: widget.strutStyle,
-                                selectionColor: _selectionOverlay?.spellCheckToolbarIsVisible ?? false
-                                    ? _spellCheckConfiguration.misspelledSelectionColor ?? widget.selectionColor
-                                    : widget.selectionColor,
-                                textScaler: effectiveTextScaler,
-                                textAlign: widget.textAlign,
-                                textDirection: _textDirection,
-                                locale: widget.locale,
-                                textHeightBehavior: widget.textHeightBehavior ?? DefaultTextHeightBehavior.maybeOf(context),
-                                textWidthBasis: widget.textWidthBasis,
-                                obscuringCharacter: widget.obscuringCharacter,
-                                obscureText: widget.obscureText,
-                                offset: offset,
-                                rendererIgnoresPointer: widget.rendererIgnoresPointer,
-                                cursorWidth: widget.cursorWidth,
-                                cursorHeight: widget.cursorHeight,
-                                cursorRadius: widget.cursorRadius,
-                                cursorOffset: widget.cursorOffset ?? Offset.zero,
-                                selectionHeightStyle: widget.selectionHeightStyle,
-                                selectionWidthStyle: widget.selectionWidthStyle,
-                                paintCursorAboveText: widget.paintCursorAboveText,
-                                enableInteractiveSelection: widget._userSelectionEnabled,
-                                textSelectionDelegate: this,
-                                devicePixelRatio: _devicePixelRatio,
-                                promptRectRange: _currentPromptRectRange,
-                                promptRectColor: widget.autocorrectionTextRectColor,
-                                clipBehavior: widget.clipBehavior,
-=======
                   undoStackModifier: (TextEditingValue value) {
                     // On Android we should discard the composing region when pushing
                     // a new entry to the undo stack. This prevents the TextInputPlugin
@@ -5385,10 +5309,11 @@
                               onCopy: _semanticsOnCopy(controls),
                               onCut: _semanticsOnCut(controls),
                               onPaste: _semanticsOnPaste(controls),
-                              child: _ScribbleFocusable(
+                              child: _StylusHandwriting(
+                                editableKey: _editableKey,
+                                enabled: _stylusHandwritingEnabled,
                                 focusNode: widget.focusNode,
-                                editableKey: _editableKey,
-                                enabled: widget.scribbleEnabled,
+                                selectionControls: widget.selectionControls,
                                 updateSelectionRects: () {
                                   _openInputConnection();
                                   _updateSelectionRects(force: true);
@@ -5438,7 +5363,6 @@
                                     clipBehavior: widget.clipBehavior,
                                   ),
                                 ),
->>>>>>> 1995a6cb
                               ),
                             ),
                           );
