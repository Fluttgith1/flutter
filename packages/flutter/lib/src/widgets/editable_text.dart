// Copyright 2014 The Flutter Authors. All rights reserved.
// Use of this source code is governed by a BSD-style license that can be
// found in the LICENSE file.

import 'dart:async';
import 'dart:math' as math;
import 'dart:ui' as ui hide TextStyle;

import 'package:characters/characters.dart' show CharacterRange, StringCharacters;
import 'package:flutter/foundation.dart';
import 'package:flutter/gestures.dart' show DragStartBehavior;
import 'package:flutter/rendering.dart';
import 'package:flutter/scheduler.dart';
import 'package:flutter/services.dart';

import 'actions.dart';
import 'autofill.dart';
import 'automatic_keep_alive.dart';
import 'basic.dart';
import 'binding.dart';
import 'constants.dart';
import 'context_menu.dart';
import 'debug.dart';
import 'default_selection_style.dart';
import 'focus_manager.dart';
import 'focus_scope.dart';
import 'focus_traversal.dart';
import 'framework.dart';
import 'localizations.dart';
import 'media_query.dart';
import 'scroll_configuration.dart';
import 'scroll_controller.dart';
import 'scroll_physics.dart';
import 'scrollable.dart';
import 'shortcuts.dart';
import 'text.dart';
import 'text_editing_intents.dart';
import 'text_selection.dart';
import 'ticker_provider.dart';
import 'widget_span.dart';

export 'package:flutter/services.dart' show SelectionChangedCause, TextEditingValue, TextSelection, TextInputType, SmartQuotesType, SmartDashesType;

/// Signature for the callback that reports when the user changes the selection
/// (including the cursor location).
typedef SelectionChangedCallback = void Function(TextSelection selection, SelectionChangedCause? cause);

/// Signature for the callback that reports the app private command results.
typedef AppPrivateCommandCallback = void Function(String, Map<String, dynamic>);

// The time it takes for the cursor to fade from fully opaque to fully
// transparent and vice versa. A full cursor blink, from transparent to opaque
// to transparent, is twice this duration.
const Duration _kCursorBlinkHalfPeriod = Duration(milliseconds: 500);

// The time the cursor is static in opacity before animating to become
// transparent.
const Duration _kCursorBlinkWaitForStart = Duration(milliseconds: 150);

// Number of cursor ticks during which the most recently entered character
// is shown in an obscured text field.
const int _kObscureShowLatestCharCursorTicks = 3;

// The minimum width of an iPad screen. The smallest iPad is currently the
// iPad Mini 6th Gen according to ios-resolution.com.
const double _kIPadWidth = 1488.0;

/// A controller for an editable text field.
///
/// Whenever the user modifies a text field with an associated
/// [TextEditingController], the text field updates [value] and the controller
/// notifies its listeners. Listeners can then read the [text] and [selection]
/// properties to learn what the user has typed or how the selection has been
/// updated.
///
/// Similarly, if you modify the [text] or [selection] properties, the text
/// field will be notified and will update itself appropriately.
///
/// A [TextEditingController] can also be used to provide an initial value for a
/// text field. If you build a text field with a controller that already has
/// [text], the text field will use that text as its initial value.
///
/// The [value] (as well as [text] and [selection]) of this controller can be
/// updated from within a listener added to this controller. Be aware of
/// infinite loops since the listener will also be notified of the changes made
/// from within itself. Modifying the composing region from within a listener
/// can also have a bad interaction with some input methods. Gboard, for
/// example, will try to restore the composing region of the text if it was
/// modified programmatically, creating an infinite loop of communications
/// between the framework and the input method. Consider using
/// [TextInputFormatter]s instead for as-you-type text modification.
///
/// If both the [text] or [selection] properties need to be changed, set the
/// controller's [value] instead.
///
/// Remember to [dispose] of the [TextEditingController] when it is no longer
/// needed. This will ensure we discard any resources used by the object.
/// {@tool dartpad}
/// This example creates a [TextField] with a [TextEditingController] whose
/// change listener forces the entered text to be lower case and keeps the
/// cursor at the end of the input.
///
/// ** See code in examples/api/lib/widgets/editable_text/text_editing_controller.0.dart **
/// {@end-tool}
///
/// See also:
///
///  * [TextField], which is a Material Design text field that can be controlled
///    with a [TextEditingController].
///  * [EditableText], which is a raw region of editable text that can be
///    controlled with a [TextEditingController].
///  * Learn how to use a [TextEditingController] in one of our [cookbook recipes](https://flutter.dev/docs/cookbook/forms/text-field-changes#2-use-a-texteditingcontroller).
class TextEditingController extends ValueNotifier<TextEditingValue> {
  /// Creates a controller for an editable text field.
  ///
  /// This constructor treats a null [text] argument as if it were the empty
  /// string.
  TextEditingController({ String? text })
    : super(text == null ? TextEditingValue.empty : TextEditingValue(text: text));

  /// Creates a controller for an editable text field from an initial [TextEditingValue].
  ///
  /// This constructor treats a null [value] argument as if it were
  /// [TextEditingValue.empty].
  TextEditingController.fromValue(TextEditingValue? value)
    : assert(
        value == null || !value.composing.isValid || value.isComposingRangeValid,
        'New TextEditingValue $value has an invalid non-empty composing range '
        '${value.composing}. It is recommended to use a valid composing range, '
        'even for readonly text fields',
      ),
      super(value ?? TextEditingValue.empty);

  /// The current string the user is editing.
  String get text => value.text;
  /// Setting this will notify all the listeners of this [TextEditingController]
  /// that they need to update (it calls [notifyListeners]). For this reason,
  /// this value should only be set between frames, e.g. in response to user
  /// actions, not during the build, layout, or paint phases.
  ///
  /// This property can be set from a listener added to this
  /// [TextEditingController]; however, one should not also set [selection]
  /// in a separate statement. To change both the [text] and the [selection]
  /// change the controller's [value].
  set text(String newText) {
    value = value.copyWith(
      text: newText,
      selection: const TextSelection.collapsed(offset: -1),
      composing: TextRange.empty,
    );
  }

  @override
  set value(TextEditingValue newValue) {
    assert(
      !newValue.composing.isValid || newValue.isComposingRangeValid,
      'New TextEditingValue $newValue has an invalid non-empty composing range '
      '${newValue.composing}. It is recommended to use a valid composing range, '
      'even for readonly text fields',
    );
    super.value = newValue;
  }

  /// Builds [TextSpan] from current editing value.
  ///
  /// By default makes text in composing range appear as underlined. Descendants
  /// can override this method to customize appearance of text.
  TextSpan buildTextSpan({required BuildContext context, TextStyle? style , required bool withComposing}) {
    assert(!value.composing.isValid || !withComposing || value.isComposingRangeValid);
    // If the composing range is out of range for the current text, ignore it to
    // preserve the tree integrity, otherwise in release mode a RangeError will
    // be thrown and this EditableText will be built with a broken subtree.
    if (!value.isComposingRangeValid || !withComposing) {
      return TextSpan(style: style, text: text);
    }
    final TextStyle composingStyle = style?.merge(const TextStyle(decoration: TextDecoration.underline))
        ?? const TextStyle(decoration: TextDecoration.underline);
    return TextSpan(
      style: style,
      children: <TextSpan>[
        TextSpan(text: value.composing.textBefore(value.text)),
        TextSpan(
          style: composingStyle,
          text: value.composing.textInside(value.text),
        ),
        TextSpan(text: value.composing.textAfter(value.text)),
      ],
    );
  }

  /// The currently selected [text].
  ///
  /// If the selection is collapsed, then this property gives the offset of the
  /// cursor within the text.
  TextSelection get selection => value.selection;
  /// Setting this will notify all the listeners of this [TextEditingController]
  /// that they need to update (it calls [notifyListeners]). For this reason,
  /// this value should only be set between frames, e.g. in response to user
  /// actions, not during the build, layout, or paint phases.
  ///
  /// This property can be set from a listener added to this
  /// [TextEditingController]; however, one should not also set [text]
  /// in a separate statement. To change both the [text] and the [selection]
  /// change the controller's [value].
  ///
  /// If the new selection is of non-zero length, or is outside the composing
  /// range, the composing range is cleared.
  set selection(TextSelection newSelection) {
    if (!isSelectionWithinTextBounds(newSelection)) {
      throw FlutterError('invalid text selection: $newSelection');
    }
    final TextRange newComposing =
        newSelection.isCollapsed && _isSelectionWithinComposingRange(newSelection)
            ? value.composing
            : TextRange.empty;
    value = value.copyWith(selection: newSelection, composing: newComposing);
  }

  /// Set the [value] to empty.
  ///
  /// After calling this function, [text] will be the empty string and the
  /// selection will be collapsed at zero offset.
  ///
  /// Calling this will notify all the listeners of this [TextEditingController]
  /// that they need to update (it calls [notifyListeners]). For this reason,
  /// this method should only be called between frames, e.g. in response to user
  /// actions, not during the build, layout, or paint phases.
  void clear() {
    value = const TextEditingValue(selection: TextSelection.collapsed(offset: 0));
  }

  /// Set the composing region to an empty range.
  ///
  /// The composing region is the range of text that is still being composed.
  /// Calling this function indicates that the user is done composing that
  /// region.
  ///
  /// Calling this will notify all the listeners of this [TextEditingController]
  /// that they need to update (it calls [notifyListeners]). For this reason,
  /// this method should only be called between frames, e.g. in response to user
  /// actions, not during the build, layout, or paint phases.
  void clearComposing() {
    value = value.copyWith(composing: TextRange.empty);
  }

  /// Check that the [selection] is inside of the bounds of [text].
  bool isSelectionWithinTextBounds(TextSelection selection) {
    return selection.start <= text.length && selection.end <= text.length;
  }

  /// Check that the [selection] is inside of the composing range.
  bool _isSelectionWithinComposingRange(TextSelection selection) {
    return selection.start >= value.composing.start && selection.end <= value.composing.end;
  }
}

/// Toolbar configuration for [EditableText].
///
/// Toolbar is a context menu that will show up when user right click or long
/// press the [EditableText]. It includes several options: cut, copy, paste,
/// and select all.
///
/// [EditableText] and its derived widgets have their own default [ToolbarOptions].
/// Create a custom [ToolbarOptions] if you want explicit control over the toolbar
/// option.
@Deprecated(
  'Use `buildContextMenu` instead. '
  'This feature was deprecated after v2.12.0-4.1.pre.',
)
class ToolbarOptions {
  /// Create a toolbar configuration with given options.
  ///
  /// All options default to false if they are not explicitly set.
  @Deprecated(
    'Use `buildContextMenu` instead. '
    'This feature was deprecated after v2.12.0-4.1.pre.',
  )
  const ToolbarOptions({
    this.copy = false,
    this.cut = false,
    this.paste = false,
    this.selectAll = false,
  }) : assert(copy != null),
       assert(cut != null),
       assert(paste != null),
       assert(selectAll != null);

  /// Whether to show copy option in toolbar.
  ///
  /// Defaults to false. Must not be null.
  final bool copy;

  /// Whether to show cut option in toolbar.
  ///
  /// If [EditableText.readOnly] is set to true, cut will be disabled regardless.
  ///
  /// Defaults to false. Must not be null.
  final bool cut;

  /// Whether to show paste option in toolbar.
  ///
  /// If [EditableText.readOnly] is set to true, paste will be disabled regardless.
  ///
  /// Defaults to false. Must not be null.
  final bool paste;

  /// Whether to show select all option in toolbar.
  ///
  /// Defaults to false. Must not be null.
  final bool selectAll;
}

/// A basic text input field.
///
/// This widget interacts with the [TextInput] service to let the user edit the
/// text it contains. It also provides scrolling, selection, and cursor
/// movement. This widget does not provide any focus management (e.g.,
/// tap-to-focus).
///
/// ## Handling User Input
///
/// Currently the user may change the text this widget contains via keyboard or
/// the text selection menu. When the user inserted or deleted text, you will be
/// notified of the change and get a chance to modify the new text value:
///
/// * The [inputFormatters] will be first applied to the user input.
///
/// * The [controller]'s [TextEditingController.value] will be updated with the
///   formatted result, and the [controller]'s listeners will be notified.
///
/// * The [onChanged] callback, if specified, will be called last.
///
/// ## Input Actions
///
/// A [TextInputAction] can be provided to customize the appearance of the
/// action button on the soft keyboard for Android and iOS. The default action
/// is [TextInputAction.done].
///
/// Many [TextInputAction]s are common between Android and iOS. However, if a
/// [textInputAction] is provided that is not supported by the current
/// platform in debug mode, an error will be thrown when the corresponding
/// EditableText receives focus. For example, providing iOS's "emergencyCall"
/// action when running on an Android device will result in an error when in
/// debug mode. In release mode, incompatible [TextInputAction]s are replaced
/// either with "unspecified" on Android, or "default" on iOS. Appropriate
/// [textInputAction]s can be chosen by checking the current platform and then
/// selecting the appropriate action.
///
/// {@template flutter.widgets.EditableText.lifeCycle}
/// ## Lifecycle
///
/// Upon completion of editing, like pressing the "done" button on the keyboard,
/// two actions take place:
///
///   1st: Editing is finalized. The default behavior of this step includes
///   an invocation of [onChanged]. That default behavior can be overridden.
///   See [onEditingComplete] for details.
///
///   2nd: [onSubmitted] is invoked with the user's input value.
///
/// [onSubmitted] can be used to manually move focus to another input widget
/// when a user finishes with the currently focused input widget.
///
/// When the widget has focus, it will prevent itself from disposing via
/// [AutomaticKeepAliveClientMixin.wantKeepAlive] in order to avoid losing the
/// selection. Removing the focus will allow it to be disposed.
/// {@endtemplate}
///
/// Rather than using this widget directly, consider using [TextField], which
/// is a full-featured, material-design text input field with placeholder text,
/// labels, and [Form] integration.
///
/// ## Text Editing [Intent]s and Their Default [Action]s
///
/// This widget provides default [Action]s for handling common text editing
/// [Intent]s such as deleting, copying and pasting in the text field. These
/// [Action]s can be directly invoked using [Actions.invoke] or the
/// [Actions.maybeInvoke] method. The default text editing keyboard [Shortcuts]
/// also use these [Intent]s and [Action]s to perform the text editing
/// operations they are bound to.
///
/// The default handling of a specific [Intent] can be overridden by placing an
/// [Actions] widget above this widget. See the [Action] class and the
/// [Action.overridable] constructor for more information on how a pre-defined
/// overridable [Action] can be overridden.
///
/// ### Intents for Deleting Text and Their Default Behavior
///
/// | **Intent Class**                 | **Default Behavior when there's selected text**      | **Default Behavior when there is a [caret](https://en.wikipedia.org/wiki/Caret_navigation) (The selection is [TextSelection.collapsed])**  |
/// | :------------------------------- | :--------------------------------------------------- | :----------------------------------------------------------------------- |
/// | [DeleteCharacterIntent]          | Deletes the selected text                            | Deletes the user-perceived character before or after the caret location. |
/// | [DeleteToNextWordBoundaryIntent] | Deletes the selected text and the word before/after the selection's [TextSelection.extent] position | Deletes from the caret location to the previous or the next word boundary |
/// | [DeleteToLineBreakIntent]        | Deletes the selected text, and deletes to the start/end of the line from the selection's [TextSelection.extent] position | Deletes from the caret location to the logical start or end of the current line |
///
/// ### Intents for Moving the [Caret](https://en.wikipedia.org/wiki/Caret_navigation)
///
/// | **Intent Class**                                                                     | **Default Behavior when there's selected text**                  | **Default Behavior when there is a caret ([TextSelection.collapsed])**  |
/// | :----------------------------------------------------------------------------------- | :--------------------------------------------------------------- | :---------------------------------------------------------------------- |
/// | [ExtendSelectionByCharacterIntent](`collapseSelection: true`)                       | Collapses the selection to the logical start/end of the selection | Moves the caret past the user-perceived character before or after the current caret location.  |
/// | [ExtendSelectionToNextWordBoundaryIntent](`collapseSelection: true`)                | Collapses the selection to the word boundary before/after the selection's [TextSelection.extent] position | Moves the caret to the previous/next word boundary.  |
/// | [ExtendSelectionToNextWordBoundaryOrCaretLocationIntent](`collapseSelection: true`) | Collapses the selection to the word boundary before/after the selection's [TextSelection.extent] position, or [TextSelection.base], whichever is closest in the given direction | Moves the caret to the previous/next word boundary.  |
/// | [ExtendSelectionToLineBreakIntent](`collapseSelection: true`)                       | Collapses the selection to the start/end of the line at the selection's [TextSelection.extent] position | Moves the caret to the start/end of the current line .|
/// | [ExtendSelectionVerticallyToAdjacentLineIntent](`collapseSelection: true`)          | Collapses the selection to the position closest to the selection's [TextSelection.extent], on the previous/next adjacent line | Moves the caret to the closest position on the previous/next adjacent line. |
/// | [ExtendSelectionToDocumentBoundaryIntent](`collapseSelection: true`)                | Collapses the selection to the start/end of the document | Moves the caret to the start/end of the document. |
///
/// #### Intents for Extending the Selection
///
/// | **Intent Class**                                                                     | **Default Behavior when there's selected text**                  | **Default Behavior when there is a caret ([TextSelection.collapsed])**  |
/// | :----------------------------------------------------------------------------------- | :--------------------------------------------------------------- | :---------------------------------------------------------------------- |
/// | [ExtendSelectionByCharacterIntent](`collapseSelection: false`)                       | Moves the selection's [TextSelection.extent] past the user-perceived character before/after it |
/// | [ExtendSelectionToNextWordBoundaryIntent](`collapseSelection: false`)                | Moves the selection's [TextSelection.extent] to the previous/next word boundary |
/// | [ExtendSelectionToNextWordBoundaryOrCaretLocationIntent](`collapseSelection: false`) | Moves the selection's [TextSelection.extent] to the previous/next word boundary, or [TextSelection.base] whichever is closest in the given direction | Moves the selection's [TextSelection.extent] to the previous/next word boundary. |
/// | [ExtendSelectionToLineBreakIntent](`collapseSelection: false`)                       | Moves the selection's [TextSelection.extent] to the start/end of the line |
/// | [ExtendSelectionVerticallyToAdjacentLineIntent](`collapseSelection: false`)          | Moves the selection's [TextSelection.extent] to the closest position on the previous/next adjacent line |
/// | [ExtendSelectionToDocumentBoundaryIntent](`collapseSelection: false`)                | Moves the selection's [TextSelection.extent] to the start/end of the document |
/// | [SelectAllTextIntent]  | Selects the entire document |
///
/// ### Other Intents
///
/// | **Intent Class**                        | **Default Behavior**                                 |
/// | :-------------------------------------- | :--------------------------------------------------- |
/// | [DoNothingAndStopPropagationTextIntent] | Does nothing in the input field, and prevents the key event from further propagating in the widget tree. |
/// | [ReplaceTextIntent]                     | Replaces the current [TextEditingValue] in the input field's [TextEditingController], and triggers all related user callbacks and [TextInputFormatter]s. |
/// | [UpdateSelectionIntent]                 | Updates the current selection in the input field's [TextEditingController], and triggers the [onSelectionChanged] callback. |
/// | [CopySelectionTextIntent]               | Copies or cuts the selected text into the clipboard |
/// | [PasteTextIntent]                       | Inserts the current text in the clipboard after the caret location, or replaces the selected text if the selection is not collapsed. |
///
/// ## Gesture Events Handling
///
/// This widget provides rudimentary, platform-agnostic gesture handling for
/// user actions such as tapping, long-pressing and scrolling when
/// [rendererIgnoresPointer] is false (false by default). To tightly conform
/// to the platform behavior with respect to input gestures in text fields, use
/// [TextField] or [CupertinoTextField]. For custom selection behavior, call
/// methods such as [RenderEditable.selectPosition],
/// [RenderEditable.selectWord], etc. programmatically.
///
/// {@template flutter.widgets.editableText.showCaretOnScreen}
/// ## Keep the caret visible when focused
///
/// When focused, this widget will make attempts to keep the text area and its
/// caret (even when [showCursor] is `false`) visible, on these occasions:
///
///  * When the user focuses this text field and it is not [readOnly].
///  * When the user changes the selection of the text field, or changes the
///    text when the text field is not [readOnly].
///  * When the virtual keyboard pops up.
/// {@endtemplate}
///
/// {@template flutter.widgets.editableText.accessibility}
/// ## Troubleshooting Common Accessibility Issues
///
/// ### Customizing User Input Accessibility Announcements
///
/// To customize user input accessibility announcements triggered by text
/// changes, use [SemanticsService.announce] to make the desired
/// accessibility announcement.
///
/// On iOS, the on-screen keyboard may announce the most recent input
/// incorrectly when a [TextInputFormatter] inserts a thousands separator to
/// a currency value text field. The following example demonstrates how to
/// suppress the default accessibility announcements by always announcing
/// the content of the text field as a US currency value:
/// ```dart
/// onChanged: (String newText) {
///   if (newText.isNotEmpty) {
///     SemanticsService.announce('\$' + newText, Directionality.of(context));
///   }
/// }
/// ```
///
/// {@endtemplate}
///
/// See also:
///
///  * [TextField], which is a full-featured, material-design text input field
///    with placeholder text, labels, and [Form] integration.
class EditableText extends StatefulWidget {
  /// Creates a basic text input control.
  ///
  /// The [maxLines] property can be set to null to remove the restriction on
  /// the number of lines. By default, it is one, meaning this is a single-line
  /// text field. [maxLines] must be null or greater than zero.
  ///
  /// If [keyboardType] is not set or is null, its value will be inferred from
  /// [autofillHints], if [autofillHints] is not empty. Otherwise it defaults to
  /// [TextInputType.text] if [maxLines] is exactly one, and
  /// [TextInputType.multiline] if [maxLines] is null or greater than one.
  ///
  /// The text cursor is not shown if [showCursor] is false or if [showCursor]
  /// is null (the default) and [readOnly] is true.
  ///
  /// The [controller], [focusNode], [obscureText], [autocorrect], [autofocus],
  /// [showSelectionHandles], [enableInteractiveSelection], [forceLine],
  /// [style], [cursorColor], [cursorOpacityAnimates],[backgroundCursorColor],
  /// [enableSuggestions], [paintCursorAboveText], [selectionHeightStyle],
  /// [selectionWidthStyle], [textAlign], [dragStartBehavior], [scrollPadding],
  /// [dragStartBehavior], [toolbarOptions], [rendererIgnoresPointer],
  /// [readOnly], and [enableIMEPersonalizedLearning] arguments must not be null.
  EditableText({
    super.key,
    required this.controller,
    required this.focusNode,
    this.readOnly = false,
    this.obscuringCharacter = '•',
    this.obscureText = false,
    this.autocorrect = true,
    SmartDashesType? smartDashesType,
    SmartQuotesType? smartQuotesType,
    this.enableSuggestions = true,
    required this.style,
    StrutStyle? strutStyle,
    required this.cursorColor,
    required this.backgroundCursorColor,
    this.textAlign = TextAlign.start,
    this.textDirection,
    this.locale,
    this.textScaleFactor,
    this.maxLines = 1,
    this.minLines,
    this.expands = false,
    this.forceLine = true,
    this.textHeightBehavior,
    this.textWidthBasis = TextWidthBasis.parent,
    this.autofocus = false,
    bool? showCursor,
    this.showSelectionHandles = false,
    this.selectionColor,
    this.selectionControls,
    TextInputType? keyboardType,
    this.textInputAction,
    this.textCapitalization = TextCapitalization.none,
    this.onChanged,
    this.onEditingComplete,
    this.onSubmitted,
    this.onAppPrivateCommand,
    this.onSelectionChanged,
    this.onSelectionHandleTapped,
    List<TextInputFormatter>? inputFormatters,
    this.mouseCursor,
    this.rendererIgnoresPointer = false,
    this.cursorWidth = 2.0,
    this.cursorHeight,
    this.cursorRadius,
    this.cursorOpacityAnimates = false,
    this.cursorOffset,
    this.paintCursorAboveText = false,
    this.selectionHeightStyle = ui.BoxHeightStyle.tight,
    this.selectionWidthStyle = ui.BoxWidthStyle.tight,
    this.scrollPadding = const EdgeInsets.all(20.0),
    this.keyboardAppearance = Brightness.light,
    this.dragStartBehavior = DragStartBehavior.start,
    bool? enableInteractiveSelection,
    this.scrollController,
    this.scrollPhysics,
    this.autocorrectionTextRectColor,
    @Deprecated(
      'Use `buildContextMenu` instead. '
      'This feature was deprecated after v2.12.0-4.1.pre.',
    )
    ToolbarOptions? toolbarOptions,
    this.autofillHints = const <String>[],
    this.autofillClient,
    this.clipBehavior = Clip.hardEdge,
    this.restorationId,
    this.scrollBehavior,
    this.scribbleEnabled = true,
    this.enableIMEPersonalizedLearning = true,
    this.buildContextMenu,
  }) : assert(controller != null),
       assert(focusNode != null),
       assert(obscuringCharacter != null && obscuringCharacter.length == 1),
       assert(obscureText != null),
       assert(autocorrect != null),
       smartDashesType = smartDashesType ?? (obscureText ? SmartDashesType.disabled : SmartDashesType.enabled),
       smartQuotesType = smartQuotesType ?? (obscureText ? SmartQuotesType.disabled : SmartQuotesType.enabled),
       assert(enableSuggestions != null),
       assert(showSelectionHandles != null),
       assert(readOnly != null),
       assert(forceLine != null),
       assert(style != null),
       assert(cursorColor != null),
       assert(cursorOpacityAnimates != null),
       assert(paintCursorAboveText != null),
       assert(backgroundCursorColor != null),
       assert(selectionHeightStyle != null),
       assert(selectionWidthStyle != null),
       assert(textAlign != null),
       assert(maxLines == null || maxLines > 0),
       assert(minLines == null || minLines > 0),
       assert(
         (maxLines == null) || (minLines == null) || (maxLines >= minLines),
         "minLines can't be greater than maxLines",
       ),
       assert(expands != null),
       assert(
         !expands || (maxLines == null && minLines == null),
         'minLines and maxLines must be null when expands is true.',
       ),
       assert(!obscureText || maxLines == 1, 'Obscured fields cannot be multiline.'),
       assert(autofocus != null),
       assert(rendererIgnoresPointer != null),
       assert(scrollPadding != null),
       assert(dragStartBehavior != null),
       enableInteractiveSelection = enableInteractiveSelection ?? (!readOnly || !obscureText),
       assert(buildContextMenu == null || toolbarOptions == null, 'toolbarOptions is deprecated, use only buildContextMenu.'),
       toolbarOptions = toolbarOptions ??
           (obscureText
               ? (readOnly
                   // No point in even offering "Select All" in a read-only obscured
                   // field.
                   ? const ToolbarOptions()
                   // Writable, but obscured.
                   : const ToolbarOptions(
                       selectAll: true,
                       paste: true,
                     ))
               : (readOnly
                   // Read-only, not obscured.
                   ? const ToolbarOptions(
                       selectAll: true,
                       copy: true,
                     )
                   // Writable, not obscured.
                   : const ToolbarOptions(
                       copy: true,
                       cut: true,
                       selectAll: true,
                       paste: true,
                     ))),
       assert(clipBehavior != null),
       assert(enableIMEPersonalizedLearning != null),
       _strutStyle = strutStyle,
       keyboardType = keyboardType ?? _inferKeyboardType(autofillHints: autofillHints, maxLines: maxLines),
       inputFormatters = maxLines == 1
           ? <TextInputFormatter>[
               FilteringTextInputFormatter.singleLineFormatter,
               ...inputFormatters ?? const Iterable<TextInputFormatter>.empty(),
             ]
           : inputFormatters,
       showCursor = showCursor ?? !readOnly;

  /// Controls the text being edited.
  final TextEditingController controller;

  /// Controls whether this widget has keyboard focus.
  final FocusNode focusNode;

  /// {@template flutter.widgets.editableText.obscuringCharacter}
  /// Character used for obscuring text if [obscureText] is true.
  ///
  /// Must be only a single character.
  ///
  /// Defaults to the character U+2022 BULLET (•).
  /// {@endtemplate}
  final String obscuringCharacter;

  /// {@template flutter.widgets.editableText.obscureText}
  /// Whether to hide the text being edited (e.g., for passwords).
  ///
  /// When this is set to true, all the characters in the text field are
  /// replaced by [obscuringCharacter], and the text in the field cannot be
  /// copied with copy or cut. If [readOnly] is also true, then the text cannot
  /// be selected.
  ///
  /// Defaults to false. Cannot be null.
  /// {@endtemplate}
  final bool obscureText;

  /// {@macro dart.ui.textHeightBehavior}
  final TextHeightBehavior? textHeightBehavior;

  /// {@macro flutter.painting.textPainter.textWidthBasis}
  final TextWidthBasis textWidthBasis;

  /// {@template flutter.widgets.editableText.readOnly}
  /// Whether the text can be changed.
  ///
  /// When this is set to true, the text cannot be modified
  /// by any shortcut or keyboard operation. The text is still selectable.
  ///
  /// Defaults to false. Must not be null.
  /// {@endtemplate}
  final bool readOnly;

  /// Whether the text will take the full width regardless of the text width.
  ///
  /// When this is set to false, the width will be based on text width, which
  /// will also be affected by [textWidthBasis].
  ///
  /// Defaults to true. Must not be null.
  ///
  /// See also:
  ///
  ///  * [textWidthBasis], which controls the calculation of text width.
  final bool forceLine;

  /// Configuration of toolbar options.
  ///
  /// By default, all options are enabled. If [readOnly] is true, paste and cut
  /// will be disabled regardless. If [obscureText] is true, cut and copy will
  /// be disabled regardless. If [readOnly] and [obscureText] are both true,
  /// select all will also be disabled.
  final ToolbarOptions toolbarOptions;

  /// Whether to show selection handles.
  ///
  /// When a selection is active, there will be two handles at each side of
  /// boundary, or one handle if the selection is collapsed. The handles can be
  /// dragged to adjust the selection.
  ///
  /// See also:
  ///
  ///  * [showCursor], which controls the visibility of the cursor.
  final bool showSelectionHandles;

  /// {@template flutter.widgets.editableText.showCursor}
  /// Whether to show cursor.
  ///
  /// The cursor refers to the blinking caret when the [EditableText] is focused.
  /// {@endtemplate}
  ///
  /// See also:
  ///
  ///  * [showSelectionHandles], which controls the visibility of the selection handles.
  final bool showCursor;

  /// {@template flutter.widgets.editableText.autocorrect}
  /// Whether to enable autocorrection.
  ///
  /// Defaults to true. Cannot be null.
  /// {@endtemplate}
  final bool autocorrect;

  /// {@macro flutter.services.TextInputConfiguration.smartDashesType}
  final SmartDashesType smartDashesType;

  /// {@macro flutter.services.TextInputConfiguration.smartQuotesType}
  final SmartQuotesType smartQuotesType;

  /// {@macro flutter.services.TextInputConfiguration.enableSuggestions}
  final bool enableSuggestions;

  /// The text style to use for the editable text.
  final TextStyle style;

  /// {@template flutter.widgets.editableText.strutStyle}
  /// The strut style used for the vertical layout.
  ///
  /// [StrutStyle] is used to establish a predictable vertical layout.
  /// Since fonts may vary depending on user input and due to font
  /// fallback, [StrutStyle.forceStrutHeight] is enabled by default
  /// to lock all lines to the height of the base [TextStyle], provided by
  /// [style]. This ensures the typed text fits within the allotted space.
  ///
  /// If null, the strut used will inherit values from the [style] and will
  /// have [StrutStyle.forceStrutHeight] set to true. When no [style] is
  /// passed, the theme's [TextStyle] will be used to generate [strutStyle]
  /// instead.
  ///
  /// To disable strut-based vertical alignment and allow dynamic vertical
  /// layout based on the glyphs typed, use [StrutStyle.disabled].
  ///
  /// Flutter's strut is based on [typesetting strut](https://en.wikipedia.org/wiki/Strut_(typesetting))
  /// and CSS's [line-height](https://www.w3.org/TR/CSS2/visudet.html#line-height).
  /// {@endtemplate}
  ///
  /// Within editable text and text fields, [StrutStyle] will not use its standalone
  /// default values, and will instead inherit omitted/null properties from the
  /// [TextStyle] instead. See [StrutStyle.inheritFromTextStyle].
  StrutStyle get strutStyle {
    if (_strutStyle == null) {
      return StrutStyle.fromTextStyle(style, forceStrutHeight: true);
    }
    return _strutStyle!.inheritFromTextStyle(style);
  }
  final StrutStyle? _strutStyle;

  /// {@template flutter.widgets.editableText.textAlign}
  /// How the text should be aligned horizontally.
  ///
  /// Defaults to [TextAlign.start] and cannot be null.
  /// {@endtemplate}
  final TextAlign textAlign;

  /// {@template flutter.widgets.editableText.textDirection}
  /// The directionality of the text.
  ///
  /// This decides how [textAlign] values like [TextAlign.start] and
  /// [TextAlign.end] are interpreted.
  ///
  /// This is also used to disambiguate how to render bidirectional text. For
  /// example, if the text is an English phrase followed by a Hebrew phrase,
  /// in a [TextDirection.ltr] context the English phrase will be on the left
  /// and the Hebrew phrase to its right, while in a [TextDirection.rtl]
  /// context, the English phrase will be on the right and the Hebrew phrase on
  /// its left.
  ///
  /// Defaults to the ambient [Directionality], if any.
  /// {@endtemplate}
  final TextDirection? textDirection;

  /// {@template flutter.widgets.editableText.textCapitalization}
  /// Configures how the platform keyboard will select an uppercase or
  /// lowercase keyboard.
  ///
  /// Only supports text keyboards, other keyboard types will ignore this
  /// configuration. Capitalization is locale-aware.
  ///
  /// Defaults to [TextCapitalization.none]. Must not be null.
  ///
  /// See also:
  ///
  ///  * [TextCapitalization], for a description of each capitalization behavior.
  ///
  /// {@endtemplate}
  final TextCapitalization textCapitalization;

  /// Used to select a font when the same Unicode character can
  /// be rendered differently, depending on the locale.
  ///
  /// It's rarely necessary to set this property. By default its value
  /// is inherited from the enclosing app with `Localizations.localeOf(context)`.
  ///
  /// See [RenderEditable.locale] for more information.
  final Locale? locale;

  /// {@template flutter.widgets.editableText.textScaleFactor}
  /// The number of font pixels for each logical pixel.
  ///
  /// For example, if the text scale factor is 1.5, text will be 50% larger than
  /// the specified font size.
  ///
  /// Defaults to the [MediaQueryData.textScaleFactor] obtained from the ambient
  /// [MediaQuery], or 1.0 if there is no [MediaQuery] in scope.
  /// {@endtemplate}
  final double? textScaleFactor;

  /// The color to use when painting the cursor.
  ///
  /// Cannot be null.
  final Color cursorColor;

  /// The color to use when painting the autocorrection Rect.
  ///
  /// For [CupertinoTextField]s, the value is set to the ambient
  /// [CupertinoThemeData.primaryColor] with 20% opacity. For [TextField]s, the
  /// value is null on non-iOS platforms and the same color used in [CupertinoTextField]
  /// on iOS.
  ///
  /// Currently the autocorrection Rect only appears on iOS.
  ///
  /// Defaults to null, which disables autocorrection Rect painting.
  final Color? autocorrectionTextRectColor;

  /// The color to use when painting the background cursor aligned with the text
  /// while rendering the floating cursor.
  ///
  /// Cannot be null. By default it is the disabled grey color from
  /// CupertinoColors.
  final Color backgroundCursorColor;

  /// {@template flutter.widgets.editableText.maxLines}
  /// The maximum number of lines to show at one time, wrapping if necessary.
  ///
  /// This affects the height of the field itself and does not limit the number
  /// of lines that can be entered into the field.
  ///
  /// If this is 1 (the default), the text will not wrap, but will scroll
  /// horizontally instead.
  ///
  /// If this is null, there is no limit to the number of lines, and the text
  /// container will start with enough vertical space for one line and
  /// automatically grow to accommodate additional lines as they are entered, up
  /// to the height of its constraints.
  ///
  /// If this is not null, the value must be greater than zero, and it will lock
  /// the input to the given number of lines and take up enough horizontal space
  /// to accommodate that number of lines. Setting [minLines] as well allows the
  /// input to grow and shrink between the indicated range.
  ///
  /// The full set of behaviors possible with [minLines] and [maxLines] are as
  /// follows. These examples apply equally to [TextField], [TextFormField],
  /// [CupertinoTextField], and [EditableText].
  ///
  /// Input that occupies a single line and scrolls horizontally as needed.
  /// ```dart
  /// TextField()
  /// ```
  ///
  /// Input whose height grows from one line up to as many lines as needed for
  /// the text that was entered. If a height limit is imposed by its parent, it
  /// will scroll vertically when its height reaches that limit.
  /// ```dart
  /// TextField(maxLines: null)
  /// ```
  ///
  /// The input's height is large enough for the given number of lines. If
  /// additional lines are entered the input scrolls vertically.
  /// ```dart
  /// TextField(maxLines: 2)
  /// ```
  ///
  /// Input whose height grows with content between a min and max. An infinite
  /// max is possible with `maxLines: null`.
  /// ```dart
  /// TextField(minLines: 2, maxLines: 4)
  /// ```
  ///
  /// See also:
  ///
  ///  * [minLines], which sets the minimum number of lines visible.
  /// {@endtemplate}
  ///  * [expands], which determines whether the field should fill the height of
  ///    its parent.
  final int? maxLines;

  /// {@template flutter.widgets.editableText.minLines}
  /// The minimum number of lines to occupy when the content spans fewer lines.
  ///
  /// This affects the height of the field itself and does not limit the number
  /// of lines that can be entered into the field.
  ///
  /// If this is null (default), text container starts with enough vertical space
  /// for one line and grows to accommodate additional lines as they are entered.
  ///
  /// This can be used in combination with [maxLines] for a varying set of behaviors.
  ///
  /// If the value is set, it must be greater than zero. If the value is greater
  /// than 1, [maxLines] should also be set to either null or greater than
  /// this value.
  ///
  /// When [maxLines] is set as well, the height will grow between the indicated
  /// range of lines. When [maxLines] is null, it will grow as high as needed,
  /// starting from [minLines].
  ///
  /// A few examples of behaviors possible with [minLines] and [maxLines] are as follows.
  /// These apply equally to [TextField], [TextFormField], [CupertinoTextField],
  /// and [EditableText].
  ///
  /// Input that always occupies at least 2 lines and has an infinite max.
  /// Expands vertically as needed.
  /// ```dart
  /// TextField(minLines: 2)
  /// ```
  ///
  /// Input whose height starts from 2 lines and grows up to 4 lines at which
  /// point the height limit is reached. If additional lines are entered it will
  /// scroll vertically.
  /// ```dart
  /// TextField(minLines:2, maxLines: 4)
  /// ```
  ///
  /// Defaults to null.
  ///
  /// See also:
  ///
  ///  * [maxLines], which sets the maximum number of lines visible, and has
  ///    several examples of how minLines and maxLines interact to produce
  ///    various behaviors.
  /// {@endtemplate}
  ///  * [expands], which determines whether the field should fill the height of
  ///    its parent.
  final int? minLines;

  /// {@template flutter.widgets.editableText.expands}
  /// Whether this widget's height will be sized to fill its parent.
  ///
  /// If set to true and wrapped in a parent widget like [Expanded] or
  /// [SizedBox], the input will expand to fill the parent.
  ///
  /// [maxLines] and [minLines] must both be null when this is set to true,
  /// otherwise an error is thrown.
  ///
  /// Defaults to false.
  ///
  /// See the examples in [maxLines] for the complete picture of how [maxLines],
  /// [minLines], and [expands] interact to produce various behaviors.
  ///
  /// Input that matches the height of its parent:
  /// ```dart
  /// Expanded(
  ///   child: TextField(maxLines: null, expands: true),
  /// )
  /// ```
  /// {@endtemplate}
  final bool expands;

  /// {@template flutter.widgets.editableText.autofocus}
  /// Whether this text field should focus itself if nothing else is already
  /// focused.
  ///
  /// If true, the keyboard will open as soon as this text field obtains focus.
  /// Otherwise, the keyboard is only shown after the user taps the text field.
  ///
  /// Defaults to false. Cannot be null.
  /// {@endtemplate}
  // See https://github.com/flutter/flutter/issues/7035 for the rationale for this
  // keyboard behavior.
  final bool autofocus;

  /// The color to use when painting the selection.
  ///
  /// If this property is null, this widget gets the selection color from the
  /// [DefaultSelectionStyle].
  ///
  /// For [CupertinoTextField]s, the value is set to the ambient
  /// [CupertinoThemeData.primaryColor] with 20% opacity. For [TextField]s, the
  /// value is set to the ambient [TextSelectionThemeData.selectionColor].
  final Color? selectionColor;

  /// {@template flutter.widgets.editableText.selectionControls}
  /// Optional delegate for building the text selection handles and toolbar.
  ///
  /// The [EditableText] widget used on its own will not trigger the display
  /// of the selection toolbar by itself. The toolbar is shown by calling
  /// [EditableTextState.showToolbar] in response to an appropriate user event.
  ///
  /// See also:
  ///
  ///  * [CupertinoTextField], which wraps an [EditableText] and which shows the
  ///    selection toolbar upon user events that are appropriate on the iOS
  ///    platform.
  ///  * [TextField], a Material Design themed wrapper of [EditableText], which
  ///    shows the selection toolbar upon appropriate user events based on the
  ///    user's platform set in [ThemeData.platform].
  /// {@endtemplate}
  final TextSelectionControls? selectionControls;

  /// {@template flutter.widgets.editableText.keyboardType}
  /// The type of keyboard to use for editing the text.
  ///
  /// Defaults to [TextInputType.text] if [maxLines] is one and
  /// [TextInputType.multiline] otherwise.
  /// {@endtemplate}
  final TextInputType keyboardType;

  /// The type of action button to use with the soft keyboard.
  final TextInputAction? textInputAction;

  /// {@template flutter.widgets.editableText.onChanged}
  /// Called when the user initiates a change to the TextField's
  /// value: when they have inserted or deleted text.
  ///
  /// This callback doesn't run when the TextField's text is changed
  /// programmatically, via the TextField's [controller]. Typically it
  /// isn't necessary to be notified of such changes, since they're
  /// initiated by the app itself.
  ///
  /// To be notified of all changes to the TextField's text, cursor,
  /// and selection, one can add a listener to its [controller] with
  /// [TextEditingController.addListener].
  ///
  /// [onChanged] is called before [onSubmitted] when user indicates completion
  /// of editing, such as when pressing the "done" button on the keyboard. That default
  /// behavior can be overridden. See [onEditingComplete] for details.
  ///
  /// {@tool dartpad}
  /// This example shows how onChanged could be used to check the TextField's
  /// current value each time the user inserts or deletes a character.
  ///
  /// ** See code in examples/api/lib/widgets/editable_text/editable_text.on_changed.0.dart **
  /// {@end-tool}
  /// {@endtemplate}
  ///
  /// ## Handling emojis and other complex characters
  /// {@template flutter.widgets.EditableText.onChanged}
  /// It's important to always use
  /// [characters](https://pub.dev/packages/characters) when dealing with user
  /// input text that may contain complex characters. This will ensure that
  /// extended grapheme clusters and surrogate pairs are treated as single
  /// characters, as they appear to the user.
  ///
  /// For example, when finding the length of some user input, use
  /// `string.characters.length`. Do NOT use `string.length` or even
  /// `string.runes.length`. For the complex character "👨‍👩‍👦", this
  /// appears to the user as a single character, and `string.characters.length`
  /// intuitively returns 1. On the other hand, `string.length` returns 8, and
  /// `string.runes.length` returns 5!
  /// {@endtemplate}
  ///
  /// See also:
  ///
  ///  * [inputFormatters], which are called before [onChanged]
  ///    runs and can validate and change ("format") the input value.
  ///  * [onEditingComplete], [onSubmitted], [onSelectionChanged]:
  ///    which are more specialized input change notifications.
  final ValueChanged<String>? onChanged;

  /// {@template flutter.widgets.editableText.onEditingComplete}
  /// Called when the user submits editable content (e.g., user presses the "done"
  /// button on the keyboard).
  ///
  /// The default implementation of [onEditingComplete] executes 2 different
  /// behaviors based on the situation:
  ///
  ///  - When a completion action is pressed, such as "done", "go", "send", or
  ///    "search", the user's content is submitted to the [controller] and then
  ///    focus is given up.
  ///
  ///  - When a non-completion action is pressed, such as "next" or "previous",
  ///    the user's content is submitted to the [controller], but focus is not
  ///    given up because developers may want to immediately move focus to
  ///    another input widget within [onSubmitted].
  ///
  /// Providing [onEditingComplete] prevents the aforementioned default behavior.
  /// {@endtemplate}
  final VoidCallback? onEditingComplete;

  /// {@template flutter.widgets.editableText.onSubmitted}
  /// Called when the user indicates that they are done editing the text in the
  /// field.
  ///
  /// By default, [onSubmitted] is called after [onChanged] when the user
  /// has finalized editing; or, if the default behavior has been overridden,
  /// after [onEditingComplete]. See [onEditingComplete] for details.
  /// {@endtemplate}
  final ValueChanged<String>? onSubmitted;

  /// {@template flutter.widgets.editableText.onAppPrivateCommand}
  /// This is used to receive a private command from the input method.
  ///
  /// Called when the result of [TextInputClient.performPrivateCommand] is
  /// received.
  ///
  /// This can be used to provide domain-specific features that are only known
  /// between certain input methods and their clients.
  ///
  /// See also:
  ///   * [performPrivateCommand](https://developer.android.com/reference/android/view/inputmethod/InputConnection#performPrivateCommand\(java.lang.String,%20android.os.Bundle\)),
  ///     which is the Android documentation for performPrivateCommand, used to
  ///     send a command from the input method.
  ///   * [sendAppPrivateCommand](https://developer.android.com/reference/android/view/inputmethod/InputMethodManager#sendAppPrivateCommand),
  ///     which is the Android documentation for sendAppPrivateCommand, used to
  ///     send a command to the input method.
  /// {@endtemplate}
  final AppPrivateCommandCallback? onAppPrivateCommand;

  /// {@template flutter.widgets.editableText.onSelectionChanged}
  /// Called when the user changes the selection of text (including the cursor
  /// location).
  /// {@endtemplate}
  final SelectionChangedCallback? onSelectionChanged;

  /// {@macro flutter.widgets.SelectionOverlay.onSelectionHandleTapped}
  final VoidCallback? onSelectionHandleTapped;

  /// {@template flutter.widgets.editableText.inputFormatters}
  /// Optional input validation and formatting overrides.
  ///
  /// Formatters are run in the provided order when the text input changes. When
  /// this parameter changes, the new formatters will not be applied until the
  /// next time the user inserts or deletes text.
  /// {@endtemplate}
  final List<TextInputFormatter>? inputFormatters;

  /// The cursor for a mouse pointer when it enters or is hovering over the
  /// widget.
  ///
  /// If this property is null, [SystemMouseCursors.text] will be used.
  ///
  /// The [mouseCursor] is the only property of [EditableText] that controls the
  /// appearance of the mouse pointer. All other properties related to "cursor"
  /// stands for the text cursor, which is usually a blinking vertical line at
  /// the editing position.
  final MouseCursor? mouseCursor;

  /// If true, the [RenderEditable] created by this widget will not handle
  /// pointer events, see [RenderEditable] and [RenderEditable.ignorePointer].
  ///
  /// This property is false by default.
  final bool rendererIgnoresPointer;

  /// {@template flutter.widgets.editableText.cursorWidth}
  /// How thick the cursor will be.
  ///
  /// Defaults to 2.0.
  ///
  /// The cursor will draw under the text. The cursor width will extend
  /// to the right of the boundary between characters for left-to-right text
  /// and to the left for right-to-left text. This corresponds to extending
  /// downstream relative to the selected position. Negative values may be used
  /// to reverse this behavior.
  /// {@endtemplate}
  final double cursorWidth;

  /// {@template flutter.widgets.editableText.cursorHeight}
  /// How tall the cursor will be.
  ///
  /// If this property is null, [RenderEditable.preferredLineHeight] will be used.
  /// {@endtemplate}
  final double? cursorHeight;

  /// {@template flutter.widgets.editableText.cursorRadius}
  /// How rounded the corners of the cursor should be.
  ///
  /// By default, the cursor has no radius.
  /// {@endtemplate}
  final Radius? cursorRadius;

  /// Whether the cursor will animate from fully transparent to fully opaque
  /// during each cursor blink.
  ///
  /// By default, the cursor opacity will animate on iOS platforms and will not
  /// animate on Android platforms.
  final bool cursorOpacityAnimates;

  ///{@macro flutter.rendering.RenderEditable.cursorOffset}
  final Offset? cursorOffset;

  ///{@macro flutter.rendering.RenderEditable.paintCursorAboveText}
  final bool paintCursorAboveText;

  /// Controls how tall the selection highlight boxes are computed to be.
  ///
  /// See [ui.BoxHeightStyle] for details on available styles.
  final ui.BoxHeightStyle selectionHeightStyle;

  /// Controls how wide the selection highlight boxes are computed to be.
  ///
  /// See [ui.BoxWidthStyle] for details on available styles.
  final ui.BoxWidthStyle selectionWidthStyle;

  /// The appearance of the keyboard.
  ///
  /// This setting is only honored on iOS devices.
  ///
  /// Defaults to [Brightness.light].
  final Brightness keyboardAppearance;

  /// {@template flutter.widgets.editableText.scrollPadding}
  /// Configures padding to edges surrounding a [Scrollable] when the Textfield scrolls into view.
  ///
  /// When this widget receives focus and is not completely visible (for example scrolled partially
  /// off the screen or overlapped by the keyboard)
  /// then it will attempt to make itself visible by scrolling a surrounding [Scrollable], if one is present.
  /// This value controls how far from the edges of a [Scrollable] the TextField will be positioned after the scroll.
  ///
  /// Defaults to EdgeInsets.all(20.0).
  /// {@endtemplate}
  final EdgeInsets scrollPadding;

  /// {@template flutter.widgets.editableText.enableInteractiveSelection}
  /// Whether to enable user interface affordances for changing the
  /// text selection.
  ///
  /// For example, setting this to true will enable features such as
  /// long-pressing the TextField to select text and show the
  /// cut/copy/paste menu, and tapping to move the text caret.
  ///
  /// When this is false, the text selection cannot be adjusted by
  /// the user, text cannot be copied, and the user cannot paste into
  /// the text field from the clipboard.
  ///
  /// Defaults to true.
  /// {@endtemplate}
  final bool enableInteractiveSelection;

  /// Setting this property to true makes the cursor stop blinking or fading
  /// on and off once the cursor appears on focus. This property is useful for
  /// testing purposes.
  ///
  /// It does not affect the necessity to focus the EditableText for the cursor
  /// to appear in the first place.
  ///
  /// Defaults to false, resulting in a typical blinking cursor.
  static bool debugDeterministicCursor = false;

  /// {@macro flutter.widgets.scrollable.dragStartBehavior}
  final DragStartBehavior dragStartBehavior;

  /// {@template flutter.widgets.editableText.scrollController}
  /// The [ScrollController] to use when vertically scrolling the input.
  ///
  /// If null, it will instantiate a new ScrollController.
  ///
  /// See [Scrollable.controller].
  /// {@endtemplate}
  final ScrollController? scrollController;

  /// {@template flutter.widgets.editableText.scrollPhysics}
  /// The [ScrollPhysics] to use when vertically scrolling the input.
  ///
  /// If not specified, it will behave according to the current platform.
  ///
  /// See [Scrollable.physics].
  /// {@endtemplate}
  ///
  /// If an explicit [ScrollBehavior] is provided to [scrollBehavior], the
  /// [ScrollPhysics] provided by that behavior will take precedence after
  /// [scrollPhysics].
  final ScrollPhysics? scrollPhysics;

  /// {@template flutter.widgets.editableText.scribbleEnabled}
  /// Whether iOS 14 Scribble features are enabled for this widget.
  ///
  /// Only available on iPads.
  ///
  /// Defaults to true.
  /// {@endtemplate}
  final bool scribbleEnabled;

  /// {@template flutter.widgets.editableText.selectionEnabled}
  /// Same as [enableInteractiveSelection].
  ///
  /// This getter exists primarily for consistency with
  /// [RenderEditable.selectionEnabled].
  /// {@endtemplate}
  bool get selectionEnabled => enableInteractiveSelection;

  /// {@template flutter.widgets.editableText.autofillHints}
  /// A list of strings that helps the autofill service identify the type of this
  /// text input.
  ///
  /// When set to null, this text input will not send its autofill information
  /// to the platform, preventing it from participating in autofills triggered
  /// by a different [AutofillClient], even if they're in the same
  /// [AutofillScope]. Additionally, on Android and web, setting this to null
  /// will disable autofill for this text field.
  ///
  /// The minimum platform SDK version that supports Autofill is API level 26
  /// for Android, and iOS 10.0 for iOS.
  ///
  /// Defaults to an empty list.
  ///
  /// ### Setting up iOS autofill:
  ///
  /// To provide the best user experience and ensure your app fully supports
  /// password autofill on iOS, follow these steps:
  ///
  /// * Set up your iOS app's
  ///   [associated domains](https://developer.apple.com/documentation/safariservices/supporting_associated_domains_in_your_app).
  /// * Some autofill hints only work with specific [keyboardType]s. For example,
  ///   [AutofillHints.name] requires [TextInputType.name] and [AutofillHints.email]
  ///   works only with [TextInputType.emailAddress]. Make sure the input field has a
  ///   compatible [keyboardType]. Empirically, [TextInputType.name] works well
  ///   with many autofill hints that are predefined on iOS.
  ///
  /// ### Troubleshooting Autofill
  ///
  /// Autofill service providers rely heavily on [autofillHints]. Make sure the
  /// entries in [autofillHints] are supported by the autofill service currently
  /// in use (the name of the service can typically be found in your mobile
  /// device's system settings).
  ///
  /// #### Autofill UI refuses to show up when I tap on the text field
  ///
  /// Check the device's system settings and make sure autofill is turned on,
  /// and there are available credentials stored in the autofill service.
  ///
  /// * iOS password autofill: Go to Settings -> Password, turn on "Autofill
  ///   Passwords", and add new passwords for testing by pressing the top right
  ///   "+" button. Use an arbitrary "website" if you don't have associated
  ///   domains set up for your app. As long as there's at least one password
  ///   stored, you should be able to see a key-shaped icon in the quick type
  ///   bar on the software keyboard, when a password related field is focused.
  ///
  /// * iOS contact information autofill: iOS seems to pull contact info from
  ///   the Apple ID currently associated with the device. Go to Settings ->
  ///   Apple ID (usually the first entry, or "Sign in to your iPhone" if you
  ///   haven't set up one on the device), and fill out the relevant fields. If
  ///   you wish to test more contact info types, try adding them in Contacts ->
  ///   My Card.
  ///
  /// * Android autofill: Go to Settings -> System -> Languages & input ->
  ///   Autofill service. Enable the autofill service of your choice, and make
  ///   sure there are available credentials associated with your app.
  ///
  /// #### I called `TextInput.finishAutofillContext` but the autofill save
  /// prompt isn't showing
  ///
  /// * iOS: iOS may not show a prompt or any other visual indication when it
  ///   saves user password. Go to Settings -> Password and check if your new
  ///   password is saved. Neither saving password nor auto-generating strong
  ///   password works without properly setting up associated domains in your
  ///   app. To set up associated domains, follow the instructions in
  ///   <https://developer.apple.com/documentation/safariservices/supporting_associated_domains_in_your_app>.
  ///
  /// {@endtemplate}
  /// {@macro flutter.services.AutofillConfiguration.autofillHints}
  final Iterable<String>? autofillHints;

  /// The [AutofillClient] that controls this input field's autofill behavior.
  ///
  /// When null, this widget's [EditableTextState] will be used as the
  /// [AutofillClient]. This property may override [autofillHints].
  final AutofillClient? autofillClient;

  /// {@macro flutter.material.Material.clipBehavior}
  ///
  /// Defaults to [Clip.hardEdge].
  final Clip clipBehavior;

  /// Restoration ID to save and restore the scroll offset of the
  /// [EditableText].
  ///
  /// If a restoration id is provided, the [EditableText] will persist its
  /// current scroll offset and restore it during state restoration.
  ///
  /// The scroll offset is persisted in a [RestorationBucket] claimed from
  /// the surrounding [RestorationScope] using the provided restoration ID.
  ///
  /// Persisting and restoring the content of the [EditableText] is the
  /// responsibility of the owner of the [controller], who may use a
  /// [RestorableTextEditingController] for that purpose.
  ///
  /// See also:
  ///
  ///  * [RestorationManager], which explains how state restoration works in
  ///    Flutter.
  final String? restorationId;

  /// {@template flutter.widgets.shadow.scrollBehavior}
  /// A [ScrollBehavior] that will be applied to this widget individually.
  ///
  /// Defaults to null, wherein the inherited [ScrollBehavior] is copied and
  /// modified to alter the viewport decoration, like [Scrollbar]s.
  /// {@endtemplate}
  ///
  /// [ScrollBehavior]s also provide [ScrollPhysics]. If an explicit
  /// [ScrollPhysics] is provided in [scrollPhysics], it will take precedence,
  /// followed by [scrollBehavior], and then the inherited ancestor
  /// [ScrollBehavior].
  ///
  /// The [ScrollBehavior] of the inherited [ScrollConfiguration] will be
  /// modified by default to only apply a [Scrollbar] if [maxLines] is greater
  /// than 1.
  final ScrollBehavior? scrollBehavior;

  /// {@macro flutter.services.TextInputConfiguration.enableIMEPersonalizedLearning}
  final bool enableIMEPersonalizedLearning;

  /// {@template flutter.widgets.EditableText.buildContextMenu}
  /// Builds the text selection toolbar when requested by the user.
  /// {@endtemplate}
  ///
  /// If not provided, no context menu will be shown.
  final EditableTextToolbarBuilder? buildContextMenu;

  bool get _userSelectionEnabled => enableInteractiveSelection && (!readOnly || !obscureText);

  // Infer the keyboard type of an `EditableText` if it's not specified.
  static TextInputType _inferKeyboardType({
    required Iterable<String>? autofillHints,
    required int? maxLines,
  }) {
    if (autofillHints == null || autofillHints.isEmpty) {
      return maxLines == 1 ? TextInputType.text : TextInputType.multiline;
    }

    final String effectiveHint = autofillHints.first;

    // On iOS oftentimes specifying a text content type is not enough to qualify
    // the input field for autofill. The keyboard type also needs to be compatible
    // with the content type. To get autofill to work by default on EditableText,
    // the keyboard type inference on iOS is done differently from other platforms.
    //
    // The entries with "autofill not working" comments are the iOS text content
    // types that should work with the specified keyboard type but won't trigger
    // (even within a native app). Tested on iOS 13.5.
    if (!kIsWeb) {
      switch (defaultTargetPlatform) {
        case TargetPlatform.iOS:
        case TargetPlatform.macOS:
          const Map<String, TextInputType> iOSKeyboardType = <String, TextInputType> {
            AutofillHints.addressCity : TextInputType.name,
            AutofillHints.addressCityAndState : TextInputType.name, // Autofill not working.
            AutofillHints.addressState : TextInputType.name,
            AutofillHints.countryName : TextInputType.name,
            AutofillHints.creditCardNumber : TextInputType.number,  // Couldn't test.
            AutofillHints.email : TextInputType.emailAddress,
            AutofillHints.familyName : TextInputType.name,
            AutofillHints.fullStreetAddress : TextInputType.name,
            AutofillHints.givenName : TextInputType.name,
            AutofillHints.jobTitle : TextInputType.name,            // Autofill not working.
            AutofillHints.location : TextInputType.name,            // Autofill not working.
            AutofillHints.middleName : TextInputType.name,          // Autofill not working.
            AutofillHints.name : TextInputType.name,
            AutofillHints.namePrefix : TextInputType.name,          // Autofill not working.
            AutofillHints.nameSuffix : TextInputType.name,          // Autofill not working.
            AutofillHints.newPassword : TextInputType.text,
            AutofillHints.newUsername : TextInputType.text,
            AutofillHints.nickname : TextInputType.name,            // Autofill not working.
            AutofillHints.oneTimeCode : TextInputType.number,
            AutofillHints.organizationName : TextInputType.text,    // Autofill not working.
            AutofillHints.password : TextInputType.text,
            AutofillHints.postalCode : TextInputType.name,
            AutofillHints.streetAddressLine1 : TextInputType.name,
            AutofillHints.streetAddressLine2 : TextInputType.name,  // Autofill not working.
            AutofillHints.sublocality : TextInputType.name,         // Autofill not working.
            AutofillHints.telephoneNumber : TextInputType.name,
            AutofillHints.url : TextInputType.url,                  // Autofill not working.
            AutofillHints.username : TextInputType.text,
          };

          final TextInputType? keyboardType = iOSKeyboardType[effectiveHint];
          if (keyboardType != null) {
            return keyboardType;
          }
          break;
        case TargetPlatform.android:
        case TargetPlatform.fuchsia:
        case TargetPlatform.linux:
        case TargetPlatform.windows:
          break;
      }
    }

    if (maxLines != 1) {
      return TextInputType.multiline;
    }

    const Map<String, TextInputType> inferKeyboardType = <String, TextInputType> {
      AutofillHints.addressCity : TextInputType.streetAddress,
      AutofillHints.addressCityAndState : TextInputType.streetAddress,
      AutofillHints.addressState : TextInputType.streetAddress,
      AutofillHints.birthday : TextInputType.datetime,
      AutofillHints.birthdayDay : TextInputType.datetime,
      AutofillHints.birthdayMonth : TextInputType.datetime,
      AutofillHints.birthdayYear : TextInputType.datetime,
      AutofillHints.countryCode : TextInputType.number,
      AutofillHints.countryName : TextInputType.text,
      AutofillHints.creditCardExpirationDate : TextInputType.datetime,
      AutofillHints.creditCardExpirationDay : TextInputType.datetime,
      AutofillHints.creditCardExpirationMonth : TextInputType.datetime,
      AutofillHints.creditCardExpirationYear : TextInputType.datetime,
      AutofillHints.creditCardFamilyName : TextInputType.name,
      AutofillHints.creditCardGivenName : TextInputType.name,
      AutofillHints.creditCardMiddleName : TextInputType.name,
      AutofillHints.creditCardName : TextInputType.name,
      AutofillHints.creditCardNumber : TextInputType.number,
      AutofillHints.creditCardSecurityCode : TextInputType.number,
      AutofillHints.creditCardType : TextInputType.text,
      AutofillHints.email : TextInputType.emailAddress,
      AutofillHints.familyName : TextInputType.name,
      AutofillHints.fullStreetAddress : TextInputType.streetAddress,
      AutofillHints.gender : TextInputType.text,
      AutofillHints.givenName : TextInputType.name,
      AutofillHints.impp : TextInputType.url,
      AutofillHints.jobTitle : TextInputType.text,
      AutofillHints.language : TextInputType.text,
      AutofillHints.location : TextInputType.streetAddress,
      AutofillHints.middleInitial : TextInputType.name,
      AutofillHints.middleName : TextInputType.name,
      AutofillHints.name : TextInputType.name,
      AutofillHints.namePrefix : TextInputType.name,
      AutofillHints.nameSuffix : TextInputType.name,
      AutofillHints.newPassword : TextInputType.text,
      AutofillHints.newUsername : TextInputType.text,
      AutofillHints.nickname : TextInputType.text,
      AutofillHints.oneTimeCode : TextInputType.text,
      AutofillHints.organizationName : TextInputType.text,
      AutofillHints.password : TextInputType.text,
      AutofillHints.photo : TextInputType.text,
      AutofillHints.postalAddress : TextInputType.streetAddress,
      AutofillHints.postalAddressExtended : TextInputType.streetAddress,
      AutofillHints.postalAddressExtendedPostalCode : TextInputType.number,
      AutofillHints.postalCode : TextInputType.number,
      AutofillHints.streetAddressLevel1 : TextInputType.streetAddress,
      AutofillHints.streetAddressLevel2 : TextInputType.streetAddress,
      AutofillHints.streetAddressLevel3 : TextInputType.streetAddress,
      AutofillHints.streetAddressLevel4 : TextInputType.streetAddress,
      AutofillHints.streetAddressLine1 : TextInputType.streetAddress,
      AutofillHints.streetAddressLine2 : TextInputType.streetAddress,
      AutofillHints.streetAddressLine3 : TextInputType.streetAddress,
      AutofillHints.sublocality : TextInputType.streetAddress,
      AutofillHints.telephoneNumber : TextInputType.phone,
      AutofillHints.telephoneNumberAreaCode : TextInputType.phone,
      AutofillHints.telephoneNumberCountryCode : TextInputType.phone,
      AutofillHints.telephoneNumberDevice : TextInputType.phone,
      AutofillHints.telephoneNumberExtension : TextInputType.phone,
      AutofillHints.telephoneNumberLocal : TextInputType.phone,
      AutofillHints.telephoneNumberLocalPrefix : TextInputType.phone,
      AutofillHints.telephoneNumberLocalSuffix : TextInputType.phone,
      AutofillHints.telephoneNumberNational : TextInputType.phone,
      AutofillHints.transactionAmount : TextInputType.numberWithOptions(decimal: true),
      AutofillHints.transactionCurrency : TextInputType.text,
      AutofillHints.url : TextInputType.url,
      AutofillHints.username : TextInputType.text,
    };

    return inferKeyboardType[effectiveHint] ?? TextInputType.text;
  }

  @override
  EditableTextState createState() => EditableTextState();

  @override
  void debugFillProperties(DiagnosticPropertiesBuilder properties) {
    super.debugFillProperties(properties);
    properties.add(DiagnosticsProperty<TextEditingController>('controller', controller));
    properties.add(DiagnosticsProperty<FocusNode>('focusNode', focusNode));
    properties.add(DiagnosticsProperty<bool>('obscureText', obscureText, defaultValue: false));
    properties.add(DiagnosticsProperty<bool>('readOnly', readOnly, defaultValue: false));
    properties.add(DiagnosticsProperty<bool>('autocorrect', autocorrect, defaultValue: true));
    properties.add(EnumProperty<SmartDashesType>('smartDashesType', smartDashesType, defaultValue: obscureText ? SmartDashesType.disabled : SmartDashesType.enabled));
    properties.add(EnumProperty<SmartQuotesType>('smartQuotesType', smartQuotesType, defaultValue: obscureText ? SmartQuotesType.disabled : SmartQuotesType.enabled));
    properties.add(DiagnosticsProperty<bool>('enableSuggestions', enableSuggestions, defaultValue: true));
    style.debugFillProperties(properties);
    properties.add(EnumProperty<TextAlign>('textAlign', textAlign, defaultValue: null));
    properties.add(EnumProperty<TextDirection>('textDirection', textDirection, defaultValue: null));
    properties.add(DiagnosticsProperty<Locale>('locale', locale, defaultValue: null));
    properties.add(DoubleProperty('textScaleFactor', textScaleFactor, defaultValue: null));
    properties.add(IntProperty('maxLines', maxLines, defaultValue: 1));
    properties.add(IntProperty('minLines', minLines, defaultValue: null));
    properties.add(DiagnosticsProperty<bool>('expands', expands, defaultValue: false));
    properties.add(DiagnosticsProperty<bool>('autofocus', autofocus, defaultValue: false));
    properties.add(DiagnosticsProperty<TextInputType>('keyboardType', keyboardType, defaultValue: null));
    properties.add(DiagnosticsProperty<ScrollController>('scrollController', scrollController, defaultValue: null));
    properties.add(DiagnosticsProperty<ScrollPhysics>('scrollPhysics', scrollPhysics, defaultValue: null));
    properties.add(DiagnosticsProperty<Iterable<String>>('autofillHints', autofillHints, defaultValue: null));
    properties.add(DiagnosticsProperty<TextHeightBehavior>('textHeightBehavior', textHeightBehavior, defaultValue: null));
    properties.add(DiagnosticsProperty<bool>('scribbleEnabled', scribbleEnabled, defaultValue: true));
    properties.add(DiagnosticsProperty<bool>('enableIMEPersonalizedLearning', enableIMEPersonalizedLearning, defaultValue: true));
    properties.add(DiagnosticsProperty<bool>('enableInteractiveSelection', enableInteractiveSelection, defaultValue: true));
  }
}

/// State for a [EditableText].
class EditableTextState extends State<EditableText> with AutomaticKeepAliveClientMixin<EditableText>, WidgetsBindingObserver, TickerProviderStateMixin<EditableText>, TextSelectionDelegate, TextInputClient implements AutofillClient {
  Timer? _cursorTimer;
  bool _targetCursorVisibility = false;
  final ValueNotifier<bool> _cursorVisibilityNotifier = ValueNotifier<bool>(true);
  final GlobalKey _editableKey = GlobalKey();

  // TODO(justinmc): Could this be moved out of EditableText and into the
  // toolbar widgets somewhere? I think it would have to be after the deprecated
  // buildToolbar is removed.
  // Otherwise, could it be private as it is on master?
  /// Detects whether the clipboard can paste.
  final ClipboardStatusNotifier? clipboardStatus = kIsWeb ? null : ClipboardStatusNotifier();

  TextInputConnection? _textInputConnection;
  TextSelectionOverlay? _selectionOverlay;

  ScrollController? _internalScrollController;
  ScrollController get _scrollController => widget.scrollController ?? (_internalScrollController ??= ScrollController());

  AnimationController? _cursorBlinkOpacityController;

  final LayerLink _toolbarLayerLink = LayerLink();
  final LayerLink _startHandleLayerLink = LayerLink();
  final LayerLink _endHandleLayerLink = LayerLink();

  bool _didAutoFocus = false;

  AutofillGroupState? _currentAutofillScope;
  @override
  AutofillScope? get currentAutofillScope => _currentAutofillScope;

  AutofillClient get _effectiveAutofillClient => widget.autofillClient ?? this;

  /// Whether to create an input connection with the platform for text editing
  /// or not.
  ///
  /// Read-only input fields do not need a connection with the platform since
  /// there's no need for text editing capabilities (e.g. virtual keyboard).
  ///
  /// On the web, we always need a connection because we want some browser
  /// functionalities to continue to work on read-only input fields like:
  ///
  /// - Relevant context menu.
  /// - cmd/ctrl+c shortcut to copy.
  /// - cmd/ctrl+a to select all.
  /// - Changing the selection using a physical keyboard.
  bool get _shouldCreateInputConnection => kIsWeb || !widget.readOnly;

  // This value is an eyeball estimation of the time it takes for the iOS cursor
  // to ease in and out.
  static const Duration _fadeDuration = Duration(milliseconds: 250);

  // The time it takes for the floating cursor to snap to the text aligned
  // cursor position after the user has finished placing it.
  static const Duration _floatingCursorResetTime = Duration(milliseconds: 125);

  AnimationController? _floatingCursorResetController;

  Orientation? _lastOrientation;

  @override
  bool get wantKeepAlive => widget.focusNode.hasFocus;

  Color get _cursorColor => widget.cursorColor.withOpacity(_cursorBlinkOpacityController!.value);

  @override
  bool get cutEnabled => widget.toolbarOptions.cut && !widget.readOnly && !widget.obscureText;

  @override
  bool get copyEnabled => widget.toolbarOptions.copy && !widget.obscureText;

  @override
  bool get pasteEnabled => widget.toolbarOptions.paste && !widget.readOnly;

  @override
  bool get selectAllEnabled => widget.toolbarOptions.selectAll && (!widget.readOnly || !widget.obscureText) && widget.enableInteractiveSelection;

  void _onChangedClipboardStatus() {
    setState(() {
      // Inform the widget that the value of clipboardStatus has changed.
    });
  }

  TextEditingValue get _textEditingValueforTextLayoutMetrics {
    final Widget? editableWidget =_editableKey.currentContext?.widget;
    if (editableWidget is! _Editable) {
      throw StateError('_Editable must be mounted.');
    }
    return editableWidget.value;
  }

  /// Copy current selection to [Clipboard].
  @override
  void copySelection(SelectionChangedCause cause) {
    final TextSelection selection = textEditingValue.selection;
    assert(selection != null);
    if (selection.isCollapsed || widget.obscureText) {
      return;
    }
    final String text = textEditingValue.text;
    Clipboard.setData(ClipboardData(text: selection.textInside(text)));
    if (cause == SelectionChangedCause.toolbar) {
      bringIntoView(textEditingValue.selection.extent);
      hideToolbar(false);

      switch (defaultTargetPlatform) {
        case TargetPlatform.iOS:
        case TargetPlatform.macOS:
        case TargetPlatform.linux:
        case TargetPlatform.windows:
          break;
        case TargetPlatform.android:
        case TargetPlatform.fuchsia:
          // Collapse the selection and hide the toolbar and handles.
          userUpdateTextEditingValue(
            TextEditingValue(
              text: textEditingValue.text,
              selection: TextSelection.collapsed(offset: textEditingValue.selection.end),
            ),
            SelectionChangedCause.toolbar,
          );
          break;
      }
    }
    clipboardStatus?.update();
  }

  /// Cut current selection to [Clipboard].
  @override
  void cutSelection(SelectionChangedCause cause) {
    if (widget.readOnly || widget.obscureText) {
      return;
    }
    final TextSelection selection = textEditingValue.selection;
    final String text = textEditingValue.text;
    assert(selection != null);
    if (selection.isCollapsed) {
      return;
    }
    Clipboard.setData(ClipboardData(text: selection.textInside(text)));
    _replaceText(ReplaceTextIntent(textEditingValue, '', selection, cause));
    if (cause == SelectionChangedCause.toolbar) {
      // Schedule a call to bringIntoView() after renderEditable updates.
      SchedulerBinding.instance.addPostFrameCallback((_) {
        if (mounted) {
          bringIntoView(textEditingValue.selection.extent);
        }
      });
      hideToolbar();
    }
    clipboardStatus?.update();
  }

  /// Paste text from [Clipboard].
  @override
  Future<void> pasteText(SelectionChangedCause cause) async {
    if (widget.readOnly) {
      return;
    }
    final TextSelection selection = textEditingValue.selection;
    assert(selection != null);
    if (!selection.isValid) {
      return;
    }
    // Snapshot the input before using `await`.
    // See https://github.com/flutter/flutter/issues/11427
    final ClipboardData? data = await Clipboard.getData(Clipboard.kTextPlain);
    if (data == null) {
      return;
    }

    // After the paste, the cursor should be collapsed and located after the
    // pasted content.
    final int lastSelectionIndex = math.max(selection.baseOffset, selection.extentOffset);
    final TextEditingValue collapsedTextEditingValue = textEditingValue.copyWith(
      selection: TextSelection.collapsed(offset: lastSelectionIndex),
    );

    userUpdateTextEditingValue(
      collapsedTextEditingValue.replaced(selection, data.text!),
      cause,
    );
    if (cause == SelectionChangedCause.toolbar) {
      // Schedule a call to bringIntoView() after renderEditable updates.
      SchedulerBinding.instance.addPostFrameCallback((_) {
        if (mounted) {
          bringIntoView(textEditingValue.selection.extent);
        }
      });
      hideToolbar();
    }
  }

  /// Select the entire text value.
  @override
  void selectAll(SelectionChangedCause cause) {
    if (widget.readOnly && widget.obscureText) {
      // If we can't modify it, and we can't copy it, there's no point in
      // selecting it.
      return;
    }
    userUpdateTextEditingValue(
      textEditingValue.copyWith(
        selection: TextSelection(baseOffset: 0, extentOffset: textEditingValue.text.length),
      ),
      cause,
    );
    if (cause == SelectionChangedCause.toolbar) {
      bringIntoView(textEditingValue.selection.extent);
      switch (defaultTargetPlatform) {
        case TargetPlatform.android:
        case TargetPlatform.iOS:
          break;
        case TargetPlatform.macOS:
        case TargetPlatform.fuchsia:
        case TargetPlatform.linux:
        case TargetPlatform.windows:
          hideToolbar();
          break;
      }
    }
  }

  // State lifecycle:

  @override
  void initState() {
    super.initState();
<<<<<<< HEAD
    clipboardStatus?.addListener(_onChangedClipboardStatus);
=======
    _cursorBlinkOpacityController = AnimationController(
      vsync: this,
      duration: _fadeDuration,
    )..addListener(_onCursorColorTick);
    _clipboardStatus?.addListener(_onChangedClipboardStatus);
>>>>>>> a184f4f2
    widget.controller.addListener(_didChangeTextEditingValue);
    widget.focusNode.addListener(_handleFocusChanged);
    _scrollController.addListener(_updateSelectionOverlayForScroll);
    _cursorVisibilityNotifier.value = widget.showCursor;
  }

  // Whether `TickerMode.of(context)` is true and animations (like blinking the
  // cursor) are supposed to run.
  bool _tickersEnabled = true;

  @override
  void didChangeDependencies() {
    super.didChangeDependencies();

    final AutofillGroupState? newAutofillGroup = AutofillGroup.of(context);
    if (currentAutofillScope != newAutofillGroup) {
      _currentAutofillScope?.unregister(autofillId);
      _currentAutofillScope = newAutofillGroup;
      _currentAutofillScope?.register(_effectiveAutofillClient);
    }

    if (!_didAutoFocus && widget.autofocus) {
      _didAutoFocus = true;
      SchedulerBinding.instance.addPostFrameCallback((_) {
        if (mounted && renderEditable.hasSize) {
          FocusScope.of(context).autofocus(widget.focusNode);
        }
      });
    }

    // Restart or stop the blinking cursor when TickerMode changes.
    final bool newTickerEnabled = TickerMode.of(context);
    if (_tickersEnabled != newTickerEnabled) {
      _tickersEnabled = newTickerEnabled;
      if (_tickersEnabled && _cursorActive) {
        _startCursorTimer();
      } else if (!_tickersEnabled && _cursorTimer != null) {
        // Cannot use _stopCursorTimer because it would reset _cursorActive.
        _cursorTimer!.cancel();
        _cursorTimer = null;
      }
    }

    if (defaultTargetPlatform != TargetPlatform.iOS && defaultTargetPlatform != TargetPlatform.android) {
      return;
    }

    // Hide the text selection toolbar on mobile when orientation changes.
    final Orientation orientation = MediaQuery.of(context).orientation;
    if (_lastOrientation == null) {
      _lastOrientation = orientation;
      return;
    }
    if (orientation != _lastOrientation) {
      _lastOrientation = orientation;
      if (defaultTargetPlatform == TargetPlatform.iOS) {
        hideToolbar(false);
      }
      if (defaultTargetPlatform == TargetPlatform.android) {
        hideToolbar();
      }
    }
  }

  @override
  void didUpdateWidget(EditableText oldWidget) {
    super.didUpdateWidget(oldWidget);
    if (widget.controller != oldWidget.controller) {
      oldWidget.controller.removeListener(_didChangeTextEditingValue);
      widget.controller.addListener(_didChangeTextEditingValue);
      _updateRemoteEditingValueIfNeeded();
    }
    if (widget.controller.selection != oldWidget.controller.selection) {
      _selectionOverlay?.update(_value);
    }
    _selectionOverlay?.handlesVisible = widget.showSelectionHandles;

    if (widget.autofillClient != oldWidget.autofillClient) {
      _currentAutofillScope?.unregister(oldWidget.autofillClient?.autofillId ?? autofillId);
      _currentAutofillScope?.register(_effectiveAutofillClient);
    }

    if (widget.focusNode != oldWidget.focusNode) {
      oldWidget.focusNode.removeListener(_handleFocusChanged);
      widget.focusNode.addListener(_handleFocusChanged);
      updateKeepAlive();
    }

    if (widget.scrollController != oldWidget.scrollController) {
      (oldWidget.scrollController ?? _internalScrollController)?.removeListener(_updateSelectionOverlayForScroll);
      _scrollController.addListener(_updateSelectionOverlayForScroll);
    }

    if (!_shouldCreateInputConnection) {
      _closeInputConnectionIfNeeded();
    } else if (oldWidget.readOnly && _hasFocus) {
      _openInputConnection();
    }

    if (kIsWeb && _hasInputConnection) {
      if (oldWidget.readOnly != widget.readOnly) {
        _textInputConnection!.updateConfig(_effectiveAutofillClient.textInputConfiguration);
      }
    }

    if (widget.style != oldWidget.style) {
      final TextStyle style = widget.style;
      // The _textInputConnection will pick up the new style when it attaches in
      // _openInputConnection.
      if (_hasInputConnection) {
        _textInputConnection!.setStyle(
          fontFamily: style.fontFamily,
          fontSize: style.fontSize,
          fontWeight: style.fontWeight,
          textDirection: _textDirection,
          textAlign: widget.textAlign,
        );
      }
    }
    final bool canPaste = widget.selectionControls is TextSelectionHandleControls
        ? TextSelectionToolbarButtonDatasBuilder.canPaste(this, clipboardStatus!.value)
        : widget.selectionControls?.canPaste(this) ?? false;
    if (widget.selectionEnabled && pasteEnabled && clipboardStatus != null && canPaste) {
      clipboardStatus!.update();
    }
  }

  @override
  void dispose() {
    _internalScrollController?.dispose();
    _currentAutofillScope?.unregister(autofillId);
    widget.controller.removeListener(_didChangeTextEditingValue);
    _floatingCursorResetController?.dispose();
    _floatingCursorResetController = null;
    _closeInputConnectionIfNeeded();
    assert(!_hasInputConnection);
    _cursorTimer?.cancel();
    _cursorTimer = null;
    _cursorBlinkOpacityController?.dispose();
    _cursorBlinkOpacityController = null;
    _selectionOverlay?.dispose();
    _selectionOverlay = null;
    widget.focusNode.removeListener(_handleFocusChanged);
    WidgetsBinding.instance.removeObserver(this);
    clipboardStatus?.removeListener(_onChangedClipboardStatus);
    clipboardStatus?.dispose();
    _cursorVisibilityNotifier.dispose();
    super.dispose();
    assert(_batchEditDepth <= 0, 'unfinished batch edits: $_batchEditDepth');
  }

  // TextInputClient implementation:

  /// The last known [TextEditingValue] of the platform text input plugin.
  ///
  /// This value is updated when the platform text input plugin sends a new
  /// update via [updateEditingValue], or when [EditableText] calls
  /// [TextInputConnection.setEditingState] to overwrite the platform text input
  /// plugin's [TextEditingValue].
  ///
  /// Used in [_updateRemoteEditingValueIfNeeded] to determine whether the
  /// remote value is outdated and needs updating.
  TextEditingValue? _lastKnownRemoteTextEditingValue;

  @override
  TextEditingValue get currentTextEditingValue => _value;

  @override
  void updateEditingValue(TextEditingValue value) {
    // This method handles text editing state updates from the platform text
    // input plugin. The [EditableText] may not have the focus or an open input
    // connection, as autofill can update a disconnected [EditableText].

    // Since we still have to support keyboard select, this is the best place
    // to disable text updating.
    if (!_shouldCreateInputConnection) {
      return;
    }

    if (widget.readOnly) {
      // In the read-only case, we only care about selection changes, and reject
      // everything else.
      value = _value.copyWith(selection: value.selection);
    }
    _lastKnownRemoteTextEditingValue = value;

    if (value == _value) {
      // This is possible, for example, when the numeric keyboard is input,
      // the engine will notify twice for the same value.
      // Track at https://github.com/flutter/flutter/issues/65811
      return;
    }

    if (value.text == _value.text && value.composing == _value.composing) {
      // `selection` is the only change.
      _handleSelectionChanged(value.selection, (_textInputConnection?.scribbleInProgress ?? false) ? SelectionChangedCause.scribble : SelectionChangedCause.keyboard);
    } else {
      hideToolbar();
      _currentPromptRectRange = null;

      final bool revealObscuredInput = _hasInputConnection
                                    && widget.obscureText
                                    && WidgetsBinding.instance.platformDispatcher.brieflyShowPassword
                                    && value.text.length == _value.text.length + 1;

      _obscureShowCharTicksPending = revealObscuredInput ? _kObscureShowLatestCharCursorTicks : 0;
      _obscureLatestCharIndex = revealObscuredInput ? _value.selection.baseOffset : null;
      _formatAndSetValue(value, SelectionChangedCause.keyboard);
    }

    // Wherever the value is changed by the user, schedule a showCaretOnScreen
    // to make sure the user can see the changes they just made. Programmatical
    // changes to `textEditingValue` do not trigger the behavior even if the
    // text field is focused.
    _scheduleShowCaretOnScreen(withAnimation: true);
    if (_hasInputConnection) {
      // To keep the cursor from blinking while typing, we want to restart the
      // cursor timer every time a new character is typed.
      _stopCursorTimer(resetCharTicks: false);
      _startCursorTimer();
    }
  }

  @override
  void performAction(TextInputAction action) {
    switch (action) {
      case TextInputAction.newline:
        // If this is a multiline EditableText, do nothing for a "newline"
        // action; The newline is already inserted. Otherwise, finalize
        // editing.
        if (!_isMultiline) {
          _finalizeEditing(action, shouldUnfocus: true);
        }
        break;
      case TextInputAction.done:
      case TextInputAction.go:
      case TextInputAction.next:
      case TextInputAction.previous:
      case TextInputAction.search:
      case TextInputAction.send:
        _finalizeEditing(action, shouldUnfocus: true);
        break;
      case TextInputAction.continueAction:
      case TextInputAction.emergencyCall:
      case TextInputAction.join:
      case TextInputAction.none:
      case TextInputAction.route:
      case TextInputAction.unspecified:
        // Finalize editing, but don't give up focus because this keyboard
        // action does not imply the user is done inputting information.
        _finalizeEditing(action, shouldUnfocus: false);
        break;
    }
  }

  @override
  void performPrivateCommand(String action, Map<String, dynamic> data) {
    widget.onAppPrivateCommand!(action, data);
  }

  // The original position of the caret on FloatingCursorDragState.start.
  Rect? _startCaretRect;

  // The most recent text position as determined by the location of the floating
  // cursor.
  TextPosition? _lastTextPosition;

  // The offset of the floating cursor as determined from the start call.
  Offset? _pointOffsetOrigin;

  // The most recent position of the floating cursor.
  Offset? _lastBoundedOffset;

  // Because the center of the cursor is preferredLineHeight / 2 below the touch
  // origin, but the touch origin is used to determine which line the cursor is
  // on, we need this offset to correctly render and move the cursor.
  Offset get _floatingCursorOffset => Offset(0, renderEditable.preferredLineHeight / 2);

  @override
  void updateFloatingCursor(RawFloatingCursorPoint point) {
    _floatingCursorResetController ??= AnimationController(
      vsync: this,
    )..addListener(_onFloatingCursorResetTick);
    switch(point.state) {
      case FloatingCursorDragState.Start:
        if (_floatingCursorResetController!.isAnimating) {
          _floatingCursorResetController!.stop();
          _onFloatingCursorResetTick();
        }
        // We want to send in points that are centered around a (0,0) origin, so
        // we cache the position.
        _pointOffsetOrigin = point.offset;

        final TextPosition currentTextPosition = TextPosition(offset: renderEditable.selection!.baseOffset);
        _startCaretRect = renderEditable.getLocalRectForCaret(currentTextPosition);

        _lastBoundedOffset = _startCaretRect!.center - _floatingCursorOffset;
        _lastTextPosition = currentTextPosition;
        renderEditable.setFloatingCursor(point.state, _lastBoundedOffset!, _lastTextPosition!);
        break;
      case FloatingCursorDragState.Update:
        final Offset centeredPoint = point.offset! - _pointOffsetOrigin!;
        final Offset rawCursorOffset = _startCaretRect!.center + centeredPoint - _floatingCursorOffset;

        _lastBoundedOffset = renderEditable.calculateBoundedFloatingCursorOffset(rawCursorOffset);
        _lastTextPosition = renderEditable.getPositionForPoint(renderEditable.localToGlobal(_lastBoundedOffset! + _floatingCursorOffset));
        renderEditable.setFloatingCursor(point.state, _lastBoundedOffset!, _lastTextPosition!);
        break;
      case FloatingCursorDragState.End:
        // We skip animation if no update has happened.
        if (_lastTextPosition != null && _lastBoundedOffset != null) {
          _floatingCursorResetController!.value = 0.0;
          _floatingCursorResetController!.animateTo(1.0, duration: _floatingCursorResetTime, curve: Curves.decelerate);
        }
        break;
    }
  }

  void _onFloatingCursorResetTick() {
    final Offset finalPosition = renderEditable.getLocalRectForCaret(_lastTextPosition!).centerLeft - _floatingCursorOffset;
    if (_floatingCursorResetController!.isCompleted) {
      renderEditable.setFloatingCursor(FloatingCursorDragState.End, finalPosition, _lastTextPosition!);
      if (_lastTextPosition!.offset != renderEditable.selection!.baseOffset) {
        // The cause is technically the force cursor, but the cause is listed as tap as the desired functionality is the same.
        _handleSelectionChanged(TextSelection.collapsed(offset: _lastTextPosition!.offset), SelectionChangedCause.forcePress);
      }
      _startCaretRect = null;
      _lastTextPosition = null;
      _pointOffsetOrigin = null;
      _lastBoundedOffset = null;
    } else {
      final double lerpValue = _floatingCursorResetController!.value;
      final double lerpX = ui.lerpDouble(_lastBoundedOffset!.dx, finalPosition.dx, lerpValue)!;
      final double lerpY = ui.lerpDouble(_lastBoundedOffset!.dy, finalPosition.dy, lerpValue)!;

      renderEditable.setFloatingCursor(FloatingCursorDragState.Update, Offset(lerpX, lerpY), _lastTextPosition!, resetLerpValue: lerpValue);
    }
  }

  @pragma('vm:notify-debugger-on-exception')
  void _finalizeEditing(TextInputAction action, {required bool shouldUnfocus}) {
    // Take any actions necessary now that the user has completed editing.
    if (widget.onEditingComplete != null) {
      try {
        widget.onEditingComplete!();
      } catch (exception, stack) {
        FlutterError.reportError(FlutterErrorDetails(
          exception: exception,
          stack: stack,
          library: 'widgets',
          context: ErrorDescription('while calling onEditingComplete for $action'),
        ));
      }
    } else {
      // Default behavior if the developer did not provide an
      // onEditingComplete callback: Finalize editing and remove focus, or move
      // it to the next/previous field, depending on the action.
      widget.controller.clearComposing();
      if (shouldUnfocus) {
        switch (action) {
          case TextInputAction.none:
          case TextInputAction.unspecified:
          case TextInputAction.done:
          case TextInputAction.go:
          case TextInputAction.search:
          case TextInputAction.send:
          case TextInputAction.continueAction:
          case TextInputAction.join:
          case TextInputAction.route:
          case TextInputAction.emergencyCall:
          case TextInputAction.newline:
            widget.focusNode.unfocus();
            break;
          case TextInputAction.next:
            widget.focusNode.nextFocus();
            break;
          case TextInputAction.previous:
            widget.focusNode.previousFocus();
            break;
        }
      }
    }

    final ValueChanged<String>? onSubmitted = widget.onSubmitted;
    if (onSubmitted == null) {
      return;
    }

    // Invoke optional callback with the user's submitted content.
    try {
      onSubmitted(_value.text);
    } catch (exception, stack) {
      FlutterError.reportError(FlutterErrorDetails(
        exception: exception,
        stack: stack,
        library: 'widgets',
        context: ErrorDescription('while calling onSubmitted for $action'),
      ));
    }

    // If `shouldUnfocus` is true, the text field should no longer be focused
    // after the microtask queue is drained. But in case the developer cancelled
    // the focus change in the `onSubmitted` callback by focusing this input
    // field again, reset the soft keyboard.
    // See https://github.com/flutter/flutter/issues/84240.
    //
    // `_restartConnectionIfNeeded` creates a new TextInputConnection to replace
    // the current one. This on iOS switches to a new input view and on Android
    // restarts the input method, and in both cases the soft keyboard will be
    // reset.
    if (shouldUnfocus) {
      _scheduleRestartConnection();
    }
  }

  int _batchEditDepth = 0;

  /// Begins a new batch edit, within which new updates made to the text editing
  /// value will not be sent to the platform text input plugin.
  ///
  /// Batch edits nest. When the outermost batch edit finishes, [endBatchEdit]
  /// will attempt to send [currentTextEditingValue] to the text input plugin if
  /// it detected a change.
  void beginBatchEdit() {
    _batchEditDepth += 1;
  }

  /// Ends the current batch edit started by the last call to [beginBatchEdit],
  /// and send [currentTextEditingValue] to the text input plugin if needed.
  ///
  /// Throws an error in debug mode if this [EditableText] is not in a batch
  /// edit.
  void endBatchEdit() {
    _batchEditDepth -= 1;
    assert(
      _batchEditDepth >= 0,
      'Unbalanced call to endBatchEdit: beginBatchEdit must be called first.',
    );
    _updateRemoteEditingValueIfNeeded();
  }

  void _updateRemoteEditingValueIfNeeded() {
    if (_batchEditDepth > 0 || !_hasInputConnection) {
      return;
    }
    final TextEditingValue localValue = _value;
    if (localValue == _lastKnownRemoteTextEditingValue) {
      return;
    }
    _textInputConnection!.setEditingState(localValue);
    _lastKnownRemoteTextEditingValue = localValue;
  }

  TextEditingValue get _value => widget.controller.value;
  set _value(TextEditingValue value) {
    widget.controller.value = value;
  }

  bool get _hasFocus => widget.focusNode.hasFocus;
  bool get _isMultiline => widget.maxLines != 1;

  // Finds the closest scroll offset to the current scroll offset that fully
  // reveals the given caret rect. If the given rect's main axis extent is too
  // large to be fully revealed in `renderEditable`, it will be centered along
  // the main axis.
  //
  // If this is a multiline EditableText (which means the Editable can only
  // scroll vertically), the given rect's height will first be extended to match
  // `renderEditable.preferredLineHeight`, before the target scroll offset is
  // calculated.
  RevealedOffset _getOffsetToRevealCaret(Rect rect) {
    if (!_scrollController.position.allowImplicitScrolling) {
      return RevealedOffset(offset: _scrollController.offset, rect: rect);
    }

    final Size editableSize = renderEditable.size;
    final double additionalOffset;
    final Offset unitOffset;

    if (!_isMultiline) {
      additionalOffset = rect.width >= editableSize.width
        // Center `rect` if it's oversized.
        ? editableSize.width / 2 - rect.center.dx
        // Valid additional offsets range from (rect.right - size.width)
        // to (rect.left). Pick the closest one if out of range.
        : clampDouble(0.0, rect.right - editableSize.width, rect.left);
      unitOffset = const Offset(1, 0);
    } else {
      // The caret is vertically centered within the line. Expand the caret's
      // height so that it spans the line because we're going to ensure that the
      // entire expanded caret is scrolled into view.
      final Rect expandedRect = Rect.fromCenter(
        center: rect.center,
        width: rect.width,
        height: math.max(rect.height, renderEditable.preferredLineHeight),
      );

      additionalOffset = expandedRect.height >= editableSize.height
        ? editableSize.height / 2 - expandedRect.center.dy
        : clampDouble(0.0, expandedRect.bottom - editableSize.height, expandedRect.top);
      unitOffset = const Offset(0, 1);
    }

    // No overscrolling when encountering tall fonts/scripts that extend past
    // the ascent.
    final double targetOffset = clampDouble(
      additionalOffset + _scrollController.offset,
      _scrollController.position.minScrollExtent,
      _scrollController.position.maxScrollExtent,
    );

    final double offsetDelta = _scrollController.offset - targetOffset;
    return RevealedOffset(rect: rect.shift(unitOffset * offsetDelta), offset: targetOffset);
  }

  bool get _hasInputConnection => _textInputConnection?.attached ?? false;
  /// Whether to send the autofill information to the autofill service. True by
  /// default.
  bool get _needsAutofill => _effectiveAutofillClient.textInputConfiguration.autofillConfiguration.enabled;

  void _openInputConnection() {
    if (!_shouldCreateInputConnection) {
      return;
    }
    if (!_hasInputConnection) {
      final TextEditingValue localValue = _value;

      // When _needsAutofill == true && currentAutofillScope == null, autofill
      // is allowed but saving the user input from the text field is
      // discouraged.
      //
      // In case the autofillScope changes from a non-null value to null, or
      // _needsAutofill changes to false from true, the platform needs to be
      // notified to exclude this field from the autofill context. So we need to
      // provide the autofillId.
      _textInputConnection = _needsAutofill && currentAutofillScope != null
        ? currentAutofillScope!.attach(this, _effectiveAutofillClient.textInputConfiguration)
        : TextInput.attach(this, _effectiveAutofillClient.textInputConfiguration);
      _updateSizeAndTransform();
      _updateComposingRectIfNeeded();
      _updateCaretRectIfNeeded();
      final TextStyle style = widget.style;
      _textInputConnection!
        ..setStyle(
          fontFamily: style.fontFamily,
          fontSize: style.fontSize,
          fontWeight: style.fontWeight,
          textDirection: _textDirection,
          textAlign: widget.textAlign,
        )
        ..setEditingState(localValue)
        ..show();
      if (_needsAutofill) {
        // Request autofill AFTER the size and the transform have been sent to
        // the platform text input plugin.
        _textInputConnection!.requestAutofill();
      }
      _lastKnownRemoteTextEditingValue = localValue;
    } else {
      _textInputConnection!.show();
    }
  }

  void _closeInputConnectionIfNeeded() {
    if (_hasInputConnection) {
      _textInputConnection!.close();
      _textInputConnection = null;
      _lastKnownRemoteTextEditingValue = null;
    }
  }

  void _openOrCloseInputConnectionIfNeeded() {
    if (_hasFocus && widget.focusNode.consumeKeyboardToken()) {
      _openInputConnection();
    } else if (!_hasFocus) {
      _closeInputConnectionIfNeeded();
      widget.controller.clearComposing();
    }
  }

  bool _restartConnectionScheduled = false;
  void _scheduleRestartConnection() {
    if (_restartConnectionScheduled) {
      return;
    }
    _restartConnectionScheduled = true;
    scheduleMicrotask(_restartConnectionIfNeeded);
  }
  // Discards the current [TextInputConnection] and establishes a new one.
  //
  // This method is rarely needed. This is currently used to reset the input
  // type when the "submit" text input action is triggered and the developer
  // puts the focus back to this input field..
  void _restartConnectionIfNeeded() {
    _restartConnectionScheduled = false;
    if (!_hasInputConnection || !_shouldCreateInputConnection) {
      return;
    }
    _textInputConnection!.close();
    _textInputConnection = null;
    _lastKnownRemoteTextEditingValue = null;

    final AutofillScope? currentAutofillScope = _needsAutofill ? this.currentAutofillScope : null;
    final TextInputConnection newConnection = currentAutofillScope?.attach(this, textInputConfiguration)
      ?? TextInput.attach(this, _effectiveAutofillClient.textInputConfiguration);
    _textInputConnection = newConnection;

    final TextStyle style = widget.style;
    newConnection
      ..show()
      ..setStyle(
        fontFamily: style.fontFamily,
        fontSize: style.fontSize,
        fontWeight: style.fontWeight,
        textDirection: _textDirection,
        textAlign: widget.textAlign,
      )
      ..setEditingState(_value);
    _lastKnownRemoteTextEditingValue = _value;
  }


  @override
  void connectionClosed() {
    if (_hasInputConnection) {
      _textInputConnection!.connectionClosedReceived();
      _textInputConnection = null;
      _lastKnownRemoteTextEditingValue = null;
      _finalizeEditing(TextInputAction.done, shouldUnfocus: true);
    }
  }

  /// Express interest in interacting with the keyboard.
  ///
  /// If this control is already attached to the keyboard, this function will
  /// request that the keyboard become visible. Otherwise, this function will
  /// ask the focus system that it become focused. If successful in acquiring
  /// focus, the control will then attach to the keyboard and request that the
  /// keyboard become visible.
  void requestKeyboard() {
    if (_hasFocus) {
      _openInputConnection();
    } else {
      widget.focusNode.requestFocus(); // This eventually calls _openInputConnection also, see _handleFocusChanged.
    }
  }

  void _updateOrDisposeSelectionOverlayIfNeeded() {
    if (_selectionOverlay != null) {
      if (_hasFocus) {
        _selectionOverlay!.update(_value);
      } else {
        _selectionOverlay!.dispose();
        _selectionOverlay = null;
      }
    }
  }

  void _updateSelectionOverlayForScroll() {
    _selectionOverlay?.updateForScroll();
  }

  void _createSelectionOverlay() {
    _selectionOverlay = TextSelectionOverlay(
      clipboardStatus: clipboardStatus,
      context: context,
      value: _value,
      debugRequiredFor: widget,
      toolbarLayerLink: _toolbarLayerLink,
      startHandleLayerLink: _startHandleLayerLink,
      endHandleLayerLink: _endHandleLayerLink,
      renderObject: renderEditable,
      selectionControls: widget.selectionControls,
      selectionDelegate: this,
      dragStartBehavior: widget.dragStartBehavior,
      onSelectionHandleTapped: widget.onSelectionHandleTapped,
      buildContextMenu: (
        BuildContext context,
        Offset primaryAnchor,
        [Offset? secondaryAnchor]
      ) {
        if (widget.buildContextMenu == null) {
          return const SizedBox.shrink();
        }
        return widget.buildContextMenu!(
          context,
          this,
          primaryAnchor,
          secondaryAnchor,
        );
      },
    );
  }

  @pragma('vm:notify-debugger-on-exception')
  void _handleSelectionChanged(TextSelection selection, SelectionChangedCause? cause) {
    // We return early if the selection is not valid. This can happen when the
    // text of [EditableText] is updated at the same time as the selection is
    // changed by a gesture event.
    if (!widget.controller.isSelectionWithinTextBounds(selection)) {
      return;
    }

    widget.controller.selection = selection;

    // This will show the keyboard for all selection changes on the
    // EditableText except for those triggered by a keyboard input.
    // Typically EditableText shouldn't take user keyboard input if
    // it's not focused already. If the EditableText is being
    // autofilled it shouldn't request focus.
    switch (cause) {
      case null:
      case SelectionChangedCause.doubleTap:
      case SelectionChangedCause.drag:
      case SelectionChangedCause.forcePress:
      case SelectionChangedCause.longPress:
      case SelectionChangedCause.scribble:
      case SelectionChangedCause.tap:
      case SelectionChangedCause.toolbar:
        requestKeyboard();
        break;
      case SelectionChangedCause.keyboard:
        if (_hasFocus) {
          requestKeyboard();
        }
        break;
    }
    if (widget.selectionControls == null && widget.buildContextMenu == null) {
      _selectionOverlay?.dispose();
      _selectionOverlay = null;
    } else {
      if (_selectionOverlay == null) {
        _createSelectionOverlay();
      } else {
        _selectionOverlay!.update(_value);
      }
      _selectionOverlay!.handlesVisible = widget.showSelectionHandles;
      _selectionOverlay!.showHandles();
    }
    // TODO(chunhtai): we should make sure selection actually changed before
    // we call the onSelectionChanged.
    // https://github.com/flutter/flutter/issues/76349.
    try {
      widget.onSelectionChanged?.call(selection, cause);
    } catch (exception, stack) {
      FlutterError.reportError(FlutterErrorDetails(
        exception: exception,
        stack: stack,
        library: 'widgets',
        context: ErrorDescription('while calling onSelectionChanged for $cause'),
      ));
    }

    // To keep the cursor from blinking while it moves, restart the timer here.
    if (_cursorTimer != null) {
      _stopCursorTimer(resetCharTicks: false);
      _startCursorTimer();
    }
  }

  Rect? _currentCaretRect;
  // ignore: use_setters_to_change_properties, (this is used as a callback, can't be a setter)
  void _handleCaretChanged(Rect caretRect) {
    _currentCaretRect = caretRect;
  }

  // Animation configuration for scrolling the caret back on screen.
  static const Duration _caretAnimationDuration = Duration(milliseconds: 100);
  static const Curve _caretAnimationCurve = Curves.fastOutSlowIn;

  bool _showCaretOnScreenScheduled = false;

  void _scheduleShowCaretOnScreen({required bool withAnimation}) {
    if (_showCaretOnScreenScheduled) {
      return;
    }
    _showCaretOnScreenScheduled = true;
    SchedulerBinding.instance.addPostFrameCallback((Duration _) {
      _showCaretOnScreenScheduled = false;
      if (_currentCaretRect == null || !_scrollController.hasClients) {
        return;
      }

      final double lineHeight = renderEditable.preferredLineHeight;

      // Enlarge the target rect by scrollPadding to ensure that caret is not
      // positioned directly at the edge after scrolling.
      double bottomSpacing = widget.scrollPadding.bottom;
      if (_selectionOverlay?.selectionControls != null) {
        final double handleHeight = _selectionOverlay!.selectionControls!
          .getHandleSize(lineHeight).height;
        final double interactiveHandleHeight = math.max(
          handleHeight,
          kMinInteractiveDimension,
        );
        final Offset anchor = _selectionOverlay!.selectionControls!
          .getHandleAnchor(
            TextSelectionHandleType.collapsed,
            lineHeight,
          );
        final double handleCenter = handleHeight / 2 - anchor.dy;
        bottomSpacing = math.max(
          handleCenter + interactiveHandleHeight / 2,
          bottomSpacing,
        );
      }

      final EdgeInsets caretPadding = widget.scrollPadding
        .copyWith(bottom: bottomSpacing);

      final RevealedOffset targetOffset = _getOffsetToRevealCaret(_currentCaretRect!);

      if (withAnimation) {
        _scrollController.animateTo(
          targetOffset.offset,
          duration: _caretAnimationDuration,
          curve: _caretAnimationCurve,
        );
        renderEditable.showOnScreen(
          rect: caretPadding.inflateRect(targetOffset.rect),
          duration: _caretAnimationDuration,
          curve: _caretAnimationCurve,
        );
      } else {
        _scrollController.jumpTo(targetOffset.offset);
        renderEditable.showOnScreen(
          rect: caretPadding.inflateRect(targetOffset.rect),
        );
      }
    });
  }

  late double _lastBottomViewInset;

  @override
  void didChangeMetrics() {
    if (_lastBottomViewInset != WidgetsBinding.instance.window.viewInsets.bottom) {
      SchedulerBinding.instance.addPostFrameCallback((Duration _) {
        _selectionOverlay?.updateForScroll();
      });
      if (_lastBottomViewInset < WidgetsBinding.instance.window.viewInsets.bottom) {
        // Because the metrics change signal from engine will come here every frame
        // (on both iOS and Android). So we don't need to show caret with animation.
        _scheduleShowCaretOnScreen(withAnimation: false);
      }
    }
    _lastBottomViewInset = WidgetsBinding.instance.window.viewInsets.bottom;
  }

  @pragma('vm:notify-debugger-on-exception')
  void _formatAndSetValue(TextEditingValue value, SelectionChangedCause? cause, {bool userInteraction = false}) {
    // Only apply input formatters if the text has changed (including uncommitted
    // text in the composing region), or when the user committed the composing
    // text.
    // Gboard is very persistent in restoring the composing region. Applying
    // input formatters on composing-region-only changes (except clearing the
    // current composing region) is very infinite-loop-prone: the formatters
    // will keep trying to modify the composing region while Gboard will keep
    // trying to restore the original composing region.
    final bool textChanged = _value.text != value.text
                          || (!_value.composing.isCollapsed && value.composing.isCollapsed);
    final bool selectionChanged = _value.selection != value.selection;

    if (textChanged) {
      try {
        value = widget.inputFormatters?.fold<TextEditingValue>(
          value,
          (TextEditingValue newValue, TextInputFormatter formatter) => formatter.formatEditUpdate(_value, newValue),
        ) ?? value;
      } catch (exception, stack) {
        FlutterError.reportError(FlutterErrorDetails(
          exception: exception,
          stack: stack,
          library: 'widgets',
          context: ErrorDescription('while applying input formatters'),
        ));
      }
    }

    // Put all optional user callback invocations in a batch edit to prevent
    // sending multiple `TextInput.updateEditingValue` messages.
    beginBatchEdit();
    _value = value;
    // Changes made by the keyboard can sometimes be "out of band" for listening
    // components, so always send those events, even if we didn't think it
    // changed. Also, the user long pressing should always send a selection change
    // as well.
    if (selectionChanged ||
        (userInteraction &&
        (cause == SelectionChangedCause.longPress ||
         cause == SelectionChangedCause.keyboard))) {
      _handleSelectionChanged(_value.selection, cause);
    }
    if (textChanged) {
      try {
        widget.onChanged?.call(_value.text);
      } catch (exception, stack) {
        FlutterError.reportError(FlutterErrorDetails(
          exception: exception,
          stack: stack,
          library: 'widgets',
          context: ErrorDescription('while calling onChanged'),
        ));
      }
    }

    endBatchEdit();
  }

  void _onCursorColorTick() {
    renderEditable.cursorColor = widget.cursorColor.withOpacity(_cursorBlinkOpacityController!.value);
    _cursorVisibilityNotifier.value = widget.showCursor && _cursorBlinkOpacityController!.value > 0;
  }

  /// Whether the blinking cursor is actually visible at this precise moment
  /// (it's hidden half the time, since it blinks).
  @visibleForTesting
  bool get cursorCurrentlyVisible => _cursorBlinkOpacityController!.value > 0;

  /// The cursor blink interval (the amount of time the cursor is in the "on"
  /// state or the "off" state). A complete cursor blink period is twice this
  /// value (half on, half off).
  @visibleForTesting
  Duration get cursorBlinkInterval => _kCursorBlinkHalfPeriod;

  /// The current status of the text selection handles.
  @visibleForTesting
  TextSelectionOverlay? get selectionOverlay => _selectionOverlay;

  int _obscureShowCharTicksPending = 0;
  int? _obscureLatestCharIndex;

  void _cursorTick(Timer timer) {
    _targetCursorVisibility = !_targetCursorVisibility;
    final double targetOpacity = _targetCursorVisibility ? 1.0 : 0.0;
    if (widget.cursorOpacityAnimates) {
      // If we want to show the cursor, we will animate the opacity to the value
      // of 1.0, and likewise if we want to make it disappear, to 0.0. An easing
      // curve is used for the animation to mimic the aesthetics of the native
      // iOS cursor.
      //
      // These values and curves have been obtained through eyeballing, so are
      // likely not exactly the same as the values for native iOS.
      _cursorBlinkOpacityController!.animateTo(targetOpacity, curve: Curves.easeOut);
    } else {
      _cursorBlinkOpacityController!.value = targetOpacity;
    }

    if (_obscureShowCharTicksPending > 0) {
      setState(() {
        _obscureShowCharTicksPending = WidgetsBinding.instance.platformDispatcher.brieflyShowPassword
          ? _obscureShowCharTicksPending - 1
          : 0;
      });
    }
  }

  void _cursorWaitForStart(Timer timer) {
    assert(_kCursorBlinkHalfPeriod > _fadeDuration);
    assert(!EditableText.debugDeterministicCursor);
    _cursorTimer?.cancel();
    _cursorTimer = Timer.periodic(_kCursorBlinkHalfPeriod, _cursorTick);
  }

  // Indicates whether the cursor should be blinking right now (but it may
  // actually not blink because it's disabled via TickerMode.of(context)).
  bool _cursorActive = false;

  void _startCursorTimer() {
    assert(_cursorTimer == null);
    _cursorActive = true;
    if (!_tickersEnabled) {
      return;
    }
    _targetCursorVisibility = true;
    _cursorBlinkOpacityController!.value = 1.0;
    if (EditableText.debugDeterministicCursor) {
      return;
    }
    if (widget.cursorOpacityAnimates) {
      _cursorTimer = Timer.periodic(_kCursorBlinkWaitForStart, _cursorWaitForStart);
    } else {
      _cursorTimer = Timer.periodic(_kCursorBlinkHalfPeriod, _cursorTick);
    }
  }

  void _stopCursorTimer({ bool resetCharTicks = true }) {
    _cursorActive = false;
    _cursorTimer?.cancel();
    _cursorTimer = null;
    _targetCursorVisibility = false;
    _cursorBlinkOpacityController!.value = 0.0;
    if (EditableText.debugDeterministicCursor) {
      return;
    }
    if (resetCharTicks) {
      _obscureShowCharTicksPending = 0;
    }
    if (widget.cursorOpacityAnimates) {
      _cursorBlinkOpacityController!.stop();
      _cursorBlinkOpacityController!.value = 0.0;
    }
  }

  void _startOrStopCursorTimerIfNeeded() {
    if (_cursorTimer == null && _hasFocus && _value.selection.isCollapsed) {
      _startCursorTimer();
    } else if (_cursorActive && (!_hasFocus || !_value.selection.isCollapsed)) {
      _stopCursorTimer();
    }
  }

  void _didChangeTextEditingValue() {
    _updateRemoteEditingValueIfNeeded();
    _startOrStopCursorTimerIfNeeded();
    _updateOrDisposeSelectionOverlayIfNeeded();
    // TODO(abarth): Teach RenderEditable about ValueNotifier<TextEditingValue>
    // to avoid this setState().
    setState(() { /* We use widget.controller.value in build(). */ });
    _adjacentLineAction.stopCurrentVerticalRunIfSelectionChanges();
  }

  void _handleFocusChanged() {
    _openOrCloseInputConnectionIfNeeded();
    _startOrStopCursorTimerIfNeeded();
    _updateOrDisposeSelectionOverlayIfNeeded();
    if (_hasFocus) {
      // Listen for changing viewInsets, which indicates keyboard showing up.
      WidgetsBinding.instance.addObserver(this);
      _lastBottomViewInset = WidgetsBinding.instance.window.viewInsets.bottom;
      if (!widget.readOnly) {
        _scheduleShowCaretOnScreen(withAnimation: true);
      }
      if (!_value.selection.isValid) {
        // Place cursor at the end if the selection is invalid when we receive focus.
        _handleSelectionChanged(TextSelection.collapsed(offset: _value.text.length), null);
      }

      _cachedText = '';
      _cachedFirstRect = null;
      _cachedSize = Size.zero;
      _cachedPlaceholder = -1;
    } else {
      WidgetsBinding.instance.removeObserver(this);
      setState(() { _currentPromptRectRange = null; });
    }
    updateKeepAlive();
  }

  String _cachedText = '';
  Rect? _cachedFirstRect;
  Size _cachedSize = Size.zero;
  int _cachedPlaceholder = -1;
  TextStyle? _cachedTextStyle;

  void _updateSelectionRects({bool force = false}) {
    if (!widget.scribbleEnabled) {
      return;
    }
    if (defaultTargetPlatform != TargetPlatform.iOS) {
      return;
    }
    // This is to avoid sending selection rects on non-iPad devices.
    if (WidgetsBinding.instance.window.physicalSize.shortestSide < _kIPadWidth) {
      return;
    }

    final String text = renderEditable.text?.toPlainText(includeSemanticsLabels: false) ?? '';
    final List<Rect> firstSelectionBoxes = renderEditable.getBoxesForSelection(const TextSelection(baseOffset: 0, extentOffset: 1));
    final Rect? firstRect = firstSelectionBoxes.isNotEmpty ? firstSelectionBoxes.first : null;
    final ScrollDirection scrollDirection = _scrollController.position.userScrollDirection;
    final Size size = renderEditable.size;
    final bool textChanged = text != _cachedText;
    final bool textStyleChanged = _cachedTextStyle != widget.style;
    final bool firstRectChanged = _cachedFirstRect != firstRect;
    final bool sizeChanged = _cachedSize != size;
    final bool placeholderChanged = _cachedPlaceholder != _placeholderLocation;
    if (scrollDirection == ScrollDirection.idle && (force || textChanged || textStyleChanged || firstRectChanged || sizeChanged || placeholderChanged)) {
      _cachedText = text;
      _cachedFirstRect = firstRect;
      _cachedTextStyle = widget.style;
      _cachedSize = size;
      _cachedPlaceholder = _placeholderLocation;
      bool belowRenderEditableBottom = false;
      final List<SelectionRect> rects = List<SelectionRect?>.generate(
        _cachedText.characters.length,
        (int i) {
          if (belowRenderEditableBottom) {
            return null;
          }

          final int offset = _cachedText.characters.getRange(0, i).string.length;
          final List<Rect> boxes = renderEditable.getBoxesForSelection(TextSelection(baseOffset: offset, extentOffset: offset + _cachedText.characters.characterAt(i).string.length));
          if (boxes.isEmpty) {
            return null;
          }

          final SelectionRect selectionRect = SelectionRect(
            bounds: boxes.first,
            position: offset,
          );
          if (renderEditable.paintBounds.bottom < selectionRect.bounds.top) {
            belowRenderEditableBottom = true;
            return null;
          }
          return selectionRect;
        },
      ).where((SelectionRect? selectionRect) {
        if (selectionRect == null) {
          return false;
        }
        if (renderEditable.paintBounds.right < selectionRect.bounds.left || selectionRect.bounds.right < renderEditable.paintBounds.left) {
          return false;
        }
        if (renderEditable.paintBounds.bottom < selectionRect.bounds.top || selectionRect.bounds.bottom < renderEditable.paintBounds.top) {
          return false;
        }
        return true;
      }).map<SelectionRect>((SelectionRect? selectionRect) => selectionRect!).toList();
      _textInputConnection!.setSelectionRects(rects);
    }
  }

  void _updateSizeAndTransform() {
    if (_hasInputConnection) {
      final Size size = renderEditable.size;
      final Matrix4 transform = renderEditable.getTransformTo(null);
      _textInputConnection!.setEditableSizeAndTransform(size, transform);
      _updateSelectionRects();
      SchedulerBinding.instance.addPostFrameCallback((Duration _) => _updateSizeAndTransform());
    } else if (_placeholderLocation != -1) {
      removeTextPlaceholder();
    }
  }

  // Sends the current composing rect to the iOS text input plugin via the text
  // input channel. We need to keep sending the information even if no text is
  // currently marked, as the information usually lags behind. The text input
  // plugin needs to estimate the composing rect based on the latest caret rect,
  // when the composing rect info didn't arrive in time.
  void _updateComposingRectIfNeeded() {
    final TextRange composingRange = _value.composing;
    if (_hasInputConnection) {
      assert(mounted);
      Rect? composingRect = renderEditable.getRectForComposingRange(composingRange);
      // Send the caret location instead if there's no marked text yet.
      if (composingRect == null) {
        assert(!composingRange.isValid || composingRange.isCollapsed);
        final int offset = composingRange.isValid ? composingRange.start : 0;
        composingRect = renderEditable.getLocalRectForCaret(TextPosition(offset: offset));
      }
      assert(composingRect != null);
      _textInputConnection!.setComposingRect(composingRect);
      SchedulerBinding.instance.addPostFrameCallback((Duration _) => _updateComposingRectIfNeeded());
    }
  }

  void _updateCaretRectIfNeeded() {
    if (_hasInputConnection) {
      if (renderEditable.selection != null && renderEditable.selection!.isValid &&
          renderEditable.selection!.isCollapsed) {
        final TextPosition currentTextPosition = TextPosition(offset: renderEditable.selection!.baseOffset);
        final Rect caretRect = renderEditable.getLocalRectForCaret(currentTextPosition);
        _textInputConnection!.setCaretRect(caretRect);
      }
      SchedulerBinding.instance.addPostFrameCallback((Duration _) => _updateCaretRectIfNeeded());
    }
  }

  TextDirection get _textDirection {
    final TextDirection result = widget.textDirection ?? Directionality.of(context);
    assert(result != null, '$runtimeType created without a textDirection and with no ambient Directionality.');
    return result;
  }

  /// The renderer for this widget's descendant.
  ///
  /// This property is typically used to notify the renderer of input gestures
  /// when [RenderEditable.ignorePointer] is true.
  RenderEditable get renderEditable => _editableKey.currentContext!.findRenderObject()! as RenderEditable;

  @override
  TextEditingValue get textEditingValue => _value;

  double get _devicePixelRatio => MediaQuery.of(context).devicePixelRatio;

  @override
  void userUpdateTextEditingValue(TextEditingValue value, SelectionChangedCause? cause) {
    // Compare the current TextEditingValue with the pre-format new
    // TextEditingValue value, in case the formatter would reject the change.
    final bool shouldShowCaret = widget.readOnly
      ? _value.selection != value.selection
      : _value != value;
    if (shouldShowCaret) {
      _scheduleShowCaretOnScreen(withAnimation: true);
    }

    // Even if the value doesn't change, it may be necessary to focus and build
    // the selection overlay. For example, this happens when right clicking an
    // unfocused field that previously had a selection in the same spot.
    if (value == textEditingValue) {
      if (!widget.focusNode.hasFocus) {
        widget.focusNode.requestFocus();
        _createSelectionOverlay();
      }
      return;
    }

    _formatAndSetValue(value, cause, userInteraction: true);
  }

  @override
  void bringIntoView(TextPosition position) {
    final Rect localRect = renderEditable.getLocalRectForCaret(position);
    final RevealedOffset targetOffset = _getOffsetToRevealCaret(localRect);

    _scrollController.jumpTo(targetOffset.offset);
    renderEditable.showOnScreen(rect: targetOffset.rect);
  }

  /// Shows the selection toolbar at the location of the current cursor.
  ///
  /// Returns `false` if a toolbar couldn't be shown, such as when the toolbar
  /// is already shown, or when no text selection currently exists.
  @override
  bool showToolbar() {
    // Web is using native dom elements to enable clipboard functionality of the
    // toolbar: copy, paste, select, cut. It might also provide additional
    // functionality depending on the browser (such as translate). Due to this
    // we should not show a Flutter toolbar for the editable text elements.
    if (kIsWeb) {
      return false;
    }

    if (_selectionOverlay == null || _selectionOverlay!.toolbarIsVisible) {
      return false;
    }
    clipboardStatus?.update();
    _selectionOverlay!.showToolbar();
    return true;
  }

  @override
  void hideToolbar([bool hideHandles = true]) {
    if (hideHandles) {
      // Hide the handles and the toolbar.
      _selectionOverlay?.hide();
    } else if (_selectionOverlay?.toolbarIsVisible ?? false) {
      // Hide only the toolbar but not the handles.
      _selectionOverlay?.hideToolbar();
    }
  }

  /// Toggles the visibility of the toolbar.
  void toggleToolbar() {
    assert(_selectionOverlay != null);
    if (_selectionOverlay!.toolbarIsVisible) {
      hideToolbar();
    } else {
      showToolbar();
    }
  }

  // Tracks the location a [_ScribblePlaceholder] should be rendered in the
  // text.
  //
  // A value of -1 indicates there should be no placeholder, otherwise the
  // value should be between 0 and the length of the text, inclusive.
  int _placeholderLocation = -1;

  @override
  void insertTextPlaceholder(Size size) {
    if (!widget.scribbleEnabled) {
      return;
    }

    if (!widget.controller.selection.isValid) {
      return;
    }

    setState(() {
      _placeholderLocation = _value.text.length - widget.controller.selection.end;
    });
  }

  @override
  void removeTextPlaceholder() {
    if (!widget.scribbleEnabled) {
      return;
    }

    setState(() {
      _placeholderLocation = -1;
    });
  }

  @override
  String get autofillId => 'EditableText-$hashCode';

  @override
  TextInputConfiguration get textInputConfiguration {
    final List<String>? autofillHints = widget.autofillHints?.toList(growable: false);
    final AutofillConfiguration autofillConfiguration = autofillHints != null
      ? AutofillConfiguration(
          uniqueIdentifier: autofillId,
          autofillHints: autofillHints,
          currentEditingValue: currentTextEditingValue,
        )
      : AutofillConfiguration.disabled;

    return TextInputConfiguration(
      inputType: widget.keyboardType,
      readOnly: widget.readOnly,
      obscureText: widget.obscureText,
      autocorrect: widget.autocorrect,
      smartDashesType: widget.smartDashesType,
      smartQuotesType: widget.smartQuotesType,
      enableSuggestions: widget.enableSuggestions,
      enableInteractiveSelection: widget._userSelectionEnabled,
      inputAction: widget.textInputAction ?? (widget.keyboardType == TextInputType.multiline
        ? TextInputAction.newline
        : TextInputAction.done
      ),
      textCapitalization: widget.textCapitalization,
      keyboardAppearance: widget.keyboardAppearance,
      autofillConfiguration: autofillConfiguration,
      enableIMEPersonalizedLearning: widget.enableIMEPersonalizedLearning,
    );
  }

  @override
  void autofill(TextEditingValue value) => updateEditingValue(value);

  // null if no promptRect should be shown.
  TextRange? _currentPromptRectRange;

  @override
  void showAutocorrectionPromptRect(int start, int end) {
    setState(() {
      _currentPromptRectRange = TextRange(start: start, end: end);
    });
  }

  VoidCallback? _semanticsOnCopy(TextSelectionControls? controls) {
    return widget.selectionEnabled
        && copyEnabled
        && _hasFocus
        && (widget.selectionControls is TextSelectionHandleControls
            ? TextSelectionToolbarButtonDatasBuilder.canCopy(this)
            : widget.selectionControls?.canCopy(this) ?? false)
      ? () {
        controls?.handleCopy(this);
        copySelection(SelectionChangedCause.toolbar);
      }
      : null;
  }

  VoidCallback? _semanticsOnCut(TextSelectionControls? controls) {
    return widget.selectionEnabled
        && cutEnabled
        && _hasFocus
        && (widget.selectionControls is TextSelectionHandleControls
            ? TextSelectionToolbarButtonDatasBuilder.canCut(this)
            : widget.selectionControls?.canCut(this) ?? false)
      ? () {
        controls?.handleCut(this);
        cutSelection(SelectionChangedCause.toolbar);
      }
      : null;
  }

  VoidCallback? _semanticsOnPaste(TextSelectionControls? controls) {
    return widget.selectionEnabled
        && pasteEnabled
        && _hasFocus
        && (widget.selectionControls is TextSelectionHandleControls
            ? TextSelectionToolbarButtonDatasBuilder.canPaste(this, clipboardStatus?.value ?? ClipboardStatus.pasteable)
            : widget.selectionControls?.canPaste(this) ?? false)
        && (clipboardStatus == null || clipboardStatus!.value == ClipboardStatus.pasteable)
      ? () {
        controls?.handlePaste(this);
        pasteText(SelectionChangedCause.toolbar);
      }
      : null;
  }


  // --------------------------- Text Editing Actions ---------------------------

  _TextBoundary _characterBoundary(DirectionalTextEditingIntent intent) {
    final _TextBoundary atomicTextBoundary = widget.obscureText ? _CodeUnitBoundary(_value) : _CharacterBoundary(_value);
    return _CollapsedSelectionBoundary(atomicTextBoundary, intent.forward);
  }

  _TextBoundary _nextWordBoundary(DirectionalTextEditingIntent intent) {
    final _TextBoundary atomicTextBoundary;
    final _TextBoundary boundary;

    if (widget.obscureText) {
      atomicTextBoundary = _CodeUnitBoundary(_value);
      boundary = _DocumentBoundary(_value);
    } else {
      final TextEditingValue textEditingValue = _textEditingValueforTextLayoutMetrics;
      atomicTextBoundary = _CharacterBoundary(textEditingValue);
      // This isn't enough. Newline characters.
      boundary = _ExpandedTextBoundary(_WhitespaceBoundary(textEditingValue), _WordBoundary(renderEditable, textEditingValue));
    }

    final _MixedBoundary mixedBoundary = intent.forward
      ? _MixedBoundary(atomicTextBoundary, boundary)
      : _MixedBoundary(boundary, atomicTextBoundary);
    // Use a _MixedBoundary to make sure we don't leave invalid codepoints in
    // the field after deletion.
    return _CollapsedSelectionBoundary(mixedBoundary, intent.forward);
  }

  _TextBoundary _linebreak(DirectionalTextEditingIntent intent) {
    final _TextBoundary atomicTextBoundary;
    final _TextBoundary boundary;

    if (widget.obscureText) {
      atomicTextBoundary = _CodeUnitBoundary(_value);
      boundary = _DocumentBoundary(_value);
    } else {
      final TextEditingValue textEditingValue = _textEditingValueforTextLayoutMetrics;
      atomicTextBoundary = _CharacterBoundary(textEditingValue);
      boundary = _LineBreak(renderEditable, textEditingValue);
    }

    // The _MixedBoundary is to make sure we don't leave invalid code units in
    // the field after deletion.
    // `boundary` doesn't need to be wrapped in a _CollapsedSelectionBoundary,
    // since the document boundary is unique and the linebreak boundary is
    // already caret-location based.
    return intent.forward
      ? _MixedBoundary(_CollapsedSelectionBoundary(atomicTextBoundary, true), boundary)
      : _MixedBoundary(boundary, _CollapsedSelectionBoundary(atomicTextBoundary, false));
  }

  _TextBoundary _documentBoundary(DirectionalTextEditingIntent intent) => _DocumentBoundary(_value);

  Action<T> _makeOverridable<T extends Intent>(Action<T> defaultAction) {
    return Action<T>.overridable(context: context, defaultAction: defaultAction);
  }

  /// Transpose the characters immediately before and after the current
  /// collapsed selection.
  ///
  /// When the cursor is at the end of the text, transposes the last two
  /// characters, if they exist.
  ///
  /// When the cursor is at the start of the text, does nothing.
  void _transposeCharacters(TransposeCharactersIntent intent) {
    if (_value.text.characters.length <= 1
        || _value.selection == null
        || !_value.selection.isCollapsed
        || _value.selection.baseOffset == 0) {
      return;
    }

    final String text = _value.text;
    final TextSelection selection = _value.selection;
    final bool atEnd = selection.baseOffset == text.length;
    final CharacterRange transposing = CharacterRange.at(text, selection.baseOffset);
    if (atEnd) {
      transposing.moveBack(2);
    } else {
      transposing..moveBack()..expandNext();
    }
    assert(transposing.currentCharacters.length == 2);

    userUpdateTextEditingValue(
      TextEditingValue(
        text: transposing.stringBefore
            + transposing.currentCharacters.last
            + transposing.currentCharacters.first
            + transposing.stringAfter,
        selection: TextSelection.collapsed(
          offset: transposing.stringBeforeLength + transposing.current.length,
        ),
      ),
      SelectionChangedCause.keyboard,
    );
  }
  late final Action<TransposeCharactersIntent> _transposeCharactersAction = CallbackAction<TransposeCharactersIntent>(onInvoke: _transposeCharacters);

  void _replaceText(ReplaceTextIntent intent) {
    final TextEditingValue oldValue = _value;
    final TextEditingValue newValue = intent.currentTextEditingValue.replaced(
      intent.replacementRange,
      intent.replacementText,
    );
    userUpdateTextEditingValue(newValue, intent.cause);

    // If there's no change in text and selection (e.g. when selecting and
    // pasting identical text), the widget won't be rebuilt on value update.
    // Handle this by calling _didChangeTextEditingValue() so caret and scroll
    // updates can happen.
    if (newValue == oldValue) {
      _didChangeTextEditingValue();
    }
  }
  late final Action<ReplaceTextIntent> _replaceTextAction = CallbackAction<ReplaceTextIntent>(onInvoke: _replaceText);

  // Scrolls either to the beginning or end of the document depending on the
  // intent's `forward` parameter.
  void _scrollToDocumentBoundary(ScrollToDocumentBoundaryIntent intent) {
    if (intent.forward) {
      bringIntoView(TextPosition(offset: _value.text.length));
    } else {
      bringIntoView(const TextPosition(offset: 0));
    }
  }

  void _updateSelection(UpdateSelectionIntent intent) {
    bringIntoView(intent.newSelection.extent);
    userUpdateTextEditingValue(
      intent.currentTextEditingValue.copyWith(selection: intent.newSelection),
      intent.cause,
    );
  }
  late final Action<UpdateSelectionIntent> _updateSelectionAction = CallbackAction<UpdateSelectionIntent>(onInvoke: _updateSelection);

  late final _UpdateTextSelectionToAdjacentLineAction<ExtendSelectionVerticallyToAdjacentLineIntent> _adjacentLineAction = _UpdateTextSelectionToAdjacentLineAction<ExtendSelectionVerticallyToAdjacentLineIntent>(this);

  void _expandSelectionToDocumentBoundary(ExpandSelectionToDocumentBoundaryIntent intent) {
    final _TextBoundary textBoundary = _documentBoundary(intent);
    _expandSelection(intent.forward, textBoundary, true);
  }

  void _expandSelectionToLinebreak(ExpandSelectionToLineBreakIntent intent) {
    final _TextBoundary textBoundary = _linebreak(intent);
    _expandSelection(intent.forward, textBoundary);
  }

  void _expandSelection(bool forward, _TextBoundary textBoundary, [bool extentAtIndex = false]) {
    final TextSelection textBoundarySelection = textBoundary.textEditingValue.selection;
    if (!textBoundarySelection.isValid) {
      return;
    }

    final bool inOrder = textBoundarySelection.baseOffset <= textBoundarySelection.extentOffset;
    final bool towardsExtent = forward == inOrder;
    final TextPosition position = towardsExtent
        ? textBoundarySelection.extent
        : textBoundarySelection.base;

    final TextPosition newExtent = forward
      ? textBoundary.getTrailingTextBoundaryAt(position)
      : textBoundary.getLeadingTextBoundaryAt(position);

    final TextSelection newSelection = textBoundarySelection.expandTo(newExtent, textBoundarySelection.isCollapsed || extentAtIndex);
    userUpdateTextEditingValue(
      _value.copyWith(selection: newSelection),
      SelectionChangedCause.keyboard,
    );
    bringIntoView(newSelection.extent);
  }

  Object? _hideToolbarIfVisible(DismissIntent intent) {
    if (_selectionOverlay?.toolbarIsVisible ?? false) {
      hideToolbar(false);
      return null;
    }
    return Actions.invoke(context, intent);
  }

  late final Map<Type, Action<Intent>> _actions = <Type, Action<Intent>>{
    DoNothingAndStopPropagationTextIntent: DoNothingAction(consumesKey: false),
    ReplaceTextIntent: _replaceTextAction,
    UpdateSelectionIntent: _updateSelectionAction,
    DirectionalFocusIntent: DirectionalFocusAction.forTextField(),
    DismissIntent: CallbackAction<DismissIntent>(onInvoke: _hideToolbarIfVisible),

    // Delete
    DeleteCharacterIntent: _makeOverridable(_DeleteTextAction<DeleteCharacterIntent>(this, _characterBoundary)),
    DeleteToNextWordBoundaryIntent: _makeOverridable(_DeleteTextAction<DeleteToNextWordBoundaryIntent>(this, _nextWordBoundary)),
    DeleteToLineBreakIntent: _makeOverridable(_DeleteTextAction<DeleteToLineBreakIntent>(this, _linebreak)),

    // Extend/Move Selection
    ExtendSelectionByCharacterIntent: _makeOverridable(_UpdateTextSelectionAction<ExtendSelectionByCharacterIntent>(this, false, _characterBoundary)),
    ExtendSelectionToNextWordBoundaryIntent: _makeOverridable(_UpdateTextSelectionAction<ExtendSelectionToNextWordBoundaryIntent>(this, true, _nextWordBoundary)),
    ExtendSelectionToLineBreakIntent: _makeOverridable(_UpdateTextSelectionAction<ExtendSelectionToLineBreakIntent>(this, true, _linebreak)),
    ExpandSelectionToLineBreakIntent: _makeOverridable(CallbackAction<ExpandSelectionToLineBreakIntent>(onInvoke: _expandSelectionToLinebreak)),
    ExpandSelectionToDocumentBoundaryIntent: _makeOverridable(CallbackAction<ExpandSelectionToDocumentBoundaryIntent>(onInvoke: _expandSelectionToDocumentBoundary)),
    ExtendSelectionVerticallyToAdjacentLineIntent: _makeOverridable(_adjacentLineAction),
    ExtendSelectionToDocumentBoundaryIntent: _makeOverridable(_UpdateTextSelectionAction<ExtendSelectionToDocumentBoundaryIntent>(this, true, _documentBoundary)),
    ExtendSelectionToNextWordBoundaryOrCaretLocationIntent: _makeOverridable(_ExtendSelectionOrCaretPositionAction(this, _nextWordBoundary)),
    ScrollToDocumentBoundaryIntent: _makeOverridable(CallbackAction<ScrollToDocumentBoundaryIntent>(onInvoke: _scrollToDocumentBoundary)),

    // Copy Paste
    SelectAllTextIntent: _makeOverridable(_SelectAllAction(this)),
    CopySelectionTextIntent: _makeOverridable(_CopySelectionAction(this)),
    PasteTextIntent: _makeOverridable(CallbackAction<PasteTextIntent>(onInvoke: (PasteTextIntent intent) => pasteText(intent.cause))),

    TransposeCharactersIntent: _makeOverridable(_transposeCharactersAction),
  };

  @override
  Widget build(BuildContext context) {
    assert(debugCheckHasMediaQuery(context));
    super.build(context); // See AutomaticKeepAliveClientMixin.

    final TextSelectionControls? controls = widget.selectionControls;
    final Widget child = MouseRegion(
      cursor: widget.mouseCursor ?? SystemMouseCursors.text,
      child: Actions(
        actions: _actions,
        child: _TextEditingHistory(
          controller: widget.controller,
          onTriggered: (TextEditingValue value) {
            userUpdateTextEditingValue(value, SelectionChangedCause.keyboard);
          },
          child: Focus(
            focusNode: widget.focusNode,
            includeSemantics: false,
            debugLabel: 'EditableText',
            child: Scrollable(
              excludeFromSemantics: true,
              axisDirection: _isMultiline ? AxisDirection.down : AxisDirection.right,
              controller: _scrollController,
              physics: widget.scrollPhysics,
              dragStartBehavior: widget.dragStartBehavior,
              restorationId: widget.restorationId,
              // If a ScrollBehavior is not provided, only apply scrollbars when
              // multiline. The overscroll indicator should not be applied in
              // either case, glowing or stretching.
              scrollBehavior: widget.scrollBehavior ?? ScrollConfiguration.of(context).copyWith(
                scrollbars: _isMultiline,
                overscroll: false,
              ),
              viewportBuilder: (BuildContext context, ViewportOffset offset) {
                return CompositedTransformTarget(
                  link: _toolbarLayerLink,
                  child: Semantics(
                    onCopy: _semanticsOnCopy(controls),
                    onCut: _semanticsOnCut(controls),
                    onPaste: _semanticsOnPaste(controls),
                    child: _ScribbleFocusable(
                      focusNode: widget.focusNode,
                      editableKey: _editableKey,
                      enabled: widget.scribbleEnabled,
                      updateSelectionRects: () {
                        _openInputConnection();
                        _updateSelectionRects(force: true);
                      },
                      child: _Editable(
                        key: _editableKey,
                        startHandleLayerLink: _startHandleLayerLink,
                        endHandleLayerLink: _endHandleLayerLink,
                        inlineSpan: buildTextSpan(),
                        value: _value,
                        cursorColor: _cursorColor,
                        backgroundCursorColor: widget.backgroundCursorColor,
                        showCursor: EditableText.debugDeterministicCursor
                            ? ValueNotifier<bool>(widget.showCursor)
                            : _cursorVisibilityNotifier,
                        forceLine: widget.forceLine,
                        readOnly: widget.readOnly,
                        hasFocus: _hasFocus,
                        maxLines: widget.maxLines,
                        minLines: widget.minLines,
                        expands: widget.expands,
                        strutStyle: widget.strutStyle,
                        selectionColor: widget.selectionColor,
                        textScaleFactor: widget.textScaleFactor ?? MediaQuery.textScaleFactorOf(context),
                        textAlign: widget.textAlign,
                        textDirection: _textDirection,
                        locale: widget.locale,
                        textHeightBehavior: widget.textHeightBehavior ?? DefaultTextHeightBehavior.of(context),
                        textWidthBasis: widget.textWidthBasis,
                        obscuringCharacter: widget.obscuringCharacter,
                        obscureText: widget.obscureText,
                        offset: offset,
                        onCaretChanged: _handleCaretChanged,
                        rendererIgnoresPointer: widget.rendererIgnoresPointer,
                        cursorWidth: widget.cursorWidth,
                        cursorHeight: widget.cursorHeight,
                        cursorRadius: widget.cursorRadius,
                        cursorOffset: widget.cursorOffset ?? Offset.zero,
                        selectionHeightStyle: widget.selectionHeightStyle,
                        selectionWidthStyle: widget.selectionWidthStyle,
                        paintCursorAboveText: widget.paintCursorAboveText,
                        enableInteractiveSelection: widget._userSelectionEnabled,
                        textSelectionDelegate: this,
                        devicePixelRatio: _devicePixelRatio,
                        promptRectRange: _currentPromptRectRange,
                        promptRectColor: widget.autocorrectionTextRectColor,
                        clipBehavior: widget.clipBehavior,
                      ),
                    ),
                  ),
                );
              },
            ),
          ),
        ),
      ),
    );

    return child;
  }

  /// Builds [TextSpan] from current editing value.
  ///
  /// By default makes text in composing range appear as underlined.
  /// Descendants can override this method to customize appearance of text
  TextSpan buildTextSpan() {
    if (widget.obscureText) {
      String text = _value.text;
      text = widget.obscuringCharacter * text.length;
      // Reveal the latest character in an obscured field only on mobile.
      const Set<TargetPlatform> mobilePlatforms = <TargetPlatform> {
        TargetPlatform.android, TargetPlatform.iOS, TargetPlatform.fuchsia,
      };
      final bool breiflyShowPassword = WidgetsBinding.instance.platformDispatcher.brieflyShowPassword
                                    && mobilePlatforms.contains(defaultTargetPlatform);
      if (breiflyShowPassword) {
        final int? o = _obscureShowCharTicksPending > 0 ? _obscureLatestCharIndex : null;
        if (o != null && o >= 0 && o < text.length) {
          text = text.replaceRange(o, o + 1, _value.text.substring(o, o + 1));
        }
      }
      return TextSpan(style: widget.style, text: text);
    }
    if (_placeholderLocation >= 0 && _placeholderLocation <= _value.text.length) {
      final List<_ScribblePlaceholder> placeholders = <_ScribblePlaceholder>[];
      final int placeholderLocation = _value.text.length - _placeholderLocation;
      if (_isMultiline) {
        // The zero size placeholder here allows the line to break and keep the caret on the first line.
        placeholders.add(const _ScribblePlaceholder(child: SizedBox(), size: Size.zero));
        placeholders.add(_ScribblePlaceholder(child: const SizedBox(), size: Size(renderEditable.size.width, 0.0)));
      } else {
        placeholders.add(const _ScribblePlaceholder(child: SizedBox(), size: Size(100.0, 0.0)));
      }
      return TextSpan(style: widget.style, children: <InlineSpan>[
          TextSpan(text: _value.text.substring(0, placeholderLocation)),
          ...placeholders,
          TextSpan(text: _value.text.substring(placeholderLocation)),
        ],
      );
    }

    // Read only mode should not paint text composing.
    return widget.controller.buildTextSpan(
      context: context,
      style: widget.style,
      withComposing: !widget.readOnly && _hasFocus,
    );
  }
}

class _Editable extends MultiChildRenderObjectWidget {
  _Editable({
    super.key,
    required this.inlineSpan,
    required this.value,
    required this.startHandleLayerLink,
    required this.endHandleLayerLink,
    this.cursorColor,
    this.backgroundCursorColor,
    required this.showCursor,
    required this.forceLine,
    required this.readOnly,
    this.textHeightBehavior,
    required this.textWidthBasis,
    required this.hasFocus,
    required this.maxLines,
    this.minLines,
    required this.expands,
    this.strutStyle,
    this.selectionColor,
    required this.textScaleFactor,
    required this.textAlign,
    required this.textDirection,
    this.locale,
    required this.obscuringCharacter,
    required this.obscureText,
    required this.offset,
    this.onCaretChanged,
    this.rendererIgnoresPointer = false,
    required this.cursorWidth,
    this.cursorHeight,
    this.cursorRadius,
    required this.cursorOffset,
    required this.paintCursorAboveText,
    this.selectionHeightStyle = ui.BoxHeightStyle.tight,
    this.selectionWidthStyle = ui.BoxWidthStyle.tight,
    this.enableInteractiveSelection = true,
    required this.textSelectionDelegate,
    required this.devicePixelRatio,
    this.promptRectRange,
    this.promptRectColor,
    required this.clipBehavior,
  }) : assert(textDirection != null),
       assert(rendererIgnoresPointer != null),
       super(children: _extractChildren(inlineSpan));

  // Traverses the InlineSpan tree and depth-first collects the list of
  // child widgets that are created in WidgetSpans.
  static List<Widget> _extractChildren(InlineSpan span) {
    final List<Widget> result = <Widget>[];
    span.visitChildren((InlineSpan span) {
      if (span is WidgetSpan) {
        result.add(span.child);
      }
      return true;
    });
    return result;
  }

  final InlineSpan inlineSpan;
  final TextEditingValue value;
  final Color? cursorColor;
  final LayerLink startHandleLayerLink;
  final LayerLink endHandleLayerLink;
  final Color? backgroundCursorColor;
  final ValueNotifier<bool> showCursor;
  final bool forceLine;
  final bool readOnly;
  final bool hasFocus;
  final int? maxLines;
  final int? minLines;
  final bool expands;
  final StrutStyle? strutStyle;
  final Color? selectionColor;
  final double textScaleFactor;
  final TextAlign textAlign;
  final TextDirection textDirection;
  final Locale? locale;
  final String obscuringCharacter;
  final bool obscureText;
  final TextHeightBehavior? textHeightBehavior;
  final TextWidthBasis textWidthBasis;
  final ViewportOffset offset;
  final CaretChangedHandler? onCaretChanged;
  final bool rendererIgnoresPointer;
  final double cursorWidth;
  final double? cursorHeight;
  final Radius? cursorRadius;
  final Offset cursorOffset;
  final bool paintCursorAboveText;
  final ui.BoxHeightStyle selectionHeightStyle;
  final ui.BoxWidthStyle selectionWidthStyle;
  final bool enableInteractiveSelection;
  final TextSelectionDelegate textSelectionDelegate;
  final double devicePixelRatio;
  final TextRange? promptRectRange;
  final Color? promptRectColor;
  final Clip clipBehavior;

  @override
  RenderEditable createRenderObject(BuildContext context) {
    return RenderEditable(
      text: inlineSpan,
      cursorColor: cursorColor,
      startHandleLayerLink: startHandleLayerLink,
      endHandleLayerLink: endHandleLayerLink,
      backgroundCursorColor: backgroundCursorColor,
      showCursor: showCursor,
      forceLine: forceLine,
      readOnly: readOnly,
      hasFocus: hasFocus,
      maxLines: maxLines,
      minLines: minLines,
      expands: expands,
      strutStyle: strutStyle,
      selectionColor: selectionColor,
      textScaleFactor: textScaleFactor,
      textAlign: textAlign,
      textDirection: textDirection,
      locale: locale ?? Localizations.maybeLocaleOf(context),
      selection: value.selection,
      offset: offset,
      onCaretChanged: onCaretChanged,
      ignorePointer: rendererIgnoresPointer,
      obscuringCharacter: obscuringCharacter,
      obscureText: obscureText,
      textHeightBehavior: textHeightBehavior,
      textWidthBasis: textWidthBasis,
      cursorWidth: cursorWidth,
      cursorHeight: cursorHeight,
      cursorRadius: cursorRadius,
      cursorOffset: cursorOffset,
      paintCursorAboveText: paintCursorAboveText,
      selectionHeightStyle: selectionHeightStyle,
      selectionWidthStyle: selectionWidthStyle,
      enableInteractiveSelection: enableInteractiveSelection,
      textSelectionDelegate: textSelectionDelegate,
      devicePixelRatio: devicePixelRatio,
      promptRectRange: promptRectRange,
      promptRectColor: promptRectColor,
      clipBehavior: clipBehavior,
    );
  }

  @override
  void updateRenderObject(BuildContext context, RenderEditable renderObject) {
    renderObject
      ..text = inlineSpan
      ..cursorColor = cursorColor
      ..startHandleLayerLink = startHandleLayerLink
      ..endHandleLayerLink = endHandleLayerLink
      ..showCursor = showCursor
      ..forceLine = forceLine
      ..readOnly = readOnly
      ..hasFocus = hasFocus
      ..maxLines = maxLines
      ..minLines = minLines
      ..expands = expands
      ..strutStyle = strutStyle
      ..selectionColor = selectionColor
      ..textScaleFactor = textScaleFactor
      ..textAlign = textAlign
      ..textDirection = textDirection
      ..locale = locale ?? Localizations.maybeLocaleOf(context)
      ..selection = value.selection
      ..offset = offset
      ..onCaretChanged = onCaretChanged
      ..ignorePointer = rendererIgnoresPointer
      ..textHeightBehavior = textHeightBehavior
      ..textWidthBasis = textWidthBasis
      ..obscuringCharacter = obscuringCharacter
      ..obscureText = obscureText
      ..cursorWidth = cursorWidth
      ..cursorHeight = cursorHeight
      ..cursorRadius = cursorRadius
      ..cursorOffset = cursorOffset
      ..selectionHeightStyle = selectionHeightStyle
      ..selectionWidthStyle = selectionWidthStyle
      ..enableInteractiveSelection = enableInteractiveSelection
      ..textSelectionDelegate = textSelectionDelegate
      ..devicePixelRatio = devicePixelRatio
      ..paintCursorAboveText = paintCursorAboveText
      ..promptRectColor = promptRectColor
      ..clipBehavior = clipBehavior
      ..setPromptRectRange(promptRectRange);
  }
}

class _ScribbleFocusable extends StatefulWidget {
  const _ScribbleFocusable({
    required this.child,
    required this.focusNode,
    required this.editableKey,
    required this.updateSelectionRects,
    required this.enabled,
  });

  final Widget child;
  final FocusNode focusNode;
  final GlobalKey editableKey;
  final VoidCallback updateSelectionRects;
  final bool enabled;

  @override
  _ScribbleFocusableState createState() => _ScribbleFocusableState();
}

class _ScribbleFocusableState extends State<_ScribbleFocusable> implements ScribbleClient {
  _ScribbleFocusableState(): _elementIdentifier = (_nextElementIdentifier++).toString();

  @override
  void initState() {
    super.initState();
    if (widget.enabled) {
      TextInput.registerScribbleElement(elementIdentifier, this);
    }
  }

  @override
  void didUpdateWidget(_ScribbleFocusable oldWidget) {
    super.didUpdateWidget(oldWidget);
    if (!oldWidget.enabled && widget.enabled) {
      TextInput.registerScribbleElement(elementIdentifier, this);
    }

    if (oldWidget.enabled && !widget.enabled) {
      TextInput.unregisterScribbleElement(elementIdentifier);
    }
  }

  @override
  void dispose() {
    TextInput.unregisterScribbleElement(elementIdentifier);
    super.dispose();
  }

  RenderEditable? get renderEditable => widget.editableKey.currentContext?.findRenderObject() as RenderEditable?;

  static int _nextElementIdentifier = 1;
  final String _elementIdentifier;

  @override
  String get elementIdentifier => _elementIdentifier;

  @override
  void onScribbleFocus(Offset offset) {
    widget.focusNode.requestFocus();
    renderEditable?.selectPositionAt(from: offset, cause: SelectionChangedCause.scribble);
    widget.updateSelectionRects();
  }

  @override
  bool isInScribbleRect(Rect rect) {
    final Rect calculatedBounds = bounds;
    if (renderEditable?.readOnly ?? false) {
      return false;
    }
    if (calculatedBounds == Rect.zero) {
      return false;
    }
    if (!calculatedBounds.overlaps(rect)) {
      return false;
    }
    final Rect intersection = calculatedBounds.intersect(rect);
    final HitTestResult result = HitTestResult();
    WidgetsBinding.instance.hitTest(result, intersection.center);
    return result.path.any((HitTestEntry entry) => entry.target == renderEditable);
  }

  @override
  Rect get bounds {
    final RenderBox? box = context.findRenderObject() as RenderBox?;
    if (box == null || !mounted || !box.attached) {
      return Rect.zero;
    }
    final Matrix4 transform = box.getTransformTo(null);
    return MatrixUtils.transformRect(transform, Rect.fromLTWH(0, 0, box.size.width, box.size.height));
  }

  @override
  Widget build(BuildContext context) {
    return widget.child;
  }
}

class _ScribblePlaceholder extends WidgetSpan {
  const _ScribblePlaceholder({
    required super.child,
    super.alignment,
    super.baseline,
    required this.size,
  }) : assert(child != null),
       assert(baseline != null || !(
         identical(alignment, ui.PlaceholderAlignment.aboveBaseline) ||
         identical(alignment, ui.PlaceholderAlignment.belowBaseline) ||
         identical(alignment, ui.PlaceholderAlignment.baseline)
       ));

  /// The size of the span, used in place of adding a placeholder size to the [TextPainter].
  final Size size;

  @override
  void build(ui.ParagraphBuilder builder, { double textScaleFactor = 1.0, List<PlaceholderDimensions>? dimensions }) {
    assert(debugAssertIsValid());
    final bool hasStyle = style != null;
    if (hasStyle) {
      builder.pushStyle(style!.getTextStyle(textScaleFactor: textScaleFactor));
    }
    builder.addPlaceholder(
      size.width,
      size.height,
      alignment,
      scale: textScaleFactor,
    );
    if (hasStyle) {
      builder.pop();
    }
  }
}

/// An interface for retriving the logical text boundary (left-closed-right-open)
/// at a given location in a document.
///
/// Depending on the implementation of the [_TextBoundary], the input
/// [TextPosition] can either point to a code unit, or a position between 2 code
/// units (which can be visually represented by the caret if the selection were
/// to collapse to that position).
///
/// For example, [_LineBreak] interprets the input [TextPosition] as a caret
/// location, since in Flutter the caret is generally painted between the
/// character the [TextPosition] points to and its previous character, and
/// [_LineBreak] cares about the affinity of the input [TextPosition]. Most
/// other text boundaries however, interpret the input [TextPosition] as the
/// location of a code unit in the document, since it's easier to reason about
/// the text boundary given a code unit in the text.
///
/// To convert a "code-unit-based" [_TextBoundary] to "caret-location-based",
/// use the [_CollapsedSelectionBoundary] combinator.
abstract class _TextBoundary {
  const _TextBoundary();

  TextEditingValue get textEditingValue;

  /// Returns the leading text boundary at the given location, inclusive.
  TextPosition getLeadingTextBoundaryAt(TextPosition position);

  /// Returns the trailing text boundary at the given location, exclusive.
  TextPosition getTrailingTextBoundaryAt(TextPosition position);

  TextRange getTextBoundaryAt(TextPosition position) {
    return TextRange(
      start: getLeadingTextBoundaryAt(position).offset,
      end: getTrailingTextBoundaryAt(position).offset,
    );
  }
}

// -----------------------------  Text Boundaries -----------------------------

class _CodeUnitBoundary extends _TextBoundary {
  const _CodeUnitBoundary(this.textEditingValue);

  @override
  final TextEditingValue textEditingValue;

  @override
  TextPosition getLeadingTextBoundaryAt(TextPosition position) => TextPosition(offset: position.offset);
  @override
  TextPosition getTrailingTextBoundaryAt(TextPosition position) => TextPosition(offset: math.min(position.offset + 1, textEditingValue.text.length));
}

// The word modifier generally removes the word boundaries around white spaces
// (and newlines), IOW white spaces and some other punctuations are considered
// a part of the next word in the search direction.
class _WhitespaceBoundary extends _TextBoundary {
  const _WhitespaceBoundary(this.textEditingValue);

  @override
  final TextEditingValue textEditingValue;

  @override
  TextPosition getLeadingTextBoundaryAt(TextPosition position) {
    for (int index = position.offset; index >= 0; index -= 1) {
      if (!TextLayoutMetrics.isWhitespace(textEditingValue.text.codeUnitAt(index))) {
        return TextPosition(offset: index);
      }
    }
    return const TextPosition(offset: 0);
  }

  @override
  TextPosition getTrailingTextBoundaryAt(TextPosition position) {
    for (int index = position.offset; index < textEditingValue.text.length; index += 1) {
      if (!TextLayoutMetrics.isWhitespace(textEditingValue.text.codeUnitAt(index))) {
        return TextPosition(offset: index + 1);
      }
    }
    return TextPosition(offset: textEditingValue.text.length);
  }
}

// Most apps delete the entire grapheme when the backspace key is pressed.
// Also always put the new caret location to character boundaries to avoid
// sending malformed UTF-16 code units to the paragraph builder.
class _CharacterBoundary extends _TextBoundary {
  const _CharacterBoundary(this.textEditingValue);

  @override
  final TextEditingValue textEditingValue;

  @override
  TextPosition getLeadingTextBoundaryAt(TextPosition position) {
    final int endOffset = math.min(position.offset + 1, textEditingValue.text.length);
    return TextPosition(
      offset: CharacterRange.at(textEditingValue.text, position.offset, endOffset).stringBeforeLength,
    );
  }

  @override
  TextPosition getTrailingTextBoundaryAt(TextPosition position) {
    final int endOffset = math.min(position.offset + 1, textEditingValue.text.length);
    final CharacterRange range = CharacterRange.at(textEditingValue.text, position.offset, endOffset);
    return TextPosition(
      offset: textEditingValue.text.length - range.stringAfterLength,
    );
  }

  @override
  TextRange getTextBoundaryAt(TextPosition position) {
    final int endOffset = math.min(position.offset + 1, textEditingValue.text.length);
    final CharacterRange range = CharacterRange.at(textEditingValue.text, position.offset, endOffset);
    return TextRange(
      start: range.stringBeforeLength,
      end: textEditingValue.text.length - range.stringAfterLength,
    );
  }
}

// [UAX #29](https://unicode.org/reports/tr29/) defined word boundaries.
class _WordBoundary extends _TextBoundary {
  const _WordBoundary(this.textLayout, this.textEditingValue);

  final TextLayoutMetrics textLayout;

  @override
  final TextEditingValue textEditingValue;

  @override
  TextPosition getLeadingTextBoundaryAt(TextPosition position) {
    return TextPosition(
      offset: textLayout.getWordBoundary(position).start,
      // Word boundary seems to always report downstream on many platforms.
      affinity: TextAffinity.downstream,  // ignore: avoid_redundant_argument_values
    );
  }
  @override
  TextPosition getTrailingTextBoundaryAt(TextPosition position) {
    return TextPosition(
      offset: textLayout.getWordBoundary(position).end,
      // Word boundary seems to always report downstream on many platforms.
      affinity: TextAffinity.downstream,  // ignore: avoid_redundant_argument_values
    );
  }
}

// The linebreaks of the current text layout. The input [TextPosition]s are
// interpreted as caret locations because [TextPainter.getLineAtOffset] is
// text-affinity-aware.
class _LineBreak extends _TextBoundary {
  const _LineBreak(
    this.textLayout,
    this.textEditingValue,
  );

  final TextLayoutMetrics textLayout;

  @override
  final TextEditingValue textEditingValue;

  @override
  TextPosition getLeadingTextBoundaryAt(TextPosition position) {
    return TextPosition(
      offset: textLayout.getLineAtOffset(position).start,
    );
  }

  @override
  TextPosition getTrailingTextBoundaryAt(TextPosition position) {
    return TextPosition(
      offset: textLayout.getLineAtOffset(position).end,
      affinity: TextAffinity.upstream,
    );
  }
}

// The document boundary is unique and is a constant function of the input
// position.
class _DocumentBoundary extends _TextBoundary {
  const _DocumentBoundary(this.textEditingValue);

  @override
  final TextEditingValue textEditingValue;

  @override
  TextPosition getLeadingTextBoundaryAt(TextPosition position) => const TextPosition(offset: 0);
  @override
  TextPosition getTrailingTextBoundaryAt(TextPosition position) {
    return TextPosition(
      offset: textEditingValue.text.length,
      affinity: TextAffinity.upstream,
    );
  }
}

// ------------------------  Text Boundary Combinators ------------------------

// Expands the innerTextBoundary with outerTextBoundary.
class _ExpandedTextBoundary extends _TextBoundary {
  _ExpandedTextBoundary(this.innerTextBoundary, this.outerTextBoundary);

  final _TextBoundary innerTextBoundary;
  final _TextBoundary outerTextBoundary;

  @override
  TextEditingValue get textEditingValue {
    assert(innerTextBoundary.textEditingValue == outerTextBoundary.textEditingValue);
    return innerTextBoundary.textEditingValue;
  }

  @override
  TextPosition getLeadingTextBoundaryAt(TextPosition position) {
    return outerTextBoundary.getLeadingTextBoundaryAt(
      innerTextBoundary.getLeadingTextBoundaryAt(position),
    );
  }

  @override
  TextPosition getTrailingTextBoundaryAt(TextPosition position) {
    return outerTextBoundary.getTrailingTextBoundaryAt(
      innerTextBoundary.getTrailingTextBoundaryAt(position),
    );
  }
}

// Force the innerTextBoundary to interpret the input [TextPosition]s as caret
// locations instead of code unit positions.
//
// The innerTextBoundary must be a [_TextBoundary] that interprets the input
// [TextPosition]s as code unit positions.
class _CollapsedSelectionBoundary extends _TextBoundary {
  _CollapsedSelectionBoundary(this.innerTextBoundary, this.isForward);

  final _TextBoundary innerTextBoundary;
  final bool isForward;

  @override
  TextEditingValue get textEditingValue => innerTextBoundary.textEditingValue;

  @override
  TextPosition getLeadingTextBoundaryAt(TextPosition position) {
    return isForward
      ? innerTextBoundary.getLeadingTextBoundaryAt(position)
      : position.offset <= 0 ? const TextPosition(offset: 0) : innerTextBoundary.getLeadingTextBoundaryAt(TextPosition(offset: position.offset - 1));
  }

  @override
  TextPosition getTrailingTextBoundaryAt(TextPosition position) {
    return isForward
      ? innerTextBoundary.getTrailingTextBoundaryAt(position)
      : position.offset <= 0 ? const TextPosition(offset: 0) : innerTextBoundary.getTrailingTextBoundaryAt(TextPosition(offset: position.offset - 1));
  }
}

// A _TextBoundary that creates a [TextRange] where its start is from the
// specified leading text boundary and its end is from the specified trailing
// text boundary.
class _MixedBoundary extends _TextBoundary {
  _MixedBoundary(this.leadingTextBoundary, this.trailingTextBoundary);

  final _TextBoundary leadingTextBoundary;
  final _TextBoundary trailingTextBoundary;

  @override
  TextEditingValue get textEditingValue {
    assert(leadingTextBoundary.textEditingValue == trailingTextBoundary.textEditingValue);
    return leadingTextBoundary.textEditingValue;
  }

  @override
  TextPosition getLeadingTextBoundaryAt(TextPosition position) => leadingTextBoundary.getLeadingTextBoundaryAt(position);

  @override
  TextPosition getTrailingTextBoundaryAt(TextPosition position) => trailingTextBoundary.getTrailingTextBoundaryAt(position);
}

// -------------------------------  Text Actions -------------------------------
class _DeleteTextAction<T extends DirectionalTextEditingIntent> extends ContextAction<T> {
  _DeleteTextAction(this.state, this.getTextBoundariesForIntent);

  final EditableTextState state;
  final _TextBoundary Function(T intent) getTextBoundariesForIntent;

  TextRange _expandNonCollapsedRange(TextEditingValue value) {
    final TextRange selection = value.selection;
    assert(selection.isValid);
    assert(!selection.isCollapsed);
    final _TextBoundary atomicBoundary = state.widget.obscureText
      ? _CodeUnitBoundary(value)
      : _CharacterBoundary(value);

    return TextRange(
      start: atomicBoundary.getLeadingTextBoundaryAt(TextPosition(offset: selection.start)).offset,
      end: atomicBoundary.getTrailingTextBoundaryAt(TextPosition(offset: selection.end - 1)).offset,
    );
  }

  @override
  Object? invoke(T intent, [BuildContext? context]) {
    final TextSelection selection = state._value.selection;
    assert(selection.isValid);

    if (!selection.isCollapsed) {
      return Actions.invoke(
        context!,
        ReplaceTextIntent(state._value, '', _expandNonCollapsedRange(state._value), SelectionChangedCause.keyboard),
      );
    }

    final _TextBoundary textBoundary = getTextBoundariesForIntent(intent);
    if (!textBoundary.textEditingValue.selection.isValid) {
      return null;
    }
    if (!textBoundary.textEditingValue.selection.isCollapsed) {
      return Actions.invoke(
        context!,
        ReplaceTextIntent(state._value, '', _expandNonCollapsedRange(textBoundary.textEditingValue), SelectionChangedCause.keyboard),
      );
    }

    return Actions.invoke(
      context!,
      ReplaceTextIntent(
        textBoundary.textEditingValue,
        '',
        textBoundary.getTextBoundaryAt(textBoundary.textEditingValue.selection.base),
        SelectionChangedCause.keyboard,
      ),
    );
  }

  @override
  bool get isActionEnabled => !state.widget.readOnly && state._value.selection.isValid;
}

class _UpdateTextSelectionAction<T extends DirectionalCaretMovementIntent> extends ContextAction<T> {
  _UpdateTextSelectionAction(
    this.state,
    this.ignoreNonCollapsedSelection,
    this.getTextBoundariesForIntent,
  );

  final EditableTextState state;
  final bool ignoreNonCollapsedSelection;
  final _TextBoundary Function(T intent) getTextBoundariesForIntent;

  static const int NEWLINE_CODE_UNIT = 10;

  // Returns true iff the given position is at a wordwrap boundary in the
  // upstream position.
  bool _isAtWordwrapUpstream(TextPosition position) {
    final TextPosition end = TextPosition(
      offset: state.renderEditable.getLineAtOffset(position).end,
      affinity: TextAffinity.upstream,
    );
    return end == position && end.offset != state.textEditingValue.text.length
        && state.textEditingValue.text.codeUnitAt(position.offset) != NEWLINE_CODE_UNIT;
  }

  // Returns true iff the given position at a wordwrap boundary in the
  // downstream position.
  bool _isAtWordwrapDownstream(TextPosition position) {
    final TextPosition start = TextPosition(
      offset: state.renderEditable.getLineAtOffset(position).start,
    );
    return start == position && start.offset != 0
        && state.textEditingValue.text.codeUnitAt(position.offset - 1) != NEWLINE_CODE_UNIT;
  }

  @override
  Object? invoke(T intent, [BuildContext? context]) {
    final TextSelection selection = state._value.selection;
    assert(selection.isValid);

    final bool collapseSelection = intent.collapseSelection || !state.widget.selectionEnabled;
    // Collapse to the logical start/end.
    TextSelection collapse(TextSelection selection) {
      assert(selection.isValid);
      assert(!selection.isCollapsed);
      return selection.copyWith(
        baseOffset: intent.forward ? selection.end : selection.start,
        extentOffset: intent.forward ? selection.end : selection.start,
      );
    }

    if (!selection.isCollapsed && !ignoreNonCollapsedSelection && collapseSelection) {
      return Actions.invoke(
        context!,
        UpdateSelectionIntent(state._value, collapse(selection), SelectionChangedCause.keyboard),
      );
    }

    final _TextBoundary textBoundary = getTextBoundariesForIntent(intent);
    final TextSelection textBoundarySelection = textBoundary.textEditingValue.selection;
    if (!textBoundarySelection.isValid) {
      return null;
    }
    if (!textBoundarySelection.isCollapsed && !ignoreNonCollapsedSelection && collapseSelection) {
      return Actions.invoke(
        context!,
        UpdateSelectionIntent(state._value, collapse(textBoundarySelection), SelectionChangedCause.keyboard),
      );
    }

    TextPosition extent = textBoundarySelection.extent;

    // If continuesAtWrap is true extent and is at the relevant wordwrap, then
    // move it just to the other side of the wordwrap.
    if (intent.continuesAtWrap) {
      if (intent.forward && _isAtWordwrapUpstream(extent)) {
        extent = TextPosition(
          offset: extent.offset,
        );
      } else if (!intent.forward && _isAtWordwrapDownstream(extent)) {
        extent = TextPosition(
          offset: extent.offset,
          affinity: TextAffinity.upstream,
        );
      }
    }

    final TextPosition newExtent = intent.forward
      ? textBoundary.getTrailingTextBoundaryAt(extent)
      : textBoundary.getLeadingTextBoundaryAt(extent);

    final TextSelection newSelection = collapseSelection
      ? TextSelection.fromPosition(newExtent)
      : textBoundarySelection.extendTo(newExtent);

    // If collapseAtReversal is true and would have an effect, collapse it.
    if (!selection.isCollapsed && intent.collapseAtReversal
        && (selection.baseOffset < selection.extentOffset !=
        newSelection.baseOffset < newSelection.extentOffset)) {
      return Actions.invoke(
        context!,
        UpdateSelectionIntent(
          state._value,
          TextSelection.fromPosition(selection.base),
          SelectionChangedCause.keyboard,
        ),
      );
    }

    return Actions.invoke(
      context!,
      UpdateSelectionIntent(textBoundary.textEditingValue, newSelection, SelectionChangedCause.keyboard),
    );
  }

  @override
  bool get isActionEnabled => state._value.selection.isValid;
}

class _ExtendSelectionOrCaretPositionAction extends ContextAction<ExtendSelectionToNextWordBoundaryOrCaretLocationIntent> {
  _ExtendSelectionOrCaretPositionAction(this.state, this.getTextBoundariesForIntent);

  final EditableTextState state;
  final _TextBoundary Function(ExtendSelectionToNextWordBoundaryOrCaretLocationIntent intent) getTextBoundariesForIntent;

  @override
  Object? invoke(ExtendSelectionToNextWordBoundaryOrCaretLocationIntent intent, [BuildContext? context]) {
    final TextSelection selection = state._value.selection;
    assert(selection.isValid);

    final _TextBoundary textBoundary = getTextBoundariesForIntent(intent);
    final TextSelection textBoundarySelection = textBoundary.textEditingValue.selection;
    if (!textBoundarySelection.isValid) {
      return null;
    }

    final TextPosition extent = textBoundarySelection.extent;
    final TextPosition newExtent = intent.forward
      ? textBoundary.getTrailingTextBoundaryAt(extent)
      : textBoundary.getLeadingTextBoundaryAt(extent);

    final TextSelection newSelection = (newExtent.offset - textBoundarySelection.baseOffset) * (textBoundarySelection.extentOffset - textBoundarySelection.baseOffset) < 0
      ? textBoundarySelection.copyWith(
        extentOffset: textBoundarySelection.baseOffset,
        affinity: textBoundarySelection.extentOffset > textBoundarySelection.baseOffset ? TextAffinity.downstream : TextAffinity.upstream,
      )
      : textBoundarySelection.extendTo(newExtent);

    return Actions.invoke(
      context!,
      UpdateSelectionIntent(textBoundary.textEditingValue, newSelection, SelectionChangedCause.keyboard),
    );
  }

  @override
  bool get isActionEnabled => state.widget.selectionEnabled && state._value.selection.isValid;
}

class _UpdateTextSelectionToAdjacentLineAction<T extends DirectionalCaretMovementIntent> extends ContextAction<T> {
  _UpdateTextSelectionToAdjacentLineAction(this.state);

  final EditableTextState state;

  VerticalCaretMovementRun? _verticalMovementRun;
  TextSelection? _runSelection;

  void stopCurrentVerticalRunIfSelectionChanges() {
    final TextSelection? runSelection = _runSelection;
    if (runSelection == null) {
      assert(_verticalMovementRun == null);
      return;
    }
    _runSelection = state._value.selection;
    final TextSelection currentSelection = state.widget.controller.selection;
    final bool continueCurrentRun = currentSelection.isValid && currentSelection.isCollapsed
                                    && currentSelection.baseOffset == runSelection.baseOffset
                                    && currentSelection.extentOffset == runSelection.extentOffset;
    if (!continueCurrentRun) {
      _verticalMovementRun = null;
      _runSelection = null;
    }
  }

  @override
  void invoke(T intent, [BuildContext? context]) {
    assert(state._value.selection.isValid);

    final bool collapseSelection = intent.collapseSelection || !state.widget.selectionEnabled;
    final TextEditingValue value = state._textEditingValueforTextLayoutMetrics;
    if (!value.selection.isValid) {
      return;
    }

    if (_verticalMovementRun?.isValid == false) {
      _verticalMovementRun = null;
      _runSelection = null;
    }

    final VerticalCaretMovementRun currentRun = _verticalMovementRun
      ?? state.renderEditable.startVerticalCaretMovement(state.renderEditable.selection!.extent);

    final bool shouldMove = intent.forward ? currentRun.moveNext() : currentRun.movePrevious();
    final TextPosition newExtent = shouldMove
      ? currentRun.current
      : (intent.forward ? TextPosition(offset: state._value.text.length) : const TextPosition(offset: 0));
    final TextSelection newSelection = collapseSelection
      ? TextSelection.fromPosition(newExtent)
      : value.selection.extendTo(newExtent);

    Actions.invoke(
      context!,
      UpdateSelectionIntent(value, newSelection, SelectionChangedCause.keyboard),
    );
    if (state._value.selection == newSelection) {
      _verticalMovementRun = currentRun;
      _runSelection = newSelection;
    }
  }

  @override
  bool get isActionEnabled => state._value.selection.isValid;
}

class _SelectAllAction extends ContextAction<SelectAllTextIntent> {
  _SelectAllAction(this.state);

  final EditableTextState state;

  @override
  Object? invoke(SelectAllTextIntent intent, [BuildContext? context]) {
    return Actions.invoke(
      context!,
      UpdateSelectionIntent(
        state._value,
        TextSelection(baseOffset: 0, extentOffset: state._value.text.length),
        intent.cause,
      ),
    );
  }

  @override
  bool get isActionEnabled => state.widget.selectionEnabled;
}

class _CopySelectionAction extends ContextAction<CopySelectionTextIntent> {
  _CopySelectionAction(this.state);

  final EditableTextState state;

  @override
  void invoke(CopySelectionTextIntent intent, [BuildContext? context]) {
    if (intent.collapseSelection) {
      state.cutSelection(intent.cause);
    } else {
      state.copySelection(intent.cause);
    }
  }

  @override
  bool get isActionEnabled => state._value.selection.isValid && !state._value.selection.isCollapsed;
}

/// A void function that takes a [TextEditingValue].
@visibleForTesting
typedef TextEditingValueCallback = void Function(TextEditingValue value);

/// Provides undo/redo capabilities for text editing.
///
/// Listens to [controller] as a [ValueNotifier] and saves relevant values for
/// undoing/redoing. The cadence at which values are saved is a best
/// approximation of the native behaviors of a hardware keyboard on Flutter's
/// desktop platforms, as there are subtle differences between each of these
/// platforms.
///
/// Listens to keyboard undo/redo shortcuts and calls [onTriggered] when a
/// shortcut is triggered that would affect the state of the [controller].
class _TextEditingHistory extends StatefulWidget {
  /// Creates an instance of [_TextEditingHistory].
  const _TextEditingHistory({
    required this.child,
    required this.controller,
    required this.onTriggered,
  });

  /// The child widget of [_TextEditingHistory].
  final Widget child;

  /// The [TextEditingController] to save the state of over time.
  final TextEditingController controller;

  /// Called when an undo or redo causes a state change.
  ///
  /// If the state would still be the same before and after the undo/redo, this
  /// will not be called. For example, receiving a redo when there is nothing
  /// to redo will not call this method.
  ///
  /// It is also not called when the controller is changed for reasons other
  /// than undo/redo.
  final TextEditingValueCallback onTriggered;

  @override
  State<_TextEditingHistory> createState() => _TextEditingHistoryState();
}

class _TextEditingHistoryState extends State<_TextEditingHistory> {
  final _UndoStack<TextEditingValue> _stack = _UndoStack<TextEditingValue>();
  late final _Throttled<TextEditingValue> _throttledPush;
  Timer? _throttleTimer;

  // This duration was chosen as a best fit for the behavior of Mac, Linux,
  // and Windows undo/redo state save durations, but it is not perfect for any
  // of them.
  static const Duration _kThrottleDuration = Duration(milliseconds: 500);

  void _undo(UndoTextIntent intent) {
    _update(_stack.undo());
  }

  void _redo(RedoTextIntent intent) {
    _update(_stack.redo());
  }

  void _update(TextEditingValue? nextValue) {
    if (nextValue == null) {
      return;
    }
    if (nextValue.text == widget.controller.text) {
      return;
    }
    widget.onTriggered(widget.controller.value.copyWith(
      text: nextValue.text,
      selection: nextValue.selection,
    ));
  }

  void _push() {
    if (widget.controller.value == TextEditingValue.empty) {
      return;
    }

    _throttleTimer = _throttledPush(widget.controller.value);
  }

  @override
  void initState() {
    super.initState();
    _throttledPush = _throttle<TextEditingValue>(
      duration: _kThrottleDuration,
      function: _stack.push,
    );
    _push();
    widget.controller.addListener(_push);
  }

  @override
  void didUpdateWidget(_TextEditingHistory oldWidget) {
    super.didUpdateWidget(oldWidget);
    if (widget.controller != oldWidget.controller) {
      _stack.clear();
      oldWidget.controller.removeListener(_push);
      widget.controller.addListener(_push);
    }
  }

  @override
  void dispose() {
    widget.controller.removeListener(_push);
    _throttleTimer?.cancel();
    super.dispose();
  }

  @override
  Widget build(BuildContext context) {
    return Actions(
      actions: <Type, Action<Intent>> {
        UndoTextIntent: Action<UndoTextIntent>.overridable(context: context, defaultAction: CallbackAction<UndoTextIntent>(onInvoke: _undo)),
        RedoTextIntent: Action<RedoTextIntent>.overridable(context: context, defaultAction: CallbackAction<RedoTextIntent>(onInvoke: _redo)),
      },
      child: widget.child,
    );
  }
}

/// A data structure representing a chronological list of states that can be
/// undone and redone.
class _UndoStack<T> {
  /// Creates an instance of [_UndoStack].
  _UndoStack();

  final List<T> _list = <T>[];

  // The index of the current value, or null if the list is emtpy.
  late int _index;

  /// Returns the current value of the stack.
  T? get currentValue => _list.isEmpty ? null : _list[_index];

  /// Add a new state change to the stack.
  ///
  /// Pushing identical objects will not create multiple entries.
  void push(T value) {
    if (_list.isEmpty) {
      _index = 0;
      _list.add(value);
      return;
    }

    assert(_index < _list.length && _index >= 0);

    if (value == currentValue) {
      return;
    }

    // If anything has been undone in this stack, remove those irrelevant states
    // before adding the new one.
    if (_index != null && _index != _list.length - 1) {
      _list.removeRange(_index + 1, _list.length);
    }
    _list.add(value);
    _index = _list.length - 1;
  }

  /// Returns the current value after an undo operation.
  ///
  /// An undo operation moves the current value to the previously pushed value,
  /// if any.
  ///
  /// Iff the stack is completely empty, then returns null.
  T? undo() {
    if (_list.isEmpty) {
      return null;
    }

    assert(_index < _list.length && _index >= 0);

    if (_index != 0) {
      _index = _index - 1;
    }

    return currentValue;
  }

  /// Returns the current value after a redo operation.
  ///
  /// A redo operation moves the current value to the value that was last
  /// undone, if any.
  ///
  /// Iff the stack is completely empty, then returns null.
  T? redo() {
    if (_list.isEmpty) {
      return null;
    }

    assert(_index < _list.length && _index >= 0);

    if (_index < _list.length - 1) {
      _index = _index + 1;
    }

    return currentValue;
  }

  /// Remove everything from the stack.
  void clear() {
    _list.clear();
    _index = -1;
  }

  @override
  String toString() {
    return '_UndoStack $_list';
  }
}

/// A function that can be throttled with the throttle function.
typedef _Throttleable<T> = void Function(T currentArg);

/// A function that has been throttled by [_throttle].
typedef _Throttled<T> = Timer Function(T currentArg);

/// Returns a _Throttled that will call through to the given function only a
/// maximum of once per duration.
///
/// Only works for functions that take exactly one argument and return void.
_Throttled<T> _throttle<T>({
  required Duration duration,
  required _Throttleable<T> function,
  // If true, calls at the start of the timer.
  bool leadingEdge = false,
}) {
  Timer? timer;
  bool calledDuringTimer = false;
  late T arg;

  return (T currentArg) {
    arg = currentArg;
    if (timer != null) {
      calledDuringTimer = true;
      return timer!;
    }
    if (leadingEdge) {
      function(arg);
    }
    calledDuringTimer = false;
    timer = Timer(duration, () {
      if (!leadingEdge || calledDuringTimer) {
        function(arg);
      }
      timer = null;
    });
    return timer!;
  };
}<|MERGE_RESOLUTION|>--- conflicted
+++ resolved
@@ -1845,15 +1845,11 @@
   @override
   void initState() {
     super.initState();
-<<<<<<< HEAD
-    clipboardStatus?.addListener(_onChangedClipboardStatus);
-=======
     _cursorBlinkOpacityController = AnimationController(
       vsync: this,
       duration: _fadeDuration,
     )..addListener(_onCursorColorTick);
-    _clipboardStatus?.addListener(_onChangedClipboardStatus);
->>>>>>> a184f4f2
+    clipboardStatus?.addListener(_onChangedClipboardStatus);
     widget.controller.addListener(_didChangeTextEditingValue);
     widget.focusNode.addListener(_handleFocusChanged);
     _scrollController.addListener(_updateSelectionOverlayForScroll);
