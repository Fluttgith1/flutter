// Copyright 2014 The Flutter Authors. All rights reserved.
// Use of this source code is governed by a BSD-style license that can be
// found in the LICENSE file.

import 'dart:async';
import 'dart:math' as math;
import 'dart:ui' as ui hide TextStyle;

import 'package:flutter/foundation.dart';
import 'package:flutter/gestures.dart' show DragStartBehavior;
import 'package:flutter/painting.dart';
import 'package:flutter/rendering.dart';
import 'package:flutter/scheduler.dart';
import 'package:flutter/services.dart';

import 'autofill.dart';
import 'automatic_keep_alive.dart';
import 'basic.dart';
import 'binding.dart';
import 'constants.dart';
import 'debug.dart';
import 'focus_manager.dart';
import 'focus_scope.dart';
import 'framework.dart';
import 'localizations.dart';
import 'media_query.dart';
import 'scroll_controller.dart';
import 'scroll_physics.dart';
import 'scrollable.dart';
import 'text_selection.dart';
import 'ticker_provider.dart';

export 'package:flutter/rendering.dart' show SelectionChangedCause;
export 'package:flutter/services.dart' show TextEditingValue, TextSelection, TextInputType, SmartQuotesType, SmartDashesType;

/// Signature for the callback that reports when the user changes the selection
/// (including the cursor location).
typedef SelectionChangedCallback = void Function(TextSelection selection, SelectionChangedCause cause);

// The time it takes for the cursor to fade from fully opaque to fully
// transparent and vice versa. A full cursor blink, from transparent to opaque
// to transparent, is twice this duration.
const Duration _kCursorBlinkHalfPeriod = Duration(milliseconds: 500);

// The time the cursor is static in opacity before animating to become
// transparent.
const Duration _kCursorBlinkWaitForStart = Duration(milliseconds: 150);

// Number of cursor ticks during which the most recently entered character
// is shown in an obscured text field.
const int _kObscureShowLatestCharCursorTicks = 3;

/// A controller for an editable text field.
///
/// Whenever the user modifies a text field with an associated
/// [TextEditingController], the text field updates [value] and the controller
/// notifies its listeners. Listeners can then read the [text] and [selection]
/// properties to learn what the user has typed or how the selection has been
/// updated.
///
/// Similarly, if you modify the [text] or [selection] properties, the text
/// field will be notified and will update itself appropriately.
///
/// A [TextEditingController] can also be used to provide an initial value for a
/// text field. If you build a text field with a controller that already has
/// [text], the text field will use that text as its initial value.
///
/// The [text] or [selection] properties can be set from within a listener
/// added to this controller. If both properties need to be changed then the
/// controller's [value] should be set instead.
///
/// Remember to [dispose] of the [TextEditingController] when it is no longer needed.
/// This will ensure we discard any resources used by the object.
/// {@tool dartpad --template=stateful_widget_material}
/// This example creates a [TextField] with a [TextEditingController] whose
/// change listener forces the entered text to be lower case and keeps the
/// cursor at the end of the input.
///
/// ```dart
/// final _controller = TextEditingController();
///
/// void initState() {
///   super.initState();
///   _controller.addListener(() {
///     final text = _controller.text.toLowerCase();
///     _controller.value = _controller.value.copyWith(
///       text: text,
///       selection: TextSelection(baseOffset: text.length, extentOffset: text.length),
///       composing: TextRange.empty,
///     );
///   });
/// }
///
/// void dispose() {
///   _controller.dispose();
///   super.dispose();
/// }
///
/// Widget build(BuildContext context) {
///   return Scaffold(
///     body: Container(
///      alignment: Alignment.center,
///       padding: const EdgeInsets.all(6),
///       child: TextFormField(
///         controller: _controller,
///         decoration: InputDecoration(border: OutlineInputBorder()),
///       ),
///     ),
///   );
/// }
/// ```
/// {@end-tool}
///
/// See also:
///
///  * [TextField], which is a Material Design text field that can be controlled
///    with a [TextEditingController].
///  * [EditableText], which is a raw region of editable text that can be
///    controlled with a [TextEditingController].
///  * Learn how to use a [TextEditingController] in one of our [cookbook recipe]s.(https://flutter.dev/docs/cookbook/forms/text-field-changes#2-use-a-texteditingcontroller)
class TextEditingController extends ValueNotifier<TextEditingValue> {
  /// Creates a controller for an editable text field.
  ///
  /// This constructor treats a null [text] argument as if it were the empty
  /// string.
  TextEditingController({ String text })
    : super(text == null ? TextEditingValue.empty : TextEditingValue(text: text));

  /// Creates a controller for an editable text field from an initial [TextEditingValue].
  ///
  /// This constructor treats a null [value] argument as if it were
  /// [TextEditingValue.empty].
  TextEditingController.fromValue(TextEditingValue value)
    : super(value ?? TextEditingValue.empty);

  /// The current string the user is editing.
  String get text => value.text;
  /// Setting this will notify all the listeners of this [TextEditingController]
  /// that they need to update (it calls [notifyListeners]). For this reason,
  /// this value should only be set between frames, e.g. in response to user
  /// actions, not during the build, layout, or paint phases.
  ///
  /// This property can be set from a listener added to this
  /// [TextEditingController]; however, one should not also set [selection]
  /// in a separate statement. To change both the [text] and the [selection]
  /// change the controller's [value].
  set text(String newText) {
    value = value.copyWith(
      text: newText,
      selection: const TextSelection.collapsed(offset: -1),
      composing: TextRange.empty,
    );
  }

  /// Builds [TextSpan] from current editing value.
  ///
  /// By default makes text in composing range appear as underlined.
  /// Descendants can override this method to customize appearance of text.
  TextSpan buildTextSpan({TextStyle style , bool withComposing}) {
    if (!value.composing.isValid || !withComposing) {
      return TextSpan(style: style, text: text);
    }
    final TextStyle composingStyle = style.merge(
      const TextStyle(decoration: TextDecoration.underline),
    );
    return TextSpan(
      style: style,
      children: <TextSpan>[
        TextSpan(text: value.composing.textBefore(value.text)),
        TextSpan(
          style: composingStyle,
          text: value.composing.textInside(value.text),
        ),
        TextSpan(text: value.composing.textAfter(value.text)),
    ]);
  }

  /// The currently selected [text].
  ///
  /// If the selection is collapsed, then this property gives the offset of the
  /// cursor within the text.
  TextSelection get selection => value.selection;
  /// Setting this will notify all the listeners of this [TextEditingController]
  /// that they need to update (it calls [notifyListeners]). For this reason,
  /// this value should only be set between frames, e.g. in response to user
  /// actions, not during the build, layout, or paint phases.
  ///
  /// This property can be set from a listener added to this
  /// [TextEditingController]; however, one should not also set [text]
  /// in a separate statement. To change both the [text] and the [selection]
  /// change the controller's [value].
  set selection(TextSelection newSelection) {
    if (!isSelectionWithinTextBounds(newSelection))
      throw FlutterError('invalid text selection: $newSelection');
    value = value.copyWith(selection: newSelection, composing: TextRange.empty);
  }

  /// Set the [value] to empty.
  ///
  /// After calling this function, [text] will be the empty string and the
  /// selection will be invalid.
  ///
  /// Calling this will notify all the listeners of this [TextEditingController]
  /// that they need to update (it calls [notifyListeners]). For this reason,
  /// this method should only be called between frames, e.g. in response to user
  /// actions, not during the build, layout, or paint phases.
  void clear() {
    value = TextEditingValue.empty;
  }

  /// Set the composing region to an empty range.
  ///
  /// The composing region is the range of text that is still being composed.
  /// Calling this function indicates that the user is done composing that
  /// region.
  ///
  /// Calling this will notify all the listeners of this [TextEditingController]
  /// that they need to update (it calls [notifyListeners]). For this reason,
  /// this method should only be called between frames, e.g. in response to user
  /// actions, not during the build, layout, or paint phases.
  void clearComposing() {
    value = value.copyWith(composing: TextRange.empty);
  }

  /// Check that the [selection] is inside of the bounds of [text].
  bool isSelectionWithinTextBounds(TextSelection selection) {
    return selection.start <= text.length && selection.end <= text.length;
  }
}

/// Toolbar configuration for [EditableText].
///
/// Toolbar is a context menu that will show up when user right click or long
/// press the [EditableText]. It includes several options: cut, copy, paste,
/// and select all.
///
/// [EditableText] and its derived widgets have their own default [ToolbarOptions].
/// Create a custom [ToolbarOptions] if you want explicit control over the toolbar
/// option.
class ToolbarOptions {
  /// Create a toolbar configuration with given options.
  ///
  /// All options default to false if they are not explicitly set.
  const ToolbarOptions({
    this.copy = false,
    this.cut = false,
    this.paste = false,
    this.selectAll = false,
  }) : assert(copy != null),
       assert(cut != null),
       assert(paste != null),
       assert(selectAll != null);

  /// Whether to show copy option in toolbar.
  ///
  /// Defaults to false. Must not be null.
  final bool copy;

  /// Whether to show cut option in toolbar.
  ///
  /// If [EditableText.readOnly] is set to true, cut will be disabled regardless.
  ///
  /// Defaults to false. Must not be null.
  final bool cut;

  /// Whether to show paste option in toolbar.
  ///
  /// If [EditableText.readOnly] is set to true, paste will be disabled regardless.
  ///
  /// Defaults to false. Must not be null.
  final bool paste;

  /// Whether to show select all option in toolbar.
  ///
  /// Defaults to false. Must not be null.
  final bool selectAll;
}

/// A basic text input field.
///
/// This widget interacts with the [TextInput] service to let the user edit the
/// text it contains. It also provides scrolling, selection, and cursor
/// movement. This widget does not provide any focus management (e.g.,
/// tap-to-focus).
///
/// ## Input Actions
///
/// A [TextInputAction] can be provided to customize the appearance of the
/// action button on the soft keyboard for Android and iOS. The default action
/// is [TextInputAction.done].
///
/// Many [TextInputAction]s are common between Android and iOS. However, if an
/// [inputAction] is provided that is not supported by the current
/// platform in debug mode, an error will be thrown when the corresponding
/// EditableText receives focus. For example, providing iOS's "emergencyCall"
/// action when running on an Android device will result in an error when in
/// debug mode. In release mode, incompatible [TextInputAction]s are replaced
/// either with "unspecified" on Android, or "default" on iOS. Appropriate
/// [inputAction]s can be chosen by checking the current platform and then
/// selecting the appropriate action.
///
/// ## Lifecycle
///
/// Upon completion of editing, like pressing the "done" button on the keyboard,
/// two actions take place:
///
///   1st: Editing is finalized. The default behavior of this step includes
///   an invocation of [onChanged]. That default behavior can be overridden.
///   See [onEditingComplete] for details.
///
///   2nd: [onSubmitted] is invoked with the user's input value.
///
/// [onSubmitted] can be used to manually move focus to another input widget
/// when a user finishes with the currently focused input widget.
///
/// Rather than using this widget directly, consider using [TextField], which
/// is a full-featured, material-design text input field with placeholder text,
/// labels, and [Form] integration.
///
/// ## Gesture Events Handling
///
/// This widget provides rudimentary, platform-agnostic gesture handling for
/// user actions such as tapping, long-pressing and scrolling when
/// [rendererIgnoresPointer] is false (false by default). To tightly conform
/// to the platform behavior with respect to input gestures in text fields, use
/// [TextField] or [CupertinoTextField]. For custom selection behavior, call
/// methods such as [RenderEditable.selectPosition],
/// [RenderEditable.selectWord], etc. programmatically.
///
/// See also:
///
///  * [TextField], which is a full-featured, material-design text input field
///    with placeholder text, labels, and [Form] integration.
class EditableText extends StatefulWidget {
  /// Creates a basic text input control.
  ///
  /// The [maxLines] property can be set to null to remove the restriction on
  /// the number of lines. By default, it is one, meaning this is a single-line
  /// text field. [maxLines] must be null or greater than zero.
  ///
  /// If [keyboardType] is not set or is null, it will default to
  /// [TextInputType.text] unless [maxLines] is greater than one, when it will
  /// default to [TextInputType.multiline].
  ///
  /// The text cursor is not shown if [showCursor] is false or if [showCursor]
  /// is null (the default) and [readOnly] is true.
  ///
  /// The [controller], [focusNode], [obscureText], [autocorrect], [autofocus],
  /// [showSelectionHandles], [enableInteractiveSelection], [forceLine],
  /// [style], [cursorColor], [cursorOpacityAnimates],[backgroundCursorColor],
  /// [enableSuggestions], [paintCursorAboveText], [selectionHeightStyle],
  /// [selectionWidthStyle], [textAlign], [dragStartBehavior], [scrollPadding],
  /// [dragStartBehavior], [toolbarOptions], [rendererIgnoresPointer], and
  /// [readOnly] arguments must not be null.
  EditableText({
    Key key,
    @required this.controller,
    @required this.focusNode,
    this.readOnly = false,
    this.obscureText = false,
    this.autocorrect = true,
    SmartDashesType smartDashesType,
    SmartQuotesType smartQuotesType,
    this.enableSuggestions = true,
    @required this.style,
    StrutStyle strutStyle,
    @required this.cursorColor,
    @required this.backgroundCursorColor,
    this.textAlign = TextAlign.start,
    this.textDirection,
    this.locale,
    this.textScaleFactor,
    this.maxLines = 1,
    this.minLines,
    this.expands = false,
    this.forceLine = true,
    this.textWidthBasis = TextWidthBasis.parent,
    this.autofocus = false,
    bool showCursor,
    this.showSelectionHandles = false,
    this.selectionColor,
    this.selectionControls,
    TextInputType keyboardType,
    this.textInputAction,
    this.textCapitalization = TextCapitalization.none,
    this.onChanged,
    this.onEditingComplete,
    this.onSubmitted,
    this.onSelectionChanged,
    this.onSelectionHandleTapped,
    List<TextInputFormatter> inputFormatters,
    this.rendererIgnoresPointer = false,
    this.cursorWidth = 2.0,
    this.cursorRadius,
    this.cursorOpacityAnimates = false,
    this.cursorOffset,
    this.paintCursorAboveText = false,
    this.selectionHeightStyle = ui.BoxHeightStyle.tight,
    this.selectionWidthStyle = ui.BoxWidthStyle.tight,
    this.scrollPadding = const EdgeInsets.all(20.0),
    this.keyboardAppearance = Brightness.light,
    this.dragStartBehavior = DragStartBehavior.start,
    this.enableInteractiveSelection = true,
    this.scrollController,
    this.scrollPhysics,
    this.autocorrectionTextRectColor,
    this.toolbarOptions = const ToolbarOptions(
      copy: true,
      cut: true,
      paste: true,
      selectAll: true,
    ),
    this.autofillHints,
  }) : assert(controller != null),
       assert(focusNode != null),
       assert(obscureText != null),
       assert(autocorrect != null),
       smartDashesType = smartDashesType ?? (obscureText ? SmartDashesType.disabled : SmartDashesType.enabled),
       smartQuotesType = smartQuotesType ?? (obscureText ? SmartQuotesType.disabled : SmartQuotesType.enabled),
       assert(enableSuggestions != null),
       assert(showSelectionHandles != null),
       assert(enableInteractiveSelection != null),
       assert(readOnly != null),
       assert(forceLine != null),
       assert(style != null),
       assert(cursorColor != null),
       assert(cursorOpacityAnimates != null),
       assert(paintCursorAboveText != null),
       assert(backgroundCursorColor != null),
       assert(selectionHeightStyle != null),
       assert(selectionWidthStyle != null),
       assert(textAlign != null),
       assert(maxLines == null || maxLines > 0),
       assert(minLines == null || minLines > 0),
       assert(
         (maxLines == null) || (minLines == null) || (maxLines >= minLines),
         "minLines can't be greater than maxLines",
       ),
       assert(expands != null),
       assert(
         !expands || (maxLines == null && minLines == null),
         'minLines and maxLines must be null when expands is true.',
       ),
       assert(!obscureText || maxLines == 1, 'Obscured fields cannot be multiline.'),
       assert(autofocus != null),
       assert(rendererIgnoresPointer != null),
       assert(scrollPadding != null),
       assert(dragStartBehavior != null),
       assert(toolbarOptions != null),
       _strutStyle = strutStyle,
       keyboardType = keyboardType ?? (maxLines == 1 ? TextInputType.text : TextInputType.multiline),
       inputFormatters = maxLines == 1
           ? <TextInputFormatter>[
               BlacklistingTextInputFormatter.singleLineFormatter,
               ...inputFormatters ?? const Iterable<TextInputFormatter>.empty(),
             ]
           : inputFormatters,
       showCursor = showCursor ?? !readOnly,
       super(key: key);

  /// Controls the text being edited.
  final TextEditingController controller;

  /// Controls whether this widget has keyboard focus.
  final FocusNode focusNode;

  /// {@template flutter.widgets.editableText.obscureText}
  /// Whether to hide the text being edited (e.g., for passwords).
  ///
  /// When this is set to true, all the characters in the text field are
  /// replaced by U+2022 BULLET characters (•).
  ///
  /// Defaults to false. Cannot be null.
  /// {@endtemplate}
  final bool obscureText;

  /// {@macro flutter.widgets.text.DefaultTextStyle.textWidthBasis}
  final TextWidthBasis textWidthBasis;

  /// {@template flutter.widgets.editableText.readOnly}
  /// Whether the text can be changed.
  ///
  /// When this is set to true, the text cannot be modified
  /// by any shortcut or keyboard operation. The text is still selectable.
  ///
  /// Defaults to false. Must not be null.
  /// {@endtemplate}
  final bool readOnly;

  /// Whether the text will take the full width regardless of the text width.
  ///
  /// When this is set to false, the width will be based on text width, which
  /// will also be affected by [textWidthBasis].
  ///
  /// Defaults to true. Must not be null.
  ///
  /// See also:
  ///
  ///  * [textWidthBasis], which controls the calculation of text width.
  final bool forceLine;

  /// Configuration of toolbar options.
  ///
  /// By default, all options are enabled. If [readOnly] is true,
  /// paste and cut will be disabled regardless.
  final ToolbarOptions toolbarOptions;

  /// Whether to show selection handles.
  ///
  /// When a selection is active, there will be two handles at each side of
  /// boundary, or one handle if the selection is collapsed. The handles can be
  /// dragged to adjust the selection.
  ///
  /// See also:
  ///
  ///  * [showCursor], which controls the visibility of the cursor..
  final bool showSelectionHandles;

  /// {@template flutter.widgets.editableText.showCursor}
  /// Whether to show cursor.
  ///
  /// The cursor refers to the blinking caret when the [EditableText] is focused.
  /// {@endtemplate}
  ///
  /// See also:
  ///
  ///  * [showSelectionHandles], which controls the visibility of the selection handles.
  final bool showCursor;

  /// {@template flutter.widgets.editableText.autocorrect}
  /// Whether to enable autocorrection.
  ///
  /// Defaults to true. Cannot be null.
  /// {@endtemplate}
  final bool autocorrect;

  /// {@macro flutter.services.textInput.smartDashesType}
  final SmartDashesType smartDashesType;

  /// {@macro flutter.services.textInput.smartQuotesType}
  final SmartQuotesType smartQuotesType;

  /// {@macro flutter.services.textInput.enableSuggestions}
  final bool enableSuggestions;

  /// The text style to use for the editable text.
  final TextStyle style;

  /// {@template flutter.widgets.editableText.strutStyle}
  /// The strut style used for the vertical layout.
  ///
  /// [StrutStyle] is used to establish a predictable vertical layout.
  /// Since fonts may vary depending on user input and due to font
  /// fallback, [StrutStyle.forceStrutHeight] is enabled by default
  /// to lock all lines to the height of the base [TextStyle], provided by
  /// [style]. This ensures the typed text fits within the allotted space.
  ///
  /// If null, the strut used will is inherit values from the [style] and will
  /// have [StrutStyle.forceStrutHeight] set to true. When no [style] is
  /// passed, the theme's [TextStyle] will be used to generate [strutStyle]
  /// instead.
  ///
  /// To disable strut-based vertical alignment and allow dynamic vertical
  /// layout based on the glyphs typed, use [StrutStyle.disabled].
  ///
  /// Flutter's strut is based on [typesetting strut](https://en.wikipedia.org/wiki/Strut_(typesetting))
  /// and CSS's [line-height](https://www.w3.org/TR/CSS2/visudet.html#line-height).
  /// {@endtemplate}
  ///
  /// Within editable text and text fields, [StrutStyle] will not use its standalone
  /// default values, and will instead inherit omitted/null properties from the
  /// [TextStyle] instead. See [StrutStyle.inheritFromTextStyle].
  StrutStyle get strutStyle {
    if (_strutStyle == null) {
      return style != null ? StrutStyle.fromTextStyle(style, forceStrutHeight: true) : const StrutStyle();
    }
    return _strutStyle.inheritFromTextStyle(style);
  }
  final StrutStyle _strutStyle;

  /// {@template flutter.widgets.editableText.textAlign}
  /// How the text should be aligned horizontally.
  ///
  /// Defaults to [TextAlign.start] and cannot be null.
  /// {@endtemplate}
  final TextAlign textAlign;

  /// {@template flutter.widgets.editableText.textDirection}
  /// The directionality of the text.
  ///
  /// This decides how [textAlign] values like [TextAlign.start] and
  /// [TextAlign.end] are interpreted.
  ///
  /// This is also used to disambiguate how to render bidirectional text. For
  /// example, if the text is an English phrase followed by a Hebrew phrase,
  /// in a [TextDirection.ltr] context the English phrase will be on the left
  /// and the Hebrew phrase to its right, while in a [TextDirection.rtl]
  /// context, the English phrase will be on the right and the Hebrew phrase on
  /// its left.
  ///
  /// Defaults to the ambient [Directionality], if any.
  ///
  /// See also:
  ///
  ///  * {@macro flutter.gestures.monodrag.dragStartExample}
  ///
  /// {@endtemplate}
  final TextDirection textDirection;

  /// {@template flutter.widgets.editableText.textCapitalization}
  /// Configures how the platform keyboard will select an uppercase or
  /// lowercase keyboard.
  ///
  /// Only supports text keyboards, other keyboard types will ignore this
  /// configuration. Capitalization is locale-aware.
  ///
  /// Defaults to [TextCapitalization.none]. Must not be null.
  ///
  /// See also:
  ///
  ///  * [TextCapitalization], for a description of each capitalization behavior.
  ///
  /// {@endtemplate}
  final TextCapitalization textCapitalization;

  /// Used to select a font when the same Unicode character can
  /// be rendered differently, depending on the locale.
  ///
  /// It's rarely necessary to set this property. By default its value
  /// is inherited from the enclosing app with `Localizations.localeOf(context)`.
  ///
  /// See [RenderEditable.locale] for more information.
  final Locale locale;

  /// The number of font pixels for each logical pixel.
  ///
  /// For example, if the text scale factor is 1.5, text will be 50% larger than
  /// the specified font size.
  ///
  /// Defaults to the [MediaQueryData.textScaleFactor] obtained from the ambient
  /// [MediaQuery], or 1.0 if there is no [MediaQuery] in scope.
  final double textScaleFactor;

  /// The color to use when painting the cursor.
  ///
  /// Cannot be null.
  final Color cursorColor;

  /// The color to use when painting the autocorrection Rect.
  ///
  /// For [CupertinoTextField]s, the value is set to the ambient
  /// [CupertinoThemeData.primaryColor] with 20% opacity. For [TextField]s, the
  /// value is null on non-iOS platforms and the same color used in [CupertinoTextField]
  /// on iOS.
  ///
  /// Currently the autocorrection Rect only appears on iOS.
  ///
  /// Defaults to null, which disables autocorrection Rect painting.
  final Color autocorrectionTextRectColor;

  /// The color to use when painting the background cursor aligned with the text
  /// while rendering the floating cursor.
  ///
  /// Cannot be null. By default it is the disabled grey color from
  /// CupertinoColors.
  final Color backgroundCursorColor;

  /// {@template flutter.widgets.editableText.maxLines}
  /// The maximum number of lines for the text to span, wrapping if necessary.
  ///
  /// If this is 1 (the default), the text will not wrap, but will scroll
  /// horizontally instead.
  ///
  /// If this is null, there is no limit to the number of lines, and the text
  /// container will start with enough vertical space for one line and
  /// automatically grow to accommodate additional lines as they are entered.
  ///
  /// If this is not null, the value must be greater than zero, and it will lock
  /// the input to the given number of lines and take up enough horizontal space
  /// to accommodate that number of lines. Setting [minLines] as well allows the
  /// input to grow between the indicated range.
  ///
  /// The full set of behaviors possible with [minLines] and [maxLines] are as
  /// follows. These examples apply equally to `TextField`, `TextFormField`, and
  /// `EditableText`.
  ///
  /// Input that occupies a single line and scrolls horizontally as needed.
  /// ```dart
  /// TextField()
  /// ```
  ///
  /// Input whose height grows from one line up to as many lines as needed for
  /// the text that was entered. If a height limit is imposed by its parent, it
  /// will scroll vertically when its height reaches that limit.
  /// ```dart
  /// TextField(maxLines: null)
  /// ```
  ///
  /// The input's height is large enough for the given number of lines. If
  /// additional lines are entered the input scrolls vertically.
  /// ```dart
  /// TextField(maxLines: 2)
  /// ```
  ///
  /// Input whose height grows with content between a min and max. An infinite
  /// max is possible with `maxLines: null`.
  /// ```dart
  /// TextField(minLines: 2, maxLines: 4)
  /// ```
  /// {@endtemplate}
  final int maxLines;

  /// {@template flutter.widgets.editableText.minLines}
  /// The minimum number of lines to occupy when the content spans fewer lines.

  /// When [maxLines] is set as well, the height will grow between the indicated
  /// range of lines. When [maxLines] is null, it will grow as high as needed,
  /// starting from [minLines].
  ///
  /// See the examples in [maxLines] for the complete picture of how [maxLines]
  /// and [minLines] interact to produce various behaviors.
  ///
  /// Defaults to null.
  /// {@endtemplate}
  final int minLines;

  /// {@template flutter.widgets.editableText.expands}
  /// Whether this widget's height will be sized to fill its parent.
  ///
  /// If set to true and wrapped in a parent widget like [Expanded] or
  /// [SizedBox], the input will expand to fill the parent.
  ///
  /// [maxLines] and [minLines] must both be null when this is set to true,
  /// otherwise an error is thrown.
  ///
  /// Defaults to false.
  ///
  /// See the examples in [maxLines] for the complete picture of how [maxLines],
  /// [minLines], and [expands] interact to produce various behaviors.
  ///
  /// Input that matches the height of its parent
  /// ```dart
  /// Expanded(
  ///   child: TextField(maxLines: null, expands: true),
  /// )
  /// ```
  /// {@endtemplate}
  final bool expands;

  /// {@template flutter.widgets.editableText.autofocus}
  /// Whether this text field should focus itself if nothing else is already
  /// focused.
  ///
  /// If true, the keyboard will open as soon as this text field obtains focus.
  /// Otherwise, the keyboard is only shown after the user taps the text field.
  ///
  /// Defaults to false. Cannot be null.
  /// {@endtemplate}
  // See https://github.com/flutter/flutter/issues/7035 for the rationale for this
  // keyboard behavior.
  final bool autofocus;

  /// The color to use when painting the selection.
  ///
  /// For [CupertinoTextField]s, the value is set to the ambient
  /// [CupertinoThemeData.primaryColor] with 20% opacity. For [TextField]s, the
  /// value is set to the ambient [ThemeData.textSelectionColor].
  final Color selectionColor;

  /// Optional delegate for building the text selection handles and toolbar.
  ///
  /// The [EditableText] widget used on its own will not trigger the display
  /// of the selection toolbar by itself. The toolbar is shown by calling
  /// [EditableTextState.showToolbar] in response to an appropriate user event.
  ///
  /// See also:
  ///
  ///  * [CupertinoTextField], which wraps an [EditableText] and which shows the
  ///    selection toolbar upon user events that are appropriate on the iOS
  ///    platform.
  ///  * [TextField], a Material Design themed wrapper of [EditableText], which
  ///    shows the selection toolbar upon appropriate user events based on the
  ///    user's platform set in [ThemeData.platform].
  final TextSelectionControls selectionControls;

  /// {@template flutter.widgets.editableText.keyboardType}
  /// The type of keyboard to use for editing the text.
  ///
  /// Defaults to [TextInputType.text] if [maxLines] is one and
  /// [TextInputType.multiline] otherwise.
  /// {@endtemplate}
  final TextInputType keyboardType;

  /// The type of action button to use with the soft keyboard.
  final TextInputAction textInputAction;

  /// {@template flutter.widgets.editableText.onChanged}
  /// Called when the user initiates a change to the TextField's
  /// value: when they have inserted or deleted text.
  ///
  /// This callback doesn't run when the TextField's text is changed
  /// programmatically, via the TextField's [controller]. Typically it
  /// isn't necessary to be notified of such changes, since they're
  /// initiated by the app itself.
  ///
  /// To be notified of all changes to the TextField's text, cursor,
  /// and selection, one can add a listener to its [controller] with
  /// [TextEditingController.addListener].
  ///
  /// {@tool dartpad --template=stateful_widget_material}
  ///
  /// This example shows how onChanged could be used to check the TextField's
  /// current value each time the user inserts or deletes a character.
  ///
  /// ```dart
  /// TextEditingController _controller;
  ///
  /// void initState() {
  ///   super.initState();
  ///   _controller = TextEditingController();
  /// }
  ///
  /// void dispose() {
  ///   _controller.dispose();
  ///   super.dispose();
  /// }
  ///
  /// Widget build(BuildContext context) {
  ///   return Scaffold(
  ///     body: Column(
  ///       mainAxisAlignment: MainAxisAlignment.center,
  ///       children: <Widget>[
  ///         const Text('What number comes next in the sequence?'),
  ///         const Text('1, 1, 2, 3, 5, 8...?'),
  ///         TextField(
  ///           controller: _controller,
  ///           onChanged: (String value) async {
  ///             if (value != '13') {
  ///               return;
  ///             }
  ///             await showDialog<void>(
  ///               context: context,
  ///               builder: (BuildContext context) {
  ///                 return AlertDialog(
  ///                   title: const Text('Thats correct!'),
  ///                   content: Text ('13 is the right answer.'),
  ///                   actions: <Widget>[
  ///                     FlatButton(
  ///                       onPressed: () { Navigator.pop(context); },
  ///                       child: const Text('OK'),
  ///                     ),
  ///                   ],
  ///                 );
  ///               },
  ///             );
  ///           },
  ///         ),
  ///       ],
  ///     ),
  ///   );
  /// }
  /// ```
  /// {@end-tool}
  /// {@endtemplate}
  ///
  /// See also:
  ///
  ///  * [inputFormatters], which are called before [onChanged]
  ///    runs and can validate and change ("format") the input value.
  ///  * [onEditingComplete], [onSubmitted], [onSelectionChanged]:
  ///    which are more specialized input change notifications.
  final ValueChanged<String> onChanged;

  /// {@template flutter.widgets.editableText.onEditingComplete}
  /// Called when the user submits editable content (e.g., user presses the "done"
  /// button on the keyboard).
  ///
  /// The default implementation of [onEditingComplete] executes 2 different
  /// behaviors based on the situation:
  ///
  ///  - When a completion action is pressed, such as "done", "go", "send", or
  ///    "search", the user's content is submitted to the [controller] and then
  ///    focus is given up.
  ///
  ///  - When a non-completion action is pressed, such as "next" or "previous",
  ///    the user's content is submitted to the [controller], but focus is not
  ///    given up because developers may want to immediately move focus to
  ///    another input widget within [onSubmitted].
  ///
  /// Providing [onEditingComplete] prevents the aforementioned default behavior.
  /// {@endtemplate}
  final VoidCallback onEditingComplete;

  /// {@template flutter.widgets.editableText.onSubmitted}
  /// Called when the user indicates that they are done editing the text in the
  /// field.
  /// {@endtemplate}
  ///
  /// {@tool dartpad --template=stateful_widget_material}
  /// When a non-completion action is pressed, such as "next" or "previous", it
  /// is often desirable to move the focus to the next or previous field.  To do
  /// this, handle it as in this example, by calling [FocusNode.focusNext] in
  /// the [TextFormField.onFieldSubmitted] callback ([TextFormField] wraps
  /// [EditableText] internally, and uses the value of `onFieldSubmitted` as its
  /// [onSubmitted]).
  ///
  /// ```dart
  /// FocusScopeNode _focusScopeNode = FocusScopeNode();
  /// final _controller1 = TextEditingController();
  /// final _controller2 = TextEditingController();
  ///
  /// void dispose() {
  ///   _focusScopeNode.dispose();
  ///   _controller1.dispose();
  ///   _controller2.dispose();
  ///   super.dispose();
  /// }
  ///
  /// void _handleSubmitted(String value) {
  ///   _focusScopeNode.nextFocus();
  /// }
  ///
  /// Widget build(BuildContext context) {
  ///   return Scaffold(
  ///     body: FocusScope(
  ///       node: _focusScopeNode,
  ///       child: Column(
  ///         mainAxisAlignment: MainAxisAlignment.center,
  ///         children: <Widget>[
  ///           Padding(
  ///             padding: const EdgeInsets.all(8.0),
  ///             child: TextFormField(
  ///               textInputAction: TextInputAction.next,
  ///               onFieldSubmitted: _handleSubmitted,
  ///               controller: _controller1,
  ///               decoration: InputDecoration(border: OutlineInputBorder()),
  ///             ),
  ///           ),
  ///           Padding(
  ///             padding: const EdgeInsets.all(8.0),
  ///             child: TextFormField(
  ///               textInputAction: TextInputAction.next,
  ///               onFieldSubmitted: _handleSubmitted,
  ///               controller: _controller2,
  ///               decoration: InputDecoration(border: OutlineInputBorder()),
  ///             ),
  ///           ),
  ///         ],
  ///       ),
  ///     ),
  ///   );
  /// }
  /// ```
  /// {@end-tool}
  final ValueChanged<String> onSubmitted;

  /// Called when the user changes the selection of text (including the cursor
  /// location).
  final SelectionChangedCallback onSelectionChanged;

  /// {@macro flutter.widgets.textSelection.onSelectionHandleTapped}
  final VoidCallback onSelectionHandleTapped;

  /// {@template flutter.widgets.editableText.inputFormatters}
  /// Optional input validation and formatting overrides.
  ///
  /// Formatters are run in the provided order when the text input changes.
  /// {@endtemplate}
  final List<TextInputFormatter> inputFormatters;

  /// If true, the [RenderEditable] created by this widget will not handle
  /// pointer events, see [renderEditable] and [RenderEditable.ignorePointer].
  ///
  /// This property is false by default.
  final bool rendererIgnoresPointer;

  /// {@template flutter.widgets.editableText.cursorWidth}
  /// How thick the cursor will be.
  ///
  /// Defaults to 2.0
  ///
  /// The cursor will draw under the text. The cursor width will extend
  /// to the right of the boundary between characters for left-to-right text
  /// and to the left for right-to-left text. This corresponds to extending
  /// downstream relative to the selected position. Negative values may be used
  /// to reverse this behavior.
  /// {@endtemplate}
  final double cursorWidth;

  /// {@template flutter.widgets.editableText.cursorRadius}
  /// How rounded the corners of the cursor should be.
  ///
  /// By default, the cursor has no radius.
  /// {@endtemplate}
  final Radius cursorRadius;

  /// Whether the cursor will animate from fully transparent to fully opaque
  /// during each cursor blink.
  ///
  /// By default, the cursor opacity will animate on iOS platforms and will not
  /// animate on Android platforms.
  final bool cursorOpacityAnimates;

  ///{@macro flutter.rendering.editable.cursorOffset}
  final Offset cursorOffset;

  ///{@macro flutter.rendering.editable.paintCursorOnTop}
  final bool paintCursorAboveText;

  /// Controls how tall the selection highlight boxes are computed to be.
  ///
  /// See [ui.BoxHeightStyle] for details on available styles.
  final ui.BoxHeightStyle selectionHeightStyle;

  /// Controls how wide the selection highlight boxes are computed to be.
  ///
  /// See [ui.BoxWidthStyle] for details on available styles.
  final ui.BoxWidthStyle selectionWidthStyle;

  /// The appearance of the keyboard.
  ///
  /// This setting is only honored on iOS devices.
  ///
  /// Defaults to [Brightness.light].
  final Brightness keyboardAppearance;

  /// {@template flutter.widgets.editableText.scrollPadding}
  /// Configures padding to edges surrounding a [Scrollable] when the Textfield scrolls into view.
  ///
  /// When this widget receives focus and is not completely visible (for example scrolled partially
  /// off the screen or overlapped by the keyboard)
  /// then it will attempt to make itself visible by scrolling a surrounding [Scrollable], if one is present.
  /// This value controls how far from the edges of a [Scrollable] the TextField will be positioned after the scroll.
  ///
  /// Defaults to EdgeInsets.all(20.0).
  /// {@endtemplate}
  final EdgeInsets scrollPadding;

  /// {@template flutter.widgets.editableText.enableInteractiveSelection}
  /// If true, then long-pressing this TextField will select text and show the
  /// cut/copy/paste menu, and tapping will move the text caret.
  ///
  /// True by default.
  ///
  /// If false, most of the accessibility support for selecting text, copy
  /// and paste, and moving the caret will be disabled.
  /// {@endtemplate}
  final bool enableInteractiveSelection;

  /// Setting this property to true makes the cursor stop blinking or fading
  /// on and off once the cursor appears on focus. This property is useful for
  /// testing purposes.
  ///
  /// It does not affect the necessity to focus the EditableText for the cursor
  /// to appear in the first place.
  ///
  /// Defaults to false, resulting in a typical blinking cursor.
  static bool debugDeterministicCursor = false;

  /// {@macro flutter.widgets.scrollable.dragStartBehavior}
  final DragStartBehavior dragStartBehavior;

  /// {@template flutter.widgets.editableText.scrollController}
  /// The [ScrollController] to use when vertically scrolling the input.
  ///
  /// If null, it will instantiate a new ScrollController.
  ///
  /// See [Scrollable.controller].
  /// {@endtemplate}
  final ScrollController scrollController;

  /// {@template flutter.widgets.editableText.scrollPhysics}
  /// The [ScrollPhysics] to use when vertically scrolling the input.
  ///
  /// If not specified, it will behave according to the current platform.
  ///
  /// See [Scrollable.physics].
  /// {@endtemplate}
  final ScrollPhysics scrollPhysics;

  /// {@macro flutter.rendering.editable.selectionEnabled}
  bool get selectionEnabled => enableInteractiveSelection;

  /// {@template flutter.widgets.editableText.autofillHints}
  /// A list of strings that helps the autofill service identify the type of this
  /// text input.
  ///
  /// When set to null, the text input will not participate in autofill triggered
  /// by a different [AutofillClient], even if they're in the same [AutofillScope].
  ///
  /// {@macro flutter.services.autofill.autofillHints}
  /// {@endtemplate}
  final Iterable<String> autofillHints;

  @override
  EditableTextState createState() => EditableTextState();

  @override
  void debugFillProperties(DiagnosticPropertiesBuilder properties) {
    super.debugFillProperties(properties);
    properties.add(DiagnosticsProperty<TextEditingController>('controller', controller));
    properties.add(DiagnosticsProperty<FocusNode>('focusNode', focusNode));
    properties.add(DiagnosticsProperty<bool>('obscureText', obscureText, defaultValue: false));
    properties.add(DiagnosticsProperty<bool>('autocorrect', autocorrect, defaultValue: true));
    properties.add(EnumProperty<SmartDashesType>('smartDashesType', smartDashesType, defaultValue: obscureText ? SmartDashesType.disabled : SmartDashesType.enabled));
    properties.add(EnumProperty<SmartQuotesType>('smartQuotesType', smartQuotesType, defaultValue: obscureText ? SmartQuotesType.disabled : SmartQuotesType.enabled));
    properties.add(DiagnosticsProperty<bool>('enableSuggestions', enableSuggestions, defaultValue: true));
    style?.debugFillProperties(properties);
    properties.add(EnumProperty<TextAlign>('textAlign', textAlign, defaultValue: null));
    properties.add(EnumProperty<TextDirection>('textDirection', textDirection, defaultValue: null));
    properties.add(DiagnosticsProperty<Locale>('locale', locale, defaultValue: null));
    properties.add(DoubleProperty('textScaleFactor', textScaleFactor, defaultValue: null));
    properties.add(IntProperty('maxLines', maxLines, defaultValue: 1));
    properties.add(IntProperty('minLines', minLines, defaultValue: null));
    properties.add(DiagnosticsProperty<bool>('expands', expands, defaultValue: false));
    properties.add(DiagnosticsProperty<bool>('autofocus', autofocus, defaultValue: false));
    properties.add(DiagnosticsProperty<TextInputType>('keyboardType', keyboardType, defaultValue: null));
    properties.add(DiagnosticsProperty<ScrollController>('scrollController', scrollController, defaultValue: null));
    properties.add(DiagnosticsProperty<ScrollPhysics>('scrollPhysics', scrollPhysics, defaultValue: null));
    properties.add(DiagnosticsProperty<Iterable<String>>('autofillHints', autofillHints, defaultValue: null));
  }
}

/// State for a [EditableText].
class EditableTextState extends State<EditableText> with AutomaticKeepAliveClientMixin<EditableText>, WidgetsBindingObserver, TickerProviderStateMixin<EditableText>, AutofillClientMixin implements TextSelectionDelegate, AutofillTrigger {
  Timer _cursorTimer;
  bool _targetCursorVisibility = false;
  final ValueNotifier<bool> _cursorVisibilityNotifier = ValueNotifier<bool>(true);
  final GlobalKey _editableKey = GlobalKey();

  TextInputConnection _textInputConnection;
  TextSelectionOverlay _selectionOverlay;

  ScrollController _scrollController;

  AnimationController _cursorBlinkOpacityController;

  final LayerLink _toolbarLayerLink = LayerLink();
  final LayerLink _startHandleLayerLink = LayerLink();
  final LayerLink _endHandleLayerLink = LayerLink();

  bool _didAutoFocus = false;
  FocusAttachment _focusAttachment;

  // This value is an eyeball estimation of the time it takes for the iOS cursor
  // to ease in and out.
  static const Duration _fadeDuration = Duration(milliseconds: 250);

  // The time it takes for the floating cursor to snap to the text aligned
  // cursor position after the user has finished placing it.
  static const Duration _floatingCursorResetTime = Duration(milliseconds: 125);

  AnimationController _floatingCursorResetController;

  @override
  bool get wantKeepAlive => widget.focusNode.hasFocus;

  Color get _cursorColor => widget.cursorColor.withOpacity(_cursorBlinkOpacityController.value);

  @override
  bool get cutEnabled => widget.toolbarOptions.cut && !widget.readOnly;

  @override
  bool get copyEnabled => widget.toolbarOptions.copy;

  @override
  bool get pasteEnabled => widget.toolbarOptions.paste && !widget.readOnly;

  @override
  bool get selectAllEnabled => widget.toolbarOptions.selectAll;

  // State lifecycle:

  @override
  void initState() {
    super.initState();
    widget.controller.addListener(_didChangeTextEditingValue);
    _focusAttachment = widget.focusNode.attach(context);
    widget.focusNode.addListener(_handleFocusChanged);
    _scrollController = widget.scrollController ?? ScrollController();
    _scrollController.addListener(() { _selectionOverlay?.updateForScroll(); });
    _cursorBlinkOpacityController = AnimationController(vsync: this, duration: _fadeDuration);
    _cursorBlinkOpacityController.addListener(_onCursorColorTick);
    _floatingCursorResetController = AnimationController(vsync: this);
    _floatingCursorResetController.addListener(_onFloatingCursorResetTick);
    _cursorVisibilityNotifier.value = widget.showCursor;
  }

  @override
  void didChangeDependencies() {
    super.didChangeDependencies();
    if (!_didAutoFocus && widget.autofocus) {
      _didAutoFocus = true;
      SchedulerBinding.instance.addPostFrameCallback((_) {
        if (mounted) {
          FocusScope.of(context).autofocus(widget.focusNode);
        }
      });
    }
  }

  @override
  void didUpdateWidget(EditableText oldWidget) {
    super.didUpdateWidget(oldWidget);
    if (widget.controller != oldWidget.controller) {
      oldWidget.controller.removeListener(_didChangeTextEditingValue);
      widget.controller.addListener(_didChangeTextEditingValue);
      _updateRemoteEditingValueIfNeeded();
    }
    if (widget.controller.selection != oldWidget.controller.selection) {
      _selectionOverlay?.update(_value);
    }
    _selectionOverlay?.handlesVisible = widget.showSelectionHandles;
    if (widget.focusNode != oldWidget.focusNode) {
      oldWidget.focusNode.removeListener(_handleFocusChanged);
      _focusAttachment?.detach();
      _focusAttachment = widget.focusNode.attach(context);
      widget.focusNode.addListener(_handleFocusChanged);
      updateKeepAlive();
    }
    if (widget.readOnly) {
      _closeInputConnectionIfNeeded();
    } else {
      if (oldWidget.readOnly && _hasFocus)
        _openInputConnection();
    }

    if (widget.style != oldWidget.style) {
      final TextStyle style = widget.style;
      // The _textInputConnection will pick up the new style when it attaches in
      // _openInputConnection.
      if (_textInputConnection != null && _textInputConnection.attached) {
        _textInputConnection.setStyle(
          fontFamily: style.fontFamily,
          fontSize: style.fontSize,
          fontWeight: style.fontWeight,
          textDirection: _textDirection,
          textAlign: widget.textAlign,
        );
      }
    }
  }

  @override
  void dispose() {
    widget.controller.removeListener(_didChangeTextEditingValue);
    _cursorBlinkOpacityController.removeListener(_onCursorColorTick);
    _floatingCursorResetController.removeListener(_onFloatingCursorResetTick);
    _closeInputConnectionIfNeeded();
    assert(!_hasInputConnection);
    _stopCursorTimer();
    assert(_cursorTimer == null);
    _selectionOverlay?.dispose();
    _selectionOverlay = null;
    _focusAttachment.detach();
    widget.focusNode.removeListener(_handleFocusChanged);
    super.dispose();
  }

  // TextInputClient implementation:

  // _lastFormattedUnmodifiedTextEditingValue tracks the last value
  // that the formatter ran on and is used to prevent double-formatting.
  TextEditingValue _lastFormattedUnmodifiedTextEditingValue;
  // _lastFormattedValue tracks the last post-format value, so that it can be
  // reused without rerunning the formatter when the input value is repeated.
  TextEditingValue _lastFormattedValue;
  // _receivedRemoteTextEditingValue is the direct value last passed in
  // updateEditingValue. This value does not get updated with the formatted
  // version.
  TextEditingValue _receivedRemoteTextEditingValue;

  @override
  TextEditingValue get currentTextEditingValue => _value;

  @override
  void updateEditingValue(TextEditingValue value) {
    // Since we still have to support keyboard select, this is the best place
    // to disable text updating.
    if (widget.readOnly) {
      return;
    }
    _receivedRemoteTextEditingValue = value;
    if (value.text != _value.text) {
      hideToolbar();
      _showCaretOnScreen();
      _currentPromptRectRange = null;
      if (widget.obscureText && value.text.length == _value.text.length + 1) {
        _obscureShowCharTicksPending = _kObscureShowLatestCharCursorTicks;
        _obscureLatestCharIndex = _value.selection.baseOffset;
      }
    }

    _formatAndSetValue(value);

    if (_hasInputConnection) {
      // To keep the cursor from blinking while typing, we want to restart the
      // cursor timer every time a new character is typed.
      _stopCursorTimer(resetCharTicks: false);
      _startCursorTimer();
    }
  }

  @override
  void performAction(TextInputAction action) {
    switch (action) {
      case TextInputAction.newline:
        // If this is a multiline EditableText, do nothing for a "newline"
        // action; The newline is already inserted. Otherwise, finalize
        // editing.
        if (!_isMultiline)
          _finalizeEditing(true);
        break;
      case TextInputAction.done:
      case TextInputAction.go:
      case TextInputAction.send:
      case TextInputAction.search:
        _finalizeEditing(true);
        break;
      default:
        // Finalize editing, but don't give up focus because this keyboard
        // action does not imply the user is done inputting information.
        _finalizeEditing(false);
        break;
    }
  }

  // The original position of the caret on FloatingCursorDragState.start.
  Rect _startCaretRect;

  // The most recent text position as determined by the location of the floating
  // cursor.
  TextPosition _lastTextPosition;

  // The offset of the floating cursor as determined from the first update call.
  Offset _pointOffsetOrigin;

  // The most recent position of the floating cursor.
  Offset _lastBoundedOffset;

  // Because the center of the cursor is preferredLineHeight / 2 below the touch
  // origin, but the touch origin is used to determine which line the cursor is
  // on, we need this offset to correctly render and move the cursor.
  Offset get _floatingCursorOffset => Offset(0, renderEditable.preferredLineHeight / 2);

  @override
  void updateFloatingCursor(RawFloatingCursorPoint point) {
    switch(point.state){
      case FloatingCursorDragState.Start:
        if (_floatingCursorResetController.isAnimating) {
          _floatingCursorResetController.stop();
          _onFloatingCursorResetTick();
        }
        final TextPosition currentTextPosition = TextPosition(offset: renderEditable.selection.baseOffset);
        _startCaretRect = renderEditable.getLocalRectForCaret(currentTextPosition);
        renderEditable.setFloatingCursor(point.state, _startCaretRect.center - _floatingCursorOffset, currentTextPosition);
        break;
      case FloatingCursorDragState.Update:
        // We want to send in points that are centered around a (0,0) origin, so we cache the
        // position on the first update call.
        if (_pointOffsetOrigin != null) {
          final Offset centeredPoint = point.offset - _pointOffsetOrigin;
          final Offset rawCursorOffset = _startCaretRect.center + centeredPoint - _floatingCursorOffset;
          _lastBoundedOffset = renderEditable.calculateBoundedFloatingCursorOffset(rawCursorOffset);
          _lastTextPosition = renderEditable.getPositionForPoint(renderEditable.localToGlobal(_lastBoundedOffset + _floatingCursorOffset));
          renderEditable.setFloatingCursor(point.state, _lastBoundedOffset, _lastTextPosition);
        } else {
          _pointOffsetOrigin = point.offset;
        }
        break;
      case FloatingCursorDragState.End:
        // We skip animation if no update has happened.
        if (_lastTextPosition != null && _lastBoundedOffset != null) {
          _floatingCursorResetController.value = 0.0;
          _floatingCursorResetController.animateTo(1.0, duration: _floatingCursorResetTime, curve: Curves.decelerate);
        }
        break;
    }
  }

  void _onFloatingCursorResetTick() {
    final Offset finalPosition = renderEditable.getLocalRectForCaret(_lastTextPosition).centerLeft - _floatingCursorOffset;
    if (_floatingCursorResetController.isCompleted) {
      renderEditable.setFloatingCursor(FloatingCursorDragState.End, finalPosition, _lastTextPosition);
      if (_lastTextPosition.offset != renderEditable.selection.baseOffset)
        // The cause is technically the force cursor, but the cause is listed as tap as the desired functionality is the same.
        _handleSelectionChanged(TextSelection.collapsed(offset: _lastTextPosition.offset), renderEditable, SelectionChangedCause.forcePress);
      _startCaretRect = null;
      _lastTextPosition = null;
      _pointOffsetOrigin = null;
      _lastBoundedOffset = null;
    } else {
      final double lerpValue = _floatingCursorResetController.value;
      final double lerpX = ui.lerpDouble(_lastBoundedOffset.dx, finalPosition.dx, lerpValue);
      final double lerpY = ui.lerpDouble(_lastBoundedOffset.dy, finalPosition.dy, lerpValue);

      renderEditable.setFloatingCursor(FloatingCursorDragState.Update, Offset(lerpX, lerpY), _lastTextPosition, resetLerpValue: lerpValue);
    }
  }

  void _finalizeEditing(bool shouldUnfocus) {
    // Take any actions necessary now that the user has completed editing.
    if (widget.onEditingComplete != null) {
      widget.onEditingComplete();
    } else {
      // Default behavior if the developer did not provide an
      // onEditingComplete callback: Finalize editing and remove focus.
      widget.controller.clearComposing();
      if (shouldUnfocus)
        widget.focusNode.unfocus();
    }

    // Invoke optional callback with the user's submitted content.
    if (widget.onSubmitted != null)
      widget.onSubmitted(_value.text);
  }

  void _updateRemoteEditingValueIfNeeded() {
    if (!_hasInputConnection)
      return;
    final TextEditingValue localValue = _value;
    if (localValue == _receivedRemoteTextEditingValue)
      return;
    _textInputConnection.setEditingState(localValue);
  }

  TextEditingValue get _value => widget.controller.value;
  set _value(TextEditingValue value) {
    widget.controller.value = value;
  }

  bool get _hasFocus => widget.focusNode.hasFocus;
  bool get _isMultiline => widget.maxLines != 1;

  // Calculate the new scroll offset so the cursor remains visible.
  double _getScrollOffsetForCaret(Rect caretRect) {
    double caretStart;
    double caretEnd;
    if (_isMultiline) {
      // The caret is vertically centered within the line. Expand the caret's
      // height so that it spans the line because we're going to ensure that the entire
      // expanded caret is scrolled into view.
      final double lineHeight = renderEditable.preferredLineHeight;
      final double caretOffset = (lineHeight - caretRect.height) / 2;
      caretStart = caretRect.top - caretOffset;
      caretEnd = caretRect.bottom + caretOffset;
    } else {
      // Scrolls horizontally for single-line fields.
      caretStart = caretRect.left;
      caretEnd = caretRect.right;
    }

    double scrollOffset = _scrollController.offset;
    final double viewportExtent = _scrollController.position.viewportDimension;
    if (caretStart < 0.0) { // cursor before start of bounds
      scrollOffset += caretStart;
    } else if (caretEnd >= viewportExtent) { // cursor after end of bounds
      scrollOffset += caretEnd - viewportExtent;
    }

    if (_isMultiline) {
      // Clamp the final results to prevent programmatically scrolling to
      // out-of-paragraph-bounds positions when encountering tall fonts/scripts that
      // extend past the ascent.
      scrollOffset = scrollOffset.clamp(0.0, renderEditable.maxScrollExtent) as double;
    }
    return scrollOffset;
  }

  // Calculates where the `caretRect` would be if `_scrollController.offset` is set to `scrollOffset`.
  Rect _getCaretRectAtScrollOffset(Rect caretRect, double scrollOffset) {
    final double offsetDiff = _scrollController.offset - scrollOffset;
    return _isMultiline ? caretRect.translate(0.0, offsetDiff) : caretRect.translate(offsetDiff, 0.0);
  }

  bool get _hasInputConnection => _textInputConnection != null && _textInputConnection.attached;

  void _openInputConnection() {
    if (widget.readOnly) {
      return;
    }
    if (!_hasInputConnection) {
      final TextEditingValue localValue = _value;
      _lastFormattedUnmodifiedTextEditingValue = localValue;

      _textInputConnection = widget.autofillHints != null && currentAutofillScope != null
        ? currentAutofillScope.attach(this, textInputConfiguration)
        : TextInput.attach(this, textInputConfiguration);
      _textInputConnection.show();
      _updateSizeAndTransform();
      // Request autofill AFTER the size and the transform have been sent to the
      // platform side.
      _textInputConnection.requestAutofill();

      final TextStyle style = widget.style;
      _textInputConnection
        ..setStyle(
          fontFamily: style.fontFamily,
          fontSize: style.fontSize,
          fontWeight: style.fontWeight,
          textDirection: _textDirection,
          textAlign: widget.textAlign,
        )
        ..setEditingState(localValue);
    } else {
      _textInputConnection.show();
    }
  }

  void _closeInputConnectionIfNeeded() {
    if (_hasInputConnection) {
      _textInputConnection.close();
      _textInputConnection = null;
      _lastFormattedUnmodifiedTextEditingValue = null;
      _receivedRemoteTextEditingValue = null;
    }
  }

  void _openOrCloseInputConnectionIfNeeded() {
    if (_hasFocus && widget.focusNode.consumeKeyboardToken()) {
      _openInputConnection();
    } else if (!_hasFocus) {
      _closeInputConnectionIfNeeded();
      widget.controller.clearComposing();
    }
  }

  @override
  void connectionClosed() {
    if (_hasInputConnection) {
      _textInputConnection.connectionClosedReceived();
      _textInputConnection = null;
      _lastFormattedUnmodifiedTextEditingValue = null;
      _receivedRemoteTextEditingValue = null;
      _finalizeEditing(true);
    }
  }

  /// Express interest in interacting with the keyboard.
  ///
  /// If this control is already attached to the keyboard, this function will
  /// request that the keyboard become visible. Otherwise, this function will
  /// ask the focus system that it become focused. If successful in acquiring
  /// focus, the control will then attach to the keyboard and request that the
  /// keyboard become visible.
  void requestKeyboard() {
    if (_hasFocus) {
      _openInputConnection();
    } else {
      widget.focusNode.requestFocus();
    }
  }

  void _updateOrDisposeSelectionOverlayIfNeeded() {
    if (_selectionOverlay != null) {
      if (_hasFocus) {
        _selectionOverlay.update(_value);
      } else {
        _selectionOverlay.dispose();
        _selectionOverlay = null;
      }
    }
  }

  void _handleSelectionChanged(TextSelection selection, RenderEditable renderObject, SelectionChangedCause cause) {
    // We return early if the selection is not valid. This can happen when the
    // text of [EditableText] is updated at the same time as the selection is
    // changed by a gesture event.
    if (!widget.controller.isSelectionWithinTextBounds(selection))
      return;

    widget.controller.selection = selection;

    // This will show the keyboard for all selection changes on the
    // EditableWidget, not just changes triggered by user gestures.
    requestKeyboard();

    _selectionOverlay?.hide();
    _selectionOverlay = null;

    if (widget.selectionControls != null) {
      _selectionOverlay = TextSelectionOverlay(
        context: context,
        value: _value,
        debugRequiredFor: widget,
        toolbarLayerLink: _toolbarLayerLink,
        startHandleLayerLink: _startHandleLayerLink,
        endHandleLayerLink: _endHandleLayerLink,
        renderObject: renderObject,
        selectionControls: widget.selectionControls,
        selectionDelegate: this,
        dragStartBehavior: widget.dragStartBehavior,
        onSelectionHandleTapped: widget.onSelectionHandleTapped,
      );
      _selectionOverlay.handlesVisible = widget.showSelectionHandles;
      _selectionOverlay.showHandles();
      if (widget.onSelectionChanged != null)
        widget.onSelectionChanged(selection, cause);
    }
  }

  bool _textChangedSinceLastCaretUpdate = false;
  Rect _currentCaretRect;

  void _handleCaretChanged(Rect caretRect) {
    _currentCaretRect = caretRect;
    // If the caret location has changed due to an update to the text or
    // selection, then scroll the caret into view.
    if (_textChangedSinceLastCaretUpdate) {
      _textChangedSinceLastCaretUpdate = false;
      _showCaretOnScreen();
    }
  }

  // Animation configuration for scrolling the caret back on screen.
  static const Duration _caretAnimationDuration = Duration(milliseconds: 100);
  static const Curve _caretAnimationCurve = Curves.fastOutSlowIn;

  bool _showCaretOnScreenScheduled = false;

  void _showCaretOnScreen() {
    if (_showCaretOnScreenScheduled) {
      return;
    }
    _showCaretOnScreenScheduled = true;
    SchedulerBinding.instance.addPostFrameCallback((Duration _) {
      _showCaretOnScreenScheduled = false;
      if (_currentCaretRect == null || !_scrollController.hasClients) {
        return;
      }
      final double scrollOffsetForCaret = _getScrollOffsetForCaret(_currentCaretRect);
      _scrollController.animateTo(
        scrollOffsetForCaret,
        duration: _caretAnimationDuration,
        curve: _caretAnimationCurve,
      );
      final Rect newCaretRect = _getCaretRectAtScrollOffset(_currentCaretRect, scrollOffsetForCaret);
      // Enlarge newCaretRect by scrollPadding to ensure that caret is not
      // positioned directly at the edge after scrolling.
      double bottomSpacing = widget.scrollPadding.bottom;
      if (_selectionOverlay?.selectionControls != null) {
        final double handleHeight = _selectionOverlay.selectionControls
          .getHandleSize(renderEditable.preferredLineHeight).height;
        final double interactiveHandleHeight = math.max(
          handleHeight,
          kMinInteractiveDimension,
        );
        final Offset anchor = _selectionOverlay.selectionControls
          .getHandleAnchor(
            TextSelectionHandleType.collapsed,
            renderEditable.preferredLineHeight,
          );
        final double handleCenter = handleHeight / 2 - anchor.dy;
        bottomSpacing = math.max(
          handleCenter + interactiveHandleHeight / 2,
          bottomSpacing,
        );
      }
      final Rect inflatedRect = Rect.fromLTRB(
          newCaretRect.left - widget.scrollPadding.left,
          newCaretRect.top - widget.scrollPadding.top,
          newCaretRect.right + widget.scrollPadding.right,
          newCaretRect.bottom + bottomSpacing,
      );
      _editableKey.currentContext.findRenderObject().showOnScreen(
        rect: inflatedRect,
        duration: _caretAnimationDuration,
        curve: _caretAnimationCurve,
      );
    });
  }

  double _lastBottomViewInset;

  @override
  void didChangeMetrics() {
    if (_lastBottomViewInset < WidgetsBinding.instance.window.viewInsets.bottom) {
      _showCaretOnScreen();
    }
    _lastBottomViewInset = WidgetsBinding.instance.window.viewInsets.bottom;
  }

  _WhitespaceDirectionalityFormatter _whitespaceFormatter;

  void _formatAndSetValue(TextEditingValue value) {
    _whitespaceFormatter ??= _WhitespaceDirectionalityFormatter(textDirection: _textDirection);

    // Check if the new value is the same as the current local value, or is the same
    // as the post-formatting value of the previous pass.
    final bool textChanged = _value?.text != value?.text;
    final bool isRepeatText = value?.text == _lastFormattedUnmodifiedTextEditingValue?.text;
    final bool isRepeatSelection = value?.selection == _lastFormattedUnmodifiedTextEditingValue?.selection;
    final bool isRepeatComposing = value?.composing == _lastFormattedUnmodifiedTextEditingValue?.composing;
    // Only format when the text has changed and there are available formatters.
    if (!isRepeatText && textChanged && widget.inputFormatters != null && widget.inputFormatters.isNotEmpty) {
      for (final TextInputFormatter formatter in widget.inputFormatters) {
        value = formatter.formatEditUpdate(_value, value);
      }
      // Always pass the text through the whitespace directionality formatter to
      // maintain expected behavior with carets on trailing whitespace.
      value = _whitespaceFormatter.formatEditUpdate(_value, value);
      _lastFormattedValue = value;
    }

    _value = value;
    // Use the last formatted value when an identical repeat pass is detected.
    if (isRepeatText && isRepeatSelection && isRepeatComposing && textChanged && _lastFormattedValue != null) {
      _value = _lastFormattedValue;
    }

    // Always attempt to send the value. If the value has changed, then it will send,
    // otherwise, it will short-circuit.
    _updateRemoteEditingValueIfNeeded();

    if (textChanged && widget.onChanged != null)
      widget.onChanged(value.text);
    _lastFormattedUnmodifiedTextEditingValue = _receivedRemoteTextEditingValue;
  }

  void _onCursorColorTick() {
    renderEditable.cursorColor = widget.cursorColor.withOpacity(_cursorBlinkOpacityController.value);
    _cursorVisibilityNotifier.value = widget.showCursor && _cursorBlinkOpacityController.value > 0;
  }

  /// Whether the blinking cursor is actually visible at this precise moment
  /// (it's hidden half the time, since it blinks).
  @visibleForTesting
  bool get cursorCurrentlyVisible => _cursorBlinkOpacityController.value > 0;

  /// The cursor blink interval (the amount of time the cursor is in the "on"
  /// state or the "off" state). A complete cursor blink period is twice this
  /// value (half on, half off).
  @visibleForTesting
  Duration get cursorBlinkInterval => _kCursorBlinkHalfPeriod;

  /// The current status of the text selection handles.
  @visibleForTesting
  TextSelectionOverlay get selectionOverlay => _selectionOverlay;

  int _obscureShowCharTicksPending = 0;
  int _obscureLatestCharIndex;

  void _cursorTick(Timer timer) {
    _targetCursorVisibility = !_targetCursorVisibility;
    final double targetOpacity = _targetCursorVisibility ? 1.0 : 0.0;
    if (widget.cursorOpacityAnimates) {
      // If we want to show the cursor, we will animate the opacity to the value
      // of 1.0, and likewise if we want to make it disappear, to 0.0. An easing
      // curve is used for the animation to mimic the aesthetics of the native
      // iOS cursor.
      //
      // These values and curves have been obtained through eyeballing, so are
      // likely not exactly the same as the values for native iOS.
      _cursorBlinkOpacityController.animateTo(targetOpacity, curve: Curves.easeOut);
    } else {
      _cursorBlinkOpacityController.value = targetOpacity;
    }

    if (_obscureShowCharTicksPending > 0) {
      setState(() {
        _obscureShowCharTicksPending--;
      });
    }
  }

  void _cursorWaitForStart(Timer timer) {
    assert(_kCursorBlinkHalfPeriod > _fadeDuration);
    _cursorTimer?.cancel();
    _cursorTimer = Timer.periodic(_kCursorBlinkHalfPeriod, _cursorTick);
  }

  void _startCursorTimer() {
    _targetCursorVisibility = true;
    _cursorBlinkOpacityController.value = 1.0;
    if (EditableText.debugDeterministicCursor)
      return;
    if (widget.cursorOpacityAnimates) {
      _cursorTimer = Timer.periodic(_kCursorBlinkWaitForStart, _cursorWaitForStart);
    } else {
      _cursorTimer = Timer.periodic(_kCursorBlinkHalfPeriod, _cursorTick);
    }
  }

  void _stopCursorTimer({ bool resetCharTicks = true }) {
    _cursorTimer?.cancel();
    _cursorTimer = null;
    _targetCursorVisibility = false;
    _cursorBlinkOpacityController.value = 0.0;
    if (EditableText.debugDeterministicCursor)
      return;
    if (resetCharTicks)
      _obscureShowCharTicksPending = 0;
    if (widget.cursorOpacityAnimates) {
      _cursorBlinkOpacityController.stop();
      _cursorBlinkOpacityController.value = 0.0;
    }
  }

  void _startOrStopCursorTimerIfNeeded() {
    if (_cursorTimer == null && _hasFocus && _value.selection.isCollapsed)
      _startCursorTimer();
    else if (_cursorTimer != null && (!_hasFocus || !_value.selection.isCollapsed))
      _stopCursorTimer();
  }

  void _didChangeTextEditingValue() {
    _updateRemoteEditingValueIfNeeded();
    _startOrStopCursorTimerIfNeeded();
    _updateOrDisposeSelectionOverlayIfNeeded();
    _textChangedSinceLastCaretUpdate = true;
    // TODO(abarth): Teach RenderEditable about ValueNotifier<TextEditingValue>
    // to avoid this setState().
    setState(() { /* We use widget.controller.value in build(). */ });
  }

  void _handleFocusChanged() {
    _openOrCloseInputConnectionIfNeeded();
    _startOrStopCursorTimerIfNeeded();
    _updateOrDisposeSelectionOverlayIfNeeded();
    if (_hasFocus) {
      // Listen for changing viewInsets, which indicates keyboard showing up.
      WidgetsBinding.instance.addObserver(this);
      _lastBottomViewInset = WidgetsBinding.instance.window.viewInsets.bottom;
      _showCaretOnScreen();
      if (!_value.selection.isValid) {
        // Place cursor at the end if the selection is invalid when we receive focus.
        _handleSelectionChanged(TextSelection.collapsed(offset: _value.text.length), renderEditable, null);
      }
    } else {
      WidgetsBinding.instance.removeObserver(this);
      // Clear the selection and composition state if this widget lost focus.
      _value = TextEditingValue(text: _value.text);
      _currentPromptRectRange = null;
    }
    updateKeepAlive();
  }

  void _updateSizeAndTransform() {
    if (_hasInputConnection) {
      final Size size = renderEditable.size;
      final Matrix4 transform = renderEditable.getTransformTo(null);
      _textInputConnection.setEditableSizeAndTransform(size, transform);
      SchedulerBinding.instance
          .addPostFrameCallback((Duration _) => _updateSizeAndTransform());
    }
  }

  TextDirection get _textDirection {
    final TextDirection result = widget.textDirection ?? Directionality.of(context);
    assert(result != null, '$runtimeType created without a textDirection and with no ambient Directionality.');
    return result;
  }

  /// The renderer for this widget's [Editable] descendant.
  ///
  /// This property is typically used to notify the renderer of input gestures
  /// when [ignorePointer] is true. See [RenderEditable.ignorePointer].
  RenderEditable get renderEditable => _editableKey.currentContext.findRenderObject() as RenderEditable;

  @override
  TextEditingValue get textEditingValue => _value;

  double get _devicePixelRatio => MediaQuery.of(context).devicePixelRatio ?? 1.0;

  @override
  set textEditingValue(TextEditingValue value) {
    _selectionOverlay?.update(value);
    _formatAndSetValue(value);
  }

  @override
  void bringIntoView(TextPosition position) {
    _scrollController.jumpTo(_getScrollOffsetForCaret(renderEditable.getLocalRectForCaret(position)));
  }

  /// Shows the selection toolbar at the location of the current cursor.
  ///
  /// Returns `false` if a toolbar couldn't be shown, such as when the toolbar
  /// is already shown, or when no text selection currently exists.
  bool showToolbar() {
    // Web is using native dom elements to enable clipboard functionality of the
    // toolbar: copy, paste, select, cut. It might also provide additional
    // functionality depending on the browser (such as translate). Due to this
    // we should not show a Flutter toolbar for the editable text elements.
    if (kIsWeb) {
      return false;
    }

    if (_selectionOverlay == null || _selectionOverlay.toolbarIsVisible) {
      return false;
    }

    _selectionOverlay.showToolbar();
    return true;
  }

  @override
  void hideToolbar() {
    _selectionOverlay?.hide();
  }

  /// Toggles the visibility of the toolbar.
  void toggleToolbar() {
    assert(_selectionOverlay != null);
    if (_selectionOverlay.toolbarIsVisible) {
      hideToolbar();
    } else {
      showToolbar();
    }
  }

<<<<<<< HEAD
  @override
  TextInputConfiguration get textInputConfiguration {
    return TextInputConfiguration(
      inputType: widget.keyboardType,
      obscureText: widget.obscureText,
      autocorrect: widget.autocorrect,
      smartDashesType: widget.smartDashesType ?? (widget.obscureText ? SmartDashesType.disabled : SmartDashesType.enabled),
      smartQuotesType: widget.smartQuotesType ?? (widget.obscureText ? SmartQuotesType.disabled : SmartQuotesType.enabled),
      enableSuggestions: widget.enableSuggestions,
      inputAction: widget.textInputAction ?? (widget.keyboardType == TextInputType.multiline
        ? TextInputAction.newline
        : TextInputAction.done
      ),
      textCapitalization: widget.textCapitalization,
      keyboardAppearance: widget.keyboardAppearance,
      autofillConfiguration: (widget.autofillHints?.isEmpty ?? true) ? null : AutofillConfiguration(
        uniqueIdentifier: 'EditableText-$hashCode',
        autofillHints: widget.autofillHints.toList(growable: false),
        currentEditingValue: currentTextEditingValue
      ),
    );
  }

  @override
  AutofillScope get currentAutofillScope {
    return widget.autofillHints == null ? null : AutofillGroup.of(context);
=======
  // null if no promptRect should be shown.
  TextRange _currentPromptRectRange;

  @override
  void showAutocorrectionPromptRect(int start, int end) {
    setState(() {
      _currentPromptRectRange = TextRange(start: start, end: end);
    });
>>>>>>> df63c82c
  }

  VoidCallback _semanticsOnCopy(TextSelectionControls controls) {
    return widget.selectionEnabled && copyEnabled && _hasFocus && controls?.canCopy(this) == true
      ? () => controls.handleCopy(this)
      : null;
  }

  VoidCallback _semanticsOnCut(TextSelectionControls controls) {
    return widget.selectionEnabled && cutEnabled && _hasFocus && controls?.canCut(this) == true
      ? () => controls.handleCut(this)
      : null;
  }

  VoidCallback _semanticsOnPaste(TextSelectionControls controls) {
    return widget.selectionEnabled && pasteEnabled &&_hasFocus && controls?.canPaste(this) == true
      ? () => controls.handlePaste(this)
      : null;
  }

  @override
  Widget build(BuildContext context) {
    assert(debugCheckHasMediaQuery(context));
    _focusAttachment.reparent();
    super.build(context); // See AutomaticKeepAliveClientMixin.

    final TextSelectionControls controls = widget.selectionControls;
    return Scrollable(
      excludeFromSemantics: true,
      axisDirection: _isMultiline ? AxisDirection.down : AxisDirection.right,
      controller: _scrollController,
      physics: widget.scrollPhysics,
      dragStartBehavior: widget.dragStartBehavior,
      viewportBuilder: (BuildContext context, ViewportOffset offset) {
        return CompositedTransformTarget(
          link: _toolbarLayerLink,
          child: Semantics(
            onCopy: _semanticsOnCopy(controls),
            onCut: _semanticsOnCut(controls),
            onPaste: _semanticsOnPaste(controls),
            child: _Editable(
              key: _editableKey,
              startHandleLayerLink: _startHandleLayerLink,
              endHandleLayerLink: _endHandleLayerLink,
              textSpan: buildTextSpan(),
              value: _value,
              cursorColor: _cursorColor,
              backgroundCursorColor: widget.backgroundCursorColor,
              showCursor: EditableText.debugDeterministicCursor
                  ? ValueNotifier<bool>(widget.showCursor)
                  : _cursorVisibilityNotifier,
              forceLine: widget.forceLine,
              readOnly: widget.readOnly,
              hasFocus: _hasFocus,
              maxLines: widget.maxLines,
              minLines: widget.minLines,
              expands: widget.expands,
              strutStyle: widget.strutStyle,
              selectionColor: widget.selectionColor,
              textScaleFactor: widget.textScaleFactor ?? MediaQuery.textScaleFactorOf(context),
              textAlign: widget.textAlign,
              textDirection: _textDirection,
              locale: widget.locale,
              textWidthBasis: widget.textWidthBasis,
              obscureText: widget.obscureText,
              autocorrect: widget.autocorrect,
              smartDashesType: widget.smartDashesType,
              smartQuotesType: widget.smartQuotesType,
              enableSuggestions: widget.enableSuggestions,
              offset: offset,
              onSelectionChanged: _handleSelectionChanged,
              onCaretChanged: _handleCaretChanged,
              rendererIgnoresPointer: widget.rendererIgnoresPointer,
              cursorWidth: widget.cursorWidth,
              cursorRadius: widget.cursorRadius,
              cursorOffset: widget.cursorOffset,
              selectionHeightStyle: widget.selectionHeightStyle,
              selectionWidthStyle: widget.selectionWidthStyle,
              paintCursorAboveText: widget.paintCursorAboveText,
              enableInteractiveSelection: widget.enableInteractiveSelection,
              textSelectionDelegate: this,
              devicePixelRatio: _devicePixelRatio,
              promptRectRange: _currentPromptRectRange,
              promptRectColor: widget.autocorrectionTextRectColor,
            ),
          ),
        );
      },
    );
  }

  /// Builds [TextSpan] from current editing value.
  ///
  /// By default makes text in composing range appear as underlined.
  /// Descendants can override this method to customize appearance of text.
  TextSpan buildTextSpan() {
    if (widget.obscureText) {
      String text = _value.text;
      text = RenderEditable.obscuringCharacter * text.length;
      final int o =
        _obscureShowCharTicksPending > 0 ? _obscureLatestCharIndex : null;
      if (o != null && o >= 0 && o < text.length)
        text = text.replaceRange(o, o + 1, _value.text.substring(o, o + 1));
      return TextSpan(style: widget.style, text: text);
    }
    // Read only mode should not paint text composing.
    return widget.controller.buildTextSpan(
      style: widget.style,
      withComposing: !widget.readOnly,
    );
  }
}

class _Editable extends LeafRenderObjectWidget {
  const _Editable({
    Key key,
    this.textSpan,
    this.value,
    this.startHandleLayerLink,
    this.endHandleLayerLink,
    this.cursorColor,
    this.backgroundCursorColor,
    this.showCursor,
    this.forceLine,
    this.readOnly,
    this.textWidthBasis,
    this.hasFocus,
    this.maxLines,
    this.minLines,
    this.expands,
    this.strutStyle,
    this.selectionColor,
    this.textScaleFactor,
    this.textAlign,
    @required this.textDirection,
    this.locale,
    this.obscureText,
    this.autocorrect,
    this.smartDashesType,
    this.smartQuotesType,
    this.enableSuggestions,
    this.offset,
    this.onSelectionChanged,
    this.onCaretChanged,
    this.rendererIgnoresPointer = false,
    this.cursorWidth,
    this.cursorRadius,
    this.cursorOffset,
    this.paintCursorAboveText,
    this.selectionHeightStyle = ui.BoxHeightStyle.tight,
    this.selectionWidthStyle = ui.BoxWidthStyle.tight,
    this.enableInteractiveSelection = true,
    this.textSelectionDelegate,
    this.devicePixelRatio,
    this.promptRectRange,
    this.promptRectColor,
  }) : assert(textDirection != null),
       assert(rendererIgnoresPointer != null),
       super(key: key);

  final TextSpan textSpan;
  final TextEditingValue value;
  final Color cursorColor;
  final LayerLink startHandleLayerLink;
  final LayerLink endHandleLayerLink;
  final Color backgroundCursorColor;
  final ValueNotifier<bool> showCursor;
  final bool forceLine;
  final bool readOnly;
  final bool hasFocus;
  final int maxLines;
  final int minLines;
  final bool expands;
  final StrutStyle strutStyle;
  final Color selectionColor;
  final double textScaleFactor;
  final TextAlign textAlign;
  final TextDirection textDirection;
  final Locale locale;
  final bool obscureText;
  final TextWidthBasis textWidthBasis;
  final bool autocorrect;
  final SmartDashesType smartDashesType;
  final SmartQuotesType smartQuotesType;
  final bool enableSuggestions;
  final ViewportOffset offset;
  final SelectionChangedHandler onSelectionChanged;
  final CaretChangedHandler onCaretChanged;
  final bool rendererIgnoresPointer;
  final double cursorWidth;
  final Radius cursorRadius;
  final Offset cursorOffset;
  final bool paintCursorAboveText;
  final ui.BoxHeightStyle selectionHeightStyle;
  final ui.BoxWidthStyle selectionWidthStyle;
  final bool enableInteractiveSelection;
  final TextSelectionDelegate textSelectionDelegate;
  final double devicePixelRatio;
  final TextRange promptRectRange;
  final Color promptRectColor;

  @override
  RenderEditable createRenderObject(BuildContext context) {
    return RenderEditable(
      text: textSpan,
      cursorColor: cursorColor,
      startHandleLayerLink: startHandleLayerLink,
      endHandleLayerLink: endHandleLayerLink,
      backgroundCursorColor: backgroundCursorColor,
      showCursor: showCursor,
      forceLine: forceLine,
      readOnly: readOnly,
      hasFocus: hasFocus,
      maxLines: maxLines,
      minLines: minLines,
      expands: expands,
      strutStyle: strutStyle,
      selectionColor: selectionColor,
      textScaleFactor: textScaleFactor,
      textAlign: textAlign,
      textDirection: textDirection,
      locale: locale ?? Localizations.localeOf(context, nullOk: true),
      selection: value.selection,
      offset: offset,
      onSelectionChanged: onSelectionChanged,
      onCaretChanged: onCaretChanged,
      ignorePointer: rendererIgnoresPointer,
      obscureText: obscureText,
      textWidthBasis: textWidthBasis,
      cursorWidth: cursorWidth,
      cursorRadius: cursorRadius,
      cursorOffset: cursorOffset,
      paintCursorAboveText: paintCursorAboveText,
      selectionHeightStyle: selectionHeightStyle,
      selectionWidthStyle: selectionWidthStyle,
      enableInteractiveSelection: enableInteractiveSelection,
      textSelectionDelegate: textSelectionDelegate,
      devicePixelRatio: devicePixelRatio,
      promptRectRange: promptRectRange,
      promptRectColor: promptRectColor,
    );
  }

  @override
  void updateRenderObject(BuildContext context, RenderEditable renderObject) {
    renderObject
      ..text = textSpan
      ..cursorColor = cursorColor
      ..startHandleLayerLink = startHandleLayerLink
      ..endHandleLayerLink = endHandleLayerLink
      ..showCursor = showCursor
      ..forceLine = forceLine
      ..readOnly = readOnly
      ..hasFocus = hasFocus
      ..maxLines = maxLines
      ..minLines = minLines
      ..expands = expands
      ..strutStyle = strutStyle
      ..selectionColor = selectionColor
      ..textScaleFactor = textScaleFactor
      ..textAlign = textAlign
      ..textDirection = textDirection
      ..locale = locale ?? Localizations.localeOf(context, nullOk: true)
      ..selection = value.selection
      ..offset = offset
      ..onSelectionChanged = onSelectionChanged
      ..onCaretChanged = onCaretChanged
      ..ignorePointer = rendererIgnoresPointer
      ..textWidthBasis = textWidthBasis
      ..obscureText = obscureText
      ..cursorWidth = cursorWidth
      ..cursorRadius = cursorRadius
      ..cursorOffset = cursorOffset
      ..selectionHeightStyle = selectionHeightStyle
      ..selectionWidthStyle = selectionWidthStyle
      ..textSelectionDelegate = textSelectionDelegate
      ..devicePixelRatio = devicePixelRatio
      ..paintCursorAboveText = paintCursorAboveText
      ..promptRectColor = promptRectColor
      ..setPromptRectRange(promptRectRange);
  }
}

// This formatter inserts [Unicode.RLM] and [Unicode.LRM] into the
// string in order to preserve expected caret behavior when trailing
// whitespace is inserted.
//
// When typing in a direction that opposes the base direction
// of the paragraph, un-enclosed whitespace gets the directionality
// of the paragraph. This is often at odds with what is immeditely
// being typed causing the caret to jump to the wrong side of the text.
// This formatter makes use of the RLM and LRM to cause the text
// shaper to inherently treat the whitespace as being surrounded
// by the directionality of the previous non-whitespace codepoint.
class _WhitespaceDirectionalityFormatter extends TextInputFormatter {
  // The [textDirection] should be the base directionality of the
  // paragraph/editable.
  _WhitespaceDirectionalityFormatter({TextDirection textDirection})
    : _baseDirection = textDirection,
      _previousNonWhitespaceDirection = textDirection;

  // Using regex here instead of ICU is suboptimal, but is enough
  // to produce the correct results for any reasonable input where this
  // is even relevant. Using full ICU would be a much heavier change,
  // requiring exposure of the C++ ICU API.
  //
  // LTR covers most scripts and symbols, including but not limited to Latin,
  // ideographic scripts (Chinese, Japanese, etc), Cyrilic, Indic, and
  // SE Asian scripts.
  final RegExp _ltrRegExp = RegExp(r'[A-Za-z\u00C0-\u00D6\u00D8-\u00F6\u00F8-\u02B8\u0300-\u0590\u0800-\u1FFF\u2C00-\uFB1C\uFDFE-\uFE6F\uFEFD-\uFFFF]');
  // RTL covers Arabic, Hebrew, and other RTL languages such as Urdu,
  // Aramic, Farsi, Dhivehi.
  final RegExp _rtlRegExp = RegExp(r'[\u0591-\u07FF\uFB1D-\uFDFD\uFE70-\uFEFC]');
  // Although whitespaces are not the only codepoints that have weak directionality,
  // these are the primary cause of the caret being misplaced.
  final RegExp _whitespaceRegExp = RegExp(r'\s');

  final TextDirection _baseDirection;
  // Tracks the directionality of the most recently encountered
  // codepoint that was not whitespace. This becomes the direction of
  // marker inserted to fully surround ambiguous whitespace.
  TextDirection _previousNonWhitespaceDirection;

  // Prevents the formatter from attempting more expensive formatting
  // operations mixed directionality is found.
  bool _hasOpposingDirection = false;

  // See [Unicode.RLM] and [Unicode.LRM].
  //
  // We do not directly use the [Unicode] constants since they are strings.
  static const int _rlm = 0x200F;
  static const int _lrm = 0x200E;

  @override
  TextEditingValue formatEditUpdate(
    TextEditingValue oldValue,
    TextEditingValue newValue,
  ) {
    // Skip formatting (which can be more expensive) if there are no cases of
    // mixing directionality. Once a case of mixed directionality is found,
    // always perform the formatting.
    if (!_hasOpposingDirection) {
      _hasOpposingDirection = _baseDirection == TextDirection.ltr ?
        _rtlRegExp.hasMatch(newValue.text) : _ltrRegExp.hasMatch(newValue.text);
    }

    if (_hasOpposingDirection) {
      _previousNonWhitespaceDirection = _baseDirection;

      final List<int> outputCodepoints = <int>[];

      // We add/subtract from these as we insert/remove markers.
      int selectionBase = newValue.selection.baseOffset;
      int selectionExtent = newValue.selection.extentOffset;
      int composingStart = newValue.composing.start;
      int composingEnd = newValue.composing.end;

      void addToLength() {
        selectionBase += outputCodepoints.length <= selectionBase ? 1 : 0;
        selectionExtent += outputCodepoints.length <= selectionExtent ? 1 : 0;

        composingStart += outputCodepoints.length <= composingStart ? 1 : 0;
        composingEnd += outputCodepoints.length <= composingEnd ? 1 : 0;
      }
      void subtractFromLength() {
        selectionBase -= outputCodepoints.length < selectionBase ? 1 : 0;
        selectionExtent -= outputCodepoints.length < selectionExtent ? 1 : 0;

        composingStart -= outputCodepoints.length < composingStart ? 1 : 0;
        composingEnd -= outputCodepoints.length < composingEnd ? 1 : 0;
      }

      bool previousWasWhitespace = false;
      bool previousWasDirectionalityMarker = false;
      int previousNonWhitespaceCodepoint;
      for (final int codepoint in newValue.text.runes) {
        if (isWhitespace(codepoint)) {
          // Only compute the directionality of the non-whitespace
          // when the value is needed.
          if (!previousWasWhitespace && previousNonWhitespaceCodepoint != null) {
            _previousNonWhitespaceDirection = getDirection(previousNonWhitespaceCodepoint);
          }
          // If we already added directionality for this run of whitespace,
          // "shift" the marker added to the end of the whitespace run.
          if (previousWasWhitespace) {
            subtractFromLength();
            outputCodepoints.removeLast();
          }
          outputCodepoints.add(codepoint);
          addToLength();
          outputCodepoints.add(_previousNonWhitespaceDirection == TextDirection.rtl ? _rlm : _lrm);

          previousWasWhitespace = true;
          previousWasDirectionalityMarker = false;
        } else if (isDirectionalityMarker(codepoint)) {
          // Handle pre-existing directionality markers. Use pre-existing marker
          // instead of the one we add.
          if (previousWasWhitespace) {
            subtractFromLength();
            outputCodepoints.removeLast();
          }
          outputCodepoints.add(codepoint);

          previousWasWhitespace = false;
          previousWasDirectionalityMarker = true;
        } else {
          // If the whitespace was already enclosed by the same directionality,
          // we can remove the artifically added marker.
          if (!previousWasDirectionalityMarker &&
              previousWasWhitespace &&
              getDirection(codepoint) == _previousNonWhitespaceDirection) {
            subtractFromLength();
            outputCodepoints.removeLast();
          }
          // Normal character, track its codepoint add it to the string.
          previousNonWhitespaceCodepoint = codepoint;
          outputCodepoints.add(codepoint);

          previousWasWhitespace = false;
          previousWasDirectionalityMarker = false;
        }
      }
      final String formatted = String.fromCharCodes(outputCodepoints);
      return TextEditingValue(
        text: formatted,
        selection: TextSelection(
          baseOffset: selectionBase,
          extentOffset: selectionExtent,
          affinity: newValue.selection.affinity,
          isDirectional: newValue.selection.isDirectional
        ),
        composing: TextRange(start: composingStart, end: composingEnd),
      );
    }
    return newValue;
  }

  bool isWhitespace(int value) {
    return _whitespaceRegExp.hasMatch(String.fromCharCode(value));
  }

  bool isDirectionalityMarker(int value) {
    return value == _rlm || value == _lrm;
  }

  TextDirection getDirection(int value) {
    // Use the LTR version as short-circuiting will be more efficient since
    // there are more LTR codepoints.
    return _ltrRegExp.hasMatch(String.fromCharCode(value)) ? TextDirection.ltr : TextDirection.rtl;
  }
}<|MERGE_RESOLUTION|>--- conflicted
+++ resolved
@@ -1909,7 +1909,6 @@
     }
   }
 
-<<<<<<< HEAD
   @override
   TextInputConfiguration get textInputConfiguration {
     return TextInputConfiguration(
@@ -1936,7 +1935,8 @@
   @override
   AutofillScope get currentAutofillScope {
     return widget.autofillHints == null ? null : AutofillGroup.of(context);
-=======
+  }
+
   // null if no promptRect should be shown.
   TextRange _currentPromptRectRange;
 
@@ -1945,7 +1945,6 @@
     setState(() {
       _currentPromptRectRange = TextRange(start: start, end: end);
     });
->>>>>>> df63c82c
   }
 
   VoidCallback _semanticsOnCopy(TextSelectionControls controls) {
