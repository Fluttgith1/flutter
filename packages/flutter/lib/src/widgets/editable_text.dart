--- conflicted
+++ resolved
@@ -688,11 +688,8 @@
     this.scrollBehavior,
     this.scribbleEnabled = true,
     this.enableIMEPersonalizedLearning = true,
-<<<<<<< HEAD
     List<String> contentInsertionMimeTypes = const <String>[],
-=======
     this.contextMenuBuilder,
->>>>>>> 89418ef8
     this.spellCheckConfiguration,
     this.magnifierConfiguration = TextMagnifierConfiguration.disabled,
   }) : assert(controller != null),
@@ -736,14 +733,10 @@
           'onContentInserted cannot be null if contentInsertionMimeTypes is provided',
        ),
        enableInteractiveSelection = enableInteractiveSelection ?? (!readOnly || !obscureText),
-<<<<<<< HEAD
        contentInsertionMimeTypes = onContentInserted != null && contentInsertionMimeTypes == const <String>[]
            ? kDefaultContentInsertionMimeTypes
            : contentInsertionMimeTypes,
-       toolbarOptions = toolbarOptions ??
-=======
        toolbarOptions = selectionControls is TextSelectionHandleControls && toolbarOptions == null ? ToolbarOptions.empty : toolbarOptions ??
->>>>>>> 89418ef8
            (obscureText
                ? (readOnly
                    // No point in even offering "Select All" in a read-only obscured
@@ -1645,7 +1638,6 @@
   /// {@macro flutter.services.TextInputConfiguration.enableIMEPersonalizedLearning}
   final bool enableIMEPersonalizedLearning;
 
-<<<<<<< HEAD
   /// {@template flutter.widgets.editableText.contentInsertionMimeTypes}
   /// Used when a user inserts image-based content through the device keyboard,
   /// currently only used on Android.
@@ -1679,7 +1671,7 @@
   ///
   /// {@endtemplate}
   final List<String> contentInsertionMimeTypes;
-=======
+
   /// {@template flutter.widgets.EditableText.contextMenuBuilder}
   /// Builds the text selection toolbar when requested by the user.
   ///
@@ -1714,7 +1706,6 @@
   ///
   /// If not provided, no context menu will be shown.
   final EditableTextContextMenuBuilder? contextMenuBuilder;
->>>>>>> 89418ef8
 
   /// {@template flutter.widgets.EditableText.spellCheckConfiguration}
   /// Configuration that details how spell check should be performed.
