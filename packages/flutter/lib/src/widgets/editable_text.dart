// Copyright 2014 The Flutter Authors. All rights reserved.
// Use of this source code is governed by a BSD-style license that can be
// found in the LICENSE file.

import 'dart:async';
import 'dart:math' as math;
import 'dart:ui' as ui hide TextStyle;

import 'package:flutter/foundation.dart';
import 'package:flutter/gestures.dart' show DragStartBehavior;
import 'package:flutter/painting.dart';
import 'package:flutter/rendering.dart';
import 'package:flutter/scheduler.dart';
import 'package:flutter/services.dart';

import 'autofill.dart';
import 'automatic_keep_alive.dart';
import 'basic.dart';
import 'binding.dart';
import 'constants.dart';
import 'debug.dart';
import 'focus_manager.dart';
import 'focus_scope.dart';
import 'framework.dart';
import 'localizations.dart';
import 'media_query.dart';
import 'scroll_controller.dart';
import 'scroll_physics.dart';
import 'scrollable.dart';
import 'text.dart';
import 'text_selection.dart';
import 'ticker_provider.dart';

export 'package:flutter/rendering.dart' show SelectionChangedCause;
export 'package:flutter/services.dart' show TextEditingValue, TextSelection, TextInputType, SmartQuotesType, SmartDashesType;

/// Signature for the callback that reports when the user changes the selection
/// (including the cursor location).
typedef SelectionChangedCallback = void Function(TextSelection selection, SelectionChangedCause? cause);

/// Signature for the callback that reports the app private command results.
typedef AppPrivateCommandCallback = void Function(String, Map<String, dynamic>);

// The time it takes for the cursor to fade from fully opaque to fully
// transparent and vice versa. A full cursor blink, from transparent to opaque
// to transparent, is twice this duration.
const Duration _kCursorBlinkHalfPeriod = Duration(milliseconds: 500);

// The time the cursor is static in opacity before animating to become
// transparent.
const Duration _kCursorBlinkWaitForStart = Duration(milliseconds: 150);

// Number of cursor ticks during which the most recently entered character
// is shown in an obscured text field.
const int _kObscureShowLatestCharCursorTicks = 3;

/// A controller for an editable text field.
///
/// Whenever the user modifies a text field with an associated
/// [TextEditingController], the text field updates [value] and the controller
/// notifies its listeners. Listeners can then read the [text] and [selection]
/// properties to learn what the user has typed or how the selection has been
/// updated.
///
/// Similarly, if you modify the [text] or [selection] properties, the text
/// field will be notified and will update itself appropriately.
///
/// A [TextEditingController] can also be used to provide an initial value for a
/// text field. If you build a text field with a controller that already has
/// [text], the text field will use that text as its initial value.
///
/// The [text] or [selection] properties can be set from within a listener
/// added to this controller. If both properties need to be changed then the
/// controller's [value] should be set instead.
///
/// Remember to [dispose] of the [TextEditingController] when it is no longer needed.
/// This will ensure we discard any resources used by the object.
/// {@tool dartpad --template=stateful_widget_material}
/// This example creates a [TextField] with a [TextEditingController] whose
/// change listener forces the entered text to be lower case and keeps the
/// cursor at the end of the input.
///
/// ```dart
/// final _controller = TextEditingController();
///
/// void initState() {
///   super.initState();
///   _controller.addListener(() {
///     final text = _controller.text.toLowerCase();
///     _controller.value = _controller.value.copyWith(
///       text: text,
///       selection: TextSelection(baseOffset: text.length, extentOffset: text.length),
///       composing: TextRange.empty,
///     );
///   });
/// }
///
/// void dispose() {
///   _controller.dispose();
///   super.dispose();
/// }
///
/// Widget build(BuildContext context) {
///   return Scaffold(
///     body: Container(
///      alignment: Alignment.center,
///       padding: const EdgeInsets.all(6),
///       child: TextFormField(
///         controller: _controller,
///         decoration: InputDecoration(border: OutlineInputBorder()),
///       ),
///     ),
///   );
/// }
/// ```
/// {@end-tool}
///
/// See also:
///
///  * [TextField], which is a Material Design text field that can be controlled
///    with a [TextEditingController].
///  * [EditableText], which is a raw region of editable text that can be
///    controlled with a [TextEditingController].
///  * Learn how to use a [TextEditingController] in one of our [cookbook recipes](https://flutter.dev/docs/cookbook/forms/text-field-changes#2-use-a-texteditingcontroller).
class TextEditingController extends ValueNotifier<TextEditingValue> {
  /// Creates a controller for an editable text field.
  ///
  /// This constructor treats a null [text] argument as if it were the empty
  /// string.
  TextEditingController({ String? text })
    : super(text == null ? TextEditingValue.empty : TextEditingValue(text: text));

  /// Creates a controller for an editable text field from an initial [TextEditingValue].
  ///
  /// This constructor treats a null [value] argument as if it were
  /// [TextEditingValue.empty].
  TextEditingController.fromValue(TextEditingValue? value)
    : assert(
        value == null || !value.composing.isValid || value.isComposingRangeValid,
        'New TextEditingValue $value has an invalid non-empty composing range '
        '${value.composing}. It is recommended to use a valid composing range, '
        'even for readonly text fields',
      ),
      super(value ?? TextEditingValue.empty);

  /// The current string the user is editing.
  String get text => value.text;
  /// Setting this will notify all the listeners of this [TextEditingController]
  /// that they need to update (it calls [notifyListeners]). For this reason,
  /// this value should only be set between frames, e.g. in response to user
  /// actions, not during the build, layout, or paint phases.
  ///
  /// This property can be set from a listener added to this
  /// [TextEditingController]; however, one should not also set [selection]
  /// in a separate statement. To change both the [text] and the [selection]
  /// change the controller's [value].
  set text(String? newText) {
    value = value.copyWith(
      text: newText,
      selection: const TextSelection.collapsed(offset: -1),
      composing: TextRange.empty,
    );
  }

  @override
  set value(TextEditingValue newValue) {
    assert(
      !newValue.composing.isValid || newValue.isComposingRangeValid,
      'New TextEditingValue $newValue has an invalid non-empty composing range '
      '${newValue.composing}. It is recommended to use a valid composing range, '
      'even for readonly text fields',
    );
    super.value = newValue;
  }

  /// Builds [TextSpan] from current editing value.
  ///
  /// By default makes text in composing range appear as underlined. Descendants
  /// can override this method to customize appearance of text.
  TextSpan buildTextSpan({TextStyle? style , required bool withComposing}) {
    assert(!value.composing.isValid || !withComposing || value.isComposingRangeValid);
    // If the composing range is out of range for the current text, ignore it to
    // preserve the tree integrity, otherwise in release mode a RangeError will
    // be thrown and this EditableText will be built with a broken subtree.
    if (!value.isComposingRangeValid || !withComposing) {
      return TextSpan(style: style, text: text);
    }
    final TextStyle composingStyle = style!.merge(
      const TextStyle(decoration: TextDecoration.underline),
    );
    return TextSpan(
      style: style,
      children: <TextSpan>[
        TextSpan(text: value.composing.textBefore(value.text)),
        TextSpan(
          style: composingStyle,
          text: value.composing.textInside(value.text),
        ),
        TextSpan(text: value.composing.textAfter(value.text)),
    ]);
  }

  /// The currently selected [text].
  ///
  /// If the selection is collapsed, then this property gives the offset of the
  /// cursor within the text.
  TextSelection get selection => value.selection;
  /// Setting this will notify all the listeners of this [TextEditingController]
  /// that they need to update (it calls [notifyListeners]). For this reason,
  /// this value should only be set between frames, e.g. in response to user
  /// actions, not during the build, layout, or paint phases.
  ///
  /// This property can be set from a listener added to this
  /// [TextEditingController]; however, one should not also set [text]
  /// in a separate statement. To change both the [text] and the [selection]
  /// change the controller's [value].
  set selection(TextSelection newSelection) {
    if (!isSelectionWithinTextBounds(newSelection))
      throw FlutterError('invalid text selection: $newSelection');
    value = value.copyWith(selection: newSelection, composing: TextRange.empty);
  }

  /// Set the [value] to empty.
  ///
  /// After calling this function, [text] will be the empty string and the
  /// selection will be invalid.
  ///
  /// Calling this will notify all the listeners of this [TextEditingController]
  /// that they need to update (it calls [notifyListeners]). For this reason,
  /// this method should only be called between frames, e.g. in response to user
  /// actions, not during the build, layout, or paint phases.
  void clear() {
    value = TextEditingValue.empty;
  }

  /// Set the composing region to an empty range.
  ///
  /// The composing region is the range of text that is still being composed.
  /// Calling this function indicates that the user is done composing that
  /// region.
  ///
  /// Calling this will notify all the listeners of this [TextEditingController]
  /// that they need to update (it calls [notifyListeners]). For this reason,
  /// this method should only be called between frames, e.g. in response to user
  /// actions, not during the build, layout, or paint phases.
  void clearComposing() {
    value = value.copyWith(composing: TextRange.empty);
  }

  /// Check that the [selection] is inside of the bounds of [text].
  bool isSelectionWithinTextBounds(TextSelection selection) {
    return selection.start <= text.length && selection.end <= text.length;
  }
}

/// Toolbar configuration for [EditableText].
///
/// Toolbar is a context menu that will show up when user right click or long
/// press the [EditableText]. It includes several options: cut, copy, paste,
/// and select all.
///
/// [EditableText] and its derived widgets have their own default [ToolbarOptions].
/// Create a custom [ToolbarOptions] if you want explicit control over the toolbar
/// option.
class ToolbarOptions {
  /// Create a toolbar configuration with given options.
  ///
  /// All options default to false if they are not explicitly set.
  const ToolbarOptions({
    this.copy = false,
    this.cut = false,
    this.paste = false,
    this.selectAll = false,
  }) : assert(copy != null),
       assert(cut != null),
       assert(paste != null),
       assert(selectAll != null);

  /// Whether to show copy option in toolbar.
  ///
  /// Defaults to false. Must not be null.
  final bool copy;

  /// Whether to show cut option in toolbar.
  ///
  /// If [EditableText.readOnly] is set to true, cut will be disabled regardless.
  ///
  /// Defaults to false. Must not be null.
  final bool cut;

  /// Whether to show paste option in toolbar.
  ///
  /// If [EditableText.readOnly] is set to true, paste will be disabled regardless.
  ///
  /// Defaults to false. Must not be null.
  final bool paste;

  /// Whether to show select all option in toolbar.
  ///
  /// Defaults to false. Must not be null.
  final bool selectAll;
}

/// A basic text input field.
///
/// This widget interacts with the [TextInput] service to let the user edit the
/// text it contains. It also provides scrolling, selection, and cursor
/// movement. This widget does not provide any focus management (e.g.,
/// tap-to-focus).
///
/// ## Input Actions
///
/// A [TextInputAction] can be provided to customize the appearance of the
/// action button on the soft keyboard for Android and iOS. The default action
/// is [TextInputAction.done].
///
/// Many [TextInputAction]s are common between Android and iOS. However, if a
/// [textInputAction] is provided that is not supported by the current
/// platform in debug mode, an error will be thrown when the corresponding
/// EditableText receives focus. For example, providing iOS's "emergencyCall"
/// action when running on an Android device will result in an error when in
/// debug mode. In release mode, incompatible [TextInputAction]s are replaced
/// either with "unspecified" on Android, or "default" on iOS. Appropriate
/// [textInputAction]s can be chosen by checking the current platform and then
/// selecting the appropriate action.
///
/// ## Lifecycle
///
/// Upon completion of editing, like pressing the "done" button on the keyboard,
/// two actions take place:
///
///   1st: Editing is finalized. The default behavior of this step includes
///   an invocation of [onChanged]. That default behavior can be overridden.
///   See [onEditingComplete] for details.
///
///   2nd: [onSubmitted] is invoked with the user's input value.
///
/// [onSubmitted] can be used to manually move focus to another input widget
/// when a user finishes with the currently focused input widget.
///
/// Rather than using this widget directly, consider using [TextField], which
/// is a full-featured, material-design text input field with placeholder text,
/// labels, and [Form] integration.
///
/// ## Gesture Events Handling
///
/// This widget provides rudimentary, platform-agnostic gesture handling for
/// user actions such as tapping, long-pressing and scrolling when
/// [rendererIgnoresPointer] is false (false by default). To tightly conform
/// to the platform behavior with respect to input gestures in text fields, use
/// [TextField] or [CupertinoTextField]. For custom selection behavior, call
/// methods such as [RenderEditable.selectPosition],
/// [RenderEditable.selectWord], etc. programmatically.
///
/// See also:
///
///  * [TextField], which is a full-featured, material-design text input field
///    with placeholder text, labels, and [Form] integration.
class EditableText extends StatefulWidget {
  /// Creates a basic text input control.
  ///
  /// The [maxLines] property can be set to null to remove the restriction on
  /// the number of lines. By default, it is one, meaning this is a single-line
  /// text field. [maxLines] must be null or greater than zero.
  ///
  /// If [keyboardType] is not set or is null, its value will be inferred from
  /// [autofillHints], if [autofillHints] is not empty. Otherwise it defaults to
  /// [TextInputType.text] if [maxLines] is exactly one, and
  /// [TextInputType.multiline] if [maxLines] is null or greater than one.
  ///
  /// The text cursor is not shown if [showCursor] is false or if [showCursor]
  /// is null (the default) and [readOnly] is true.
  ///
  /// The [controller], [focusNode], [obscureText], [autocorrect], [autofocus],
  /// [showSelectionHandles], [enableInteractiveSelection], [forceLine],
  /// [style], [cursorColor], [cursorOpacityAnimates],[backgroundCursorColor],
  /// [enableSuggestions], [paintCursorAboveText], [selectionHeightStyle],
  /// [selectionWidthStyle], [textAlign], [dragStartBehavior], [scrollPadding],
  /// [dragStartBehavior], [toolbarOptions], [rendererIgnoresPointer], and
  /// [readOnly] arguments must not be null.
  EditableText({
    Key? key,
    required this.controller,
    required this.focusNode,
    this.readOnly = false,
    this.obscuringCharacter = '•',
    this.obscureText = false,
    this.autocorrect = true,
    SmartDashesType? smartDashesType,
    SmartQuotesType? smartQuotesType,
    this.enableSuggestions = true,
    required this.style,
    StrutStyle? strutStyle,
    required this.cursorColor,
    required this.backgroundCursorColor,
    this.textAlign = TextAlign.start,
    this.textDirection,
    this.locale,
    this.textScaleFactor,
    this.maxLines = 1,
    this.minLines,
    this.expands = false,
    this.forceLine = true,
    this.textHeightBehavior,
    this.textWidthBasis = TextWidthBasis.parent,
    this.autofocus = false,
    bool? showCursor,
    this.showSelectionHandles = false,
    this.selectionColor,
    this.selectionControls,
    TextInputType? keyboardType,
    this.textInputAction,
    this.textCapitalization = TextCapitalization.none,
    this.onChanged,
    this.onEditingComplete,
    this.onSubmitted,
    this.onAppPrivateCommand,
    this.onSelectionChanged,
    this.onSelectionHandleTapped,
    List<TextInputFormatter>? inputFormatters,
    this.mouseCursor,
    this.rendererIgnoresPointer = false,
    this.cursorWidth = 2.0,
    this.cursorHeight,
    this.cursorRadius,
    this.cursorOpacityAnimates = false,
    this.cursorOffset,
    this.paintCursorAboveText = false,
    this.selectionHeightStyle = ui.BoxHeightStyle.tight,
    this.selectionWidthStyle = ui.BoxWidthStyle.tight,
    this.scrollPadding = const EdgeInsets.all(20.0),
    this.keyboardAppearance = Brightness.light,
    this.dragStartBehavior = DragStartBehavior.start,
    this.enableInteractiveSelection = true,
    this.scrollController,
    this.scrollPhysics,
    this.autocorrectionTextRectColor,
    this.toolbarOptions = const ToolbarOptions(
      copy: true,
      cut: true,
      paste: true,
      selectAll: true,
    ),
    this.autofillHints,
    this.clipBehavior = Clip.hardEdge,
    this.restorationId,
  }) : assert(controller != null),
       assert(focusNode != null),
       assert(obscuringCharacter != null && obscuringCharacter.length == 1),
       assert(obscureText != null),
       assert(autocorrect != null),
       smartDashesType = smartDashesType ?? (obscureText ? SmartDashesType.disabled : SmartDashesType.enabled),
       smartQuotesType = smartQuotesType ?? (obscureText ? SmartQuotesType.disabled : SmartQuotesType.enabled),
       assert(enableSuggestions != null),
       assert(showSelectionHandles != null),
       assert(enableInteractiveSelection != null),
       assert(readOnly != null),
       assert(forceLine != null),
       assert(style != null),
       assert(cursorColor != null),
       assert(cursorOpacityAnimates != null),
       assert(paintCursorAboveText != null),
       assert(backgroundCursorColor != null),
       assert(selectionHeightStyle != null),
       assert(selectionWidthStyle != null),
       assert(textAlign != null),
       assert(maxLines == null || maxLines > 0),
       assert(minLines == null || minLines > 0),
       assert(
         (maxLines == null) || (minLines == null) || (maxLines >= minLines),
         "minLines can't be greater than maxLines",
       ),
       assert(expands != null),
       assert(
         !expands || (maxLines == null && minLines == null),
         'minLines and maxLines must be null when expands is true.',
       ),
       assert(!obscureText || maxLines == 1, 'Obscured fields cannot be multiline.'),
       assert(autofocus != null),
       assert(rendererIgnoresPointer != null),
       assert(scrollPadding != null),
       assert(dragStartBehavior != null),
       assert(toolbarOptions != null),
       assert(clipBehavior != null),
       assert(
         !readOnly || autofillHints == null,
         "Read-only fields can't have autofill hints.",
       ),
       _strutStyle = strutStyle,
       keyboardType = keyboardType ?? _inferKeyboardType(autofillHints: autofillHints, maxLines: maxLines),
       inputFormatters = maxLines == 1
           ? <TextInputFormatter>[
               FilteringTextInputFormatter.singleLineFormatter,
               ...inputFormatters ?? const Iterable<TextInputFormatter>.empty(),
             ]
           : inputFormatters,
       showCursor = showCursor ?? !readOnly,
       super(key: key);

  /// Controls the text being edited.
  final TextEditingController controller;

  /// Controls whether this widget has keyboard focus.
  final FocusNode focusNode;

  /// {@template flutter.widgets.editableText.obscuringCharacter}
  /// Character used for obscuring text if [obscureText] is true.
  ///
  /// Must be only a single character.
  ///
  /// Defaults to the character U+2022 BULLET (•).
  /// {@endtemplate}
  final String obscuringCharacter;

  /// {@template flutter.widgets.editableText.obscureText}
  /// Whether to hide the text being edited (e.g., for passwords).
  ///
  /// When this is set to true, all the characters in the text field are
  /// replaced by [obscuringCharacter].
  ///
  /// Defaults to false. Cannot be null.
  /// {@endtemplate}
  final bool obscureText;

  /// {@macro flutter.dart:ui.textHeightBehavior}
  final TextHeightBehavior? textHeightBehavior;

  /// {@macro flutter.painting.textPainter.textWidthBasis}
  final TextWidthBasis textWidthBasis;

  /// {@template flutter.widgets.editableText.readOnly}
  /// Whether the text can be changed.
  ///
  /// When this is set to true, the text cannot be modified
  /// by any shortcut or keyboard operation. The text is still selectable.
  ///
  /// Defaults to false. Must not be null.
  /// {@endtemplate}
  final bool readOnly;

  /// Whether the text will take the full width regardless of the text width.
  ///
  /// When this is set to false, the width will be based on text width, which
  /// will also be affected by [textWidthBasis].
  ///
  /// Defaults to true. Must not be null.
  ///
  /// See also:
  ///
  ///  * [textWidthBasis], which controls the calculation of text width.
  final bool forceLine;

  /// Configuration of toolbar options.
  ///
  /// By default, all options are enabled. If [readOnly] is true,
  /// paste and cut will be disabled regardless.
  final ToolbarOptions toolbarOptions;

  /// Whether to show selection handles.
  ///
  /// When a selection is active, there will be two handles at each side of
  /// boundary, or one handle if the selection is collapsed. The handles can be
  /// dragged to adjust the selection.
  ///
  /// See also:
  ///
  ///  * [showCursor], which controls the visibility of the cursor..
  final bool showSelectionHandles;

  /// {@template flutter.widgets.editableText.showCursor}
  /// Whether to show cursor.
  ///
  /// The cursor refers to the blinking caret when the [EditableText] is focused.
  /// {@endtemplate}
  ///
  /// See also:
  ///
  ///  * [showSelectionHandles], which controls the visibility of the selection handles.
  final bool showCursor;

  /// {@template flutter.widgets.editableText.autocorrect}
  /// Whether to enable autocorrection.
  ///
  /// Defaults to true. Cannot be null.
  /// {@endtemplate}
  final bool autocorrect;

  /// {@macro flutter.services.textInput.smartDashesType}
  final SmartDashesType smartDashesType;

  /// {@macro flutter.services.textInput.smartQuotesType}
  final SmartQuotesType smartQuotesType;

  /// {@macro flutter.services.textInput.enableSuggestions}
  final bool enableSuggestions;

  /// The text style to use for the editable text.
  final TextStyle style;

  /// {@template flutter.widgets.editableText.strutStyle}
  /// The strut style used for the vertical layout.
  ///
  /// [StrutStyle] is used to establish a predictable vertical layout.
  /// Since fonts may vary depending on user input and due to font
  /// fallback, [StrutStyle.forceStrutHeight] is enabled by default
  /// to lock all lines to the height of the base [TextStyle], provided by
  /// [style]. This ensures the typed text fits within the allotted space.
  ///
  /// If null, the strut used will is inherit values from the [style] and will
  /// have [StrutStyle.forceStrutHeight] set to true. When no [style] is
  /// passed, the theme's [TextStyle] will be used to generate [strutStyle]
  /// instead.
  ///
  /// To disable strut-based vertical alignment and allow dynamic vertical
  /// layout based on the glyphs typed, use [StrutStyle.disabled].
  ///
  /// Flutter's strut is based on [typesetting strut](https://en.wikipedia.org/wiki/Strut_(typesetting))
  /// and CSS's [line-height](https://www.w3.org/TR/CSS2/visudet.html#line-height).
  /// {@endtemplate}
  ///
  /// Within editable text and text fields, [StrutStyle] will not use its standalone
  /// default values, and will instead inherit omitted/null properties from the
  /// [TextStyle] instead. See [StrutStyle.inheritFromTextStyle].
  StrutStyle get strutStyle {
    if (_strutStyle == null) {
      return StrutStyle.fromTextStyle(style, forceStrutHeight: true);
    }
    return _strutStyle!.inheritFromTextStyle(style);
  }
  final StrutStyle? _strutStyle;

  /// {@template flutter.widgets.editableText.textAlign}
  /// How the text should be aligned horizontally.
  ///
  /// Defaults to [TextAlign.start] and cannot be null.
  /// {@endtemplate}
  final TextAlign textAlign;

  /// {@template flutter.widgets.editableText.textDirection}
  /// The directionality of the text.
  ///
  /// This decides how [textAlign] values like [TextAlign.start] and
  /// [TextAlign.end] are interpreted.
  ///
  /// This is also used to disambiguate how to render bidirectional text. For
  /// example, if the text is an English phrase followed by a Hebrew phrase,
  /// in a [TextDirection.ltr] context the English phrase will be on the left
  /// and the Hebrew phrase to its right, while in a [TextDirection.rtl]
  /// context, the English phrase will be on the right and the Hebrew phrase on
  /// its left.
  ///
  /// When LTR text is entered into an RTL field, or RTL text is entered into an
  /// LTR field, [LRM](https://en.wikipedia.org/wiki/Left-to-right_mark) or
  /// [RLM](https://en.wikipedia.org/wiki/Right-to-left_mark) characters will be
  /// inserted alongside whitespace characters, respectively. This is to
  /// eliminate ambiguous directionality in whitespace and ensure proper caret
  /// placement. These characters will affect the length of the string and may
  /// need to be parsed out when doing things like string comparison with other
  /// text.
  ///
  /// Defaults to the ambient [Directionality], if any.
  /// {@endtemplate}
  final TextDirection? textDirection;

  /// {@template flutter.widgets.editableText.textCapitalization}
  /// Configures how the platform keyboard will select an uppercase or
  /// lowercase keyboard.
  ///
  /// Only supports text keyboards, other keyboard types will ignore this
  /// configuration. Capitalization is locale-aware.
  ///
  /// Defaults to [TextCapitalization.none]. Must not be null.
  ///
  /// See also:
  ///
  ///  * [TextCapitalization], for a description of each capitalization behavior.
  ///
  /// {@endtemplate}
  final TextCapitalization textCapitalization;

  /// Used to select a font when the same Unicode character can
  /// be rendered differently, depending on the locale.
  ///
  /// It's rarely necessary to set this property. By default its value
  /// is inherited from the enclosing app with `Localizations.localeOf(context)`.
  ///
  /// See [RenderEditable.locale] for more information.
  final Locale? locale;

  /// {@template flutter.widgets.editableText.textScaleFactor}
  /// The number of font pixels for each logical pixel.
  ///
  /// For example, if the text scale factor is 1.5, text will be 50% larger than
  /// the specified font size.
  ///
  /// Defaults to the [MediaQueryData.textScaleFactor] obtained from the ambient
  /// [MediaQuery], or 1.0 if there is no [MediaQuery] in scope.
  /// {@endtemplate}
  final double? textScaleFactor;

  /// The color to use when painting the cursor.
  ///
  /// Cannot be null.
  final Color cursorColor;

  /// The color to use when painting the autocorrection Rect.
  ///
  /// For [CupertinoTextField]s, the value is set to the ambient
  /// [CupertinoThemeData.primaryColor] with 20% opacity. For [TextField]s, the
  /// value is null on non-iOS platforms and the same color used in [CupertinoTextField]
  /// on iOS.
  ///
  /// Currently the autocorrection Rect only appears on iOS.
  ///
  /// Defaults to null, which disables autocorrection Rect painting.
  final Color? autocorrectionTextRectColor;

  /// The color to use when painting the background cursor aligned with the text
  /// while rendering the floating cursor.
  ///
  /// Cannot be null. By default it is the disabled grey color from
  /// CupertinoColors.
  final Color backgroundCursorColor;

  /// {@template flutter.widgets.editableText.maxLines}
  /// The maximum number of lines for the text to span, wrapping if necessary.
  ///
  /// If this is 1 (the default), the text will not wrap, but will scroll
  /// horizontally instead.
  ///
  /// If this is null, there is no limit to the number of lines, and the text
  /// container will start with enough vertical space for one line and
  /// automatically grow to accommodate additional lines as they are entered.
  ///
  /// If this is not null, the value must be greater than zero, and it will lock
  /// the input to the given number of lines and take up enough horizontal space
  /// to accommodate that number of lines. Setting [minLines] as well allows the
  /// input to grow between the indicated range.
  ///
  /// The full set of behaviors possible with [minLines] and [maxLines] are as
  /// follows. These examples apply equally to `TextField`, `TextFormField`, and
  /// `EditableText`.
  ///
  /// Input that occupies a single line and scrolls horizontally as needed.
  /// ```dart
  /// TextField()
  /// ```
  ///
  /// Input whose height grows from one line up to as many lines as needed for
  /// the text that was entered. If a height limit is imposed by its parent, it
  /// will scroll vertically when its height reaches that limit.
  /// ```dart
  /// TextField(maxLines: null)
  /// ```
  ///
  /// The input's height is large enough for the given number of lines. If
  /// additional lines are entered the input scrolls vertically.
  /// ```dart
  /// TextField(maxLines: 2)
  /// ```
  ///
  /// Input whose height grows with content between a min and max. An infinite
  /// max is possible with `maxLines: null`.
  /// ```dart
  /// TextField(minLines: 2, maxLines: 4)
  /// ```
  /// {@endtemplate}
  final int? maxLines;

  /// {@template flutter.widgets.editableText.minLines}
  /// The minimum number of lines to occupy when the content spans fewer lines.
  ///
  /// If this is null (default), text container starts with enough vertical space
  /// for one line and grows to accommodate additional lines as they are entered.
  ///
  /// This can be used in combination with [maxLines] for a varying set of behaviors.
  ///
  /// If the value is set, it must be greater than zero. If the value is greater
  /// than 1, [maxLines] should also be set to either null or greater than
  /// this value.
  ///
  /// When [maxLines] is set as well, the height will grow between the indicated
  /// range of lines. When [maxLines] is null, it will grow as high as needed,
  /// starting from [minLines].
  ///
  /// A few examples of behaviors possible with [minLines] and [maxLines] are as follows.
  /// These apply equally to `TextField`, `TextFormField`, `CupertinoTextField`,
  /// and `EditableText`.
  ///
  /// Input that always occupies at least 2 lines and has an infinite max.
  /// Expands vertically as needed.
  /// ```dart
  /// TextField(minLines: 2)
  /// ```
  ///
  /// Input whose height starts from 2 lines and grows up to 4 lines at which
  /// point the height limit is reached. If additional lines are entered it will
  /// scroll vertically.
  /// ```dart
  /// TextField(minLines:2, maxLines: 4)
  /// ```
  ///
  /// See the examples in [maxLines] for the complete picture of how [maxLines]
  /// and [minLines] interact to produce various behaviors.
  ///
  /// Defaults to null.
  /// {@endtemplate}
  final int? minLines;

  /// {@template flutter.widgets.editableText.expands}
  /// Whether this widget's height will be sized to fill its parent.
  ///
  /// If set to true and wrapped in a parent widget like [Expanded] or
  /// [SizedBox], the input will expand to fill the parent.
  ///
  /// [maxLines] and [minLines] must both be null when this is set to true,
  /// otherwise an error is thrown.
  ///
  /// Defaults to false.
  ///
  /// See the examples in [maxLines] for the complete picture of how [maxLines],
  /// [minLines], and [expands] interact to produce various behaviors.
  ///
  /// Input that matches the height of its parent:
  /// ```dart
  /// Expanded(
  ///   child: TextField(maxLines: null, expands: true),
  /// )
  /// ```
  /// {@endtemplate}
  final bool expands;

  /// {@template flutter.widgets.editableText.autofocus}
  /// Whether this text field should focus itself if nothing else is already
  /// focused.
  ///
  /// If true, the keyboard will open as soon as this text field obtains focus.
  /// Otherwise, the keyboard is only shown after the user taps the text field.
  ///
  /// Defaults to false. Cannot be null.
  /// {@endtemplate}
  // See https://github.com/flutter/flutter/issues/7035 for the rationale for this
  // keyboard behavior.
  final bool autofocus;

  /// The color to use when painting the selection.
  ///
  /// For [CupertinoTextField]s, the value is set to the ambient
  /// [CupertinoThemeData.primaryColor] with 20% opacity. For [TextField]s, the
  /// value is set to the ambient [ThemeData.textSelectionColor].
  final Color? selectionColor;

  /// Optional delegate for building the text selection handles and toolbar.
  ///
  /// The [EditableText] widget used on its own will not trigger the display
  /// of the selection toolbar by itself. The toolbar is shown by calling
  /// [EditableTextState.showToolbar] in response to an appropriate user event.
  ///
  /// See also:
  ///
  ///  * [CupertinoTextField], which wraps an [EditableText] and which shows the
  ///    selection toolbar upon user events that are appropriate on the iOS
  ///    platform.
  ///  * [TextField], a Material Design themed wrapper of [EditableText], which
  ///    shows the selection toolbar upon appropriate user events based on the
  ///    user's platform set in [ThemeData.platform].
  final TextSelectionControls? selectionControls;

  /// {@template flutter.widgets.editableText.keyboardType}
  /// The type of keyboard to use for editing the text.
  ///
  /// Defaults to [TextInputType.text] if [maxLines] is one and
  /// [TextInputType.multiline] otherwise.
  /// {@endtemplate}
  final TextInputType keyboardType;

  /// The type of action button to use with the soft keyboard.
  final TextInputAction? textInputAction;

  /// {@template flutter.widgets.editableText.onChanged}
  /// Called when the user initiates a change to the TextField's
  /// value: when they have inserted or deleted text.
  ///
  /// This callback doesn't run when the TextField's text is changed
  /// programmatically, via the TextField's [controller]. Typically it
  /// isn't necessary to be notified of such changes, since they're
  /// initiated by the app itself.
  ///
  /// To be notified of all changes to the TextField's text, cursor,
  /// and selection, one can add a listener to its [controller] with
  /// [TextEditingController.addListener].
  ///
  /// {@tool dartpad --template=stateful_widget_material}
  ///
  /// This example shows how onChanged could be used to check the TextField's
  /// current value each time the user inserts or deletes a character.
  ///
  /// ```dart
  /// TextEditingController _controller;
  ///
  /// void initState() {
  ///   super.initState();
  ///   _controller = TextEditingController();
  /// }
  ///
  /// void dispose() {
  ///   _controller.dispose();
  ///   super.dispose();
  /// }
  ///
  /// Widget build(BuildContext context) {
  ///   return Scaffold(
  ///     body: Column(
  ///       mainAxisAlignment: MainAxisAlignment.center,
  ///       children: <Widget>[
  ///         const Text('What number comes next in the sequence?'),
  ///         const Text('1, 1, 2, 3, 5, 8...?'),
  ///         TextField(
  ///           controller: _controller,
  ///           onChanged: (String value) async {
  ///             if (value != '13') {
  ///               return;
  ///             }
  ///             await showDialog<void>(
  ///               context: context,
  ///               builder: (BuildContext context) {
  ///                 return AlertDialog(
  ///                   title: const Text('Thats correct!'),
  ///                   content: Text ('13 is the right answer.'),
  ///                   actions: <Widget>[
  ///                     TextButton(
  ///                       onPressed: () { Navigator.pop(context); },
  ///                       child: const Text('OK'),
  ///                     ),
  ///                   ],
  ///                 );
  ///               },
  ///             );
  ///           },
  ///         ),
  ///       ],
  ///     ),
  ///   );
  /// }
  /// ```
  /// {@end-tool}
  /// {@endtemplate}
  ///
  /// See also:
  ///
  ///  * [inputFormatters], which are called before [onChanged]
  ///    runs and can validate and change ("format") the input value.
  ///  * [onEditingComplete], [onSubmitted], [onSelectionChanged]:
  ///    which are more specialized input change notifications.
  final ValueChanged<String>? onChanged;

  /// {@template flutter.widgets.editableText.onEditingComplete}
  /// Called when the user submits editable content (e.g., user presses the "done"
  /// button on the keyboard).
  ///
  /// The default implementation of [onEditingComplete] executes 2 different
  /// behaviors based on the situation:
  ///
  ///  - When a completion action is pressed, such as "done", "go", "send", or
  ///    "search", the user's content is submitted to the [controller] and then
  ///    focus is given up.
  ///
  ///  - When a non-completion action is pressed, such as "next" or "previous",
  ///    the user's content is submitted to the [controller], but focus is not
  ///    given up because developers may want to immediately move focus to
  ///    another input widget within [onSubmitted].
  ///
  /// Providing [onEditingComplete] prevents the aforementioned default behavior.
  /// {@endtemplate}
  final VoidCallback? onEditingComplete;

  /// {@template flutter.widgets.editableText.onSubmitted}
  /// Called when the user indicates that they are done editing the text in the
  /// field.
  /// {@endtemplate}
  ///
  /// {@tool dartpad --template=stateful_widget_material}
  /// When a non-completion action is pressed, such as "next" or "previous", it
  /// is often desirable to move the focus to the next or previous field.  To do
  /// this, handle it as in this example, by calling [FocusNode.nextFocus] in
  /// the `onFieldSubmitted` callback of [TextFormField]. ([TextFormField] wraps
  /// [EditableText] internally, and uses the value of `onFieldSubmitted` as its
  /// [onSubmitted]).
  ///
  /// ```dart
  /// FocusScopeNode _focusScopeNode = FocusScopeNode();
  /// final _controller1 = TextEditingController();
  /// final _controller2 = TextEditingController();
  ///
  /// void dispose() {
  ///   _focusScopeNode.dispose();
  ///   _controller1.dispose();
  ///   _controller2.dispose();
  ///   super.dispose();
  /// }
  ///
  /// void _handleSubmitted(String value) {
  ///   _focusScopeNode.nextFocus();
  /// }
  ///
  /// Widget build(BuildContext context) {
  ///   return Scaffold(
  ///     body: FocusScope(
  ///       node: _focusScopeNode,
  ///       child: Column(
  ///         mainAxisAlignment: MainAxisAlignment.center,
  ///         children: <Widget>[
  ///           Padding(
  ///             padding: const EdgeInsets.all(8.0),
  ///             child: TextFormField(
  ///               textInputAction: TextInputAction.next,
  ///               onFieldSubmitted: _handleSubmitted,
  ///               controller: _controller1,
  ///               decoration: InputDecoration(border: OutlineInputBorder()),
  ///             ),
  ///           ),
  ///           Padding(
  ///             padding: const EdgeInsets.all(8.0),
  ///             child: TextFormField(
  ///               textInputAction: TextInputAction.next,
  ///               onFieldSubmitted: _handleSubmitted,
  ///               controller: _controller2,
  ///               decoration: InputDecoration(border: OutlineInputBorder()),
  ///             ),
  ///           ),
  ///         ],
  ///       ),
  ///     ),
  ///   );
  /// }
  /// ```
  /// {@end-tool}
  final ValueChanged<String>? onSubmitted;

  /// {@template flutter.widgets.editableText.onAppPrivateCommand}
  /// Called when the result of an app private command is received.
  /// {@endtemplate}
  final AppPrivateCommandCallback? onAppPrivateCommand;

  /// Called when the user changes the selection of text (including the cursor
  /// location).
  final SelectionChangedCallback? onSelectionChanged;

  /// {@macro flutter.widgets.textSelection.onSelectionHandleTapped}
  final VoidCallback? onSelectionHandleTapped;

  /// {@template flutter.widgets.editableText.inputFormatters}
  /// Optional input validation and formatting overrides.
  ///
  /// Formatters are run in the provided order when the text input changes.
  /// {@endtemplate}
  final List<TextInputFormatter>? inputFormatters;

  /// The cursor for a mouse pointer when it enters or is hovering over the
  /// widget.
  ///
  /// If this property is null, [SystemMouseCursors.text] will be used.
  ///
  /// The [mouseCursor] is the only property of [EditableText] that controls the
  /// appearance of the mouse pointer. All other properties related to "cursor"
  /// stands for the text cursor, which is usually a blinking vertical line at
  /// the editing position.
  final MouseCursor? mouseCursor;

  /// If true, the [RenderEditable] created by this widget will not handle
  /// pointer events, see [RenderEditable] and [RenderEditable.ignorePointer].
  ///
  /// This property is false by default.
  final bool rendererIgnoresPointer;

  /// {@template flutter.widgets.editableText.cursorWidth}
  /// How thick the cursor will be.
  ///
  /// Defaults to 2.0.
  ///
  /// The cursor will draw under the text. The cursor width will extend
  /// to the right of the boundary between characters for left-to-right text
  /// and to the left for right-to-left text. This corresponds to extending
  /// downstream relative to the selected position. Negative values may be used
  /// to reverse this behavior.
  /// {@endtemplate}
  final double cursorWidth;

  /// {@template flutter.widgets.editableText.cursorHeight}
  /// How tall the cursor will be.
  ///
  /// If this property is null, [RenderEditable.preferredLineHeight] will be used.
  /// {@endtemplate}
  final double? cursorHeight;

  /// {@template flutter.widgets.editableText.cursorRadius}
  /// How rounded the corners of the cursor should be.
  ///
  /// By default, the cursor has no radius.
  /// {@endtemplate}
  final Radius? cursorRadius;

  /// Whether the cursor will animate from fully transparent to fully opaque
  /// during each cursor blink.
  ///
  /// By default, the cursor opacity will animate on iOS platforms and will not
  /// animate on Android platforms.
  final bool cursorOpacityAnimates;

  ///{@macro flutter.rendering.editable.cursorOffset}
  final Offset? cursorOffset;

  ///{@macro flutter.rendering.editable.paintCursorOnTop}
  final bool paintCursorAboveText;

  /// Controls how tall the selection highlight boxes are computed to be.
  ///
  /// See [ui.BoxHeightStyle] for details on available styles.
  final ui.BoxHeightStyle selectionHeightStyle;

  /// Controls how wide the selection highlight boxes are computed to be.
  ///
  /// See [ui.BoxWidthStyle] for details on available styles.
  final ui.BoxWidthStyle selectionWidthStyle;

  /// The appearance of the keyboard.
  ///
  /// This setting is only honored on iOS devices.
  ///
  /// Defaults to [Brightness.light].
  final Brightness keyboardAppearance;

  /// {@template flutter.widgets.editableText.scrollPadding}
  /// Configures padding to edges surrounding a [Scrollable] when the Textfield scrolls into view.
  ///
  /// When this widget receives focus and is not completely visible (for example scrolled partially
  /// off the screen or overlapped by the keyboard)
  /// then it will attempt to make itself visible by scrolling a surrounding [Scrollable], if one is present.
  /// This value controls how far from the edges of a [Scrollable] the TextField will be positioned after the scroll.
  ///
  /// Defaults to EdgeInsets.all(20.0).
  /// {@endtemplate}
  final EdgeInsets scrollPadding;

  /// {@template flutter.widgets.editableText.enableInteractiveSelection}
  /// Whether to enable user interface affordances for changing the
  /// text selection.
  ///
  /// For example, setting this to true will enable features such as
  /// long-pressing the TextField to select text and show the
  /// cut/copy/paste menu, and tapping to move the text caret.
  ///
  /// When this is false, the text selection cannot be adjusted by
  /// the user, text cannot be copied, and the user cannot paste into
  /// the text field from the clipboard.
  /// {@endtemplate}
  final bool enableInteractiveSelection;

  /// Setting this property to true makes the cursor stop blinking or fading
  /// on and off once the cursor appears on focus. This property is useful for
  /// testing purposes.
  ///
  /// It does not affect the necessity to focus the EditableText for the cursor
  /// to appear in the first place.
  ///
  /// Defaults to false, resulting in a typical blinking cursor.
  static bool debugDeterministicCursor = false;

  /// {@macro flutter.widgets.scrollable.dragStartBehavior}
  final DragStartBehavior dragStartBehavior;

  /// {@template flutter.widgets.editableText.scrollController}
  /// The [ScrollController] to use when vertically scrolling the input.
  ///
  /// If null, it will instantiate a new ScrollController.
  ///
  /// See [Scrollable.controller].
  /// {@endtemplate}
  final ScrollController? scrollController;

  /// {@template flutter.widgets.editableText.scrollPhysics}
  /// The [ScrollPhysics] to use when vertically scrolling the input.
  ///
  /// If not specified, it will behave according to the current platform.
  ///
  /// See [Scrollable.physics].
  /// {@endtemplate}
  final ScrollPhysics? scrollPhysics;

  /// {@template flutter.widgets.editableText.selectionEnabled}
  /// Same as [enableInteractiveSelection].
  ///
  /// This getter exists primarily for consistency with
  /// [RenderEditable.selectionEnabled].
  /// {@endtemplate}
  bool get selectionEnabled => enableInteractiveSelection;

  /// {@template flutter.widgets.editableText.autofillHints}
  /// A list of strings that helps the autofill service identify the type of this
  /// text input.
  ///
  /// When set to null or empty, the text input will not send any autofill related
  /// information to the platform. As a result, it will not participate in
  /// autofills triggered by a different [AutofillClient], even if they're in the
  /// same [AutofillScope]. Additionally, on Android and web, setting this to null
  /// or empty will disable autofill for this text field.
  ///
  /// The minimum platform SDK version that supports Autofill is API level 26
  /// for Android, and iOS 10.0 for iOS.
  ///
  /// ### iOS-specific Concerns:
  ///
  /// To provide the best user experience and ensure your app fully supports
  /// password autofill on iOS, follow these steps:
  ///
  /// * Set up your iOS app's
  ///   [associated domains](https://developer.apple.com/documentation/safariservices/supporting_associated_domains_in_your_app).
  /// * Some autofill hints only work with specific [keyboardType]s. For example,
  ///   [AutofillHints.name] requires [TextInputType.name] and [AutofillHints.email]
  ///   works only with [TextInputType.emailAddress]. Make sure the input field has a
  ///   compatible [keyboardType]. Empirically, [TextInputType.name] works well
  ///   with many autofill hints that are predefined on iOS.
  /// {@endtemplate}
  /// {@macro flutter.services.autofill.autofillHints}
  final Iterable<String>? autofillHints;

  /// {@macro flutter.widgets.Clip}
  ///
  /// Defaults to [Clip.hardEdge].
  final Clip clipBehavior;

  /// Restoration ID to save and restore the scroll offset of the
  /// [EditableText].
  ///
  /// If a restoration id is provided, the [EditableText] will persist its
  /// current scroll offset and restore it during state restoration.
  ///
  /// The scroll offset is persisted in a [RestorationBucket] claimed from
  /// the surrounding [RestorationScope] using the provided restoration ID.
  ///
  /// Persisting and restoring the content of the [EditableText] is the
  /// responsibilility of the owner of the [controller], who may use a
  /// [RestorableTextEditingController] for that purpose.
  ///
  /// See also:
  ///
  ///  * [RestorationManager], which explains how state restoration works in
  ///    Flutter.
  final String? restorationId;

  // Infer the keyboard type of an `EditableText` if it's not specified.
  static TextInputType _inferKeyboardType({
    required Iterable<String>? autofillHints,
    required int? maxLines,
  }) {
    if (autofillHints?.isEmpty ?? true) {
      return maxLines == 1 ? TextInputType.text : TextInputType.multiline;
    }

    TextInputType? returnValue;
    final String effectiveHint = autofillHints!.first;

    // On iOS oftentimes specifying a text content type is not enough to qualify
    // the input field for autofill. The keyboard type also needs to be compatible
    // with the content type. To get autofill to work by default on EditableText,
    // the keyboard type inference on iOS is done differently from other platforms.
    //
    // The entries with "autofill not working" comments are the iOS text content
    // types that should work with the specified keyboard type but won't trigger
    // (even within a native app). Tested on iOS 13.5.
    if (!kIsWeb) {
      switch (defaultTargetPlatform) {
        case TargetPlatform.iOS:
        case TargetPlatform.macOS:
          const Map<String, TextInputType> iOSKeyboardType = <String, TextInputType> {
            AutofillHints.addressCity : TextInputType.name,
            AutofillHints.addressCityAndState : TextInputType.name, // Autofill not working.
            AutofillHints.addressState : TextInputType.name,
            AutofillHints.countryName : TextInputType.name,
            AutofillHints.creditCardNumber : TextInputType.number,  // Couldn't test.
            AutofillHints.email : TextInputType.emailAddress,
            AutofillHints.familyName : TextInputType.name,
            AutofillHints.fullStreetAddress : TextInputType.name,
            AutofillHints.givenName : TextInputType.name,
            AutofillHints.jobTitle : TextInputType.name,            // Autofill not working.
            AutofillHints.location : TextInputType.name,            // Autofill not working.
            AutofillHints.middleName : TextInputType.name,          // Autofill not working.
            AutofillHints.name : TextInputType.name,
            AutofillHints.namePrefix : TextInputType.name,          // Autofill not working.
            AutofillHints.nameSuffix : TextInputType.name,          // Autofill not working.
            AutofillHints.newPassword : TextInputType.text,
            AutofillHints.newUsername : TextInputType.text,
            AutofillHints.nickname : TextInputType.name,            // Autofill not working.
            AutofillHints.oneTimeCode : TextInputType.number,
            AutofillHints.organizationName : TextInputType.text,    // Autofill not working.
            AutofillHints.password : TextInputType.text,
            AutofillHints.postalCode : TextInputType.name,
            AutofillHints.streetAddressLine1 : TextInputType.name,
            AutofillHints.streetAddressLine2 : TextInputType.name,  // Autofill not working.
            AutofillHints.sublocality : TextInputType.name,         // Autofill not working.
            AutofillHints.telephoneNumber : TextInputType.name,
            AutofillHints.url : TextInputType.url,                  // Autofill not working.
            AutofillHints.username : TextInputType.text,
          };

          returnValue = iOSKeyboardType[effectiveHint];
          break;
        case TargetPlatform.android:
        case TargetPlatform.fuchsia:
        case TargetPlatform.linux:
        case TargetPlatform.windows:
          break;
      }
    }

    if (returnValue != null || maxLines != 1)
      return returnValue ?? TextInputType.multiline;

    const Map<String, TextInputType> inferKeyboardType = <String, TextInputType> {
      AutofillHints.addressCity : TextInputType.streetAddress,
      AutofillHints.addressCityAndState : TextInputType.streetAddress,
      AutofillHints.addressState : TextInputType.streetAddress,
      AutofillHints.birthday : TextInputType.datetime,
      AutofillHints.birthdayDay : TextInputType.datetime,
      AutofillHints.birthdayMonth : TextInputType.datetime,
      AutofillHints.birthdayYear : TextInputType.datetime,
      AutofillHints.countryCode : TextInputType.number,
      AutofillHints.countryName : TextInputType.text,
      AutofillHints.creditCardExpirationDate : TextInputType.datetime,
      AutofillHints.creditCardExpirationDay : TextInputType.datetime,
      AutofillHints.creditCardExpirationMonth : TextInputType.datetime,
      AutofillHints.creditCardExpirationYear : TextInputType.datetime,
      AutofillHints.creditCardFamilyName : TextInputType.name,
      AutofillHints.creditCardGivenName : TextInputType.name,
      AutofillHints.creditCardMiddleName : TextInputType.name,
      AutofillHints.creditCardName : TextInputType.name,
      AutofillHints.creditCardNumber : TextInputType.number,
      AutofillHints.creditCardSecurityCode : TextInputType.number,
      AutofillHints.creditCardType : TextInputType.text,
      AutofillHints.email : TextInputType.emailAddress,
      AutofillHints.familyName : TextInputType.name,
      AutofillHints.fullStreetAddress : TextInputType.streetAddress,
      AutofillHints.gender : TextInputType.text,
      AutofillHints.givenName : TextInputType.name,
      AutofillHints.impp : TextInputType.url,
      AutofillHints.jobTitle : TextInputType.text,
      AutofillHints.language : TextInputType.text,
      AutofillHints.location : TextInputType.streetAddress,
      AutofillHints.middleInitial : TextInputType.name,
      AutofillHints.middleName : TextInputType.name,
      AutofillHints.name : TextInputType.name,
      AutofillHints.namePrefix : TextInputType.name,
      AutofillHints.nameSuffix : TextInputType.name,
      AutofillHints.newPassword : TextInputType.text,
      AutofillHints.newUsername : TextInputType.text,
      AutofillHints.nickname : TextInputType.text,
      AutofillHints.oneTimeCode : TextInputType.text,
      AutofillHints.organizationName : TextInputType.text,
      AutofillHints.password : TextInputType.text,
      AutofillHints.photo : TextInputType.text,
      AutofillHints.postalAddress : TextInputType.streetAddress,
      AutofillHints.postalAddressExtended : TextInputType.streetAddress,
      AutofillHints.postalAddressExtendedPostalCode : TextInputType.number,
      AutofillHints.postalCode : TextInputType.number,
      AutofillHints.streetAddressLevel1 : TextInputType.streetAddress,
      AutofillHints.streetAddressLevel2 : TextInputType.streetAddress,
      AutofillHints.streetAddressLevel3 : TextInputType.streetAddress,
      AutofillHints.streetAddressLevel4 : TextInputType.streetAddress,
      AutofillHints.streetAddressLine1 : TextInputType.streetAddress,
      AutofillHints.streetAddressLine2 : TextInputType.streetAddress,
      AutofillHints.streetAddressLine3 : TextInputType.streetAddress,
      AutofillHints.sublocality : TextInputType.streetAddress,
      AutofillHints.telephoneNumber : TextInputType.phone,
      AutofillHints.telephoneNumberAreaCode : TextInputType.phone,
      AutofillHints.telephoneNumberCountryCode : TextInputType.phone,
      AutofillHints.telephoneNumberDevice : TextInputType.phone,
      AutofillHints.telephoneNumberExtension : TextInputType.phone,
      AutofillHints.telephoneNumberLocal : TextInputType.phone,
      AutofillHints.telephoneNumberLocalPrefix : TextInputType.phone,
      AutofillHints.telephoneNumberLocalSuffix : TextInputType.phone,
      AutofillHints.telephoneNumberNational : TextInputType.phone,
      AutofillHints.transactionAmount : TextInputType.numberWithOptions(decimal: true),
      AutofillHints.transactionCurrency : TextInputType.text,
      AutofillHints.url : TextInputType.url,
      AutofillHints.username : TextInputType.text,
    };

    return inferKeyboardType[effectiveHint] ?? TextInputType.text;
  }

  @override
  EditableTextState createState() => EditableTextState();

  @override
  void debugFillProperties(DiagnosticPropertiesBuilder properties) {
    super.debugFillProperties(properties);
    properties.add(DiagnosticsProperty<TextEditingController>('controller', controller));
    properties.add(DiagnosticsProperty<FocusNode>('focusNode', focusNode));
    properties.add(DiagnosticsProperty<bool>('obscureText', obscureText, defaultValue: false));
    properties.add(DiagnosticsProperty<bool>('autocorrect', autocorrect, defaultValue: true));
    properties.add(EnumProperty<SmartDashesType>('smartDashesType', smartDashesType, defaultValue: obscureText ? SmartDashesType.disabled : SmartDashesType.enabled));
    properties.add(EnumProperty<SmartQuotesType>('smartQuotesType', smartQuotesType, defaultValue: obscureText ? SmartQuotesType.disabled : SmartQuotesType.enabled));
    properties.add(DiagnosticsProperty<bool>('enableSuggestions', enableSuggestions, defaultValue: true));
    style.debugFillProperties(properties);
    properties.add(EnumProperty<TextAlign>('textAlign', textAlign, defaultValue: null));
    properties.add(EnumProperty<TextDirection>('textDirection', textDirection, defaultValue: null));
    properties.add(DiagnosticsProperty<Locale>('locale', locale, defaultValue: null));
    properties.add(DoubleProperty('textScaleFactor', textScaleFactor, defaultValue: null));
    properties.add(IntProperty('maxLines', maxLines, defaultValue: 1));
    properties.add(IntProperty('minLines', minLines, defaultValue: null));
    properties.add(DiagnosticsProperty<bool>('expands', expands, defaultValue: false));
    properties.add(DiagnosticsProperty<bool>('autofocus', autofocus, defaultValue: false));
    properties.add(DiagnosticsProperty<TextInputType>('keyboardType', keyboardType, defaultValue: null));
    properties.add(DiagnosticsProperty<ScrollController>('scrollController', scrollController, defaultValue: null));
    properties.add(DiagnosticsProperty<ScrollPhysics>('scrollPhysics', scrollPhysics, defaultValue: null));
    properties.add(DiagnosticsProperty<Iterable<String>>('autofillHints', autofillHints, defaultValue: null));
    properties.add(DiagnosticsProperty<TextHeightBehavior>('textHeightBehavior', textHeightBehavior, defaultValue: null));
  }
}

/// State for a [EditableText].
class EditableTextState extends State<EditableText> with AutomaticKeepAliveClientMixin<EditableText>, WidgetsBindingObserver, TickerProviderStateMixin<EditableText> implements TextSelectionDelegate, TextInputClient, AutofillClient {
  Timer? _cursorTimer;
  bool _targetCursorVisibility = false;
  final ValueNotifier<bool> _cursorVisibilityNotifier = ValueNotifier<bool>(true);
  final GlobalKey _editableKey = GlobalKey();
  final ClipboardStatusNotifier? _clipboardStatus = kIsWeb ? null : ClipboardStatusNotifier();

  TextInputConnection? _textInputConnection;
  TextSelectionOverlay? _selectionOverlay;

  ScrollController? _scrollController;

  late AnimationController _cursorBlinkOpacityController;

  final LayerLink _toolbarLayerLink = LayerLink();
  final LayerLink _startHandleLayerLink = LayerLink();
  final LayerLink _endHandleLayerLink = LayerLink();

  bool _didAutoFocus = false;
  FocusAttachment? _focusAttachment;

  AutofillGroupState? _currentAutofillScope;
  @override
  AutofillScope? get currentAutofillScope => _currentAutofillScope;

  // Is this field in the current autofill context.
  bool _isInAutofillContext = false;

  /// Whether to create an input connection with the platform for text editing
  /// or not.
  ///
  /// Read-only input fields do not need a connection with the platform since
  /// there's no need for text editing capabilities (e.g. virtual keyboard).
  ///
  /// On the web, we always need a connection because we want some browser
  /// functionalities to continue to work on read-only input fields like:
  ///
  /// - Relevant context menu.
  /// - cmd/ctrl+c shortcut to copy.
  /// - cmd/ctrl+a to select all.
  /// - Changing the selection using a physical keyboard.
  bool get _shouldCreateInputConnection => kIsWeb || !widget.readOnly;

  // This value is an eyeball estimation of the time it takes for the iOS cursor
  // to ease in and out.
  static const Duration _fadeDuration = Duration(milliseconds: 250);

  // The time it takes for the floating cursor to snap to the text aligned
  // cursor position after the user has finished placing it.
  static const Duration _floatingCursorResetTime = Duration(milliseconds: 125);

  late AnimationController _floatingCursorResetController;

  @override
  bool get wantKeepAlive => widget.focusNode.hasFocus;

  Color get _cursorColor => widget.cursorColor.withOpacity(_cursorBlinkOpacityController.value);

  @override
  bool get cutEnabled => widget.toolbarOptions.cut && !widget.readOnly;

  @override
  bool get copyEnabled => widget.toolbarOptions.copy;

  @override
  bool get pasteEnabled => widget.toolbarOptions.paste && !widget.readOnly;

  @override
  bool get selectAllEnabled => widget.toolbarOptions.selectAll;

  void _onChangedClipboardStatus() {
    setState(() {
      // Inform the widget that the value of clipboardStatus has changed.
    });
  }

  // State lifecycle:

  @override
  void initState() {
    super.initState();
    _clipboardStatus?.addListener(_onChangedClipboardStatus);
    widget.controller.addListener(_didChangeTextEditingValue);
    _focusAttachment = widget.focusNode.attach(context);
    widget.focusNode.addListener(_handleFocusChanged);
    _scrollController = widget.scrollController ?? ScrollController();
    _scrollController!.addListener(() { _selectionOverlay?.updateForScroll(); });
    _cursorBlinkOpacityController = AnimationController(vsync: this, duration: _fadeDuration);
    _cursorBlinkOpacityController.addListener(_onCursorColorTick);
    _floatingCursorResetController = AnimationController(vsync: this);
    _floatingCursorResetController.addListener(_onFloatingCursorResetTick);
    _cursorVisibilityNotifier.value = widget.showCursor;
  }

  @override
  void didChangeDependencies() {
    super.didChangeDependencies();

    final AutofillGroupState? newAutofillGroup = AutofillGroup.of(context);
    if (currentAutofillScope != newAutofillGroup) {
      _currentAutofillScope?.unregister(autofillId);
      _currentAutofillScope = newAutofillGroup;
      newAutofillGroup?.register(this);
      _isInAutofillContext = _isInAutofillContext || _shouldBeInAutofillContext;
    }

    if (!_didAutoFocus && widget.autofocus) {
      _didAutoFocus = true;
      SchedulerBinding.instance!.addPostFrameCallback((_) {
        if (mounted) {
          FocusScope.of(context).autofocus(widget.focusNode);
        }
      });
    }
  }

  @override
  void didUpdateWidget(EditableText oldWidget) {
    super.didUpdateWidget(oldWidget);
    if (widget.controller != oldWidget.controller) {
      oldWidget.controller.removeListener(_didChangeTextEditingValue);
      widget.controller.addListener(_didChangeTextEditingValue);
      _updateRemoteEditingValueIfNeeded();
    }
    if (widget.controller.selection != oldWidget.controller.selection) {
      _selectionOverlay?.update(_value);
    }
    _selectionOverlay?.handlesVisible = widget.showSelectionHandles;
    _isInAutofillContext = _isInAutofillContext || _shouldBeInAutofillContext;

    if (widget.focusNode != oldWidget.focusNode) {
      oldWidget.focusNode.removeListener(_handleFocusChanged);
      _focusAttachment?.detach();
      _focusAttachment = widget.focusNode.attach(context);
      widget.focusNode.addListener(_handleFocusChanged);
      updateKeepAlive();
    }
    if (!_shouldCreateInputConnection) {
      _closeInputConnectionIfNeeded();
    } else {
      if (oldWidget.readOnly && _hasFocus)
        _openInputConnection();
    }

    if (widget.style != oldWidget.style) {
      final TextStyle style = widget.style;
      // The _textInputConnection will pick up the new style when it attaches in
      // _openInputConnection.
      if (_textInputConnection != null && _textInputConnection!.attached) {
        _textInputConnection!.setStyle(
          fontFamily: style.fontFamily,
          fontSize: style.fontSize,
          fontWeight: style.fontWeight,
          textDirection: _textDirection,
          textAlign: widget.textAlign,
        );
      }
    }
    if (widget.selectionEnabled && pasteEnabled && widget.selectionControls?.canPaste(this) == true) {
      _clipboardStatus?.update();
    }
  }

  @override
  void dispose() {
    _currentAutofillScope?.unregister(autofillId);
    widget.controller.removeListener(_didChangeTextEditingValue);
    _cursorBlinkOpacityController.removeListener(_onCursorColorTick);
    _floatingCursorResetController.removeListener(_onFloatingCursorResetTick);
    _closeInputConnectionIfNeeded();
    assert(!_hasInputConnection);
    _stopCursorTimer();
    assert(_cursorTimer == null);
    _selectionOverlay?.dispose();
    _selectionOverlay = null;
    _focusAttachment!.detach();
    widget.focusNode.removeListener(_handleFocusChanged);
    WidgetsBinding.instance!.removeObserver(this);
    _clipboardStatus?.removeListener(_onChangedClipboardStatus);
    _clipboardStatus?.dispose();
    super.dispose();
  }

  // TextInputClient implementation:

  // _lastFormattedUnmodifiedTextEditingValue tracks the last value
  // that the formatter ran on and is used to prevent double-formatting.
  TextEditingValue? _lastFormattedUnmodifiedTextEditingValue;
  // _lastFormattedValue tracks the last post-format value, so that it can be
  // reused without rerunning the formatter when the input value is repeated.
  TextEditingValue? _lastFormattedValue;
  // _receivedRemoteTextEditingValue is the direct value last passed in
  // updateEditingValue. This value does not get updated with the formatted
  // version.
  TextEditingValue? _receivedRemoteTextEditingValue;

  @override
  TextEditingValue get currentTextEditingValue => _value;

  @override
  void updateEditingValue(TextEditingValue value) {
    // Since we still have to support keyboard select, this is the best place
    // to disable text updating.
    if (!_shouldCreateInputConnection) {
      return;
    }
    if (widget.readOnly) {
      // In the read-only case, we only care about selection changes, and reject
      // everything else.
      value = _value.copyWith(selection: value.selection);
    }
    _receivedRemoteTextEditingValue = value;
    if (value.text != _value.text) {
      hideToolbar();
      _showCaretOnScreen();
      _currentPromptRectRange = null;
      if (widget.obscureText && value.text.length == _value.text.length + 1) {
        _obscureShowCharTicksPending = _kObscureShowLatestCharCursorTicks;
        _obscureLatestCharIndex = _value.selection.baseOffset;
      }
    }

    _formatAndSetValue(value);

    if (_hasInputConnection) {
      // To keep the cursor from blinking while typing, we want to restart the
      // cursor timer every time a new character is typed.
      _stopCursorTimer(resetCharTicks: false);
      _startCursorTimer();
    }
  }

  @override
  void performAction(TextInputAction action) {
    switch (action) {
      case TextInputAction.newline:
        // If this is a multiline EditableText, do nothing for a "newline"
        // action; The newline is already inserted. Otherwise, finalize
        // editing.
        if (!_isMultiline)
          _finalizeEditing(action, shouldUnfocus: true);
        break;
      case TextInputAction.done:
      case TextInputAction.go:
      case TextInputAction.next:
      case TextInputAction.previous:
      case TextInputAction.search:
      case TextInputAction.send:
        _finalizeEditing(action, shouldUnfocus: true);
        break;
      case TextInputAction.continueAction:
      case TextInputAction.emergencyCall:
      case TextInputAction.join:
      case TextInputAction.none:
      case TextInputAction.route:
      case TextInputAction.unspecified:
        // Finalize editing, but don't give up focus because this keyboard
        // action does not imply the user is done inputting information.
        _finalizeEditing(action, shouldUnfocus: false);
        break;
    }
  }

  @override
  void performPrivateCommand(String action, Map<String, dynamic> data) {
    widget.onAppPrivateCommand!(action, data);
  }

  // The original position of the caret on FloatingCursorDragState.start.
  Rect? _startCaretRect;

  // The most recent text position as determined by the location of the floating
  // cursor.
  TextPosition? _lastTextPosition;

  // The offset of the floating cursor as determined from the start call.
  Offset? _pointOffsetOrigin;

  // The most recent position of the floating cursor.
  Offset? _lastBoundedOffset;

  // Because the center of the cursor is preferredLineHeight / 2 below the touch
  // origin, but the touch origin is used to determine which line the cursor is
  // on, we need this offset to correctly render and move the cursor.
  Offset get _floatingCursorOffset => Offset(0, renderEditable!.preferredLineHeight / 2);

  @override
  void updateFloatingCursor(RawFloatingCursorPoint point) {
    switch(point.state){
      case FloatingCursorDragState.Start:
        if (_floatingCursorResetController.isAnimating) {
          _floatingCursorResetController.stop();
          _onFloatingCursorResetTick();
        }
        // We want to send in points that are centered around a (0,0) origin, so
        // we cache the position.
        _pointOffsetOrigin = point.offset;

        final TextPosition currentTextPosition = TextPosition(offset: renderEditable!.selection!.baseOffset);
        _startCaretRect = renderEditable!.getLocalRectForCaret(currentTextPosition);

        _lastBoundedOffset = _startCaretRect!.center - _floatingCursorOffset;
        _lastTextPosition = currentTextPosition;
        renderEditable!.setFloatingCursor(point.state, _lastBoundedOffset!, _lastTextPosition!);
        break;
      case FloatingCursorDragState.Update:
        final Offset centeredPoint = point.offset! - _pointOffsetOrigin!;
        final Offset rawCursorOffset = _startCaretRect!.center + centeredPoint - _floatingCursorOffset;

        _lastBoundedOffset = renderEditable!.calculateBoundedFloatingCursorOffset(rawCursorOffset);
        _lastTextPosition = renderEditable!.getPositionForPoint(renderEditable!.localToGlobal(_lastBoundedOffset! + _floatingCursorOffset));
        renderEditable!.setFloatingCursor(point.state, _lastBoundedOffset!, _lastTextPosition!);
        break;
      case FloatingCursorDragState.End:
        // We skip animation if no update has happened.
        if (_lastTextPosition != null && _lastBoundedOffset != null) {
          _floatingCursorResetController.value = 0.0;
          _floatingCursorResetController.animateTo(1.0, duration: _floatingCursorResetTime, curve: Curves.decelerate);
        }
        break;
    }
  }

  void _onFloatingCursorResetTick() {
    final Offset finalPosition = renderEditable!.getLocalRectForCaret(_lastTextPosition!).centerLeft - _floatingCursorOffset;
    if (_floatingCursorResetController.isCompleted) {
      renderEditable!.setFloatingCursor(FloatingCursorDragState.End, finalPosition, _lastTextPosition!);
      if (_lastTextPosition!.offset != renderEditable!.selection!.baseOffset)
        // The cause is technically the force cursor, but the cause is listed as tap as the desired functionality is the same.
        _handleSelectionChanged(TextSelection.collapsed(offset: _lastTextPosition!.offset), renderEditable!, SelectionChangedCause.forcePress);
      _startCaretRect = null;
      _lastTextPosition = null;
      _pointOffsetOrigin = null;
      _lastBoundedOffset = null;
    } else {
      final double lerpValue = _floatingCursorResetController.value;
      final double lerpX = ui.lerpDouble(_lastBoundedOffset!.dx, finalPosition.dx, lerpValue)!;
      final double lerpY = ui.lerpDouble(_lastBoundedOffset!.dy, finalPosition.dy, lerpValue)!;

      renderEditable!.setFloatingCursor(FloatingCursorDragState.Update, Offset(lerpX, lerpY), _lastTextPosition!, resetLerpValue: lerpValue);
    }
  }

  void _finalizeEditing(TextInputAction action, {required bool shouldUnfocus}) {
    // Take any actions necessary now that the user has completed editing.
    if (widget.onEditingComplete != null) {
      widget.onEditingComplete!();
    } else {
      // Default behavior if the developer did not provide an
      // onEditingComplete callback: Finalize editing and remove focus, or move
      // it to the next/previous field, depending on the action.
      widget.controller.clearComposing();
      if (shouldUnfocus) {
        switch (action) {
          case TextInputAction.none:
          case TextInputAction.unspecified:
          case TextInputAction.done:
          case TextInputAction.go:
          case TextInputAction.search:
          case TextInputAction.send:
          case TextInputAction.continueAction:
          case TextInputAction.join:
          case TextInputAction.route:
          case TextInputAction.emergencyCall:
          case TextInputAction.newline:
            widget.focusNode.unfocus();
            break;
          case TextInputAction.next:
            widget.focusNode.nextFocus();
            break;
          case TextInputAction.previous:
            widget.focusNode.previousFocus();
            break;
        }
      }
    }

    // Invoke optional callback with the user's submitted content.
    if (widget.onSubmitted != null)
      widget.onSubmitted!(_value.text);
  }

  void _updateRemoteEditingValueIfNeeded() {
    if (!_hasInputConnection)
      return;
    final TextEditingValue localValue = _value;
    if (localValue == _receivedRemoteTextEditingValue)
      return;
    _textInputConnection!.setEditingState(localValue);
  }

  TextEditingValue get _value => widget.controller.value;
  set _value(TextEditingValue value) {
    widget.controller.value = value;
  }

  bool get _hasFocus => widget.focusNode.hasFocus;
  bool get _isMultiline => widget.maxLines != 1;

  // Finds the closest scroll offset to the current scroll offset that fully
  // reveals the given caret rect. If the given rect's main axis extent is too
  // large to be fully revealed in `renderEditable`, it will be centered along
  // the main axis.
  //
  // If this is a multiline EditableText (which means the Editable can only
  // scroll vertically), the given rect's height will first be extended to match
  // `renderEditable.preferredLineHeight`, before the target scroll offset is
  // calculated.
  RevealedOffset _getOffsetToRevealCaret(Rect rect) {
    if (!_scrollController!.position.allowImplicitScrolling)
      return RevealedOffset(offset: _scrollController!.offset, rect: rect);

    final Size editableSize = renderEditable!.size;
    double additionalOffset;
    Offset unitOffset;

    if (!_isMultiline) {
      additionalOffset = rect.width >= editableSize.width
        // Center `rect` if it's oversized.
        ? editableSize.width / 2 - rect.center.dx
        // Valid additional offsets range from (rect.right - size.width)
        // to (rect.left). Pick the closest one if out of range.
        : 0.0.clamp(rect.right - editableSize.width, rect.left);
      unitOffset = const Offset(1, 0);
    } else {
      // The caret is vertically centered within the line. Expand the caret's
      // height so that it spans the line because we're going to ensure that the
      // entire expanded caret is scrolled into view.
      final Rect expandedRect = Rect.fromCenter(
        center: rect.center,
        width: rect.width,
        height: math.max(rect.height, renderEditable!.preferredLineHeight),
      );

      additionalOffset = expandedRect.height >= editableSize.height
        ? editableSize.height / 2 - expandedRect.center.dy
        : 0.0.clamp(expandedRect.bottom - editableSize.height, expandedRect.top);
      unitOffset = const Offset(0, 1);
    }

    // No overscrolling when encountering tall fonts/scripts that extend past
    // the ascent.
    final double targetOffset = (additionalOffset + _scrollController!.offset)
      .clamp(
        _scrollController!.position.minScrollExtent,
        _scrollController!.position.maxScrollExtent,
      );

    final double offsetDelta = _scrollController!.offset - targetOffset;
    return RevealedOffset(rect: rect.shift(unitOffset * offsetDelta), offset: targetOffset);
  }

  bool get _hasInputConnection => _textInputConnection != null && _textInputConnection!.attached;
  bool get _needsAutofill => widget.autofillHints?.isNotEmpty ?? false;
  bool get _shouldBeInAutofillContext => _needsAutofill && currentAutofillScope != null;

  void _openInputConnection() {
    if (!_shouldCreateInputConnection) {
      return;
    }
    if (!_hasInputConnection) {
      final TextEditingValue localValue = _value;
      _lastFormattedUnmodifiedTextEditingValue = localValue;

      // When _needsAutofill == true && currentAutofillScope == null, autofill
      // is allowed but saving the user input from the text field is
      // discouraged.
      //
      // In case the autofillScope changes from a non-null value to null, or
      // _needsAutofill changes to false from true, the platform needs to be
      // notified to exclude this field from the autofill context. So we need to
      // provide the autofillId.
      _textInputConnection = _needsAutofill && currentAutofillScope != null
        ? currentAutofillScope!.attach(this, textInputConfiguration)
        : TextInput.attach(this, _createTextInputConfiguration(_isInAutofillContext || _needsAutofill));
      _textInputConnection!.show();
      _updateSizeAndTransform();
      if (_needsAutofill) {
        // Request autofill AFTER the size and the transform have been sent to
        // the platform text input plugin.
        _textInputConnection!.requestAutofill();
      }

      final TextStyle style = widget.style;
      _textInputConnection!
        ..setStyle(
          fontFamily: style.fontFamily,
          fontSize: style.fontSize,
          fontWeight: style.fontWeight,
          textDirection: _textDirection,
          textAlign: widget.textAlign,
        )
        ..setEditingState(localValue);
    } else {
      _textInputConnection!.show();
    }
  }

  void _closeInputConnectionIfNeeded() {
    if (_hasInputConnection) {
      _textInputConnection!.close();
      _textInputConnection = null;
      _lastFormattedUnmodifiedTextEditingValue = null;
      _receivedRemoteTextEditingValue = null;
    }
  }

  void _openOrCloseInputConnectionIfNeeded() {
    if (_hasFocus && widget.focusNode.consumeKeyboardToken()) {
      _openInputConnection();
    } else if (!_hasFocus) {
      _closeInputConnectionIfNeeded();
      widget.controller.clearComposing();
    }
  }

  @override
  void connectionClosed() {
    if (_hasInputConnection) {
      _textInputConnection!.connectionClosedReceived();
      _textInputConnection = null;
      _lastFormattedUnmodifiedTextEditingValue = null;
      _receivedRemoteTextEditingValue = null;
      _finalizeEditing(TextInputAction.done, shouldUnfocus: true);
    }
  }

  /// Express interest in interacting with the keyboard.
  ///
  /// If this control is already attached to the keyboard, this function will
  /// request that the keyboard become visible. Otherwise, this function will
  /// ask the focus system that it become focused. If successful in acquiring
  /// focus, the control will then attach to the keyboard and request that the
  /// keyboard become visible.
  void requestKeyboard() {
    if (_hasFocus) {
      _openInputConnection();
    } else {
      widget.focusNode.requestFocus();
    }
  }

  void _updateOrDisposeSelectionOverlayIfNeeded() {
    if (_selectionOverlay != null) {
      if (_hasFocus) {
        _selectionOverlay!.update(_value);
      } else {
        _selectionOverlay!.dispose();
        _selectionOverlay = null;
      }
    }
  }

  void _handleSelectionChanged(TextSelection selection, RenderEditable renderObject, SelectionChangedCause? cause) {
    // We return early if the selection is not valid. This can happen when the
    // text of [EditableText] is updated at the same time as the selection is
    // changed by a gesture event.
    if (!widget.controller.isSelectionWithinTextBounds(selection))
      return;

    widget.controller.selection = selection;

    // This will show the keyboard for all selection changes on the
    // EditableWidget, not just changes triggered by user gestures.
    requestKeyboard();

    _selectionOverlay?.hide();
    _selectionOverlay = null;

    if (widget.selectionControls != null) {
      _selectionOverlay = TextSelectionOverlay(
        clipboardStatus: _clipboardStatus,
        context: context,
        value: _value,
        debugRequiredFor: widget,
        toolbarLayerLink: _toolbarLayerLink,
        startHandleLayerLink: _startHandleLayerLink,
        endHandleLayerLink: _endHandleLayerLink,
        renderObject: renderObject,
        selectionControls: widget.selectionControls,
        selectionDelegate: this,
        dragStartBehavior: widget.dragStartBehavior,
        onSelectionHandleTapped: widget.onSelectionHandleTapped,
      );
      _selectionOverlay!.handlesVisible = widget.showSelectionHandles;
      _selectionOverlay!.showHandles();
      if (widget.onSelectionChanged != null)
        widget.onSelectionChanged!(selection, cause);
    }
  }

  bool _textChangedSinceLastCaretUpdate = false;
  Rect? _currentCaretRect;

  void _handleCaretChanged(Rect caretRect) {
    _currentCaretRect = caretRect;
    // If the caret location has changed due to an update to the text or
    // selection, then scroll the caret into view.
    if (_textChangedSinceLastCaretUpdate) {
      _textChangedSinceLastCaretUpdate = false;
      _showCaretOnScreen();
    }
  }

  // Animation configuration for scrolling the caret back on screen.
  static const Duration _caretAnimationDuration = Duration(milliseconds: 100);
  static const Curve _caretAnimationCurve = Curves.fastOutSlowIn;

  bool _showCaretOnScreenScheduled = false;

  void _showCaretOnScreen() {
    if (_showCaretOnScreenScheduled) {
      return;
    }
    _showCaretOnScreenScheduled = true;
    SchedulerBinding.instance!.addPostFrameCallback((Duration _) {
      _showCaretOnScreenScheduled = false;
      if (_currentCaretRect == null || !_scrollController!.hasClients) {
        return;
      }

      final double lineHeight = renderEditable!.preferredLineHeight;

      // Enlarge the target rect by scrollPadding to ensure that caret is not
      // positioned directly at the edge after scrolling.
      double bottomSpacing = widget.scrollPadding.bottom;
      if (_selectionOverlay?.selectionControls != null) {
        final double handleHeight = _selectionOverlay!.selectionControls!
          .getHandleSize(lineHeight).height;
        final double interactiveHandleHeight = math.max(
          handleHeight,
          kMinInteractiveDimension,
        );
        final Offset anchor = _selectionOverlay!.selectionControls!
          .getHandleAnchor(
            TextSelectionHandleType.collapsed,
            lineHeight,
          );
        final double handleCenter = handleHeight / 2 - anchor.dy;
        bottomSpacing = math.max(
          handleCenter + interactiveHandleHeight / 2,
          bottomSpacing,
        );
      }

      final EdgeInsets caretPadding = widget.scrollPadding
        .copyWith(bottom: bottomSpacing);

      final RevealedOffset targetOffset = _getOffsetToRevealCaret(_currentCaretRect!);

      _scrollController!.animateTo(
        targetOffset.offset,
        duration: _caretAnimationDuration,
        curve: _caretAnimationCurve,
      );

      renderEditable!.showOnScreen(
        rect: caretPadding.inflateRect(targetOffset.rect),
        duration: _caretAnimationDuration,
        curve: _caretAnimationCurve,
      );
    });
  }

  late double _lastBottomViewInset;

  @override
  void didChangeMetrics() {
    if (_lastBottomViewInset < WidgetsBinding.instance!.window.viewInsets.bottom) {
      _showCaretOnScreen();
    }
    _lastBottomViewInset = WidgetsBinding.instance!.window.viewInsets.bottom;
  }

  _WhitespaceDirectionalityFormatter? _whitespaceFormatter;

  void _formatAndSetValue(TextEditingValue value) {
    _whitespaceFormatter ??= _WhitespaceDirectionalityFormatter(textDirection: _textDirection);

    // Check if the new value is the same as the current local value, or is the same
    // as the pre-formatting value of the previous pass (repeat call).
<<<<<<< HEAD
    final bool textChanged = _value?.text != value?.text || _lastFormattedValue?.text != value.text;
=======
    final bool textChanged = _value.text != value.text;
>>>>>>> e682ec71
    final bool isRepeat = value == _lastFormattedUnmodifiedTextEditingValue;

    // There's no need to format when starting to compose or when continuing
    // an existing composition.
    final bool isComposing = value.composing.isValid;
    final bool isPreviouslyComposing = _lastFormattedUnmodifiedTextEditingValue?.composing.isValid ?? false;

    if ((textChanged || (!isComposing && isPreviouslyComposing)) &&
        widget.inputFormatters != null &&
        widget.inputFormatters!.isNotEmpty) {
      // Only format when the text has changed and there are available formatters.
      // Pass through the formatter regardless of repeat status if the input value is
      // different than the stored value.
      for (final TextInputFormatter formatter in widget.inputFormatters!) {
        value = formatter.formatEditUpdate(_value, value);
      }
      // Always pass the text through the whitespace directionality formatter to
      // maintain expected behavior with carets on trailing whitespace.
      value = _whitespaceFormatter!.formatEditUpdate(_value, value);
      _lastFormattedValue = value;
    }

    // Setting _value here ensures the selection and composing region info is passed.
    _value = value;
    // Use the last formatted value when an identical repeat pass is detected.
    if (isRepeat && textChanged && _lastFormattedValue != null) {
      _value = _lastFormattedValue!;
    }

    // Always attempt to send the value. If the value has changed, then it will send,
    // otherwise, it will short-circuit.
    _updateRemoteEditingValueIfNeeded();

    if (textChanged && widget.onChanged != null)
      widget.onChanged!(value.text);
    _lastFormattedUnmodifiedTextEditingValue = _receivedRemoteTextEditingValue;
  }

  void _onCursorColorTick() {
    renderEditable!.cursorColor = widget.cursorColor.withOpacity(_cursorBlinkOpacityController.value);
    _cursorVisibilityNotifier.value = widget.showCursor && _cursorBlinkOpacityController.value > 0;
  }

  /// Whether the blinking cursor is actually visible at this precise moment
  /// (it's hidden half the time, since it blinks).
  @visibleForTesting
  bool get cursorCurrentlyVisible => _cursorBlinkOpacityController.value > 0;

  /// The cursor blink interval (the amount of time the cursor is in the "on"
  /// state or the "off" state). A complete cursor blink period is twice this
  /// value (half on, half off).
  @visibleForTesting
  Duration get cursorBlinkInterval => _kCursorBlinkHalfPeriod;

  /// The current status of the text selection handles.
  @visibleForTesting
  TextSelectionOverlay? get selectionOverlay => _selectionOverlay;

  int _obscureShowCharTicksPending = 0;
  int? _obscureLatestCharIndex;

  void _cursorTick(Timer timer) {
    _targetCursorVisibility = !_targetCursorVisibility;
    final double targetOpacity = _targetCursorVisibility ? 1.0 : 0.0;
    if (widget.cursorOpacityAnimates) {
      // If we want to show the cursor, we will animate the opacity to the value
      // of 1.0, and likewise if we want to make it disappear, to 0.0. An easing
      // curve is used for the animation to mimic the aesthetics of the native
      // iOS cursor.
      //
      // These values and curves have been obtained through eyeballing, so are
      // likely not exactly the same as the values for native iOS.
      _cursorBlinkOpacityController.animateTo(targetOpacity, curve: Curves.easeOut);
    } else {
      _cursorBlinkOpacityController.value = targetOpacity;
    }

    if (_obscureShowCharTicksPending > 0) {
      setState(() {
        _obscureShowCharTicksPending--;
      });
    }
  }

  void _cursorWaitForStart(Timer timer) {
    assert(_kCursorBlinkHalfPeriod > _fadeDuration);
    _cursorTimer?.cancel();
    _cursorTimer = Timer.periodic(_kCursorBlinkHalfPeriod, _cursorTick);
  }

  void _startCursorTimer() {
    _targetCursorVisibility = true;
    _cursorBlinkOpacityController.value = 1.0;
    if (EditableText.debugDeterministicCursor)
      return;
    if (widget.cursorOpacityAnimates) {
      _cursorTimer = Timer.periodic(_kCursorBlinkWaitForStart, _cursorWaitForStart);
    } else {
      _cursorTimer = Timer.periodic(_kCursorBlinkHalfPeriod, _cursorTick);
    }
  }

  void _stopCursorTimer({ bool resetCharTicks = true }) {
    _cursorTimer?.cancel();
    _cursorTimer = null;
    _targetCursorVisibility = false;
    _cursorBlinkOpacityController.value = 0.0;
    if (EditableText.debugDeterministicCursor)
      return;
    if (resetCharTicks)
      _obscureShowCharTicksPending = 0;
    if (widget.cursorOpacityAnimates) {
      _cursorBlinkOpacityController.stop();
      _cursorBlinkOpacityController.value = 0.0;
    }
  }

  void _startOrStopCursorTimerIfNeeded() {
    if (_cursorTimer == null && _hasFocus && _value.selection.isCollapsed)
      _startCursorTimer();
    else if (_cursorTimer != null && (!_hasFocus || !_value.selection.isCollapsed))
      _stopCursorTimer();
  }

  void _didChangeTextEditingValue() {
    _updateRemoteEditingValueIfNeeded();
    _startOrStopCursorTimerIfNeeded();
    _updateOrDisposeSelectionOverlayIfNeeded();
    _textChangedSinceLastCaretUpdate = true;
    // TODO(abarth): Teach RenderEditable about ValueNotifier<TextEditingValue>
    // to avoid this setState().
    setState(() { /* We use widget.controller.value in build(). */ });
  }

  void _handleFocusChanged() {
    _openOrCloseInputConnectionIfNeeded();
    _startOrStopCursorTimerIfNeeded();
    _updateOrDisposeSelectionOverlayIfNeeded();
    if (_hasFocus) {
      // Listen for changing viewInsets, which indicates keyboard showing up.
      WidgetsBinding.instance!.addObserver(this);
      _lastBottomViewInset = WidgetsBinding.instance!.window.viewInsets.bottom;
      _showCaretOnScreen();
      if (!_value.selection.isValid) {
        // Place cursor at the end if the selection is invalid when we receive focus.
        _handleSelectionChanged(TextSelection.collapsed(offset: _value.text.length), renderEditable!, null);
      }
    } else {
      WidgetsBinding.instance!.removeObserver(this);
      // Clear the selection and composition state if this widget lost focus.
      _value = TextEditingValue(text: _value.text);
      _currentPromptRectRange = null;
    }
    updateKeepAlive();
  }

  void _updateSizeAndTransform() {
    if (_hasInputConnection) {
      final Size size = renderEditable!.size;
      final Matrix4 transform = renderEditable!.getTransformTo(null);
      _textInputConnection!.setEditableSizeAndTransform(size, transform);
      SchedulerBinding.instance!
          .addPostFrameCallback((Duration _) => _updateSizeAndTransform());
    }
  }

  TextDirection get _textDirection {
    final TextDirection? result = widget.textDirection ?? Directionality.of(context);
    assert(result != null, '$runtimeType created without a textDirection and with no ambient Directionality.');
    return result!;
  }

  /// The renderer for this widget's descendant.
  ///
  /// This property is typically used to notify the renderer of input gestures
  /// when [RenderEditable.ignorePointer] is true.
  RenderEditable? get renderEditable => _editableKey.currentContext!.findRenderObject() as RenderEditable?;

  @override
  TextEditingValue get textEditingValue => _value;

  double get _devicePixelRatio => MediaQuery.of(context)?.devicePixelRatio ?? 1.0;

  @override
  set textEditingValue(TextEditingValue value) {
    _selectionOverlay?.update(value);
    _formatAndSetValue(value);
  }

  @override
  void bringIntoView(TextPosition position) {
    final Rect localRect = renderEditable!.getLocalRectForCaret(position);
    final RevealedOffset targetOffset = _getOffsetToRevealCaret(localRect);

    _scrollController!.jumpTo(targetOffset.offset);
    renderEditable!.showOnScreen(rect: targetOffset.rect);
  }

  /// Shows the selection toolbar at the location of the current cursor.
  ///
  /// Returns `false` if a toolbar couldn't be shown, such as when the toolbar
  /// is already shown, or when no text selection currently exists.
  bool showToolbar() {
    // Web is using native dom elements to enable clipboard functionality of the
    // toolbar: copy, paste, select, cut. It might also provide additional
    // functionality depending on the browser (such as translate). Due to this
    // we should not show a Flutter toolbar for the editable text elements.
    if (kIsWeb) {
      return false;
    }

    if (_selectionOverlay == null || _selectionOverlay!.toolbarIsVisible) {
      return false;
    }

    _selectionOverlay!.showToolbar();
    return true;
  }

  @override
  void hideToolbar() {
    _selectionOverlay?.hide();
  }

  /// Toggles the visibility of the toolbar.
  void toggleToolbar() {
    assert(_selectionOverlay != null);
    if (_selectionOverlay!.toolbarIsVisible) {
      hideToolbar();
    } else {
      showToolbar();
    }
  }

  @override
  String get autofillId => 'EditableText-$hashCode';

  TextInputConfiguration _createTextInputConfiguration(bool needsAutofillConfiguration) {
    assert(needsAutofillConfiguration != null);
    return TextInputConfiguration(
      inputType: widget.keyboardType,
      readOnly: widget.readOnly,
      obscureText: widget.obscureText,
      autocorrect: widget.autocorrect,
      smartDashesType: widget.smartDashesType,
      smartQuotesType: widget.smartQuotesType,
      enableSuggestions: widget.enableSuggestions,
      inputAction: widget.textInputAction ?? (widget.keyboardType == TextInputType.multiline
        ? TextInputAction.newline
        : TextInputAction.done
      ),
      textCapitalization: widget.textCapitalization,
      keyboardAppearance: widget.keyboardAppearance,
      autofillConfiguration: !needsAutofillConfiguration ? null : AutofillConfiguration(
        uniqueIdentifier: autofillId,
        autofillHints: widget.autofillHints?.toList(growable: false) ?? <String>[],
        currentEditingValue: currentTextEditingValue,
      ),
    );
  }

  @override
  TextInputConfiguration get textInputConfiguration {
    return _createTextInputConfiguration(_needsAutofill);
  }

  // null if no promptRect should be shown.
  TextRange? _currentPromptRectRange;

  @override
  void showAutocorrectionPromptRect(int start, int end) {
    setState(() {
      _currentPromptRectRange = TextRange(start: start, end: end);
    });
  }

  VoidCallback? _semanticsOnCopy(TextSelectionControls? controls) {
    return widget.selectionEnabled && copyEnabled && _hasFocus && controls?.canCopy(this) == true
      ? () => controls!.handleCopy(this, _clipboardStatus)
      : null;
  }

  VoidCallback? _semanticsOnCut(TextSelectionControls? controls) {
    return widget.selectionEnabled && cutEnabled && _hasFocus && controls?.canCut(this) == true
      ? () => controls!.handleCut(this)
      : null;
  }

  VoidCallback? _semanticsOnPaste(TextSelectionControls? controls) {
    return widget.selectionEnabled && pasteEnabled && _hasFocus && controls?.canPaste(this) == true && (_clipboardStatus == null || _clipboardStatus!.value == ClipboardStatus.pasteable)
      ? () => controls!.handlePaste(this)
      : null;
  }

  @override
  Widget build(BuildContext context) {
    assert(debugCheckHasMediaQuery(context));
    _focusAttachment!.reparent();
    super.build(context); // See AutomaticKeepAliveClientMixin.

    final TextSelectionControls? controls = widget.selectionControls;
    return MouseRegion(
      cursor: widget.mouseCursor ?? SystemMouseCursors.text,
      child: Scrollable(
        excludeFromSemantics: true,
        axisDirection: _isMultiline ? AxisDirection.down : AxisDirection.right,
        controller: _scrollController,
        physics: widget.scrollPhysics,
        dragStartBehavior: widget.dragStartBehavior,
        restorationId: widget.restorationId,
        viewportBuilder: (BuildContext context, ViewportOffset offset) {
          return CompositedTransformTarget(
            link: _toolbarLayerLink,
            child: Semantics(
              onCopy: _semanticsOnCopy(controls),
              onCut: _semanticsOnCut(controls),
              onPaste: _semanticsOnPaste(controls),
              child: _Editable(
                key: _editableKey,
                startHandleLayerLink: _startHandleLayerLink,
                endHandleLayerLink: _endHandleLayerLink,
                textSpan: buildTextSpan(),
                value: _value,
                cursorColor: _cursorColor,
                backgroundCursorColor: widget.backgroundCursorColor,
                showCursor: EditableText.debugDeterministicCursor
                    ? ValueNotifier<bool>(widget.showCursor)
                    : _cursorVisibilityNotifier,
                forceLine: widget.forceLine,
                readOnly: widget.readOnly,
                hasFocus: _hasFocus,
                maxLines: widget.maxLines,
                minLines: widget.minLines,
                expands: widget.expands,
                strutStyle: widget.strutStyle,
                selectionColor: widget.selectionColor,
                textScaleFactor: widget.textScaleFactor ?? MediaQuery.textScaleFactorOf(context),
                textAlign: widget.textAlign,
                textDirection: _textDirection,
                locale: widget.locale,
                textHeightBehavior: widget.textHeightBehavior ?? DefaultTextHeightBehavior.of(context),
                textWidthBasis: widget.textWidthBasis,
                obscuringCharacter: widget.obscuringCharacter,
                obscureText: widget.obscureText,
                autocorrect: widget.autocorrect,
                smartDashesType: widget.smartDashesType,
                smartQuotesType: widget.smartQuotesType,
                enableSuggestions: widget.enableSuggestions,
                offset: offset,
                onSelectionChanged: _handleSelectionChanged,
                onCaretChanged: _handleCaretChanged,
                rendererIgnoresPointer: widget.rendererIgnoresPointer,
                cursorWidth: widget.cursorWidth,
                cursorHeight: widget.cursorHeight,
                cursorRadius: widget.cursorRadius,
                cursorOffset: widget.cursorOffset,
                selectionHeightStyle: widget.selectionHeightStyle,
                selectionWidthStyle: widget.selectionWidthStyle,
                paintCursorAboveText: widget.paintCursorAboveText,
                enableInteractiveSelection: widget.enableInteractiveSelection,
                textSelectionDelegate: this,
                devicePixelRatio: _devicePixelRatio,
                promptRectRange: _currentPromptRectRange,
                promptRectColor: widget.autocorrectionTextRectColor,
                clipBehavior: widget.clipBehavior,
              ),
            ),
          );
        },
      ),
    );
  }

  /// Builds [TextSpan] from current editing value.
  ///
  /// By default makes text in composing range appear as underlined.
  /// Descendants can override this method to customize appearance of text.
  TextSpan buildTextSpan() {
    if (widget.obscureText) {
      String text = _value.text;
      text = widget.obscuringCharacter * text.length;
      // Reveal the latest character in an obscured field only on mobile.
      if ((defaultTargetPlatform == TargetPlatform.android ||
              defaultTargetPlatform == TargetPlatform.iOS ||
              defaultTargetPlatform == TargetPlatform.fuchsia) &&
          !kIsWeb) {
        final int? o =
            _obscureShowCharTicksPending > 0 ? _obscureLatestCharIndex : null;
        if (o != null && o >= 0 && o < text.length)
          text = text.replaceRange(o, o + 1, _value.text.substring(o, o + 1));
      }
      return TextSpan(style: widget.style, text: text);
    }
    // Read only mode should not paint text composing.
    return widget.controller.buildTextSpan(
      style: widget.style,
      withComposing: !widget.readOnly,
    );
  }
}

class _Editable extends LeafRenderObjectWidget {
  const _Editable({
    Key? key,
    required this.textSpan,
    required this.value,
    required this.startHandleLayerLink,
    required this.endHandleLayerLink,
    this.cursorColor,
    this.backgroundCursorColor,
    required this.showCursor,
    required this.forceLine,
    required this.readOnly,
    this.textHeightBehavior,
    required this.textWidthBasis,
    required this.hasFocus,
    required this.maxLines,
    this.minLines,
    required this.expands,
    this.strutStyle,
    this.selectionColor,
    required this.textScaleFactor,
    required this.textAlign,
    required this.textDirection,
    this.locale,
    required this.obscuringCharacter,
    required this.obscureText,
    required this.autocorrect,
    required this.smartDashesType,
    required this.smartQuotesType,
    required this.enableSuggestions,
    required this.offset,
    this.onSelectionChanged,
    this.onCaretChanged,
    this.rendererIgnoresPointer = false,
    required this.cursorWidth,
    this.cursorHeight,
    this.cursorRadius,
    this.cursorOffset,
    required this.paintCursorAboveText,
    this.selectionHeightStyle = ui.BoxHeightStyle.tight,
    this.selectionWidthStyle = ui.BoxWidthStyle.tight,
    this.enableInteractiveSelection = true,
    required this.textSelectionDelegate,
    required this.devicePixelRatio,
    this.promptRectRange,
    this.promptRectColor,
    required this.clipBehavior,
  }) : assert(textDirection != null),
       assert(rendererIgnoresPointer != null),
       super(key: key);

  final TextSpan textSpan;
  final TextEditingValue value;
  final Color? cursorColor;
  final LayerLink startHandleLayerLink;
  final LayerLink endHandleLayerLink;
  final Color? backgroundCursorColor;
  final ValueNotifier<bool> showCursor;
  final bool forceLine;
  final bool readOnly;
  final bool hasFocus;
  final int? maxLines;
  final int? minLines;
  final bool expands;
  final StrutStyle? strutStyle;
  final Color? selectionColor;
  final double textScaleFactor;
  final TextAlign textAlign;
  final TextDirection textDirection;
  final Locale? locale;
  final String obscuringCharacter;
  final bool obscureText;
  final TextHeightBehavior? textHeightBehavior;
  final TextWidthBasis textWidthBasis;
  final bool autocorrect;
  final SmartDashesType smartDashesType;
  final SmartQuotesType smartQuotesType;
  final bool enableSuggestions;
  final ViewportOffset offset;
  final SelectionChangedHandler? onSelectionChanged;
  final CaretChangedHandler? onCaretChanged;
  final bool rendererIgnoresPointer;
  final double cursorWidth;
  final double? cursorHeight;
  final Radius? cursorRadius;
  final Offset? cursorOffset;
  final bool paintCursorAboveText;
  final ui.BoxHeightStyle selectionHeightStyle;
  final ui.BoxWidthStyle selectionWidthStyle;
  final bool enableInteractiveSelection;
  final TextSelectionDelegate textSelectionDelegate;
  final double devicePixelRatio;
  final TextRange? promptRectRange;
  final Color? promptRectColor;
  final Clip clipBehavior;

  @override
  RenderEditable createRenderObject(BuildContext context) {
    return RenderEditable(
      text: textSpan,
      cursorColor: cursorColor,
      startHandleLayerLink: startHandleLayerLink,
      endHandleLayerLink: endHandleLayerLink,
      backgroundCursorColor: backgroundCursorColor,
      showCursor: showCursor,
      forceLine: forceLine,
      readOnly: readOnly,
      hasFocus: hasFocus,
      maxLines: maxLines,
      minLines: minLines,
      expands: expands,
      strutStyle: strutStyle,
      selectionColor: selectionColor,
      textScaleFactor: textScaleFactor,
      textAlign: textAlign,
      textDirection: textDirection,
      locale: locale ?? Localizations.localeOf(context, nullOk: true),
      selection: value.selection,
      offset: offset,
      onSelectionChanged: onSelectionChanged,
      onCaretChanged: onCaretChanged,
      ignorePointer: rendererIgnoresPointer,
      obscuringCharacter: obscuringCharacter,
      obscureText: obscureText,
      textHeightBehavior: textHeightBehavior,
      textWidthBasis: textWidthBasis,
      cursorWidth: cursorWidth,
      cursorHeight: cursorHeight,
      cursorRadius: cursorRadius,
      cursorOffset: cursorOffset,
      paintCursorAboveText: paintCursorAboveText,
      selectionHeightStyle: selectionHeightStyle,
      selectionWidthStyle: selectionWidthStyle,
      enableInteractiveSelection: enableInteractiveSelection,
      textSelectionDelegate: textSelectionDelegate,
      devicePixelRatio: devicePixelRatio,
      promptRectRange: promptRectRange,
      promptRectColor: promptRectColor,
      clipBehavior: clipBehavior,
    );
  }

  @override
  void updateRenderObject(BuildContext context, RenderEditable renderObject) {
    renderObject
      ..text = textSpan
      ..cursorColor = cursorColor
      ..startHandleLayerLink = startHandleLayerLink
      ..endHandleLayerLink = endHandleLayerLink
      ..showCursor = showCursor
      ..forceLine = forceLine
      ..readOnly = readOnly
      ..hasFocus = hasFocus
      ..maxLines = maxLines
      ..minLines = minLines
      ..expands = expands
      ..strutStyle = strutStyle
      ..selectionColor = selectionColor
      ..textScaleFactor = textScaleFactor
      ..textAlign = textAlign
      ..textDirection = textDirection
      ..locale = locale ?? Localizations.localeOf(context, nullOk: true)
      ..selection = value.selection
      ..offset = offset
      ..onSelectionChanged = onSelectionChanged
      ..onCaretChanged = onCaretChanged
      ..ignorePointer = rendererIgnoresPointer
      ..textHeightBehavior = textHeightBehavior
      ..textWidthBasis = textWidthBasis
      ..obscuringCharacter = obscuringCharacter
      ..obscureText = obscureText
      ..cursorWidth = cursorWidth
      ..cursorHeight = cursorHeight
      ..cursorRadius = cursorRadius
      ..cursorOffset = cursorOffset
      ..selectionHeightStyle = selectionHeightStyle
      ..selectionWidthStyle = selectionWidthStyle
      ..textSelectionDelegate = textSelectionDelegate
      ..devicePixelRatio = devicePixelRatio
      ..paintCursorAboveText = paintCursorAboveText
      ..promptRectColor = promptRectColor
      ..clipBehavior = clipBehavior
      ..setPromptRectRange(promptRectRange);
  }
}

// This formatter inserts [Unicode.RLM] and [Unicode.LRM] into the
// string in order to preserve expected caret behavior when trailing
// whitespace is inserted.
//
// When typing in a direction that opposes the base direction
// of the paragraph, un-enclosed whitespace gets the directionality
// of the paragraph. This is often at odds with what is immediately
// being typed causing the caret to jump to the wrong side of the text.
// This formatter makes use of the RLM and LRM to cause the text
// shaper to inherently treat the whitespace as being surrounded
// by the directionality of the previous non-whitespace codepoint.
class _WhitespaceDirectionalityFormatter extends TextInputFormatter {
  // The [textDirection] should be the base directionality of the
  // paragraph/editable.
  _WhitespaceDirectionalityFormatter({TextDirection? textDirection})
    : _baseDirection = textDirection,
      _previousNonWhitespaceDirection = textDirection;

  // Using regex here instead of ICU is suboptimal, but is enough
  // to produce the correct results for any reasonable input where this
  // is even relevant. Using full ICU would be a much heavier change,
  // requiring exposure of the C++ ICU API.
  //
  // LTR covers most scripts and symbols, including but not limited to Latin,
  // ideographic scripts (Chinese, Japanese, etc), Cyrilic, Indic, and
  // SE Asian scripts.
  final RegExp _ltrRegExp = RegExp(r'[A-Za-z\u00C0-\u00D6\u00D8-\u00F6\u00F8-\u02B8\u0300-\u0590\u0800-\u1FFF\u2C00-\uFB1C\uFDFE-\uFE6F\uFEFD-\uFFFF]');
  // RTL covers Arabic, Hebrew, and other RTL languages such as Urdu,
  // Aramic, Farsi, Dhivehi.
  final RegExp _rtlRegExp = RegExp(r'[\u0591-\u07FF\uFB1D-\uFDFD\uFE70-\uFEFC]');
  // Although whitespaces are not the only codepoints that have weak directionality,
  // these are the primary cause of the caret being misplaced.
  final RegExp _whitespaceRegExp = RegExp(r'\s');

  final TextDirection? _baseDirection;
  // Tracks the directionality of the most recently encountered
  // codepoint that was not whitespace. This becomes the direction of
  // marker inserted to fully surround ambiguous whitespace.
  TextDirection? _previousNonWhitespaceDirection;

  // Prevents the formatter from attempting more expensive formatting
  // operations mixed directionality is found.
  bool _hasOpposingDirection = false;

  // See [Unicode.RLM] and [Unicode.LRM].
  //
  // We do not directly use the [Unicode] constants since they are strings.
  static const int _rlm = 0x200F;
  static const int _lrm = 0x200E;

  @override
  TextEditingValue formatEditUpdate(
    TextEditingValue oldValue,
    TextEditingValue newValue,
  ) {
    // Skip formatting (which can be more expensive) if there are no cases of
    // mixing directionality. Once a case of mixed directionality is found,
    // always perform the formatting.
    if (!_hasOpposingDirection) {
      _hasOpposingDirection = _baseDirection == TextDirection.ltr ?
        _rtlRegExp.hasMatch(newValue.text) : _ltrRegExp.hasMatch(newValue.text);
    }

    if (_hasOpposingDirection) {
      _previousNonWhitespaceDirection = _baseDirection;

      final List<int> outputCodepoints = <int>[];

      // We add/subtract from these as we insert/remove markers.
      int selectionBase = newValue.selection.baseOffset;
      int selectionExtent = newValue.selection.extentOffset;
      int composingStart = newValue.composing.start;
      int composingEnd = newValue.composing.end;

      void addToLength() {
        selectionBase += outputCodepoints.length <= selectionBase ? 1 : 0;
        selectionExtent += outputCodepoints.length <= selectionExtent ? 1 : 0;

        composingStart += outputCodepoints.length <= composingStart ? 1 : 0;
        composingEnd += outputCodepoints.length <= composingEnd ? 1 : 0;
      }
      void subtractFromLength() {
        selectionBase -= outputCodepoints.length < selectionBase ? 1 : 0;
        selectionExtent -= outputCodepoints.length < selectionExtent ? 1 : 0;

        composingStart -= outputCodepoints.length < composingStart ? 1 : 0;
        composingEnd -= outputCodepoints.length < composingEnd ? 1 : 0;
      }

     final bool isBackspace = oldValue.text.runes.length - newValue.text.runes.length == 1 &&
                              isDirectionalityMarker(oldValue.text.runes.last) &&
                              oldValue.text.substring(0, oldValue.text.length - 1) == newValue.text;

      bool previousWasWhitespace = false;
      bool previousWasDirectionalityMarker = false;
      int? previousNonWhitespaceCodepoint;
      int index = 0;
      for (final int codepoint in newValue.text.runes) {
        if (isWhitespace(codepoint)) {
          // Only compute the directionality of the non-whitespace
          // when the value is needed.
          if (!previousWasWhitespace && previousNonWhitespaceCodepoint != null) {
            _previousNonWhitespaceDirection = getDirection(previousNonWhitespaceCodepoint);
          }
          // If we already added directionality for this run of whitespace,
          // "shift" the marker added to the end of the whitespace run.
          if (previousWasWhitespace) {
            subtractFromLength();
            outputCodepoints.removeLast();
          }
          // Handle trailing whitespace deleting the directionality char instead of the whitespace.
          if (isBackspace && index == newValue.text.runes.length - 1) {
            // Do not append the whitespace to the outputCodepoints.
            subtractFromLength();
          } else {
            outputCodepoints.add(codepoint);
            addToLength();
            outputCodepoints.add(_previousNonWhitespaceDirection == TextDirection.rtl ? _rlm : _lrm);
          }

          previousWasWhitespace = true;
          previousWasDirectionalityMarker = false;
        } else if (isDirectionalityMarker(codepoint)) {
          // Handle pre-existing directionality markers. Use pre-existing marker
          // instead of the one we add.
          if (previousWasWhitespace) {
            subtractFromLength();
            outputCodepoints.removeLast();
          }
          outputCodepoints.add(codepoint);

          previousWasWhitespace = false;
          previousWasDirectionalityMarker = true;
        } else {
          // If the whitespace was already enclosed by the same directionality,
          // we can remove the artificially added marker.
          if (!previousWasDirectionalityMarker &&
              previousWasWhitespace &&
              getDirection(codepoint) == _previousNonWhitespaceDirection) {
            subtractFromLength();
            outputCodepoints.removeLast();
          }
          // Normal character, track its codepoint add it to the string.
          previousNonWhitespaceCodepoint = codepoint;
          outputCodepoints.add(codepoint);

          previousWasWhitespace = false;
          previousWasDirectionalityMarker = false;
        }
        index++;
      }
      final String formatted = String.fromCharCodes(outputCodepoints);
      return TextEditingValue(
        text: formatted,
        selection: TextSelection(
          baseOffset: selectionBase,
          extentOffset: selectionExtent,
          affinity: newValue.selection.affinity,
          isDirectional: newValue.selection.isDirectional
        ),
        composing: TextRange(start: composingStart, end: composingEnd),
      );
    }
    return newValue;
  }

  bool isWhitespace(int value) {
    return _whitespaceRegExp.hasMatch(String.fromCharCode(value));
  }

  bool isDirectionalityMarker(int value) {
    return value == _rlm || value == _lrm;
  }

  TextDirection getDirection(int value) {
    // Use the LTR version as short-circuiting will be more efficient since
    // there are more LTR codepoints.
    return _ltrRegExp.hasMatch(String.fromCharCode(value)) ? TextDirection.ltr : TextDirection.rtl;
  }
}<|MERGE_RESOLUTION|>--- conflicted
+++ resolved
@@ -2100,11 +2100,7 @@
 
     // Check if the new value is the same as the current local value, or is the same
     // as the pre-formatting value of the previous pass (repeat call).
-<<<<<<< HEAD
     final bool textChanged = _value?.text != value?.text || _lastFormattedValue?.text != value.text;
-=======
-    final bool textChanged = _value.text != value.text;
->>>>>>> e682ec71
     final bool isRepeat = value == _lastFormattedUnmodifiedTextEditingValue;
 
     // There's no need to format when starting to compose or when continuing
