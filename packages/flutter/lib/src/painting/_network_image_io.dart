// Copyright 2014 The Flutter Authors. All rights reserved.
// Use of this source code is governed by a BSD-style license that can be
// found in the LICENSE file.

import 'dart:async';
import 'dart:io';
import 'dart:typed_data';
import 'dart:ui' as ui;

import 'package:flutter/foundation.dart';

import 'binding.dart';
import 'debug.dart';
import 'image_provider.dart' as image_provider;
import 'image_stream.dart';

/// The dart:io implementation of [image_provider.NetworkImage].
@immutable
class NetworkImage extends image_provider.ImageProvider<image_provider.NetworkImage> implements image_provider.NetworkImage {
  /// Creates an object that fetches the image at the given URL.
  ///
  /// The arguments [url] and [scale] must not be null.
  const NetworkImage(this.url, { this.scale = 1.0, this.headers })
    : assert(url != null),
      assert(scale != null);

  @override
  final String url;

  @override
  final double scale;

  @override
  final Map<String, String>? headers;

  @override
  Future<NetworkImage> obtainKey(image_provider.ImageConfiguration configuration) {
    return SynchronousFuture<NetworkImage>(this);
  }

  @override
  ImageStreamCompleter load(image_provider.NetworkImage key, image_provider.DecoderCallback decode) {
    // Ownership of this controller is handed off to [_loadAsync]; it is that
    // method's responsibility to close the controller's stream when the image
    // has been loaded or an error is thrown.
    final StreamController<ImageChunkEvent> chunkEvents = StreamController<ImageChunkEvent>();

    return MultiFrameImageStreamCompleter(
      codec: _loadAsync(key as NetworkImage, chunkEvents, null, decode),
      chunkEvents: chunkEvents.stream,
      scale: key.scale,
      debugLabel: key.url,
      informationCollector: () => <DiagnosticsNode>[
        DiagnosticsProperty<image_provider.ImageProvider>('Image provider', this),
        DiagnosticsProperty<image_provider.NetworkImage>('Image key', key),
      ],
    );
  }

  @override
  ImageStreamCompleter loadBuffer(image_provider.NetworkImage key, image_provider.DecoderBufferCallback decode) {
    // Ownership of this controller is handed off to [_loadAsync]; it is that
    // method's responsibility to close the controller's stream when the image
    // has been loaded or an error is thrown.
    final StreamController<ImageChunkEvent> chunkEvents = StreamController<ImageChunkEvent>();

    return MultiFrameImageStreamCompleter(
      codec: _loadAsync(key as NetworkImage, chunkEvents, decode, null),
      chunkEvents: chunkEvents.stream,
      scale: key.scale,
      debugLabel: key.url,
      informationCollector: () => <DiagnosticsNode>[
        DiagnosticsProperty<image_provider.ImageProvider>('Image provider', this),
        DiagnosticsProperty<image_provider.NetworkImage>('Image key', key),
      ],
    );
  }

  // Do not access this field directly; use [_httpClient] instead.
  // We set `autoUncompress` to false to ensure that we can trust the value of
  // the `Content-Length` HTTP header. We automatically uncompress the content
  // in our call to [consolidateHttpClientResponseBytes].
  static final HttpClient _sharedHttpClient = HttpClient()..autoUncompress = false;

  static HttpClient get _httpClient {
    HttpClient client = _sharedHttpClient;
    assert(() {
      if (debugNetworkImageHttpClientProvider != null) {
        client = debugNetworkImageHttpClientProvider!();
      }
      return true;
    }());
    return client;
  }

  Future<ui.Codec> _loadAsync(
    NetworkImage key,
    StreamController<ImageChunkEvent> chunkEvents,
    image_provider.DecoderBufferCallback? decode,
    image_provider.DecoderCallback? decodeDepreacted,
  ) async {
    try {
      assert(key == this);

      final Uri resolved = Uri.base.resolve(key.url);

      final HttpClientRequest request = await _httpClient.getUrl(resolved);

      headers?.forEach((String name, String value) {
        request.headers.add(name, value);
      });
      final HttpClientResponse response = await request.close();
      if (response.statusCode != HttpStatus.ok) {
        // The network may be only temporarily unavailable, or the file will be
        // added on the server later. Avoid having future calls to resolve
        // fail to check the network again.
        await response.drain<List<int>>(<int>[]);
        throw image_provider.NetworkImageLoadException(statusCode: response.statusCode, uri: resolved);
      }

      final Uint8List bytes = await consolidateHttpClientResponseBytes(
        response,
        onBytesReceived: (int cumulative, int? total) {
          chunkEvents.add(ImageChunkEvent(
            cumulativeBytesLoaded: cumulative,
            expectedTotalBytes: total,
          ));
        },
      );
      if (bytes.lengthInBytes == 0) {
        throw Exception('NetworkImage is an empty file: $resolved');
      }

<<<<<<< HEAD
      final ui.ImmutableBuffer buffer = await ui.ImmutableBuffer.fromUint8List(bytes);
      return decode(buffer);
=======
      if (decode != null) {
        final ui.ImmutableBuffer buffer = await ui.ImmutableBuffer.fromUint8List(bytes);
        return decode(buffer);
      } else {
        assert(decodeDepreacted != null);
        return decodeDepreacted!(bytes);
      }
>>>>>>> 54256fab
    } catch (e) {
      // Depending on where the exception was thrown, the image cache may not
      // have had a chance to track the key in the cache at all.
      // Schedule a microtask to give the cache a chance to add the key.
      scheduleMicrotask(() {
        PaintingBinding.instance.imageCache.evict(key);
      });
      rethrow;
    } finally {
      chunkEvents.close();
    }
  }

  @override
  bool operator ==(Object other) {
    if (other.runtimeType != runtimeType) {
      return false;
    }
    return other is NetworkImage
        && other.url == url
        && other.scale == scale;
  }

  @override
  int get hashCode => Object.hash(url, scale);

  @override
  String toString() => '${objectRuntimeType(this, 'NetworkImage')}("$url", scale: $scale)';
}<|MERGE_RESOLUTION|>--- conflicted
+++ resolved
@@ -131,10 +131,6 @@
         throw Exception('NetworkImage is an empty file: $resolved');
       }
 
-<<<<<<< HEAD
-      final ui.ImmutableBuffer buffer = await ui.ImmutableBuffer.fromUint8List(bytes);
-      return decode(buffer);
-=======
       if (decode != null) {
         final ui.ImmutableBuffer buffer = await ui.ImmutableBuffer.fromUint8List(bytes);
         return decode(buffer);
@@ -142,7 +138,6 @@
         assert(decodeDepreacted != null);
         return decodeDepreacted!(bytes);
       }
->>>>>>> 54256fab
     } catch (e) {
       // Depending on where the exception was thrown, the image cache may not
       // have had a chance to track the key in the cache at all.
