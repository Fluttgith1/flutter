// Copyright 2019 The Chromium Authors. All rights reserved.
// Use of this source code is governed by a BSD-style license that can be
// found in the LICENSE file.

import 'dart:async';
import 'dart:io';
import 'dart:isolate';
import 'dart:typed_data';
import 'dart:ui' as ui;

import 'package:flutter/foundation.dart';

import 'binding.dart';
import 'debug.dart';
import 'image_provider.dart' as image_provider;
import 'image_stream.dart';

/// The dart:io implementation of [image_provider.NetworkImage].
class NetworkImage extends image_provider.ImageProvider<image_provider.NetworkImage> implements image_provider.NetworkImage {
  /// Creates an object that fetches the image at the given URL.
  ///
  /// The arguments [url] and [scale] must not be null.
  const NetworkImage(this.url, { this.scale = 1.0, this.headers })
    : assert(url != null),
      assert(scale != null);

  @override
  final String url;

  @override
  final double scale;

  @override
  final Map<String, String> headers;

  @override
  Future<NetworkImage> obtainKey(image_provider.ImageConfiguration configuration) {
    return SynchronousFuture<NetworkImage>(this);
  }

  @override
  ImageStreamCompleter load(image_provider.NetworkImage key) {
    // Ownership of this controller is handed off to [_loadAsyncOnDesignatedIsolate];
    // it is that method's responsibility to close the controller's stream when
    // the image has been loaded or an error is thrown.
    final StreamController<ImageChunkEvent> chunkEvents = StreamController<ImageChunkEvent>();

    return MultiFrameImageStreamCompleter(
      codec: _loadAsync(key, chunkEvents),
      chunkEvents: chunkEvents.stream,
      scale: key.scale,
      informationCollector: () {
        return <DiagnosticsNode>[
          DiagnosticsProperty<image_provider.ImageProvider>('Image provider', this),
          DiagnosticsProperty<image_provider.NetworkImage>('Image key', key),
        ];
      },
    );
  }

  // For [_pendingLoader] we don't need the value(worker isolate), just the future
  // itself that is used as an indicator that successive load requests should be
  // added to the list of pending load requests [_pendingLoadRequests].
  static Future<void> _pendingLoader;
  static RawReceivePort _loaderErrorHandler;
  static List<_PendingLoadRequest> _pendingLoadRequests;
  static SendPort _requestPort;

  Future<ui.Codec> _loadAsync(
    NetworkImage key,
    StreamController<ImageChunkEvent> chunkEvents,
  ) async {
    RawReceivePort downloadResponseHandler;
    try {
      assert(key == this);

      final Uri resolved = Uri.base.resolve(key.url);

      final Completer<TransferableTypedData> bytesCompleter = Completer<TransferableTypedData>();
      downloadResponseHandler = RawReceivePort((_DownloadResponse response) {
        if (response.bytes != null) {
          if (bytesCompleter.isCompleted) {
            // If an uncaught error occurred in the worker isolate, we'll have
            // already completed our bytes completer.
            return;
          }
          bytesCompleter.complete(response.bytes);
        } else if (response.chunkEvent != null) {
          chunkEvents.add(response.chunkEvent);
        } else if (response.error != null) {
          bytesCompleter.completeError(response.error);
        } else {
          assert(false);
        }
      });
<<<<<<< HEAD

      // This will keep references to [debugNetworkImageHttpClientProvider] tree-shaken
      // out of release builds.
      HttpClientProvider httpClientProvider;
      assert(() { httpClientProvider = debugNetworkImageHttpClientProvider; return true; }());

      final _DownloadRequest downloadRequest = _DownloadRequest(downloadResponseHandler.sendPort,
          resolved, headers, httpClientProvider);
      if (_requestPort != null) {
        // If worker isolate is properly set up ([_requestPort] is holding
        // initialized [SendPort]), then just send download request down to it.
        _requestPort.send(downloadRequest);
      } else {
        if (_pendingLoader == null) {
          // If worker isolate creation was not started, start creation now.
          assert(_pendingLoadRequests == null);
          assert(_loaderErrorHandler == null);
          _pendingLoadRequests = <_PendingLoadRequest>[];
          _pendingLoader = _setupIsolate()..then((Isolate isolate) {
            _loaderErrorHandler = RawReceivePort((List<dynamic> errorAndStackTrace) {
              _cleanupDueToError(errorAndStackTrace[0]);
            });
            isolate.addErrorListener(_loaderErrorHandler.sendPort);
            isolate.resume(isolate.pauseCapability);
          }).catchError((dynamic error, StackTrace stackTrace) {
            _cleanupDueToError(error);
          });
        }
        // Record download request so it can either send a request when isolate is ready or handle errors.
        _pendingLoadRequests.add(_PendingLoadRequest(
            (SendPort sendPort) { sendPort.send(downloadRequest); },
            (dynamic error) { downloadRequest.sendPort.send(_DownloadResponse.error(error.toString())); },
        ));
      }

      final TransferableTypedData transferable = await bytesCompleter.future;

      final Uint8List bytes = transferable.materialize().asUint8List();
      if (bytes.isEmpty)
=======
      final HttpClientResponse response = await request.close();
      if (response.statusCode != HttpStatus.ok)
        throw image_provider.NetworkImageLoadException(statusCode: response.statusCode, uri: resolved);

      final Uint8List bytes = await consolidateHttpClientResponseBytes(
        response,
        onBytesReceived: (int cumulative, int total) {
          chunkEvents.add(ImageChunkEvent(
            cumulativeBytesLoaded: cumulative,
            expectedTotalBytes: total,
          ));
        },
      );
      if (bytes.lengthInBytes == 0)
>>>>>>> 09002457
        throw Exception('NetworkImage is an empty file: $resolved');

      return await PaintingBinding.instance.instantiateImageCodec(bytes);
    } finally {
      chunkEvents.close();
      downloadResponseHandler.close();
    }
  }

  void _cleanupDueToError(dynamic error) {
    for (_PendingLoadRequest request in _pendingLoadRequests) {
      request.handleError(error);
    }
    _pendingLoadRequests = null;
    _pendingLoader = null;
    _loaderErrorHandler.close();
    _loaderErrorHandler = null;
  }


  Future<Isolate> _setupIsolate() {
    // This is used to get _requestPort [SendPort] that can be used to
    // communicate with worker isolate: when isolate is spawned it will send
    // it's [SendPort] over via this [RawReceivePort].
    // Received [sendPort] can also be [null], which indicates that worker
    // isolate exited after being idle.
    final RawReceivePort receivePort = RawReceivePort((SendPort sendPort) {
      _requestPort = sendPort;
      if (sendPort == null) {
        assert(_pendingLoadRequests.isEmpty);
        _pendingLoader = null;
        _pendingLoadRequests = null;
        _loaderErrorHandler.close();
        _loaderErrorHandler = null;
        return;
      }

      // When we received [SendPort] for the worker isolate, we send all
      // pending requests that were accumulated before worker isolate provided
      // it's port (before [_requestPort] was populated).
      for (_PendingLoadRequest pendingRequest in _pendingLoadRequests) {
        // [sendPort] being null indicates that worker has been idle and exited.
        // That should not happen if there are pending download requests.
        pendingRequest.sendRequest(sendPort);
      }
      _pendingLoadRequests.clear();
    });

    return Isolate.spawn<SendPort>(_initializeWorkerIsolate, receivePort.sendPort, paused: true);
  }

  @override
  bool operator ==(dynamic other) {
    if (other.runtimeType != runtimeType)
      return false;
    final NetworkImage typedOther = other;
    return url == typedOther.url && scale == typedOther.scale;
  }

  @override
  int get hashCode => ui.hashValues(url, scale);

  @override
  String toString() => '$runtimeType("$url", scale: $scale)';
}

@immutable
class _DownloadResponse {
  const _DownloadResponse.bytes(this.bytes) : assert(bytes != null), chunkEvent = null, error = null;
  const _DownloadResponse.chunkEvent(this.chunkEvent) : assert(chunkEvent != null), bytes = null, error = null;
  const _DownloadResponse.error(this.error) : assert(error != null), bytes = null, chunkEvent = null;

  final TransferableTypedData bytes;
  final ImageChunkEvent chunkEvent;
  final String error;
}

typedef _RequestHandler = void Function(SendPort sendPort);
typedef _ErrorHandler = void Function(dynamic error);

@immutable
class _PendingLoadRequest {
  const _PendingLoadRequest(this.sendRequest, this.handleError);

  final _RequestHandler sendRequest;
  final _ErrorHandler handleError;
}

@immutable
class _DownloadRequest {
  const _DownloadRequest(this.sendPort, this.uri, this.headers, this.httpClientProvider);

  final SendPort sendPort;
  final Uri uri;
  final Map<String, String> headers;
  final HttpClientProvider httpClientProvider;
}

// We set `autoUncompress` to false to ensure that we can trust the value of
// the `Content-Length` HTTP header. We automatically uncompress the content
// in our call to [getHttpClientResponseBytes].
final HttpClient _sharedHttpClient = HttpClient()..autoUncompress = false;
const Duration _idleDuration = Duration(seconds: 60);

void _initializeWorkerIsolate(SendPort mainIsolateSendPort) {
  int ongoingRequests = 0;
  Timer idleTimer;
  RawReceivePort downloadRequestHandler;

  // Sets up a handler that processes download requests messages.
  downloadRequestHandler = RawReceivePort((_DownloadRequest downloadRequest) async {
    ongoingRequests++;
    idleTimer?.cancel();
    final HttpClient httpClient =
      downloadRequest.httpClientProvider != null
          ? downloadRequest.httpClientProvider()
          : _sharedHttpClient;

    try {
      final HttpClientRequest request = await httpClient.getUrl(downloadRequest.uri);
      downloadRequest.headers?.forEach((String name, String value) {
        request.headers.add(name, value);
      });
      final HttpClientResponse response = await request.close();
      if (response.statusCode != HttpStatus.ok) {
        throw Exception(
            'HTTP request failed, statusCode: ${response?.statusCode}, ${downloadRequest.uri}');
      }
      final TransferableTypedData transferable = await getHttpClientResponseBytes(
          response,
          onBytesReceived: (int cumulative, int total) {
             downloadRequest.sendPort.send(_DownloadResponse.chunkEvent(
                 ImageChunkEvent(
                     cumulativeBytesLoaded: cumulative,
                     expectedTotalBytes: total,
                 )));
          });
      downloadRequest.sendPort.send(_DownloadResponse.bytes(transferable));
    } catch (error) {
      downloadRequest.sendPort.send(_DownloadResponse.error(error.toString()));
    }
    ongoingRequests--;
    if (ongoingRequests == 0) {
      idleTimer = Timer(_idleDuration, () {
        // [null] indicates that worker is going down.
        mainIsolateSendPort.send(null);
        downloadRequestHandler?.close();
      });
    }
  });

  mainIsolateSendPort.send(downloadRequestHandler.sendPort);
}<|MERGE_RESOLUTION|>--- conflicted
+++ resolved
@@ -93,7 +93,6 @@
           assert(false);
         }
       });
-<<<<<<< HEAD
 
       // This will keep references to [debugNetworkImageHttpClientProvider] tree-shaken
       // out of release builds.
@@ -125,7 +124,7 @@
         // Record download request so it can either send a request when isolate is ready or handle errors.
         _pendingLoadRequests.add(_PendingLoadRequest(
             (SendPort sendPort) { sendPort.send(downloadRequest); },
-            (dynamic error) { downloadRequest.sendPort.send(_DownloadResponse.error(error.toString())); },
+            (dynamic error) { downloadRequest.sendPort.send(_DownloadResponse.error(error)); },
         ));
       }
 
@@ -133,22 +132,6 @@
 
       final Uint8List bytes = transferable.materialize().asUint8List();
       if (bytes.isEmpty)
-=======
-      final HttpClientResponse response = await request.close();
-      if (response.statusCode != HttpStatus.ok)
-        throw image_provider.NetworkImageLoadException(statusCode: response.statusCode, uri: resolved);
-
-      final Uint8List bytes = await consolidateHttpClientResponseBytes(
-        response,
-        onBytesReceived: (int cumulative, int total) {
-          chunkEvents.add(ImageChunkEvent(
-            cumulativeBytesLoaded: cumulative,
-            expectedTotalBytes: total,
-          ));
-        },
-      );
-      if (bytes.lengthInBytes == 0)
->>>>>>> 09002457
         throw Exception('NetworkImage is an empty file: $resolved');
 
       return await PaintingBinding.instance.instantiateImageCodec(bytes);
@@ -223,7 +206,7 @@
 
   final TransferableTypedData bytes;
   final ImageChunkEvent chunkEvent;
-  final String error;
+  final dynamic error;
 }
 
 typedef _RequestHandler = void Function(SendPort sendPort);
@@ -273,10 +256,10 @@
         request.headers.add(name, value);
       });
       final HttpClientResponse response = await request.close();
-      if (response.statusCode != HttpStatus.ok) {
-        throw Exception(
-            'HTTP request failed, statusCode: ${response?.statusCode}, ${downloadRequest.uri}');
-      }
+      if (response.statusCode != HttpStatus.ok)
+        throw image_provider.NetworkImageLoadException(
+            statusCode: response?.statusCode,
+            uri: downloadRequest.uri);
       final TransferableTypedData transferable = await getHttpClientResponseBytes(
           response,
           onBytesReceived: (int cumulative, int total) {
@@ -288,7 +271,7 @@
           });
       downloadRequest.sendPort.send(_DownloadResponse.bytes(transferable));
     } catch (error) {
-      downloadRequest.sendPort.send(_DownloadResponse.error(error.toString()));
+      downloadRequest.sendPort.send(_DownloadResponse.error(error));
     }
     ongoingRequests--;
     if (ongoingRequests == 0) {
