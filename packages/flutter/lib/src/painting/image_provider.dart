--- conflicted
+++ resolved
@@ -469,52 +469,6 @@
   }
 }
 
-class _DownloadRequest {
-  _DownloadRequest(this.sendPort, this.uri, this.headers);
-
-  SendPort sendPort;
-  Uri uri;
-  Map<String, String> headers;
-}
-
-class _HttpClientIsolateParameters {
-  _HttpClientIsolateParameters(this.sendPort, this.chunkEvents);
-
-  SendPort sendPort;
-  StreamController<ImageChunkEvent> chunkEvents;
-}
-
-void _handleHttpClientGet(_HttpClientIsolateParameters params) {
-  final HttpClient _httpClient = HttpClient();
-  final RawReceivePort receivePort = RawReceivePort((_DownloadRequest downloadRequest) async {
-      try {
-        final HttpClientRequest request = await _httpClient.getUrl(downloadRequest.uri);
-        downloadRequest.headers?.forEach((String name, String value) {
-          request.headers.add(name, value);
-        });
-        final HttpClientResponse response = await request.close();
-        if (response.statusCode != HttpStatus.ok) {
-          throw Exception(
-              'HTTP request failed, statusCode: ${response
-                  ?.statusCode}, ${downloadRequest.uri}');
-        }
-        final TransferableTypedData transferable = await consolidateHttpClientResponseBytes(
-            response,
-            onBytesReceived: (int cumulative, int total) {
-              params.chunkEvents.add(ImageChunkEvent(
-                cumulativeBytesLoaded: cumulative,
-                expectedTotalBytes: total,
-              ));
-            });
-        downloadRequest.sendPort.send(transferable);
-      } catch (error) {
-          downloadRequest.sendPort.send(error.toString());
-      }
-  });
-
-  params.sendPort.send(receivePort.sendPort);
-}
-
 /// Fetches the given URL from the network, associating it with the given scale.
 ///
 /// The image will be cached regardless of cache headers from the server.
@@ -538,156 +492,9 @@
   double get scale;
 
   /// The HTTP headers that will be used with [HttpClient.get] to fetch image from network.
-<<<<<<< HEAD
-  final Map<String, String> headers;
-
-  @override
-  Future<NetworkImage> obtainKey(ImageConfiguration configuration) {
-    return SynchronousFuture<NetworkImage>(this);
-  }
-
-  @override
-  ImageStreamCompleter load(NetworkImage key) {
-    // Ownership of this controller is handed off to [_loadAsync]; it is that
-    // method's responsibility to close the controller's stream when the image
-    // has been loaded or an error is thrown.
-    final StreamController<ImageChunkEvent> chunkEvents = StreamController<ImageChunkEvent>();
-
-    return MultiFrameImageStreamCompleter(
-      codec: _loadAsyncOnDesignatedIsolate(key, chunkEvents),
-      chunkEvents: chunkEvents.stream,
-      scale: key.scale,
-      informationCollector: () sync* {
-        yield DiagnosticsProperty<ImageProvider>('Image provider', this);
-        yield DiagnosticsProperty<NetworkImage>('Image key', key);
-      },
-    );
-  }
-
-  // Do not access this field directly; use [_httpClient] instead.
-  // We set `autoUncompress` to false to ensure that we can trust the value of
-  // the `Content-Length` HTTP header. We automatically uncompress the content
-  // in our call to [consolidateHttpClientResponseBytes].
-  static final HttpClient _sharedHttpClient = HttpClient()..autoUncompress = false;
-
-  static HttpClient get _httpClient {
-    HttpClient client = _sharedHttpClient;
-    assert(() {
-      if (debugNetworkImageHttpClientProvider != null)
-        client = debugNetworkImageHttpClientProvider();
-      return true;
-    }());
-    return client;
-  }
-
-  Future<ui.Codec> _loadAsync(
-    NetworkImage key,
-    StreamController<ImageChunkEvent> chunkEvents,
-  ) async {
-    try {
-      assert(key == this);
-
-      final Uri resolved = Uri.base.resolve(key.url);
-      final HttpClientRequest request = await _httpClient.getUrl(resolved);
-      headers?.forEach((String name, String value) {
-        request.headers.add(name, value);
-      });
-      final HttpClientResponse response = await request.close();
-      if (response.statusCode != HttpStatus.ok)
-        throw Exception('HTTP request failed, statusCode: ${response?.statusCode}, $resolved');
-
-      final TransferableTypedData transferable = await consolidateHttpClientResponseBytes(
-        response,
-        client: _httpClient,
-        onBytesReceived: (int cumulative, int total) {
-          chunkEvents.add(ImageChunkEvent(
-            cumulativeBytesLoaded: cumulative,
-            expectedTotalBytes: total,
-          ));
-        },
-      );
-      final Uint8List bytes = transferable.materialize().asUint8List();
-      if (bytes.lengthInBytes == 0)
-        throw Exception('NetworkImage is an empty file: $resolved');
-
-      return PaintingBinding.instance.instantiateImageCodec(bytes);
-    } finally {
-      chunkEvents.close();
-    }
-  }
-
-  static Future<Isolate> _pendingLoader;
-  static List<Function> _pendingLoaderUsers;
-  static SendPort _requestPort;
-
-  Future<ui.Codec> _loadAsyncOnDesignatedIsolate(
-      NetworkImage key,
-      StreamController<ImageChunkEvent> chunkEvents,) async {
-    assert(key == this);
-
-    final Uri resolved = Uri.base.resolve(key.url);
-
-    final Completer<TransferableTypedData> completer = Completer<TransferableTypedData>();
-    final RawReceivePort port = RawReceivePort((dynamic message) {
-        if (message is TransferableTypedData) {
-          completer.complete(message);
-        } else {
-          completer.completeError(message);
-        }
-      }
-    );
-
-    final _DownloadRequest downloadRequest = _DownloadRequest(port.sendPort,
-        resolved, headers);
-    if (_requestPort != null) {
-      _requestPort.send(downloadRequest);
-    } else {
-      if (_pendingLoader == null) {
-        _pendingLoaderUsers = <Function>[];
-        _pendingLoader =
-          Isolate.spawn<_HttpClientIsolateParameters>(
-            _handleHttpClientGet,
-            _HttpClientIsolateParameters(RawReceivePort((SendPort sendPort) {
-              _requestPort = sendPort;
-              for (Function function in _pendingLoaderUsers) {
-                function(sendPort);
-              }
-            }).sendPort, chunkEvents),
-          )..catchError((dynamic error, StackTrace stackTrace) {
-              completer.completeError(error, stackTrace);
-          });
-      }
-      _pendingLoaderUsers.add((SendPort sendPort) {
-        sendPort.send(downloadRequest);
-      });
-    }
-
-    final TransferableTypedData transferable = await completer.future;
-    port.close();
-
-    final Uint8List bytes = transferable.materialize().asUint8List();
-    if (bytes.isEmpty)
-      throw Exception('NetworkImage is an empty file: $resolved');
-
-    return await PaintingBinding.instance.instantiateImageCodec(bytes);
-  }
-
-  @override
-  bool operator ==(dynamic other) {
-    if (other.runtimeType != runtimeType)
-      return false;
-    final NetworkImage typedOther = other;
-    return url == typedOther.url
-        && scale == typedOther.scale;
-  }
-
-  @override
-  int get hashCode => hashValues(url, scale);
-=======
   ///
   /// When running flutter on the web, headers are not used.
   Map<String, String> get headers;
->>>>>>> 25b56569
 
   @override
   ImageStreamCompleter load(NetworkImage key);
