--- conflicted
+++ resolved
@@ -169,17 +169,10 @@
   /// ```
   /// {@end-tool}
   @Deprecated(
-<<<<<<< HEAD
-    "TextSpan's support for recognizers will be moved to ReactiveTextSpan. Use ReactiveTextSpan instead. "
-    'This feature was deprecated after v1.24.' // TODO: Finalize version
-  )
-  @override
-=======
     "TextSpan's support for recognizers has been moved to ReactiveTextSpan. "
     'Use ReactiveTextSpan.recognizer instead. '
     'This feature was deprecated after v1.22.6.'
   )
->>>>>>> ea0615d7
   final GestureRecognizer? recognizer;
 
   /// An alternative semantics label for this [TextSpan].
