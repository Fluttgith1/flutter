--- conflicted
+++ resolved
@@ -9,20 +9,6 @@
 
 // Used for iOS.
 class CupertinoPageTransition extends AnimatedWidget {
-<<<<<<< HEAD
-  static final FractionalOffsetTween _kRightLeftTween = new FractionalOffsetTween(
-    begin: FractionalOffset.topRight,
-    end: -FractionalOffset.topRight,
-  );
-
-  static final FractionalOffsetTween _kBottomUpTween = new FractionalOffsetTween(
-    begin: FractionalOffset.bottomLeft,
-    end: FractionalOffset.topLeft,
-  );
-
-  final Widget child;
-  final bool fullscreenDialog;
-
   CupertinoPageTransition({
     Key key,
     @required Animation<double> animation,
@@ -37,26 +23,19 @@
       )
     ),
   );
-=======
-  CupertinoPageTransition({
-    Key key,
-    Animation<double> animation,
-    this.child,
-  }) : super(
-    key: key,
-    listenable: _kTween.animate(new CurvedAnimation(
-      parent: animation,
-      curve: new _CupertinoTransitionCurve(null),
-    ),
-  ));
 
-  static final FractionalOffsetTween _kTween = new FractionalOffsetTween(
+  static final FractionalOffsetTween _kRightLeftTween = new FractionalOffsetTween(
     begin: FractionalOffset.topRight,
     end: -FractionalOffset.topRight,
   );
 
+  static final FractionalOffsetTween _kBottomUpTween = new FractionalOffsetTween(
+    begin: FractionalOffset.bottomLeft,
+    end: FractionalOffset.topLeft,
+  );
+
   final Widget child;
->>>>>>> f4559804
+  final bool fullscreenDialog;
 
   @override
   Widget build(BuildContext context) {
