--- conflicted
+++ resolved
@@ -419,11 +419,7 @@
           ..isHovered = currentStates.contains(WidgetState.hovered)
           ..activeColor = effectiveActiveColor
           ..inactiveColor = effectiveInactiveColor
-<<<<<<< HEAD
-          ..checkColor = widget.checkColor ?? CupertinoColors.white
-=======
           ..checkColor = _defaultCheckColor.resolve(currentStates)
->>>>>>> 05a1b973
           ..value = value
           ..previousValue = _previousValue
           ..isActive = widget.onChanged != null
