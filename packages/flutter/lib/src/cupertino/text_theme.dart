// Copyright 2018 The Chromium Authors. All rights reserved.
// Use of this source code is governed by a BSD-style license that can be
// found in the LICENSE file.

import 'package:flutter/foundation.dart';
import 'package:flutter/services.dart' show Brightness;
import 'package:flutter/widgets.dart';

import 'colors.dart';

// Please update _DefaultCupertinoTextThemeData and _DefaultCupertinoTextThemeData
// accordingly after changing the default color here, as their implementation
// depends on the default value of the color field.
//
// Values derived from https://developer.apple.com/design/resources/.
const TextStyle _kDefaultTextStyle = TextStyle(
  inherit: false,
  fontFamily: '.SF Pro Text',
  fontSize: 17.0,
  letterSpacing: -0.41,
  color: CupertinoColors.label,
  decoration: TextDecoration.none,
);

// Please update _DefaultCupertinoTextThemeData and _DefaultCupertinoTextThemeData
// accordingly after changing the default color here, as their implementation
// depends on the default value of the color field.
//
// Values derived from https://developer.apple.com/design/resources/.
const TextStyle _kDefaultActionTextStyle = TextStyle(
  inherit: false,
  fontFamily: '.SF Pro Text',
  fontSize: 17.0,
  letterSpacing: -0.41,
  color: CupertinoColors.activeBlue,
  decoration: TextDecoration.none,
);

// Please update _DefaultCupertinoTextThemeData and _DefaultCupertinoTextThemeData
// accordingly after changing the default color here, as their implementation
// depends on the default value of the color field.
//
// Values derived from https://developer.apple.com/design/resources/.
const TextStyle _kDefaultTabLabelTextStyle = TextStyle(
  inherit: false,
  fontFamily: '.SF Pro Text',
  fontSize: 10.0,
  letterSpacing: -0.24,
  color: CupertinoColors.inactiveGray,
);

// Please update _DefaultCupertinoTextThemeData and _DefaultCupertinoTextThemeData
// accordingly after changing the default color here, as their implementation
// depends on the default value of the color field.
const TextStyle _kDefaultMiddleTitleTextStyle = TextStyle(
  inherit: false,
  fontFamily: '.SF Pro Text',
  fontSize: 17.0,
  fontWeight: FontWeight.w600,
  letterSpacing: -0.41,
  color: CupertinoColors.label,
);

// Please update _DefaultCupertinoTextThemeData and _DefaultCupertinoTextThemeData
// accordingly after changing the default color here, as their implementation
// depends on the default value of the color field.
const TextStyle _kDefaultLargeTitleTextStyle = TextStyle(
  inherit: false,
  fontFamily: '.SF Pro Display',
  fontSize: 34.0,
  fontWeight: FontWeight.w700,
  letterSpacing: 0.41,
  color: CupertinoColors.label,
);

// Please update _DefaultCupertinoTextThemeData and _DefaultCupertinoTextThemeData
// accordingly after changing the default color here, as their implementation
// depends on the default value of the color field.
//
// Inspected on iOS 13 simulator with "Debug View Hierarchy".
// Value extracted from off-center labels. Centered labels have a font size of 25pt.
const TextStyle _kDefaultPickerTextStyle = TextStyle(
  inherit: false,
  fontFamily: '.SF Pro Display',
  fontSize: 21.0,
  fontWeight: FontWeight.w400,
  letterSpacing: -0.41,
  color: CupertinoColors.label,
);

// Please update _DefaultCupertinoTextThemeData and _DefaultCupertinoTextThemeData
// accordingly after changing the default color here, as their implementation
// depends on the default value of the color field.
//
// Inspected on iOS 13 simulator with "Debug View Hierarchy".
// Value extracted from off-center labels. Centered labels have a font size of 25pt.
const TextStyle _kDefaultDateTimePickerTextStyle = TextStyle(
  inherit: false,
  fontFamily: '.SF Pro Display',
  fontSize: 21,
  fontWeight: FontWeight.normal,
  color: CupertinoColors.label,
);

TextStyle _resolveTextStyle(TextStyle style, BuildContext context, bool nullOk) {
  // This does not resolve the shadow color, foreground, background, etc.
  return style?.copyWith(
    color: CupertinoDynamicColor.resolve(style?.color, context, nullOk: nullOk),
    backgroundColor: CupertinoDynamicColor.resolve(style?.backgroundColor, context, nullOk: nullOk),
    decorationColor: CupertinoDynamicColor.resolve(style?.decorationColor, context, nullOk: nullOk),
  );
}

/// Cupertino typography theme in a [CupertinoThemeData].
@immutable
class CupertinoTextThemeData extends Diagnosticable {
  /// Create a [CupertinoTextThemeData].
  ///
  /// The [primaryColor] is used to derive TextStyle defaults of other attributes
  /// such as [navActionTextStyle] and [actionTextStyle], it must not be null when
  /// either [navActionTextStyle] or [actionTextStyle] is null. Defaults to
  /// [CupertinoColors.systemBlue].
  ///
  /// Other [TextStyle] parameters default to default iOS text styles when
  /// unspecified.
  const CupertinoTextThemeData({
    Color primaryColor = CupertinoColors.systemBlue,
    @deprecated Brightness brightness, //ignore: avoid_unused_constructor_parameters , the parameter is deprecated.
    TextStyle textStyle,
    TextStyle actionTextStyle,
    TextStyle tabLabelTextStyle,
    TextStyle navTitleTextStyle,
    TextStyle navLargeTitleTextStyle,
    TextStyle navActionTextStyle,
    TextStyle pickerTextStyle,
    TextStyle dateTimePickerTextStyle,
  }) : this._raw(
         const _DefaultCupertinoTextThemeData(),
         primaryColor,
         textStyle,
         actionTextStyle,
         tabLabelTextStyle,
         navTitleTextStyle,
         navLargeTitleTextStyle,
         navActionTextStyle,
         pickerTextStyle,
         dateTimePickerTextStyle,
       );
<<<<<<< HEAD

  const CupertinoTextThemeData._raw(
    this._defaults,
    this._primaryColor,
    this._textStyle,
    this._actionTextStyle,
    this._tabLabelTextStyle,
    this._navTitleTextStyle,
    this._navLargeTitleTextStyle,
    this._navActionTextStyle,
    this._pickerTextStyle,
    this._dateTimePickerTextStyle,
  ) : assert((_navActionTextStyle != null && _actionTextStyle != null) || _primaryColor != null);

=======

  const CupertinoTextThemeData._raw(
    this._defaults,
    this._primaryColor,
    this._textStyle,
    this._actionTextStyle,
    this._tabLabelTextStyle,
    this._navTitleTextStyle,
    this._navLargeTitleTextStyle,
    this._navActionTextStyle,
    this._pickerTextStyle,
    this._dateTimePickerTextStyle,
  ) : assert((_navActionTextStyle != null && _actionTextStyle != null) || _primaryColor != null);

>>>>>>> acad5648
  final _DefaultCupertinoTextThemeData _defaults;
  final Color _primaryColor;

  final TextStyle _textStyle;
  /// The [TextStyle] of general text content for Cupertino widgets.
  TextStyle get textStyle => _textStyle ?? _defaults.textStyle;

  final TextStyle _actionTextStyle;
  /// The [TextStyle] of interactive text content such as text in a button without background.
  TextStyle get actionTextStyle {
    return _actionTextStyle ?? _defaults.actionTextStyle(primaryColor: _primaryColor);
  }

  final TextStyle _tabLabelTextStyle;
  /// The [TextStyle] of unselected tabs.
  TextStyle get tabLabelTextStyle => _tabLabelTextStyle ?? _defaults.tabLabelTextStyle;

  final TextStyle _navTitleTextStyle;
  /// The [TextStyle] of titles in standard navigation bars.
  TextStyle get navTitleTextStyle => _navTitleTextStyle ?? _defaults.navTitleTextStyle;

  final TextStyle _navLargeTitleTextStyle;
  /// The [TextStyle] of large titles in sliver navigation bars.
  TextStyle get navLargeTitleTextStyle => _navLargeTitleTextStyle ?? _defaults.navLargeTitleTextStyle;

  final TextStyle _navActionTextStyle;
  /// The [TextStyle] of interactive text content in navigation bars.
  TextStyle get navActionTextStyle {
    return _navActionTextStyle ?? _defaults.navActionTextStyle(primaryColor: _primaryColor);
  }

  final TextStyle _pickerTextStyle;
  /// The [TextStyle] of pickers.
  TextStyle get pickerTextStyle => _pickerTextStyle ?? _defaults.pickerTextStyle;

  final TextStyle _dateTimePickerTextStyle;
  /// The [TextStyle] of date time pickers.
  TextStyle get dateTimePickerTextStyle => _dateTimePickerTextStyle ?? _defaults.dateTimePickerTextStyle;

  /// Returns a copy of the current [CupertinoTextThemeData] with all the colors
<<<<<<< HEAD
  /// resolved against the given [BuildContext]. Throws an exception if any of the
  /// [InheritedWidget]s required to resolve this [CupertinoTextThemeData] is not
  /// found in [context], unless [nullOk] is set to true, in which case [CupertinoDynamicColor]s
  /// that fail to resolve will be used as-is.
=======
  /// resolved against the given [BuildContext].
  ///
  /// Throws an exception if any of the [InheritedWidget]s required to resolve
  /// this [CupertinoTextThemeData] is not found in [context], unless [nullOk] is
  /// set to true, in which case [CupertinoDynamicColor]s that fail to resolve will
  /// be used as-is.
>>>>>>> acad5648
  CupertinoTextThemeData resolveFrom(BuildContext context, { bool nullOk = false }) {
    return CupertinoTextThemeData._raw(
      _defaults?.resolveFrom(context, nullOk),
      CupertinoDynamicColor.resolve(_primaryColor, context, nullOk: nullOk),
      _resolveTextStyle(_textStyle, context, nullOk),
      _resolveTextStyle(_actionTextStyle, context, nullOk),
      _resolveTextStyle(_tabLabelTextStyle, context, nullOk),
      _resolveTextStyle(_navTitleTextStyle, context, nullOk),
      _resolveTextStyle(_navLargeTitleTextStyle, context, nullOk),
      _resolveTextStyle(_navActionTextStyle, context, nullOk),
      _resolveTextStyle(_pickerTextStyle, context, nullOk),
      _resolveTextStyle(_dateTimePickerTextStyle, context, nullOk),
    );
  }

  /// Returns a copy of the current [CupertinoTextThemeData] instance with
  /// specified overrides.
  CupertinoTextThemeData copyWith({
    Color primaryColor,
    @deprecated Brightness brightness,
    TextStyle textStyle,
    TextStyle actionTextStyle,
    TextStyle tabLabelTextStyle,
    TextStyle navTitleTextStyle,
    TextStyle navLargeTitleTextStyle,
    TextStyle navActionTextStyle,
    TextStyle pickerTextStyle,
    TextStyle dateTimePickerTextStyle,
  }) {
    return CupertinoTextThemeData._raw(
      _defaults,
      primaryColor ?? _primaryColor,
      textStyle ?? _textStyle,
      actionTextStyle ?? _actionTextStyle,
      tabLabelTextStyle ?? _tabLabelTextStyle,
      navTitleTextStyle ?? _navTitleTextStyle,
      navLargeTitleTextStyle ?? _navLargeTitleTextStyle,
      navActionTextStyle ?? _navActionTextStyle,
      pickerTextStyle ?? _pickerTextStyle,
      dateTimePickerTextStyle ?? _dateTimePickerTextStyle,
    );
  }
}

@immutable
class _DefaultCupertinoTextThemeData extends Diagnosticable {
  const _DefaultCupertinoTextThemeData({
    this.labelColor = CupertinoColors.label,
    this.inactiveGrayColor = CupertinoColors.inactiveGray,
  }) : assert(labelColor != null),
       assert(inactiveGrayColor != null);

  final Color labelColor;
  final Color inactiveGrayColor;

  static TextStyle _applyLabelColor(TextStyle original, Color color) {
    return original?.color == color
      ?  original
      :  original?.copyWith(color: color);
  }

  TextStyle get textStyle => _applyLabelColor(_kDefaultTextStyle, labelColor);
  TextStyle get tabLabelTextStyle => _applyLabelColor(_kDefaultTabLabelTextStyle, inactiveGrayColor);
  TextStyle get navTitleTextStyle => _applyLabelColor(_kDefaultMiddleTitleTextStyle, labelColor);
  TextStyle get navLargeTitleTextStyle => _applyLabelColor(_kDefaultLargeTitleTextStyle, labelColor);
  TextStyle get pickerTextStyle => _applyLabelColor(_kDefaultPickerTextStyle, labelColor);
  TextStyle get dateTimePickerTextStyle => _applyLabelColor(_kDefaultDateTimePickerTextStyle, labelColor);

  TextStyle actionTextStyle({ Color primaryColor }) => _kDefaultActionTextStyle.copyWith(color: primaryColor);
  TextStyle navActionTextStyle({ Color primaryColor }) => actionTextStyle(primaryColor: primaryColor);

  _DefaultCupertinoTextThemeData resolveFrom(BuildContext context, bool nullOk) {
    final Color resolvedLabelColor = CupertinoDynamicColor.resolve(labelColor, context, nullOk: nullOk);
    final Color resolvedInactiveGray = CupertinoDynamicColor.resolve(inactiveGrayColor, context, nullOk: nullOk);
    return resolvedLabelColor == labelColor && resolvedInactiveGray == CupertinoColors.inactiveGray
      ? this
      : _DefaultCupertinoTextThemeData(labelColor: resolvedLabelColor, inactiveGrayColor: resolvedInactiveGray);
  }
}<|MERGE_RESOLUTION|>--- conflicted
+++ resolved
@@ -146,7 +146,6 @@
          pickerTextStyle,
          dateTimePickerTextStyle,
        );
-<<<<<<< HEAD
 
   const CupertinoTextThemeData._raw(
     this._defaults,
@@ -161,22 +160,6 @@
     this._dateTimePickerTextStyle,
   ) : assert((_navActionTextStyle != null && _actionTextStyle != null) || _primaryColor != null);
 
-=======
-
-  const CupertinoTextThemeData._raw(
-    this._defaults,
-    this._primaryColor,
-    this._textStyle,
-    this._actionTextStyle,
-    this._tabLabelTextStyle,
-    this._navTitleTextStyle,
-    this._navLargeTitleTextStyle,
-    this._navActionTextStyle,
-    this._pickerTextStyle,
-    this._dateTimePickerTextStyle,
-  ) : assert((_navActionTextStyle != null && _actionTextStyle != null) || _primaryColor != null);
-
->>>>>>> acad5648
   final _DefaultCupertinoTextThemeData _defaults;
   final Color _primaryColor;
 
@@ -217,19 +200,12 @@
   TextStyle get dateTimePickerTextStyle => _dateTimePickerTextStyle ?? _defaults.dateTimePickerTextStyle;
 
   /// Returns a copy of the current [CupertinoTextThemeData] with all the colors
-<<<<<<< HEAD
-  /// resolved against the given [BuildContext]. Throws an exception if any of the
-  /// [InheritedWidget]s required to resolve this [CupertinoTextThemeData] is not
-  /// found in [context], unless [nullOk] is set to true, in which case [CupertinoDynamicColor]s
-  /// that fail to resolve will be used as-is.
-=======
   /// resolved against the given [BuildContext].
   ///
   /// Throws an exception if any of the [InheritedWidget]s required to resolve
   /// this [CupertinoTextThemeData] is not found in [context], unless [nullOk] is
   /// set to true, in which case [CupertinoDynamicColor]s that fail to resolve will
   /// be used as-is.
->>>>>>> acad5648
   CupertinoTextThemeData resolveFrom(BuildContext context, { bool nullOk = false }) {
     return CupertinoTextThemeData._raw(
       _defaults?.resolveFrom(context, nullOk),
