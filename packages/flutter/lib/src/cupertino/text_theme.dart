--- conflicted
+++ resolved
@@ -49,7 +49,7 @@
   color: CupertinoColors.inactiveGray,
 );
 
-const TextStyle _kDefaultWideTabLabelTextStyle = TextStyle(
+const TextStyle _kDefaultTabWideLabelTextStyle = TextStyle(
   inherit: false,
   fontFamily: '.SF Pro Text',
   fontSize: 12.0,
@@ -142,25 +142,13 @@
     TextStyle navActionTextStyle,
     TextStyle pickerTextStyle,
     TextStyle dateTimePickerTextStyle,
-<<<<<<< HEAD
-  }) : _primaryColor = primaryColor ?? CupertinoColors.activeBlue,
-       _brightness = brightness,
-       _textStyle = textStyle,
-       _actionTextStyle = actionTextStyle,
-       _tabLabelTextStyle = tabLabelTextStyle,
-       _tabWideLabelTextStyle = tabWideLabelTextStyle,
-       _navTitleTextStyle = navTitleTextStyle,
-       _navLargeTitleTextStyle = navLargeTitleTextStyle,
-       _navActionTextStyle = navActionTextStyle,
-       _pickerTextStyle = pickerTextStyle,
-       _dateTimePickerTextStyle = dateTimePickerTextStyle;
-=======
   }) : this._raw(
          const _TextThemeDefaultsBuilder(CupertinoColors.label, CupertinoColors.inactiveGray),
          primaryColor,
          textStyle,
          actionTextStyle,
          tabLabelTextStyle,
+         tabWideLabelTextStyle,
          navTitleTextStyle,
          navLargeTitleTextStyle,
          navActionTextStyle,
@@ -174,13 +162,13 @@
     this._textStyle,
     this._actionTextStyle,
     this._tabLabelTextStyle,
+    this._tabWideLabelTextStyle,
     this._navTitleTextStyle,
     this._navLargeTitleTextStyle,
     this._navActionTextStyle,
     this._pickerTextStyle,
     this._dateTimePickerTextStyle,
   ) : assert((_navActionTextStyle != null && _actionTextStyle != null) || _primaryColor != null);
->>>>>>> f213f925
 
   final _TextThemeDefaultsBuilder _defaults;
   final Color _primaryColor;
@@ -201,7 +189,7 @@
 
   final TextStyle _tabWideLabelTextStyle;
   /// Typography of unselected tabs.
-  TextStyle get tabWideLabelTextStyle => _tabWideLabelTextStyle ?? _kDefaultWideTabLabelTextStyle;
+  TextStyle get tabWideLabelTextStyle => _tabWideLabelTextStyle ?? _kDefaultTabWideLabelTextStyle;
 
   final TextStyle _navTitleTextStyle;
   /// The [TextStyle] of titles in standard navigation bars.
@@ -239,6 +227,7 @@
       _resolveTextStyle(_textStyle, context, nullOk),
       _resolveTextStyle(_actionTextStyle, context, nullOk),
       _resolveTextStyle(_tabLabelTextStyle, context, nullOk),
+      _resolveTextStyle(_tabWideLabelTextStyle, context, nullOk),
       _resolveTextStyle(_navTitleTextStyle, context, nullOk),
       _resolveTextStyle(_navLargeTitleTextStyle, context, nullOk),
       _resolveTextStyle(_navActionTextStyle, context, nullOk),
@@ -259,6 +248,7 @@
     TextStyle textStyle,
     TextStyle actionTextStyle,
     TextStyle tabLabelTextStyle,
+    TextStyle tabWideLabelTextStyle,
     TextStyle navTitleTextStyle,
     TextStyle navLargeTitleTextStyle,
     TextStyle navActionTextStyle,
@@ -271,6 +261,7 @@
       textStyle ?? _textStyle,
       actionTextStyle ?? _actionTextStyle,
       tabLabelTextStyle ?? _tabLabelTextStyle,
+      tabWideLabelTextStyle ?? _tabWideLabelTextStyle,
       navTitleTextStyle ?? _navTitleTextStyle,
       navLargeTitleTextStyle ?? _navLargeTitleTextStyle,
       navActionTextStyle ?? _navActionTextStyle,
@@ -286,6 +277,7 @@
     properties.add(DiagnosticsProperty<TextStyle>('textStyle', textStyle, defaultValue: defaultData.textStyle));
     properties.add(DiagnosticsProperty<TextStyle>('actionTextStyle', actionTextStyle, defaultValue: defaultData.actionTextStyle));
     properties.add(DiagnosticsProperty<TextStyle>('tabLabelTextStyle', tabLabelTextStyle, defaultValue: defaultData.tabLabelTextStyle));
+    properties.add(DiagnosticsProperty<TextStyle>('tabWideLabelTextStyle', tabWideLabelTextStyle, defaultValue: defaultData.tabWideLabelTextStyle));
     properties.add(DiagnosticsProperty<TextStyle>('navTitleTextStyle', navTitleTextStyle, defaultValue: defaultData.navTitleTextStyle));
     properties.add(DiagnosticsProperty<TextStyle>('navLargeTitleTextStyle', navLargeTitleTextStyle, defaultValue: defaultData.navLargeTitleTextStyle));
     properties.add(DiagnosticsProperty<TextStyle>('navActionTextStyle', navActionTextStyle, defaultValue: defaultData.navActionTextStyle));
@@ -314,6 +306,7 @@
 
   TextStyle get textStyle => _applyLabelColor(_kDefaultTextStyle, labelColor);
   TextStyle get tabLabelTextStyle => _applyLabelColor(_kDefaultTabLabelTextStyle, inactiveGrayColor);
+  TextStyle get tabWideLabelTextStyle => _applyLabelColor(_kDefaultTabWideLabelTextStyle, inactiveGrayColor);
   TextStyle get navTitleTextStyle => _applyLabelColor(_kDefaultMiddleTitleTextStyle, labelColor);
   TextStyle get navLargeTitleTextStyle => _applyLabelColor(_kDefaultLargeTitleTextStyle, labelColor);
   TextStyle get pickerTextStyle => _applyLabelColor(_kDefaultPickerTextStyle, labelColor);
