--- conflicted
+++ resolved
@@ -320,7 +320,7 @@
     this.padding,
     this.transitionBetweenRoutes = true,
     this.heroTag = _defaultHeroTag,
-<<<<<<< HEAD
+    this.bottom,
   }) : largeTitle = null,
        assert(
          !transitionBetweenRoutes || identical(heroTag, _defaultHeroTag),
@@ -357,10 +357,6 @@
   }) : middle = null,
        automaticallyImplyMiddle = automaticallyImplyTitle,
        assert(
-=======
-    this.bottom,
-  }) : assert(
->>>>>>> 0f6c8d6a
          !transitionBetweenRoutes || identical(heroTag, _defaultHeroTag),
          'Cannot specify a heroTag override if this navigation bar does not '
          'transition due to transitionBetweenRoutes = false.',
@@ -698,10 +694,15 @@
       staticBar: true, // This one does not scroll
     );
 
-    Widget navBar = _PersistentNavigationBar(
-      components: components,
-      padding: widget.padding,
-      middleVisible: widget.middle != null,
+    Widget navBar = Column(
+      children: [
+        _PersistentNavigationBar(
+          components: components,
+          padding: widget.padding,
+          middleVisible: widget.middle != null,
+        ),
+        if (widget.bottom != null) widget.bottom!,
+      ],
     );
 
     if (widget.largeTitle != null) {
@@ -759,19 +760,7 @@
       enableBackgroundFilterBlur: widget.enableBackgroundFilterBlur,
       child: DefaultTextStyle(
         style: CupertinoTheme.of(context).textTheme.textStyle,
-<<<<<<< HEAD
         child: navBar,
-=======
-        child: Column(
-          children: <Widget>[
-            _PersistentNavigationBar(
-              components: components,
-              padding: widget.padding,
-            ),
-            if (widget.bottom != null) widget.bottom!,
-          ],
-        ),
->>>>>>> 0f6c8d6a
       ),
     );
 
