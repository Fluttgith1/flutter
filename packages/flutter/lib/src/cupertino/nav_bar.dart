--- conflicted
+++ resolved
@@ -50,7 +50,6 @@
 /// If the given [backgroundColor]'s opacity is not 1.0 (which is the case by
 /// default), it will produce a blurring effect to the content behind it.
 ///
-<<<<<<< HEAD
 /// Enabling [largeTitle] will create a scrollable second row showing the title
 /// in a larger font introduced in iOS 11. The [middle] widget must be a text
 /// and the [CupertinoNavigationBar] must be placed in a sliver group in this case.
@@ -58,12 +57,8 @@
 /// See also:
 ///
 ///  * [CupertinoPageScaffold] page layout helper typically hosting the [CupertinoNavigationBar].
-=======
-/// See also:
-///
 ///  * [CupertinoSliverNavigationBar] for a nav bar to be placed in a sliver and
 ///    that supports iOS 11 style large titles.
->>>>>>> 1592d732
 //
 // TODO(xster): document automatic addition of a CupertinoBackButton.
 // TODO(xster): add sample code using icons.
