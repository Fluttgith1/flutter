--- conflicted
+++ resolved
@@ -252,33 +252,9 @@
   @override
   Widget build(BuildContext context) {
     final TextStyle textStyle = CupertinoTheme.of(context).textTheme.textStyle;
-<<<<<<< HEAD
-    final CupertinoDynamicColor color = CupertinoColors.secondaryLabel.resolveFrom(context);
-
-    final TextStyle titleTextStyle = switch (widget._type) {
-      _CupertinoListTileType.notched when widget.subtitle != null => textStyle.merge(TextStyle(
-        fontWeight: FontWeight.w600,
-        fontSize: widget.leading == null ? _kNotchedTitleWithSubtitleFontSize : null,
-      )),
-      _CupertinoListTileType.base || _CupertinoListTileType.notched => textStyle,
-    };
-
-    final TextStyle subtitleTextStyle = textStyle.merge(TextStyle(
-      fontSize: switch (widget._type) {
-        _CupertinoListTileType.base => _kSubtitleFontSize,
-        _CupertinoListTileType.notched => _kNotchedSubtitleFontSize,
-      },
-      color: color,
-    ));
-
-    final TextStyle? additionalInfoTextStyle = widget.additionalInfo != null
-        ? textStyle.merge(TextStyle(color: color))
-        : null;
-=======
     final TextStyle coloredStyle = textStyle.copyWith(
       color: CupertinoColors.secondaryLabel.resolveFrom(context),
     );
->>>>>>> 1d0e798c
 
     final bool baseType = switch (widget._type) {
       _CupertinoListTileType.base    => true,
