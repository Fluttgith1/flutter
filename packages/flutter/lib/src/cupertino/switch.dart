--- conflicted
+++ resolved
@@ -2,17 +2,15 @@
 // Use of this source code is governed by a BSD-style license that can be
 // found in the LICENSE file.
 
-<<<<<<< HEAD
-import 'dart:ui';
-=======
 // Examples can assume:
 // bool _giveVerse = false;
+// bool _lights = false;
+// void setState(VoidCallback fn) { }
 
 /// @docImport 'package:flutter/material.dart';
 library;
 
-import 'dart:ui' show lerpDouble;
->>>>>>> 9527259c
+import 'dart:ui';
 
 import 'package:flutter/foundation.dart';
 import 'package:flutter/gestures.dart';
@@ -51,28 +49,22 @@
 const double _kOffLabelWidth = 1.0;
 const double _kOffLabelPaddingHorizontal = 12.0;
 const double _kOffLabelRadius = 5.0;
-const CupertinoDynamicColor _kOffLabelColor =
-  CupertinoDynamicColor.withBrightnessAndContrast(
-    debugLabel: 'offSwitchLabel',
-    // Source: https://github.com/flutter/flutter/pull/39993#discussion_r321946033
-    color: Color.fromARGB(255, 179, 179, 179),
-    // Source: https://github.com/flutter/flutter/pull/39993#issuecomment-535196665
-    darkColor: Color.fromARGB(255, 179, 179, 179),
-    // Source: https://github.com/flutter/flutter/pull/127776#discussion_r1244208264
-    highContrastColor: Color.fromARGB(255, 255, 255, 255),
-    darkHighContrastColor: Color.fromARGB(255, 255, 255, 255),
-  );
+const CupertinoDynamicColor _kOffLabelColor = CupertinoDynamicColor.withBrightnessAndContrast(
+  debugLabel: 'offSwitchLabel',
+  // Source: https://github.com/flutter/flutter/pull/39993#discussion_r321946033
+  color: Color.fromARGB(255, 179, 179, 179),
+  // Source: https://github.com/flutter/flutter/pull/39993#issuecomment-535196665
+  darkColor: Color.fromARGB(255, 179, 179, 179),
+  // Source: https://github.com/flutter/flutter/pull/127776#discussion_r1244208264
+  highContrastColor: Color.fromARGB(255, 255, 255, 255),
+  darkHighContrastColor: Color.fromARGB(255, 255, 255, 255),
+);
 
 // The relative values needed to transform a color to it's equivalent focus
 // outline color.
 const double _kCupertinoFocusColorOpacity = 0.80;
 const double _kCupertinoFocusColorBrightness = 0.69;
 const double _kCupertinoFocusColorSaturation = 0.835;
-
-// Examples can assume:
-// bool _giveVerse = false;
-// bool _lights = false;
-// void setState(VoidCallback fn) { }
 
 /// An iOS-style switch.
 ///
