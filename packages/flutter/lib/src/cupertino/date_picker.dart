// Copyright 2014 The Flutter Authors. All rights reserved.
// Use of this source code is governed by a BSD-style license that can be
// found in the LICENSE file.

import 'dart:math' as math;

import 'package:flutter/scheduler.dart';
import 'package:flutter/widgets.dart';

import 'colors.dart';
import 'localizations.dart';
import 'picker.dart';
import 'theme.dart';

// Values derived from https://developer.apple.com/design/resources/ and on iOS
// simulators with "Debug View Hierarchy".
const double _kItemExtent = 32.0;
// From the picker's intrinsic content size constraint.
const double _kPickerWidth = 320.0;
const double _kPickerHeight = 216.0;
const bool _kUseMagnifier = true;
const double _kMagnification = 2.35/2.1;
const double _kDatePickerPadSize = 12.0;
// The density of a date picker is different from a generic picker.
// Eyeballed from iOS.
const double _kSqueeze = 1.25;

const TextStyle _kDefaultPickerTextStyle = TextStyle(
  letterSpacing: -0.83,
);

// The item height is 32 and the magnifier height is 34, from
// iOS simulators with "Debug View Hierarchy".
// And the magnified fontSize by [_kTimerPickerMagnification] conforms to the
// iOS 14 native style by eyeball test.
const double _kTimerPickerMagnification = 34 / 32;
// Minimum horizontal padding between [CupertinoTimerPicker]
//
// It shouldn't actually be hard-coded for direct use, and the perfect solution
// should be to calculate the values that match the magnified values by
// offAxisFraction and _kSqueeze.
// Such calculations are complex, so we'll hard-code them for now.
const double _kTimerPickerMinHorizontalPadding = 30;
// Half of the horizontal padding value between the timer picker's columns.
const double _kTimerPickerHalfColumnPadding = 4;
// The horizontal padding between the timer picker's number label and its
// corresponding unit label.
const double _kTimerPickerLabelPadSize = 6;
const double _kTimerPickerLabelFontSize = 17.0;

// The width of each column of the countdown time picker.
const double _kTimerPickerColumnIntrinsicWidth = 106;

TextStyle _themeTextStyle(BuildContext context, { bool isValid = true }) {
  final TextStyle style = CupertinoTheme.of(context).textTheme.dateTimePickerTextStyle;
  return isValid
    ? style.copyWith(color: CupertinoDynamicColor.maybeResolve(style.color, context))
    : style.copyWith(color: CupertinoDynamicColor.resolve(CupertinoColors.inactiveGray, context));
}

void _animateColumnControllerToItem(FixedExtentScrollController controller, int targetItem) {
  controller.animateToItem(
    targetItem,
    curve: Curves.easeInOut,
    duration: const Duration(milliseconds: 200),
  );
}

const Widget _startSelectionOverlay = CupertinoPickerDefaultSelectionOverlay(capEndEdge: false);
const Widget _centerSelectionOverlay = CupertinoPickerDefaultSelectionOverlay(capStartEdge: false, capEndEdge: false);
const Widget _endSelectionOverlay = CupertinoPickerDefaultSelectionOverlay(capStartEdge: false);

/// Defines a function signature for creating a widget that serves as a selection overlay,
/// given the current context, the selected item's index, and the total number of columns.
typedef SelectionOverlayBuilder = Widget? Function(BuildContext context, { required int columnCount, required int selectedIndex });

// Lays out the date picker based on how much space each single column needs.
//
// Each column is a child of this delegate, indexed from 0 to number of columns - 1.
// Each column will be padded horizontally by 12.0 both left and right.
//
// The picker will be placed in the center, and the leftmost and rightmost
// column will be extended equally to the remaining width.
class _DatePickerLayoutDelegate extends MultiChildLayoutDelegate {
  _DatePickerLayoutDelegate({
    required this.columnWidths,
    required this.textDirectionFactor,
    required this.maxWidth,
  });

  // The list containing widths of all columns.
  final List<double> columnWidths;

  // textDirectionFactor is 1 if text is written left to right, and -1 if right to left.
  final int textDirectionFactor;

  // The max width the children should reach to avoid bending outwards.
  final double maxWidth;

  @override
  void performLayout(Size size) {
    double remainingWidth = maxWidth < size.width ? maxWidth : size.width;

    double currentHorizontalOffset = (size.width - remainingWidth) / 2;

    for (int i = 0; i < columnWidths.length; i++) {
      remainingWidth -= columnWidths[i] + _kDatePickerPadSize * 2;
    }

    for (int i = 0; i < columnWidths.length; i++) {
      final int index = textDirectionFactor == 1 ? i : columnWidths.length - i - 1;

      double childWidth = columnWidths[index] + _kDatePickerPadSize * 2;
      if (index == 0 || index == columnWidths.length - 1) {
        childWidth += remainingWidth / 2;
      }

      // We can't actually assert here because it would break things badly for
      // semantics, which will expect that we laid things out here.
      assert(() {
        if (childWidth < 0) {
          FlutterError.reportError(
            FlutterErrorDetails(
              exception: FlutterError(
                'Insufficient horizontal space to render the '
                'CupertinoDatePicker because the parent is too narrow at '
                '${size.width}px.\n'
                'An additional ${-remainingWidth}px is needed to avoid '
                'overlapping columns.',
              ),
            ),
          );
        }
        return true;
      }());
      layoutChild(index, BoxConstraints.tight(Size(math.max(0.0, childWidth), size.height)));
      positionChild(index, Offset(currentHorizontalOffset, 0.0));

      currentHorizontalOffset += childWidth;
    }
  }

  @override
  bool shouldRelayout(_DatePickerLayoutDelegate oldDelegate) {
    return columnWidths != oldDelegate.columnWidths
      || textDirectionFactor != oldDelegate.textDirectionFactor;
  }
}

/// Different display modes of [CupertinoDatePicker].
///
/// See also:
///
///  * [CupertinoDatePicker], the class that implements different display modes
///    of the iOS-style date picker.
///  * [CupertinoPicker], the class that implements a content agnostic spinner UI.
enum CupertinoDatePickerMode {
  /// Mode that shows the date in hour, minute, and (optional) an AM/PM designation.
  /// The AM/PM designation is shown only if [CupertinoDatePicker] does not use 24h format.
  /// Column order is subject to internationalization.
  ///
  /// Example: ` 4 | 14 | PM `.
  time,
  /// Mode that shows the date in month, day of month, and year.
  /// Name of month is spelled in full.
  /// Column order is subject to internationalization.
  ///
  /// Example: ` July | 13 | 2012 `.
  date,
  /// Mode that shows the date as day of the week, month, day of month and
  /// the time in hour, minute, and (optional) an AM/PM designation.
  /// The AM/PM designation is shown only if [CupertinoDatePicker] does not use 24h format.
  /// Column order is subject to internationalization.
  ///
  /// Example: ` Fri Jul 13 | 4 | 14 | PM `
  dateAndTime,
  /// Mode that shows the date in month and year.
  /// Name of month is spelled in full.
  /// Column order is subject to internationalization.
  ///
  /// Example: ` July | 2012 `.
  monthYear,
}

// Different types of column in CupertinoDatePicker.
enum _PickerColumnType {
  // Day of month column in date mode.
  dayOfMonth,
  // Month column in date mode.
  month,
  // Year column in date mode.
  year,
  // Medium date column in dateAndTime mode.
  date,
  // Hour column in time and dateAndTime mode.
  hour,
  // minute column in time and dateAndTime mode.
  minute,
  // AM/PM column in time and dateAndTime mode.
  dayPeriod,
}

/// A date picker widget in iOS style.
///
/// There are several modes of the date picker listed in [CupertinoDatePickerMode].
///
/// The class will display its children as consecutive columns. Its children
/// order is based on internationalization, or the [dateOrder] property if specified.
///
/// Example of the picker in date mode:
///
///  * US-English: `| July | 13 | 2012 |`
///  * Vietnamese: `| 13 | Tháng 7 | 2012 |`
///
/// Can be used with [showCupertinoModalPopup] to display the picker modally at
/// the bottom of the screen.
///
/// Sizes itself to its parent and may not render correctly if not given the
/// full screen width. Content texts are shown with
/// [CupertinoTextThemeData.dateTimePickerTextStyle].
///
/// {@tool dartpad}
/// This sample shows how to implement CupertinoDatePicker with different picker modes.
/// We can provide initial dateTime value for the picker to display. When user changes
/// the drag the date or time wheels, the picker will call onDateTimeChanged callback.
///
/// CupertinoDatePicker can be displayed directly on a screen or in a popup.
///
/// ** See code in examples/api/lib/cupertino/date_picker/cupertino_date_picker.0.dart **
/// {@end-tool}
///
/// See also:
///
///  * [CupertinoTimerPicker], the class that implements the iOS-style timer picker.
///  * [CupertinoPicker], the class that implements a content agnostic spinner UI.
///  * <https://developer.apple.com/design/human-interface-guidelines/ios/controls/pickers/>
class CupertinoDatePicker extends StatefulWidget {
  /// Constructs an iOS style date picker.
  ///
  /// [mode] is one of the mode listed in [CupertinoDatePickerMode] and defaults
  /// to [CupertinoDatePickerMode.dateAndTime].
  ///
  /// [onDateTimeChanged] is the callback called when the selected date or time
  /// changes. When in [CupertinoDatePickerMode.time] mode, the year, month and
  /// day will be the same as [initialDateTime]. When in
  /// [CupertinoDatePickerMode.date] mode, this callback will always report the
  /// start time of the currently selected day. When in
  /// [CupertinoDatePickerMode.monthYear] mode, the day and time will be the
  /// start time of the first day of the month.
  ///
  /// [initialDateTime] is the initial date time of the picker. Defaults to the
  /// present date and time. The present must conform to the intervals set in
  /// [minimumDate], [maximumDate], [minimumYear], and [maximumYear].
  ///
  /// [minimumDate] is the minimum selectable [DateTime] of the picker. When set
  /// to null, the picker does not limit the minimum [DateTime] the user can pick.
  /// In [CupertinoDatePickerMode.time] mode, [minimumDate] should typically be
  /// on the same date as [initialDateTime], as the picker will not limit the
  /// minimum time the user can pick if it's set to a date earlier than that.
  ///
  /// [maximumDate] is the maximum selectable [DateTime] of the picker. When set
  /// to null, the picker does not limit the maximum [DateTime] the user can pick.
  /// In [CupertinoDatePickerMode.time] mode, [maximumDate] should typically be
  /// on the same date as [initialDateTime], as the picker will not limit the
  /// maximum time the user can pick if it's set to a date later than that.
  ///
  /// [minimumYear] is the minimum year that the picker can be scrolled to in
  /// [CupertinoDatePickerMode.date] mode. Defaults to 1.
  ///
  /// [maximumYear] is the maximum year that the picker can be scrolled to in
  /// [CupertinoDatePickerMode.date] mode. Null if there's no limit.
  ///
  /// [minuteInterval] is the granularity of the minute spinner. Must be a
  /// positive integer factor of 60.
  ///
  /// [use24hFormat] decides whether 24 hour format is used. Defaults to false.
  ///
  /// [dateOrder] determines the order of the columns inside [CupertinoDatePicker]
  /// in [CupertinoDatePickerMode.date] and [CupertinoDatePickerMode.monthYear]
  /// mode. When using monthYear mode, both [DatePickerDateOrder.dmy] and
  /// [DatePickerDateOrder.mdy] will result in the month|year order.
  /// Defaults to the locale's default date format/order.
  CupertinoDatePicker({
    super.key,
    this.mode = CupertinoDatePickerMode.dateAndTime,
    required this.onDateTimeChanged,
    DateTime? initialDateTime,
    this.minimumDate,
    this.maximumDate,
    this.minimumYear = 1,
    this.maximumYear,
    this.minuteInterval = 1,
    this.use24hFormat = false,
    this.dateOrder,
    this.backgroundColor,
    this.showDayOfWeek = false,
    this.itemExtent = _kItemExtent,
    this.selectionOverlayBuilder,
  }) : initialDateTime = initialDateTime ?? DateTime.now(),
       assert(
         itemExtent > 0,
         'item extent should be greater than 0',
       ),
       assert(
         minuteInterval > 0 && 60 % minuteInterval == 0,
         'minute interval is not a positive integer factor of 60',
       ) {
    assert(
      mode != CupertinoDatePickerMode.dateAndTime || minimumDate == null || !this.initialDateTime.isBefore(minimumDate!),
      'initial date is before minimum date',
    );
    assert(
      mode != CupertinoDatePickerMode.dateAndTime || maximumDate == null || !this.initialDateTime.isAfter(maximumDate!),
      'initial date is after maximum date',
    );
    assert(
      (mode != CupertinoDatePickerMode.date && mode != CupertinoDatePickerMode.monthYear) || (minimumYear >= 1 && this.initialDateTime.year >= minimumYear),
      'initial year is not greater than minimum year, or minimum year is not positive',
    );
    assert(
      (mode != CupertinoDatePickerMode.date && mode != CupertinoDatePickerMode.monthYear) || maximumYear == null || this.initialDateTime.year <= maximumYear!,
      'initial year is not smaller than maximum year',
    );
    assert(
      (mode != CupertinoDatePickerMode.date && mode != CupertinoDatePickerMode.monthYear) || minimumDate == null || !minimumDate!.isAfter(this.initialDateTime),
      'initial date ${this.initialDateTime} is not greater than or equal to minimumDate $minimumDate',
    );
    assert(
      (mode != CupertinoDatePickerMode.date && mode != CupertinoDatePickerMode.monthYear) || maximumDate == null || !maximumDate!.isBefore(this.initialDateTime),
      'initial date ${this.initialDateTime} is not less than or equal to maximumDate $maximumDate',
    );
    assert(
      this.initialDateTime.minute % minuteInterval == 0,
      'initial minute is not divisible by minute interval',
    );
  }

  /// The mode of the date picker as one of [CupertinoDatePickerMode]. Defaults
  /// to [CupertinoDatePickerMode.dateAndTime]. Value cannot change after
  /// initial build.
  final CupertinoDatePickerMode mode;

  /// The initial date and/or time of the picker. Defaults to the present date
  /// and time. The present must conform to the intervals set in [minimumDate],
  /// [maximumDate], [minimumYear], and [maximumYear].
  ///
  /// Changing this value after the initial build will not affect the currently
  /// selected date time.
  final DateTime initialDateTime;

  /// The minimum selectable date that the picker can settle on.
  ///
  /// When non-null, the user can still scroll the picker to [DateTime]s earlier
  /// than [minimumDate], but the [onDateTimeChanged] will not be called on
  /// these [DateTime]s. Once let go, the picker will scroll back to [minimumDate].
  ///
  /// In [CupertinoDatePickerMode.time] mode, a time becomes unselectable if the
  /// [DateTime] produced by combining that particular time and the date part of
  /// [initialDateTime] is earlier than [minimumDate]. So typically [minimumDate]
  /// needs to be set to a [DateTime] that is on the same date as [initialDateTime].
  ///
  /// Defaults to null. When set to null, the picker does not impose a limit on
  /// the earliest [DateTime] the user can select.
  final DateTime? minimumDate;

  /// The maximum selectable date that the picker can settle on.
  ///
  /// When non-null, the user can still scroll the picker to [DateTime]s later
  /// than [maximumDate], but the [onDateTimeChanged] will not be called on
  /// these [DateTime]s. Once let go, the picker will scroll back to [maximumDate].
  ///
  /// In [CupertinoDatePickerMode.time] mode, a time becomes unselectable if the
  /// [DateTime] produced by combining that particular time and the date part of
  /// [initialDateTime] is later than [maximumDate]. So typically [maximumDate]
  /// needs to be set to a [DateTime] that is on the same date as [initialDateTime].
  ///
  /// Defaults to null. When set to null, the picker does not impose a limit on
  /// the latest [DateTime] the user can select.
  final DateTime? maximumDate;

  /// Minimum year that the picker can be scrolled to in
  /// [CupertinoDatePickerMode.date] mode. Defaults to 1.
  final int minimumYear;

  /// Maximum year that the picker can be scrolled to in
  /// [CupertinoDatePickerMode.date] mode. Null if there's no limit.
  final int? maximumYear;

  /// The granularity of the minutes spinner, if it is shown in the current mode.
  /// Must be an integer factor of 60.
  final int minuteInterval;

  /// Whether to use 24 hour format. Defaults to false.
  final bool use24hFormat;

  /// Determines the order of the columns inside [CupertinoDatePicker] in
  /// [CupertinoDatePickerMode.date] and [CupertinoDatePickerMode.monthYear]
  /// mode. When using monthYear mode, both [DatePickerDateOrder.dmy] and
  /// [DatePickerDateOrder.mdy] will result in the month|year order.
  /// Defaults to the locale's default date format/order.
  final DatePickerDateOrder? dateOrder;

  /// Callback called when the selected date and/or time changes. If the new
  /// selected [DateTime] is not valid, or is not in the [minimumDate] through
  /// [maximumDate] range, this callback will not be called.
  final ValueChanged<DateTime> onDateTimeChanged;

  /// Background color of date picker.
  ///
  /// Defaults to null, which disables background painting entirely.
  final Color? backgroundColor;

  /// Whether to show day of week alongside day. Defaults to false.
  final bool showDayOfWeek;

  /// {@macro flutter.cupertino.picker.itemExtent}
  ///
  /// Defaults to a value that matches the default iOS date picker wheel.
  final double itemExtent;

  /// A function that returns a widget that is overlaid on the picker
  /// to highlight the currently selected entry.
  ///
  /// If unspecified, it defaults to a [CupertinoPickerDefaultSelectionOverlay]
  /// which is a gray rounded rectangle overlay in iOS 14 style.
  ///
  /// If the selection overlay builder returns null, no overlay will be drawn.
  ///
  /// {@tool snippet}
  ///
  /// This example shows how to recreate the default selection overlay
  /// with selectionOverlayBuilder.
  ///
  /// ```dart
  /// CupertinoDatePicker(
  ///   onDateTimeChanged: (DateTime newDateTime) {},
  ///   mode: CupertinoDatePickerMode.date,
  ///   initialDateTime: DateTime(2018, 9, 15),
  ///   selectionOverlayBuilder: (
  ///     BuildContext context,
  ///     int index,
  ///     int totalCount,
  ///   ) {
  ///     if (index == 0) {
  ///       return const CupertinoPickerDefaultSelectionOverlay(
  ///         capEndEdge: false,
  ///       );
  ///     } else if (index == totalCount - 1) {
  ///       return const CupertinoPickerDefaultSelectionOverlay(
  ///         capStartEdge: false,
  ///       );
  ///     }
  ///     return const CupertinoPickerDefaultSelectionOverlay(
  ///       capStartEdge: false,
  ///       capEndEdge: false,
  ///     );
  ///   },
  /// )
  /// ```
  /// {@end-tool}
  final SelectionOverlayBuilder? selectionOverlayBuilder;

  @override
  State<StatefulWidget> createState() {
    // ignore: no_logic_in_create_state, https://github.com/flutter/flutter/issues/70499
    return switch (mode) {
      // The `time` mode and `dateAndTime` mode of the picker share the time
      // columns, so they are placed together to one state.
      // The `date` mode has different children and is implemented in a different
      // state.
      CupertinoDatePickerMode.time        => _CupertinoDatePickerDateTimeState(),
      CupertinoDatePickerMode.dateAndTime => _CupertinoDatePickerDateTimeState(),
      CupertinoDatePickerMode.date        => _CupertinoDatePickerDateState(dateOrder: dateOrder),
      CupertinoDatePickerMode.monthYear   => _CupertinoDatePickerMonthYearState(dateOrder: dateOrder),
    };
  }

  // Estimate the minimum width that each column needs to layout its content.
  static double _getColumnWidth(
    _PickerColumnType columnType,
    CupertinoLocalizations localizations,
    BuildContext context,
    bool showDayOfWeek, {
    bool standaloneMonth = false,
  }) {
    String longestText = '';

    switch (columnType) {
      case _PickerColumnType.date:
        // Measuring the length of all possible date is impossible, so here
        // just some dates are measured.
        for (int i = 1; i <= 12; i++) {
          // An arbitrary date.
          final String date =
              localizations.datePickerMediumDate(DateTime(2018, i, 25));
          if (longestText.length < date.length) {
            longestText = date;
          }
        }
      case _PickerColumnType.hour:
        for (int i = 0; i < 24; i++) {
          final String hour = localizations.datePickerHour(i);
          if (longestText.length < hour.length) {
            longestText = hour;
          }
        }
      case _PickerColumnType.minute:
        for (int i = 0; i < 60; i++) {
          final String minute = localizations.datePickerMinute(i);
          if (longestText.length < minute.length) {
            longestText = minute;
          }
        }
      case _PickerColumnType.dayPeriod:
        longestText =
          localizations.anteMeridiemAbbreviation.length > localizations.postMeridiemAbbreviation.length
            ? localizations.anteMeridiemAbbreviation
            : localizations.postMeridiemAbbreviation;
      case _PickerColumnType.dayOfMonth:
        int longestDayOfMonth = 1;
        for (int i = 1; i <=31; i++) {
          final String dayOfMonth = localizations.datePickerDayOfMonth(i);
          if (longestText.length < dayOfMonth.length) {
            longestText = dayOfMonth;
            longestDayOfMonth = i;
          }
        }
        if (showDayOfWeek) {
          for (int wd = 1; wd < DateTime.daysPerWeek; wd++) {
            final String dayOfMonth = localizations.datePickerDayOfMonth(longestDayOfMonth, wd);
            if (longestText.length < dayOfMonth.length) {
              longestText = dayOfMonth;
            }
          }
        }
      case _PickerColumnType.month:
        for (int i = 1; i <= 12; i++) {
          final String month = standaloneMonth
              ? localizations.datePickerStandaloneMonth(i)
              : localizations.datePickerMonth(i);
          if (longestText.length < month.length) {
            longestText = month;
          }
        }
      case _PickerColumnType.year:
        longestText = localizations.datePickerYear(2018);
    }

    assert(longestText != '', 'column type is not appropriate');

    return TextPainter.computeMaxIntrinsicWidth(
      text: TextSpan(
        style: _themeTextStyle(context),
        text: longestText,
      ),
      textDirection: Directionality.of(context),
    );
  }
}

typedef _ColumnBuilder = Widget Function(double offAxisFraction, TransitionBuilder itemPositioningBuilder, Widget? selectionOverlay);

class _CupertinoDatePickerDateTimeState extends State<CupertinoDatePicker> {
  // Fraction of the farthest column's vanishing point vs its width. Eyeballed
  // vs iOS.
  static const double _kMaximumOffAxisFraction = 0.45;

  late int textDirectionFactor;
  late CupertinoLocalizations localizations;

  // Alignment based on text direction. The variable name is self descriptive,
  // however, when text direction is rtl, alignment is reversed.
  late Alignment alignCenterLeft;
  late Alignment alignCenterRight;

  // Read this out when the state is initially created. Changes in initialDateTime
  // in the widget after first build is ignored.
  late DateTime initialDateTime;

  // The difference in days between the initial date and the currently selected date.
  // 0 if the current mode does not involve a date.
  int get selectedDayFromInitial {
    switch (widget.mode) {
      case CupertinoDatePickerMode.dateAndTime:
        return dateController.hasClients ? dateController.selectedItem : 0;
      case CupertinoDatePickerMode.time:
        return 0;
      case CupertinoDatePickerMode.date:
      case CupertinoDatePickerMode.monthYear:
      break;
    }
    assert(
      false,
      '$runtimeType is only meant for dateAndTime mode or time mode',
    );
    return 0;
  }
  // The controller of the date column.
  late FixedExtentScrollController dateController;

  // The current selection of the hour picker. Values range from 0 to 23.
  int get selectedHour => _selectedHour(selectedAmPm, _selectedHourIndex);
  int get _selectedHourIndex => hourController.hasClients ? hourController.selectedItem % 24 : initialDateTime.hour;
  // Calculates the selected hour given the selected indices of the hour picker
  // and the meridiem picker.
  int _selectedHour(int selectedAmPm, int selectedHour) {
    return _isHourRegionFlipped(selectedAmPm) ? (selectedHour + 12) % 24 : selectedHour;
  }
  // The controller of the hour column.
  late FixedExtentScrollController hourController;

  // The current selection of the minute picker. Values range from 0 to 59.
  int get selectedMinute {
    return minuteController.hasClients
      ? minuteController.selectedItem * widget.minuteInterval % 60
      : initialDateTime.minute;
  }
  // The controller of the minute column.
  late FixedExtentScrollController minuteController;

  // Whether the current meridiem selection is AM or PM.
  //
  // We can't use the selectedItem of meridiemController as the source of truth
  // because the meridiem picker can be scrolled **animatedly** by the hour picker
  // (e.g. if you scroll from 12 to 1 in 12h format), but the meridiem change
  // should take effect immediately, **before** the animation finishes.
  late int selectedAmPm;
  // Whether the physical-region-to-meridiem mapping is flipped.
  bool get isHourRegionFlipped => _isHourRegionFlipped(selectedAmPm);
  bool _isHourRegionFlipped(int selectedAmPm) => selectedAmPm != meridiemRegion;
  // The index of the 12-hour region the hour picker is currently in.
  //
  // Used to determine whether the meridiemController should start animating.
  // Valid values are 0 and 1.
  //
  // The AM/PM correspondence of the two regions flips when the meridiem picker
  // scrolls. This variable is to keep track of the selected "physical"
  // (meridiem picker invariant) region of the hour picker. The "physical" region
  // of an item of index `i` is `i ~/ 12`.
  late int meridiemRegion;
  // The current selection of the AM/PM picker.
  //
  // - 0 means AM
  // - 1 means PM
  late FixedExtentScrollController meridiemController;

  bool isDatePickerScrolling = false;
  bool isHourPickerScrolling = false;
  bool isMinutePickerScrolling = false;
  bool isMeridiemPickerScrolling = false;

  bool get isScrolling {
    return isDatePickerScrolling
        || isHourPickerScrolling
        || isMinutePickerScrolling
        || isMeridiemPickerScrolling;
  }

  // The estimated width of columns.
  final Map<int, double> estimatedColumnWidths = <int, double>{};

  @override
  void initState() {
    super.initState();
    initialDateTime = widget.initialDateTime;

    // Initially each of the "physical" regions is mapped to the meridiem region
    // with the same number, e.g., the first 12 items are mapped to the first 12
    // hours of a day. Such mapping is flipped when the meridiem picker is scrolled
    // by the user, the first 12 items are mapped to the last 12 hours of a day.
    selectedAmPm = initialDateTime.hour ~/ 12;
    meridiemRegion = selectedAmPm;

    meridiemController = FixedExtentScrollController(initialItem: selectedAmPm);
    hourController = FixedExtentScrollController(initialItem: initialDateTime.hour);
    minuteController = FixedExtentScrollController(initialItem: initialDateTime.minute ~/ widget.minuteInterval);
    dateController = FixedExtentScrollController();

    PaintingBinding.instance.systemFonts.addListener(_handleSystemFontsChange);
  }

  void _handleSystemFontsChange () {
    setState(() {
      // System fonts change might cause the text layout width to change.
      // Clears cached width to ensure that they get recalculated with the
      // new system fonts.
      estimatedColumnWidths.clear();
    });
  }

  @override
  void dispose() {
    dateController.dispose();
    hourController.dispose();
    minuteController.dispose();
    meridiemController.dispose();

    PaintingBinding.instance.systemFonts.removeListener(_handleSystemFontsChange);
    super.dispose();
  }

  @override
  void didUpdateWidget(CupertinoDatePicker oldWidget) {
    super.didUpdateWidget(oldWidget);

    assert(
      oldWidget.mode == widget.mode,
      "The $runtimeType's mode cannot change once it's built.",
    );

    if (!widget.use24hFormat && oldWidget.use24hFormat) {
      // Thanks to the physical and meridiem region mapping, the only thing we
      // need to update is the meridiem controller, if it's not previously attached.
      meridiemController.dispose();
      meridiemController = FixedExtentScrollController(initialItem: selectedAmPm);
    }
  }

  @override
  void didChangeDependencies() {
    super.didChangeDependencies();

    textDirectionFactor = Directionality.of(context) == TextDirection.ltr ? 1 : -1;
    localizations = CupertinoLocalizations.of(context);

    alignCenterLeft = textDirectionFactor == 1 ? Alignment.centerLeft : Alignment.centerRight;
    alignCenterRight = textDirectionFactor == 1 ? Alignment.centerRight : Alignment.centerLeft;

    estimatedColumnWidths.clear();
  }

  // Lazily calculate the column width of the column being displayed only.
  double _getEstimatedColumnWidth(_PickerColumnType columnType) {
    estimatedColumnWidths[columnType.index] ??=
        CupertinoDatePicker._getColumnWidth(columnType, localizations, context, widget.showDayOfWeek);

    return estimatedColumnWidths[columnType.index]!;
  }

  // Gets the current date time of the picker.
  DateTime get selectedDateTime {
    return DateTime(
      initialDateTime.year,
      initialDateTime.month,
      initialDateTime.day + selectedDayFromInitial,
      selectedHour,
      selectedMinute,
    );
  }

  // Only reports datetime change when the date time is valid.
  void _onSelectedItemChange(int index) {
    final DateTime selected = selectedDateTime;

    final bool isDateInvalid = (widget.minimumDate?.isAfter(selected) ?? false)
        || (widget.maximumDate?.isBefore(selected) ?? false);

    if (isDateInvalid) {
      return;
    }

    widget.onDateTimeChanged(selected);
  }

  // Builds the date column. The date is displayed in medium date format (e.g. Fri Aug 31).
  Widget _buildMediumDatePicker(double offAxisFraction, TransitionBuilder itemPositioningBuilder, Widget? selectionOverlay) {
    return NotificationListener<ScrollNotification>(
      onNotification: (ScrollNotification notification) {
        if (notification is ScrollStartNotification) {
          isDatePickerScrolling = true;
        } else if (notification is ScrollEndNotification) {
          isDatePickerScrolling = false;
          _pickerDidStopScrolling();
        }

        return false;
      },
      child: CupertinoPicker.builder(
        scrollController: dateController,
        offAxisFraction: offAxisFraction,
        itemExtent: widget.itemExtent,
        useMagnifier: _kUseMagnifier,
        magnification: _kMagnification,
        backgroundColor: widget.backgroundColor,
        squeeze: _kSqueeze,
        onSelectedItemChanged: (int index) {
          _onSelectedItemChange(index);
        },
        itemBuilder: (BuildContext context, int index) {
          final DateTime rangeStart = DateTime(
            initialDateTime.year,
            initialDateTime.month,
            initialDateTime.day + index,
          );

          // Exclusive.
          final DateTime rangeEnd = DateTime(
            initialDateTime.year,
            initialDateTime.month,
            initialDateTime.day + index + 1,
          );

          final DateTime now = DateTime.now();

          if (widget.minimumDate?.isBefore(rangeEnd) == false) {
            return null;
          }
          if (widget.maximumDate?.isAfter(rangeStart) == false) {
            return null;
          }

          final String dateText = rangeStart == DateTime(now.year, now.month, now.day)
            ? localizations.todayLabel
            : localizations.datePickerMediumDate(rangeStart);

          return itemPositioningBuilder(
            context,
            Text(dateText, style: _themeTextStyle(context)),
          );
        },
        selectionOverlay: selectionOverlay,
      ),
    );
  }

  // With the meridiem picker set to `meridiemIndex`, and the hour picker set to
  // `hourIndex`, is it possible to change the value of the minute picker, so
  // that the resulting date stays in the valid range.
  bool _isValidHour(int meridiemIndex, int hourIndex) {
    final DateTime rangeStart = DateTime(
      initialDateTime.year,
      initialDateTime.month,
      initialDateTime.day + selectedDayFromInitial,
      _selectedHour(meridiemIndex, hourIndex),
    );

    // The end value of the range is exclusive, i.e. [rangeStart, rangeEnd).
    final DateTime rangeEnd = rangeStart.add(const Duration(hours: 1));

    return (widget.minimumDate?.isBefore(rangeEnd) ?? true)
        && !(widget.maximumDate?.isBefore(rangeStart) ?? false);
  }

  Widget _buildHourPicker(double offAxisFraction, TransitionBuilder itemPositioningBuilder, Widget? selectionOverlay) {
    return NotificationListener<ScrollNotification>(
      onNotification: (ScrollNotification notification) {
        if (notification is ScrollStartNotification) {
          isHourPickerScrolling = true;
        } else if (notification is ScrollEndNotification) {
          isHourPickerScrolling = false;
          _pickerDidStopScrolling();
        }

        return false;
      },
      child: CupertinoPicker(
        scrollController: hourController,
        offAxisFraction: offAxisFraction,
        itemExtent: widget.itemExtent,
        useMagnifier: _kUseMagnifier,
        magnification: _kMagnification,
        backgroundColor: widget.backgroundColor,
        squeeze: _kSqueeze,
        onSelectedItemChanged: (int index) {
          final bool regionChanged = meridiemRegion != index ~/ 12;
          final bool debugIsFlipped = isHourRegionFlipped;

          if (regionChanged) {
            meridiemRegion = index ~/ 12;
            selectedAmPm = 1 - selectedAmPm;
          }

          if (!widget.use24hFormat && regionChanged) {
            // Scroll the meridiem column to adjust AM/PM.
            //
            // _onSelectedItemChanged will be called when the animation finishes.
            //
            // Animation values obtained by comparing with iOS version.
            meridiemController.animateToItem(
              selectedAmPm,
              duration: const Duration(milliseconds: 300),
              curve: Curves.easeOut,
            );
          } else {
            _onSelectedItemChange(index);
          }

          assert(debugIsFlipped == isHourRegionFlipped);
        },
        looping: true,
        selectionOverlay: selectionOverlay,
        children: List<Widget>.generate(24, (int index) {
          final int hour = isHourRegionFlipped ? (index + 12) % 24 : index;
          final int displayHour = widget.use24hFormat ? hour : (hour + 11) % 12 + 1;

          return itemPositioningBuilder(
            context,
            Text(
              localizations.datePickerHour(displayHour),
              semanticsLabel: localizations.datePickerHourSemanticsLabel(displayHour),
              style: _themeTextStyle(context, isValid: _isValidHour(selectedAmPm, index)),
            ),
          );
        }),
      ),
    );
  }

  Widget _buildMinutePicker(double offAxisFraction, TransitionBuilder itemPositioningBuilder, Widget? selectionOverlay) {
    return NotificationListener<ScrollNotification>(
      onNotification: (ScrollNotification notification) {
        if (notification is ScrollStartNotification) {
          isMinutePickerScrolling = true;
        } else if (notification is ScrollEndNotification) {
          isMinutePickerScrolling = false;
          _pickerDidStopScrolling();
        }

        return false;
      },
      child: CupertinoPicker(
        scrollController: minuteController,
        offAxisFraction: offAxisFraction,
        itemExtent: widget.itemExtent,
        useMagnifier: _kUseMagnifier,
        magnification: _kMagnification,
        backgroundColor: widget.backgroundColor,
        squeeze: _kSqueeze,
        onSelectedItemChanged: _onSelectedItemChange,
        looping: true,
        selectionOverlay: selectionOverlay,
        children: List<Widget>.generate(60 ~/ widget.minuteInterval, (int index) {
          final int minute = index * widget.minuteInterval;

          final DateTime date = DateTime(
            initialDateTime.year,
            initialDateTime.month,
            initialDateTime.day + selectedDayFromInitial,
            selectedHour,
            minute,
          );

          final bool isInvalidMinute = (widget.minimumDate?.isAfter(date) ?? false)
                                    || (widget.maximumDate?.isBefore(date) ?? false);

          return itemPositioningBuilder(
            context,
            Text(
              localizations.datePickerMinute(minute),
              semanticsLabel: localizations.datePickerMinuteSemanticsLabel(minute),
              style: _themeTextStyle(context, isValid: !isInvalidMinute),
            ),
          );
        }),
      ),
    );
  }

  Widget _buildAmPmPicker(double offAxisFraction, TransitionBuilder itemPositioningBuilder, Widget? selectionOverlay) {
    return NotificationListener<ScrollNotification>(
      onNotification: (ScrollNotification notification) {
        if (notification is ScrollStartNotification) {
          isMeridiemPickerScrolling = true;
        } else if (notification is ScrollEndNotification) {
          isMeridiemPickerScrolling = false;
          _pickerDidStopScrolling();
        }

        return false;
      },
      child: CupertinoPicker(
        scrollController: meridiemController,
        offAxisFraction: offAxisFraction,
        itemExtent: widget.itemExtent,
        useMagnifier: _kUseMagnifier,
        magnification: _kMagnification,
        backgroundColor: widget.backgroundColor,
        squeeze: _kSqueeze,
        onSelectedItemChanged: (int index) {
          selectedAmPm = index;
          assert(selectedAmPm == 0 || selectedAmPm == 1);
          _onSelectedItemChange(index);
        },
        selectionOverlay: selectionOverlay,
        children: List<Widget>.generate(2, (int index) {
          return itemPositioningBuilder(
            context,
            Text(
              index == 0
                ? localizations.anteMeridiemAbbreviation
                : localizations.postMeridiemAbbreviation,
              style: _themeTextStyle(context, isValid: _isValidHour(index, _selectedHourIndex)),
            ),
          );
        }),
      ),
    );
  }

  // One or more pickers have just stopped scrolling.
  void _pickerDidStopScrolling() {
    // Call setState to update the greyed out date/hour/minute/meridiem.
    setState(() { });

    if (isScrolling) {
      return;
    }

    // Whenever scrolling lands on an invalid entry, the picker
    // automatically scrolls to a valid one.
    final DateTime selectedDate = selectedDateTime;

    final bool minCheck = widget.minimumDate?.isAfter(selectedDate) ?? false;
    final bool maxCheck = widget.maximumDate?.isBefore(selectedDate) ?? false;

    if (minCheck || maxCheck) {
      // We have minCheck === !maxCheck.
      final DateTime targetDate = minCheck ? widget.minimumDate! : widget.maximumDate!;
      _scrollToDate(targetDate, selectedDate, minCheck);
    }
  }

  void _scrollToDate(DateTime newDate, DateTime fromDate, bool minCheck) {
    SchedulerBinding.instance.addPostFrameCallback((Duration timestamp) {
      if (fromDate.year != newDate.year || fromDate.month != newDate.month || fromDate.day != newDate.day) {
        _animateColumnControllerToItem(dateController, selectedDayFromInitial);
      }

      if (fromDate.hour != newDate.hour) {
        final bool needsMeridiemChange = !widget.use24hFormat
                                      && fromDate.hour ~/ 12 != newDate.hour ~/ 12;
        // In AM/PM mode, the pickers should not scroll all the way to the other hour region.
        if (needsMeridiemChange) {
          _animateColumnControllerToItem(meridiemController, 1 - meridiemController.selectedItem);

          // Keep the target item index in the current 12-h region.
          final int newItem = (hourController.selectedItem ~/ 12) * 12
                            + (hourController.selectedItem + newDate.hour - fromDate.hour) % 12;
          _animateColumnControllerToItem(hourController, newItem);
        } else {
          _animateColumnControllerToItem(
            hourController,
            hourController.selectedItem + newDate.hour - fromDate.hour,
          );
        }
      }

      if (fromDate.minute != newDate.minute) {
        final double positionDouble = newDate.minute / widget.minuteInterval;
        final int position = minCheck ? positionDouble.ceil() : positionDouble.floor();
        _animateColumnControllerToItem(minuteController, position);
      }
    }, debugLabel: 'DatePicker.scrollToDate');
  }

  @override
  Widget build(BuildContext context) {
    // Widths of the columns in this picker, ordered from left to right.
    final List<double> columnWidths = <double>[
      _getEstimatedColumnWidth(_PickerColumnType.hour),
      _getEstimatedColumnWidth(_PickerColumnType.minute),
    ];

    // Swap the hours and minutes if RTL to ensure they are in the correct position.
    final List<_ColumnBuilder> pickerBuilders = Directionality.of(context) == TextDirection.rtl
      ? <_ColumnBuilder>[_buildMinutePicker, _buildHourPicker]
      : <_ColumnBuilder>[_buildHourPicker, _buildMinutePicker];

    // Adds am/pm column if the picker is not using 24h format.
    if (!widget.use24hFormat) {
      switch (localizations.datePickerDateTimeOrder) {
        case DatePickerDateTimeOrder.date_time_dayPeriod:
        case DatePickerDateTimeOrder.time_dayPeriod_date:
          pickerBuilders.add(_buildAmPmPicker);
          columnWidths.add(_getEstimatedColumnWidth(_PickerColumnType.dayPeriod));
        case DatePickerDateTimeOrder.date_dayPeriod_time:
        case DatePickerDateTimeOrder.dayPeriod_time_date:
          pickerBuilders.insert(0, _buildAmPmPicker);
          columnWidths.insert(0, _getEstimatedColumnWidth(_PickerColumnType.dayPeriod));
      }
    }

    // Adds medium date column if the picker's mode is date and time.
    if (widget.mode == CupertinoDatePickerMode.dateAndTime) {
      switch (localizations.datePickerDateTimeOrder) {
        case DatePickerDateTimeOrder.time_dayPeriod_date:
        case DatePickerDateTimeOrder.dayPeriod_time_date:
          pickerBuilders.add(_buildMediumDatePicker);
          columnWidths.add(_getEstimatedColumnWidth(_PickerColumnType.date));
        case DatePickerDateTimeOrder.date_time_dayPeriod:
        case DatePickerDateTimeOrder.date_dayPeriod_time:
          pickerBuilders.insert(0, _buildMediumDatePicker);
          columnWidths.insert(0, _getEstimatedColumnWidth(_PickerColumnType.date));
      }
    }

    final List<Widget> pickers = <Widget>[];
    double totalColumnWidths = 4 * _kDatePickerPadSize;

    for (final (int i, double width) in columnWidths.indexed) {
      final (bool firstColumn, bool lastColumn) = (i == 0, i == columnWidths.length - 1);
      double offAxisFraction = 0.0;
<<<<<<< HEAD
      Widget? selectionOverlay = _centerSelectionOverlay;

      if (widget.selectionOverlayBuilder != null) {
        selectionOverlay =
            widget.selectionOverlayBuilder!(context, selectedIndex: i, columnCount: columnWidths.length);
      } else {
        if (i == 0) {
          selectionOverlay = _startSelectionOverlay;
        } else if (i == columnWidths.length - 1) {
          selectionOverlay = _endSelectionOverlay;
        }
      }

      if (i == 0) {
=======
      Widget selectionOverlay = _centerSelectionOverlay;
      if (firstColumn) {
>>>>>>> cb26a01a
        offAxisFraction = -_kMaximumOffAxisFraction * textDirectionFactor;
      } else if (i >= 2 || columnWidths.length == 2) {
        offAxisFraction = _kMaximumOffAxisFraction * textDirectionFactor;
      }

      EdgeInsets padding = const EdgeInsets.only(right: _kDatePickerPadSize);
      if (lastColumn) {
        padding = padding.flipped;
      }
      if (textDirectionFactor == -1) {
        padding = padding.flipped;
      }

      totalColumnWidths += width + (2 * _kDatePickerPadSize);

      pickers.add(LayoutId(
        id: i,
        child: pickerBuilders[i](
          offAxisFraction,
          (BuildContext context, Widget? child) {
            late final Widget constrained = ConstrainedBox(
              constraints: BoxConstraints(maxWidth: width + _kDatePickerPadSize),
              child: child,
            );

            return Padding(
              padding: padding,
              child: Align(
                alignment: lastColumn ? alignCenterLeft : alignCenterRight,
                child: firstColumn || lastColumn ? constrained : child,
              ),
            );
          },
          selectionOverlay,
        ),
      ));
    }

    final double maxPickerWidth = totalColumnWidths > _kPickerWidth ? totalColumnWidths : _kPickerWidth;

    return MediaQuery.withNoTextScaling(
      child: DefaultTextStyle.merge(
        style: _kDefaultPickerTextStyle,
        child: CustomMultiChildLayout(
          delegate: _DatePickerLayoutDelegate(
            columnWidths: columnWidths,
            textDirectionFactor: textDirectionFactor,
            maxWidth: maxPickerWidth,
          ),
          children: pickers,
        ),
      ),
    );
  }
}

class _CupertinoDatePickerDateState extends State<CupertinoDatePicker> {

  _CupertinoDatePickerDateState({
    required this.dateOrder,
  });

  final DatePickerDateOrder? dateOrder;

  late int textDirectionFactor;
  late CupertinoLocalizations localizations;

  // Alignment based on text direction. The variable name is self descriptive,
  // however, when text direction is rtl, alignment is reversed.
  late Alignment alignCenterLeft;
  late Alignment alignCenterRight;

  // The currently selected values of the picker.
  late int selectedDay;
  late int selectedMonth;
  late int selectedYear;

  // The controller of the day picker. There are cases where the selected value
  // of the picker is invalid (e.g. February 30th 2018), and this dayController
  // is responsible for jumping to a valid value.
  late FixedExtentScrollController dayController;
  late FixedExtentScrollController monthController;
  late FixedExtentScrollController yearController;

  bool isDayPickerScrolling = false;
  bool isMonthPickerScrolling = false;
  bool isYearPickerScrolling = false;

  bool get isScrolling => isDayPickerScrolling || isMonthPickerScrolling || isYearPickerScrolling;

  // Estimated width of columns.
  Map<int, double> estimatedColumnWidths = <int, double>{};

  @override
  void initState() {
    super.initState();
    selectedDay = widget.initialDateTime.day;
    selectedMonth = widget.initialDateTime.month;
    selectedYear = widget.initialDateTime.year;

    dayController = FixedExtentScrollController(initialItem: selectedDay - 1);
    monthController = FixedExtentScrollController(initialItem: selectedMonth - 1);
    yearController = FixedExtentScrollController(initialItem: selectedYear);

    PaintingBinding.instance.systemFonts.addListener(_handleSystemFontsChange);
  }

  void _handleSystemFontsChange() {
    setState(() {
      // System fonts change might cause the text layout width to change.
      _refreshEstimatedColumnWidths();
    });
  }

  @override
  void dispose() {
    dayController.dispose();
    monthController.dispose();
    yearController.dispose();

    PaintingBinding.instance.systemFonts.removeListener(_handleSystemFontsChange);
    super.dispose();
  }

  @override
  void didChangeDependencies() {
    super.didChangeDependencies();

    textDirectionFactor = Directionality.of(context) == TextDirection.ltr ? 1 : -1;
    localizations = CupertinoLocalizations.of(context);

    alignCenterLeft = textDirectionFactor == 1 ? Alignment.centerLeft : Alignment.centerRight;
    alignCenterRight = textDirectionFactor == 1 ? Alignment.centerRight : Alignment.centerLeft;

    _refreshEstimatedColumnWidths();
  }

  void _refreshEstimatedColumnWidths() {
    estimatedColumnWidths[_PickerColumnType.dayOfMonth.index] = CupertinoDatePicker._getColumnWidth(_PickerColumnType.dayOfMonth, localizations, context, widget.showDayOfWeek);
    estimatedColumnWidths[_PickerColumnType.month.index] = CupertinoDatePicker._getColumnWidth(_PickerColumnType.month, localizations, context, widget.showDayOfWeek);
    estimatedColumnWidths[_PickerColumnType.year.index] = CupertinoDatePicker._getColumnWidth(_PickerColumnType.year, localizations, context, widget.showDayOfWeek);
  }

  // The DateTime of the last day of a given month in a given year.
  // Let `DateTime` handle the year/month overflow.
  DateTime _lastDayInMonth(int year, int month) => DateTime(year, month + 1, 0);

  Widget _buildDayPicker(double offAxisFraction, TransitionBuilder itemPositioningBuilder, Widget? selectionOverlay) {
    final int daysInCurrentMonth = _lastDayInMonth(selectedYear, selectedMonth).day;
    return NotificationListener<ScrollNotification>(
      onNotification: (ScrollNotification notification) {
        if (notification is ScrollStartNotification) {
          isDayPickerScrolling = true;
        } else if (notification is ScrollEndNotification) {
          isDayPickerScrolling = false;
          _pickerDidStopScrolling();
        }

        return false;
      },
      child: CupertinoPicker(
        scrollController: dayController,
        offAxisFraction: offAxisFraction,
        itemExtent: widget.itemExtent,
        useMagnifier: _kUseMagnifier,
        magnification: _kMagnification,
        backgroundColor: widget.backgroundColor,
        squeeze: _kSqueeze,
        onSelectedItemChanged: (int index) {
          selectedDay = index + 1;
          if (_isCurrentDateValid) {
            widget.onDateTimeChanged(DateTime(selectedYear, selectedMonth, selectedDay));
          }
        },
        looping: true,
        selectionOverlay: selectionOverlay,
        children: List<Widget>.generate(31, (int index) {
          final int day = index + 1;
          final  int? dayOfWeek = widget.showDayOfWeek ? DateTime(selectedYear, selectedMonth, day).weekday : null;
          final bool isInvalidDay = (day > daysInCurrentMonth)
                                 || (widget.minimumDate?.year  == selectedYear &&
                                     widget.minimumDate!.month == selectedMonth &&
                                     widget.minimumDate!.day   >  day)
                                 || (widget.maximumDate?.year  == selectedYear &&
                                     widget.maximumDate!.month == selectedMonth &&
                                     widget.maximumDate!.day   <  day);
          return itemPositioningBuilder(
            context,
            Text(
              localizations.datePickerDayOfMonth(day, dayOfWeek),
              style: _themeTextStyle(context, isValid: !isInvalidDay),
            ),
          );
        }),
      ),
    );
  }

  Widget _buildMonthPicker(double offAxisFraction, TransitionBuilder itemPositioningBuilder, Widget? selectionOverlay) {
    return NotificationListener<ScrollNotification>(
      onNotification: (ScrollNotification notification) {
        if (notification is ScrollStartNotification) {
          isMonthPickerScrolling = true;
        } else if (notification is ScrollEndNotification) {
          isMonthPickerScrolling = false;
          _pickerDidStopScrolling();
        }

        return false;
      },
      child: CupertinoPicker(
        scrollController: monthController,
        offAxisFraction: offAxisFraction,
        itemExtent: widget.itemExtent,
        useMagnifier: _kUseMagnifier,
        magnification: _kMagnification,
        backgroundColor: widget.backgroundColor,
        squeeze: _kSqueeze,
        onSelectedItemChanged: (int index) {
          selectedMonth = index + 1;
          if (_isCurrentDateValid) {
            widget.onDateTimeChanged(DateTime(selectedYear, selectedMonth, selectedDay));
          }
        },
        looping: true,
        selectionOverlay: selectionOverlay,
        children: List<Widget>.generate(12, (int index) {
          final int month = index + 1;
          final bool isInvalidMonth = (widget.minimumDate?.year == selectedYear && widget.minimumDate!.month > month)
                                   || (widget.maximumDate?.year == selectedYear && widget.maximumDate!.month < month);
          final String monthName = (widget.mode == CupertinoDatePickerMode.monthYear) ? localizations.datePickerStandaloneMonth(month) : localizations.datePickerMonth(month);

          return itemPositioningBuilder(
            context,
            Text(
              monthName,
              style: _themeTextStyle(context, isValid: !isInvalidMonth),
            ),
          );
        }),
      ),
    );
  }

  Widget _buildYearPicker(double offAxisFraction, TransitionBuilder itemPositioningBuilder, Widget? selectionOverlay) {
    return NotificationListener<ScrollNotification>(
      onNotification: (ScrollNotification notification) {
        if (notification is ScrollStartNotification) {
          isYearPickerScrolling = true;
        } else if (notification is ScrollEndNotification) {
          isYearPickerScrolling = false;
          _pickerDidStopScrolling();
        }

        return false;
      },
      child: CupertinoPicker.builder(
        scrollController: yearController,
        itemExtent: widget.itemExtent,
        offAxisFraction: offAxisFraction,
        useMagnifier: _kUseMagnifier,
        magnification: _kMagnification,
        backgroundColor: widget.backgroundColor,
        onSelectedItemChanged: (int index) {
          selectedYear = index;
          if (_isCurrentDateValid) {
            widget.onDateTimeChanged(DateTime(selectedYear, selectedMonth, selectedDay));
          }
        },
        itemBuilder: (BuildContext context, int year) {
          if (year < widget.minimumYear) {
            return null;
          }

          if (widget.maximumYear != null && year > widget.maximumYear!) {
            return null;
          }

          final bool isValidYear = (widget.minimumDate == null || widget.minimumDate!.year <= year)
                                && (widget.maximumDate == null || widget.maximumDate!.year >= year);

          return itemPositioningBuilder(
            context,
            Text(
              localizations.datePickerYear(year),
              style: _themeTextStyle(context, isValid: isValidYear),
            ),
          );
        },
        selectionOverlay: selectionOverlay,
      ),
    );
  }

  bool get _isCurrentDateValid {
    // The current date selection represents a range [minSelectedData, maxSelectDate].
    final DateTime minSelectedDate = DateTime(selectedYear, selectedMonth, selectedDay);
    final DateTime maxSelectedDate = DateTime(selectedYear, selectedMonth, selectedDay + 1);

    final bool minCheck = widget.minimumDate?.isBefore(maxSelectedDate) ?? true;
    final bool maxCheck = widget.maximumDate?.isBefore(minSelectedDate) ?? false;

    return minCheck && !maxCheck && minSelectedDate.day == selectedDay;
  }

  // One or more pickers have just stopped scrolling.
  void _pickerDidStopScrolling() {
    // Call setState to update the greyed out days/months/years, as the currently
    // selected year/month may have changed.
    setState(() { });

    if (isScrolling) {
      return;
    }

    // Whenever scrolling lands on an invalid entry, the picker
    // automatically scrolls to a valid one.
    final DateTime minSelectDate = DateTime(selectedYear, selectedMonth, selectedDay);
    final DateTime maxSelectDate = DateTime(selectedYear, selectedMonth, selectedDay + 1);

    final bool minCheck = widget.minimumDate?.isBefore(maxSelectDate) ?? true;
    final bool maxCheck = widget.maximumDate?.isBefore(minSelectDate) ?? false;

    if (!minCheck || maxCheck) {
      // We have minCheck === !maxCheck.
      final DateTime targetDate = minCheck ? widget.maximumDate! : widget.minimumDate!;
      _scrollToDate(targetDate);
      return;
    }

    // Some months have less days (e.g. February). Go to the last day of that month
    // if the selectedDay exceeds the maximum.
    if (minSelectDate.day != selectedDay) {
      final DateTime lastDay = _lastDayInMonth(selectedYear, selectedMonth);
      _scrollToDate(lastDay);
    }
  }

  void _scrollToDate(DateTime newDate) {
    SchedulerBinding.instance.addPostFrameCallback((Duration timestamp) {
      if (selectedYear != newDate.year) {
        _animateColumnControllerToItem(yearController, newDate.year);
      }

      if (selectedMonth != newDate.month) {
        _animateColumnControllerToItem(monthController, newDate.month - 1);
      }

      if (selectedDay != newDate.day) {
        _animateColumnControllerToItem(dayController, newDate.day - 1);
      }
    }, debugLabel: 'DatePicker.scrollToDate');
  }

  @override
  Widget build(BuildContext context) {
    List<_ColumnBuilder> pickerBuilders = <_ColumnBuilder>[];
    List<double> columnWidths = <double>[];

    final DatePickerDateOrder datePickerDateOrder =
        dateOrder ?? localizations.datePickerDateOrder;

    switch (datePickerDateOrder) {
      case DatePickerDateOrder.mdy:
        pickerBuilders = <_ColumnBuilder>[_buildMonthPicker, _buildDayPicker, _buildYearPicker];
        columnWidths = <double>[
          estimatedColumnWidths[_PickerColumnType.month.index]!,
          estimatedColumnWidths[_PickerColumnType.dayOfMonth.index]!,
          estimatedColumnWidths[_PickerColumnType.year.index]!,
        ];
      case DatePickerDateOrder.dmy:
        pickerBuilders = <_ColumnBuilder>[_buildDayPicker, _buildMonthPicker, _buildYearPicker];
        columnWidths = <double>[
          estimatedColumnWidths[_PickerColumnType.dayOfMonth.index]!,
          estimatedColumnWidths[_PickerColumnType.month.index]!,
          estimatedColumnWidths[_PickerColumnType.year.index]!,
        ];
      case DatePickerDateOrder.ymd:
        pickerBuilders = <_ColumnBuilder>[_buildYearPicker, _buildMonthPicker, _buildDayPicker];
        columnWidths = <double>[
          estimatedColumnWidths[_PickerColumnType.year.index]!,
          estimatedColumnWidths[_PickerColumnType.month.index]!,
          estimatedColumnWidths[_PickerColumnType.dayOfMonth.index]!,
        ];
      case DatePickerDateOrder.ydm:
        pickerBuilders = <_ColumnBuilder>[_buildYearPicker, _buildDayPicker, _buildMonthPicker];
        columnWidths = <double>[
          estimatedColumnWidths[_PickerColumnType.year.index]!,
          estimatedColumnWidths[_PickerColumnType.dayOfMonth.index]!,
          estimatedColumnWidths[_PickerColumnType.month.index]!,
        ];
    }

    final List<Widget> pickers = <Widget>[];
    double totalColumnWidths = 4 * _kDatePickerPadSize;

    for (final (int i, double width) in columnWidths.indexed) {
      final (bool firstColumn, bool lastColumn) = (i == 0, i == columnWidths.length - 1);
      final double offAxisFraction = (i - 1) * 0.3 * textDirectionFactor;

      EdgeInsets padding = const EdgeInsets.only(right: _kDatePickerPadSize);
      if (textDirectionFactor == -1) {
        padding = const EdgeInsets.only(left: _kDatePickerPadSize);
      }

<<<<<<< HEAD
      Widget? selectionOverlay = _centerSelectionOverlay;

      if (widget.selectionOverlayBuilder != null) {
        selectionOverlay =
            widget.selectionOverlayBuilder!(context, selectedIndex: i, columnCount: columnWidths.length);
      } else {
        if (i == 0) {
          selectionOverlay = _startSelectionOverlay;
        } else if (i == columnWidths.length - 1) {
          selectionOverlay = _endSelectionOverlay;
        }
=======
      Widget selectionOverlay = _centerSelectionOverlay;
      if (firstColumn) {
        selectionOverlay = _startSelectionOverlay;
      } else if (i == columnWidths.length - 1) {
        selectionOverlay = _endSelectionOverlay;
>>>>>>> cb26a01a
      }

      totalColumnWidths += width + (2 * _kDatePickerPadSize);

      pickers.add(LayoutId(
        id: i,
        child: pickerBuilders[i](
          offAxisFraction,
          (BuildContext context, Widget? child) {
            return Padding(
              padding: firstColumn ? EdgeInsets.zero : padding,
              child: Align(
                alignment: lastColumn ? alignCenterLeft : alignCenterRight,
                child: SizedBox(
                  width: width + _kDatePickerPadSize,
                  child: Align(
                    alignment: firstColumn ? alignCenterLeft : alignCenterRight,
                    child: child,
                  ),
                ),
              ),
            );
          },
          selectionOverlay,
        ),
      ));
    }

    final double maxPickerWidth = totalColumnWidths > _kPickerWidth ? totalColumnWidths : _kPickerWidth;

    return MediaQuery.withNoTextScaling(
      child: DefaultTextStyle.merge(
        style: _kDefaultPickerTextStyle,
        child: CustomMultiChildLayout(
          delegate: _DatePickerLayoutDelegate(
            columnWidths: columnWidths,
            textDirectionFactor: textDirectionFactor,
            maxWidth: maxPickerWidth,
          ),
          children: pickers,
        ),
      ),
    );
  }
}

class _CupertinoDatePickerMonthYearState extends State<CupertinoDatePicker> {
  _CupertinoDatePickerMonthYearState({
    required this.dateOrder,
  });

  final DatePickerDateOrder? dateOrder;

  late int textDirectionFactor;
  late CupertinoLocalizations localizations;

  // Alignment based on text direction. The variable name is self descriptive,
  // however, when text direction is rtl, alignment is reversed.
  late Alignment alignCenterLeft;
  late Alignment alignCenterRight;

  // The currently selected values of the picker.
  late int selectedYear;
  late int selectedMonth;

  // The controller of the day picker. There are cases where the selected value
  // of the picker is invalid (e.g. February 30th 2018), and this monthController
  // is responsible for jumping to a valid value.
  late FixedExtentScrollController monthController;
  late FixedExtentScrollController yearController;

  bool isMonthPickerScrolling = false;
  bool isYearPickerScrolling = false;

  bool get isScrolling => isMonthPickerScrolling || isYearPickerScrolling;

  // Estimated width of columns.
  Map<int, double> estimatedColumnWidths = <int, double>{};

  @override
  void initState() {
    super.initState();
    selectedMonth = widget.initialDateTime.month;
    selectedYear = widget.initialDateTime.year;

    monthController = FixedExtentScrollController(initialItem: selectedMonth - 1);
    yearController = FixedExtentScrollController(initialItem: selectedYear);

    PaintingBinding.instance.systemFonts.addListener(_handleSystemFontsChange);
  }

  void _handleSystemFontsChange() {
    setState(() {
      // System fonts change might cause the text layout width to change.
      _refreshEstimatedColumnWidths();
    });
  }

  @override
  void dispose() {
    monthController.dispose();
    yearController.dispose();

    PaintingBinding.instance.systemFonts.removeListener(_handleSystemFontsChange);
    super.dispose();
  }

  @override
  void didChangeDependencies() {
    super.didChangeDependencies();

    textDirectionFactor = Directionality.of(context) == TextDirection.ltr ? 1 : -1;
    localizations = CupertinoLocalizations.of(context);

    alignCenterLeft = textDirectionFactor == 1 ? Alignment.centerLeft : Alignment.centerRight;
    alignCenterRight = textDirectionFactor == 1 ? Alignment.centerRight : Alignment.centerLeft;

    _refreshEstimatedColumnWidths();
  }

  void _refreshEstimatedColumnWidths() {
    estimatedColumnWidths[_PickerColumnType.month.index] =
        CupertinoDatePicker._getColumnWidth(_PickerColumnType.month, localizations, context, false, standaloneMonth: widget.mode == CupertinoDatePickerMode.monthYear);
    estimatedColumnWidths[_PickerColumnType.year.index] = CupertinoDatePicker._getColumnWidth(_PickerColumnType.year, localizations, context, false);
  }

  Widget _buildMonthPicker(double offAxisFraction, TransitionBuilder itemPositioningBuilder, Widget? selectionOverlay) {
    return NotificationListener<ScrollNotification>(
      onNotification: (ScrollNotification notification) {
        if (notification is ScrollStartNotification) {
          isMonthPickerScrolling = true;
        } else if (notification is ScrollEndNotification) {
          isMonthPickerScrolling = false;
          _pickerDidStopScrolling();
        }

        return false;
      },
      child: CupertinoPicker(
        scrollController: monthController,
        offAxisFraction: offAxisFraction,
        itemExtent: _kItemExtent,
        useMagnifier: _kUseMagnifier,
        magnification: _kMagnification,
        backgroundColor: widget.backgroundColor,
        squeeze: _kSqueeze,
        onSelectedItemChanged: (int index) {
          selectedMonth = index + 1;
          if (_isCurrentDateValid) {
            widget.onDateTimeChanged(DateTime(selectedYear, selectedMonth));
          }
        },
        looping: true,
        selectionOverlay: selectionOverlay,
        children: List<Widget>.generate(12, (int index) {
          final int month = index + 1;
          final bool isInvalidMonth = (widget.minimumDate?.year == selectedYear && widget.minimumDate!.month > month)
                                   || (widget.maximumDate?.year == selectedYear && widget.maximumDate!.month < month);
          final String monthName = (widget.mode == CupertinoDatePickerMode.monthYear) ? localizations.datePickerStandaloneMonth(month) : localizations.datePickerMonth(month);

          return itemPositioningBuilder(
            context,
            Text(
              monthName,
              style: _themeTextStyle(context, isValid: !isInvalidMonth),
            ),
          );
        }),
      ),
    );
  }

  Widget _buildYearPicker(double offAxisFraction, TransitionBuilder itemPositioningBuilder, Widget? selectionOverlay) {
    return NotificationListener<ScrollNotification>(
      onNotification: (ScrollNotification notification) {
        if (notification is ScrollStartNotification) {
          isYearPickerScrolling = true;
        } else if (notification is ScrollEndNotification) {
          isYearPickerScrolling = false;
          _pickerDidStopScrolling();
        }

        return false;
      },
      child: CupertinoPicker.builder(
        scrollController: yearController,
        itemExtent: _kItemExtent,
        offAxisFraction: offAxisFraction,
        useMagnifier: _kUseMagnifier,
        magnification: _kMagnification,
        backgroundColor: widget.backgroundColor,
        onSelectedItemChanged: (int index) {
          selectedYear = index;
          if (_isCurrentDateValid) {
            widget.onDateTimeChanged(DateTime(selectedYear, selectedMonth));
          }
        },
        itemBuilder: (BuildContext context, int year) {
          if (year < widget.minimumYear) {
            return null;
          }

          if (widget.maximumYear != null && year > widget.maximumYear!) {
            return null;
          }

          final bool isValidYear = (widget.minimumDate == null || widget.minimumDate!.year <= year)
                                && (widget.maximumDate == null || widget.maximumDate!.year >= year);

          return itemPositioningBuilder(
            context,
            Text(
              localizations.datePickerYear(year),
              style: _themeTextStyle(context, isValid: isValidYear),
            ),
          );
        },
        selectionOverlay: selectionOverlay,
      ),
    );
  }

  bool get _isCurrentDateValid {
    // The current date selection represents a range [minSelectedData, maxSelectDate].
    final DateTime minSelectedDate = DateTime(selectedYear, selectedMonth);
    final DateTime maxSelectedDate = DateTime(selectedYear, selectedMonth, widget.initialDateTime.day + 1);

    final bool minCheck = widget.minimumDate?.isBefore(maxSelectedDate) ?? true;
    final bool maxCheck = widget.maximumDate?.isBefore(minSelectedDate) ?? false;

    return minCheck && !maxCheck;
  }

  // One or more pickers have just stopped scrolling.
  void _pickerDidStopScrolling() {
    // Call setState to update the greyed out days/months/years, as the currently
    // selected year/month may have changed.
    setState(() { });

    if (isScrolling) {
      return;
    }

    // Whenever scrolling lands on an invalid entry, the picker
    // automatically scrolls to a valid one.
    final DateTime minSelectDate = DateTime(selectedYear, selectedMonth);
    final DateTime maxSelectDate = DateTime(selectedYear, selectedMonth, widget.initialDateTime.day + 1);

    final bool minCheck = widget.minimumDate?.isBefore(maxSelectDate) ?? true;
    final bool maxCheck = widget.maximumDate?.isBefore(minSelectDate) ?? false;

    if (!minCheck || maxCheck) {
      // We have minCheck === !maxCheck.
      final DateTime targetDate = minCheck ? widget.maximumDate! : widget.minimumDate!;
      _scrollToDate(targetDate);
      return;
    }
  }

  void _scrollToDate(DateTime newDate) {
    SchedulerBinding.instance.addPostFrameCallback((Duration timestamp) {
      if (selectedYear != newDate.year) {
        _animateColumnControllerToItem(yearController, newDate.year);
      }

      if (selectedMonth != newDate.month) {
        _animateColumnControllerToItem(monthController, newDate.month - 1);
      }
    }, debugLabel: 'DatePicker.scrollToDate');
  }

  @override
  Widget build(BuildContext context) {
    List<_ColumnBuilder> pickerBuilders = <_ColumnBuilder>[];
    List<double> columnWidths = <double>[];

    final DatePickerDateOrder datePickerDateOrder =
        dateOrder ?? localizations.datePickerDateOrder;

    switch (datePickerDateOrder) {
      case DatePickerDateOrder.mdy:
      case DatePickerDateOrder.dmy:
        pickerBuilders = <_ColumnBuilder>[_buildMonthPicker, _buildYearPicker];
        columnWidths = <double>[
          estimatedColumnWidths[_PickerColumnType.month.index]!,
          estimatedColumnWidths[_PickerColumnType.year.index]!,
        ];
      case DatePickerDateOrder.ymd:
      case DatePickerDateOrder.ydm:
        pickerBuilders = <_ColumnBuilder>[_buildYearPicker, _buildMonthPicker];
        columnWidths = <double>[
          estimatedColumnWidths[_PickerColumnType.year.index]!,
          estimatedColumnWidths[_PickerColumnType.month.index]!,
        ];
    }

    final List<Widget> pickers = <Widget>[];
    double totalColumnWidths = 3 * _kDatePickerPadSize;

    for (final (int i, double width) in columnWidths.indexed) {
      final (bool firstColumn, bool lastColumn) = (i == 0, i == columnWidths.length - 1);
      final double offAxisFraction = textDirectionFactor * (firstColumn ? -0.3 : 0.5);

      totalColumnWidths += width + (2 * _kDatePickerPadSize);

      Widget? selectionOverlay = _centerSelectionOverlay;

      if (widget.selectionOverlayBuilder != null) {
        selectionOverlay =
            widget.selectionOverlayBuilder!(context, selectedIndex: i, columnCount: columnWidths.length);
      } else {
        if (i == 0) {
          selectionOverlay = _startSelectionOverlay;
        } else if (i == columnWidths.length - 1) {
          selectionOverlay = _endSelectionOverlay;
        }
      }

      pickers.add(LayoutId(
        id: i,
        child: pickerBuilders[i](
          offAxisFraction,
          (BuildContext context, Widget? child) {
            final Widget contents = Align(
              alignment: lastColumn ? alignCenterLeft : alignCenterRight,
              child: SizedBox(
                width: width + _kDatePickerPadSize,
                child: Align(
                  alignment: firstColumn ? alignCenterLeft : alignCenterRight,
                  child: child,
                ),
              ),
            );
            if (firstColumn) {
              return contents;
            }

            const EdgeInsets padding = EdgeInsets.only(right: _kDatePickerPadSize);
            return Padding(
              padding: textDirectionFactor == -1 ? padding.flipped : padding,
              child: contents,
            );
          },
<<<<<<< HEAD
          selectionOverlay,
=======
          switch (lastColumn) {
            _ when firstColumn => _startSelectionOverlay,
            false => _centerSelectionOverlay,
            true  => _endSelectionOverlay,
          },
>>>>>>> cb26a01a
        ),
      ));
    }

    final double maxPickerWidth = totalColumnWidths > _kPickerWidth ? totalColumnWidths : _kPickerWidth;

    return MediaQuery.withNoTextScaling(
      child: DefaultTextStyle.merge(
        style: _kDefaultPickerTextStyle,
        child: CustomMultiChildLayout(
          delegate: _DatePickerLayoutDelegate(
            columnWidths: columnWidths,
            textDirectionFactor: textDirectionFactor,
            maxWidth: maxPickerWidth,
          ),
          children: pickers,
        ),
      ),
    );
  }
}

// The iOS date picker and timer picker has their width fixed to 320.0 in all
// modes. The only exception is the hms mode (which doesn't have a native counterpart),
// with a fixed width of 330.0 px.
//
// For date pickers, if the maximum width given to the picker is greater than
// 320.0, the leftmost and rightmost column will be extended equally so that the
// widths match, and the picker is in the center.
//
// For timer pickers, if the maximum width given to the picker is greater than
// its intrinsic width, it will keep its intrinsic size and position itself in the
// parent using its alignment parameter.
//
// If the maximum width given to the picker is smaller than 320.0, the picker's
// layout will be broken.


/// Different modes of [CupertinoTimerPicker].
///
/// See also:
///
///  * [CupertinoTimerPicker], the class that implements the iOS-style timer picker.
///  * [CupertinoPicker], the class that implements a content agnostic spinner UI.
enum CupertinoTimerPickerMode {
  /// Mode that shows the timer duration in hour and minute.
  ///
  /// Examples: 16 hours | 14 min.
  hm,
  /// Mode that shows the timer duration in minute and second.
  ///
  /// Examples: 14 min | 43 sec.
  ms,
  /// Mode that shows the timer duration in hour, minute, and second.
  ///
  /// Examples: 16 hours | 14 min | 43 sec.
  hms,
}

/// A countdown timer picker in iOS style.
///
/// This picker shows a countdown duration with hour, minute and second spinners.
/// The duration is bound between 0 and 23 hours 59 minutes 59 seconds.
///
/// There are several modes of the timer picker listed in [CupertinoTimerPickerMode].
///
/// The picker has a fixed size of 320 x 216, in logical pixels, with the exception
/// of [CupertinoTimerPickerMode.hms], which is 330 x 216. If the parent widget
/// provides more space than it needs, the picker will position itself according
/// to its [alignment] property.
///
/// {@tool dartpad}
/// This example shows a [CupertinoTimerPicker] that returns a countdown duration.
///
/// ** See code in examples/api/lib/cupertino/date_picker/cupertino_timer_picker.0.dart **
/// {@end-tool}
///
/// See also:
///
///  * [CupertinoDatePicker], the class that implements different display modes
///    of the iOS-style date picker.
///  * [CupertinoPicker], the class that implements a content agnostic spinner UI.
///  * <https://developer.apple.com/design/human-interface-guidelines/ios/controls/pickers/>
class CupertinoTimerPicker extends StatefulWidget {
  /// Constructs an iOS style countdown timer picker.
  ///
  /// [mode] is one of the modes listed in [CupertinoTimerPickerMode] and
  /// defaults to [CupertinoTimerPickerMode.hms].
  ///
  /// [onTimerDurationChanged] is the callback called when the selected duration
  /// changes.
  ///
  /// [initialTimerDuration] defaults to 0 second and is limited from 0 second
  /// to 23 hours 59 minutes 59 seconds.
  ///
  /// [minuteInterval] is the granularity of the minute spinner. Must be a
  /// positive integer factor of 60.
  ///
  /// [secondInterval] is the granularity of the second spinner. Must be a
  /// positive integer factor of 60.
  CupertinoTimerPicker({
    super.key,
    this.mode = CupertinoTimerPickerMode.hms,
    this.initialTimerDuration = Duration.zero,
    this.minuteInterval = 1,
    this.secondInterval = 1,
    this.alignment = Alignment.center,
    this.backgroundColor,
    this.itemExtent = _kItemExtent,
    required this.onTimerDurationChanged,
    this.selectionOverlayBuilder,
  }) : assert(initialTimerDuration >= Duration.zero),
       assert(initialTimerDuration < const Duration(days: 1)),
       assert(minuteInterval > 0 && 60 % minuteInterval == 0),
       assert(secondInterval > 0 && 60 % secondInterval == 0),
       assert(initialTimerDuration.inMinutes % minuteInterval == 0),
       assert(initialTimerDuration.inSeconds % secondInterval == 0),
       assert(
         itemExtent > 0,
         'item extent should be greater than 0'
       );

  /// The mode of the timer picker.
  final CupertinoTimerPickerMode mode;

  /// The initial duration of the countdown timer.
  final Duration initialTimerDuration;

  /// The granularity of the minute spinner. Must be a positive integer factor
  /// of 60.
  final int minuteInterval;

  /// The granularity of the second spinner. Must be a positive integer factor
  /// of 60.
  final int secondInterval;

  /// Callback called when the timer duration changes.
  final ValueChanged<Duration> onTimerDurationChanged;

  /// Defines how the timer picker should be positioned within its parent.
  ///
  /// Defaults to [Alignment.center].
  final AlignmentGeometry alignment;

  /// Background color of timer picker.
  ///
  /// Defaults to null, which disables background painting entirely.
  final Color? backgroundColor;

  /// {@macro flutter.cupertino.picker.itemExtent}
  ///
  /// Defaults to a value that matches the default iOS timer picker wheel.
  final double itemExtent;

  /// A function that returns a widget that overlaid on the picker
  /// to highlight the currently selected entry.
  ///
  /// If unspecified, it defaults to a [CupertinoPickerDefaultSelectionOverlay]
  /// which is a gray rounded rectangle overlay in iOS 14 style.
  ///
  /// If the selection overlay builder returns null, no overlay will be drawn.
  ///
  /// {@tool snippet}
  ///
  /// This example shows how to recreate the default selection overlay
  /// with selectionOverlayBuilder.
  ///
  /// ```dart
  /// CupertinoTimerPicker(
  ///   onTimerDurationChanged: (Duration newDateTime) {},
  ///   selectionOverlayBuilder: (
  ///     BuildContext context,
  ///     int index,
  ///     int totalCount,
  ///   ) {
  ///     if (index == 0) {
  ///       return const CupertinoPickerDefaultSelectionOverlay(
  ///         capEndEdge: false,
  ///       );
  ///     } else if (index == totalCount - 1) {
  ///       return const CupertinoPickerDefaultSelectionOverlay(
  ///         capStartEdge: false,
  ///       );
  ///     }
  ///     return const CupertinoPickerDefaultSelectionOverlay(
  ///       capStartEdge: false,
  ///       capEndEdge: false,
  ///     );
  ///   },
  /// )
  /// ```
  /// {@end-tool}
  final SelectionOverlayBuilder? selectionOverlayBuilder;

  @override
  State<StatefulWidget> createState() => _CupertinoTimerPickerState();
}

class _CupertinoTimerPickerState extends State<CupertinoTimerPicker> {
  late TextDirection textDirection;
  late CupertinoLocalizations localizations;
  int get textDirectionFactor {
    return switch (textDirection) {
      TextDirection.ltr =>  1,
      TextDirection.rtl => -1,
    };
  }

  // The currently selected values of the picker.
  int? selectedHour;
  late int selectedMinute;
  int? selectedSecond;

  // On iOS the selected values won't be reported until the scrolling fully stops.
  // The values below are the latest selected values when the picker comes to a full stop.
  int? lastSelectedHour;
  int? lastSelectedMinute;
  int? lastSelectedSecond;

  final TextPainter textPainter = TextPainter();
  final List<String> numbers = List<String>.generate(10, (int i) => '${9 - i}');
  late double numberLabelWidth;
  late double numberLabelHeight;
  late double numberLabelBaseline;

  late double hourLabelWidth;
  late double minuteLabelWidth;
  late double secondLabelWidth;

  late double totalWidth;
  late double pickerColumnWidth;

  FixedExtentScrollController? _hourScrollController;
  FixedExtentScrollController? _minuteScrollController;
  FixedExtentScrollController? _secondScrollController;

  @override
  void initState() {
    super.initState();

    selectedMinute = widget.initialTimerDuration.inMinutes % 60;

    if (widget.mode != CupertinoTimerPickerMode.ms) {
      selectedHour = widget.initialTimerDuration.inHours;
    }

    if (widget.mode != CupertinoTimerPickerMode.hm) {
      selectedSecond = widget.initialTimerDuration.inSeconds % 60;
    }

    PaintingBinding.instance.systemFonts.addListener(_handleSystemFontsChange);
  }

  void _handleSystemFontsChange() {
    setState(() {
      // System fonts change might cause the text layout width to change.
      textPainter.markNeedsLayout();
      _measureLabelMetrics();
    });
  }

  @override
  void dispose() {
    PaintingBinding.instance.systemFonts.removeListener(_handleSystemFontsChange);
    textPainter.dispose();

    _hourScrollController?.dispose();
    _minuteScrollController?.dispose();
    _secondScrollController?.dispose();
    super.dispose();
  }

  @override
  void didUpdateWidget(CupertinoTimerPicker oldWidget) {
    super.didUpdateWidget(oldWidget);

    assert(
      oldWidget.mode == widget.mode,
      "The CupertinoTimerPicker's mode cannot change once it's built",
    );
  }

  @override
  void didChangeDependencies() {
    super.didChangeDependencies();

    textDirection = Directionality.of(context);
    localizations = CupertinoLocalizations.of(context);

    _measureLabelMetrics();
  }

  void _measureLabelMetrics() {
    textPainter.textDirection = textDirection;
    final TextStyle textStyle = _textStyleFrom(context, _kTimerPickerMagnification);

    double maxWidth = double.negativeInfinity;
    String? widestNumber;

    // Assumes that:
    // - 2-digit numbers are always wider than 1-digit numbers.
    // - There's at least one number in 1-9 that's wider than or equal to 0.
    // - The widest 2-digit number is composed of 2 same 1-digit numbers
    //   that has the biggest width.
    // - If two different 1-digit numbers are of the same width, their corresponding
    //   2 digit numbers are of the same width.
    for (final String input in numbers) {
      textPainter.text = TextSpan(
        text: input,
        style: textStyle,
      );
      textPainter.layout();

      if (textPainter.maxIntrinsicWidth > maxWidth) {
        maxWidth = textPainter.maxIntrinsicWidth;
        widestNumber = input;
      }
    }

    textPainter.text = TextSpan(
      text: '$widestNumber$widestNumber',
      style: textStyle,
    );

    textPainter.layout();
    numberLabelWidth = textPainter.maxIntrinsicWidth;
    numberLabelHeight = textPainter.height;
    numberLabelBaseline = textPainter.computeDistanceToActualBaseline(TextBaseline.alphabetic);

    minuteLabelWidth =
        _measureLabelsMaxWidth(localizations.timerPickerMinuteLabels, textStyle);

    if (widget.mode != CupertinoTimerPickerMode.ms) {
      hourLabelWidth =
          _measureLabelsMaxWidth(localizations.timerPickerHourLabels, textStyle);
    }

    if (widget.mode != CupertinoTimerPickerMode.hm) {
      secondLabelWidth =
          _measureLabelsMaxWidth(localizations.timerPickerSecondLabels, textStyle);
    }
  }

  // Measures all possible time text labels and return maximum width.
  double _measureLabelsMaxWidth(List<String?> labels, TextStyle style) {
    double maxWidth = double.negativeInfinity;
    for (int i = 0; i < labels.length; i++) {
      final String? label = labels[i];
      if (label == null) {
        continue;
      }

      textPainter.text = TextSpan(text: label, style: style);
      textPainter.layout();
      textPainter.maxIntrinsicWidth;
      if (textPainter.maxIntrinsicWidth > maxWidth) {
        maxWidth = textPainter.maxIntrinsicWidth;
      }
    }

    return maxWidth;
  }

  // Builds a text label with scale factor 1.0 and font weight semi-bold.
  // `pickerPadding ` is the additional padding the corresponding picker has to apply
  // around the `Text`, in order to extend its separators towards the closest
  // horizontal edge of the encompassing widget.
  Widget _buildLabel(String text, EdgeInsetsDirectional pickerPadding) {
    final EdgeInsetsDirectional padding = EdgeInsetsDirectional.only(
      start: numberLabelWidth
           + _kTimerPickerLabelPadSize
           + pickerPadding.start,
    );

    return IgnorePointer(
      child: Padding(
        padding: padding.resolve(textDirection),
        child: Align(
          alignment: AlignmentDirectional.centerStart.resolve(textDirection),
          child: SizedBox(
            height: numberLabelHeight,
            child: Baseline(
              baseline: numberLabelBaseline,
              baselineType: TextBaseline.alphabetic,
              child: Text(
                text,
                style: const TextStyle(
                  fontSize: _kTimerPickerLabelFontSize,
                  fontWeight: FontWeight.w600,
                ),
                maxLines: 1,
                softWrap: false,
              ),
            ),
          ),
        ),
      ),
    );
  }

  // The picker has to be wider than its content, since the separators
  // are part of the picker.
  Widget _buildPickerNumberLabel(String text, EdgeInsetsDirectional padding) {
    return SizedBox(
      width: _kTimerPickerColumnIntrinsicWidth + padding.horizontal,
      child: Padding(
        padding: padding.resolve(textDirection),
        child: Align(
          alignment: AlignmentDirectional.centerStart.resolve(textDirection),
          child: SizedBox(
            width: numberLabelWidth,
            child: Align(
              alignment: AlignmentDirectional.centerEnd.resolve(textDirection),
              child: Text(text, softWrap: false, maxLines: 1, overflow: TextOverflow.visible),
            ),
          ),
        ),
      ),
    );
  }

  Widget _buildHourPicker(EdgeInsetsDirectional additionalPadding, Widget? selectionOverlay) {
    _hourScrollController ??= FixedExtentScrollController(
        initialItem: selectedHour!
    );
    return CupertinoPicker(
      scrollController: _hourScrollController,
      magnification: _kMagnification,
      offAxisFraction: _calculateOffAxisFraction(additionalPadding.start, 0),
      itemExtent: widget.itemExtent,
      backgroundColor: widget.backgroundColor,
      squeeze: _kSqueeze,
      onSelectedItemChanged: (int index) {
        setState(() {
          selectedHour = index;
          widget.onTimerDurationChanged(
            Duration(
              hours: selectedHour!,
              minutes: selectedMinute,
              seconds: selectedSecond ?? 0,
            ),
          );
        });
      },
      selectionOverlay: selectionOverlay,
      children: List<Widget>.generate(24, (int index) {
        final String label = localizations.timerPickerHourLabel(index) ?? '';
        final String semanticsLabel = textDirectionFactor == 1
            ? localizations.timerPickerHour(index) + label
            : label + localizations.timerPickerHour(index);

        return Semantics(
          label: semanticsLabel,
          excludeSemantics: true,
          child: _buildPickerNumberLabel(localizations.timerPickerHour(index), additionalPadding),
        );
      }),
    );
  }

  Widget _buildHourColumn(EdgeInsetsDirectional additionalPadding, Widget? selectionOverlay) {
    additionalPadding = EdgeInsetsDirectional.only(
      start: math.max(additionalPadding.start, 0),
      end: math.max(additionalPadding.end, 0),
    );

    return Stack(
      children: <Widget>[
        NotificationListener<ScrollEndNotification>(
          onNotification: (ScrollEndNotification notification) {
            setState(() { lastSelectedHour = selectedHour; });
            return false;
          },
          child: _buildHourPicker(additionalPadding, selectionOverlay),
        ),
        _buildLabel(
          localizations.timerPickerHourLabel(lastSelectedHour ?? selectedHour!) ?? '',
          additionalPadding,
        ),
      ],
    );
  }

  Widget _buildMinutePicker(EdgeInsetsDirectional additionalPadding, Widget? selectionOverlay) {
    _minuteScrollController ??= FixedExtentScrollController(
      initialItem: selectedMinute ~/ widget.minuteInterval,
    );
    return CupertinoPicker(
      scrollController: _minuteScrollController,
      magnification: _kMagnification,
      offAxisFraction: _calculateOffAxisFraction(
          additionalPadding.start,
          widget.mode == CupertinoTimerPickerMode.ms ? 0 : 1,
      ),
      itemExtent: widget.itemExtent,
      backgroundColor: widget.backgroundColor,
      squeeze: _kSqueeze,
      looping: true,
      onSelectedItemChanged: (int index) {
        setState(() {
          selectedMinute = index * widget.minuteInterval;
          widget.onTimerDurationChanged(
            Duration(
              hours: selectedHour ?? 0,
              minutes: selectedMinute,
              seconds: selectedSecond ?? 0,
            ),
          );
        });
      },
      selectionOverlay: selectionOverlay,
      children: List<Widget>.generate(60 ~/ widget.minuteInterval, (int index) {
        final int minute = index * widget.minuteInterval;
        final String label = localizations.timerPickerMinuteLabel(minute) ?? '';
        final String semanticsLabel = textDirectionFactor == 1
            ? localizations.timerPickerMinute(minute) + label
            : label + localizations.timerPickerMinute(minute);

        return Semantics(
          label: semanticsLabel,
          excludeSemantics: true,
          child: _buildPickerNumberLabel(localizations.timerPickerMinute(minute), additionalPadding),
        );
      }),
    );
  }

  Widget _buildMinuteColumn(EdgeInsetsDirectional additionalPadding, Widget? selectionOverlay) {
    additionalPadding = EdgeInsetsDirectional.only(
      start: math.max(additionalPadding.start, 0),
      end: math.max(additionalPadding.end, 0),
    );

    return Stack(
      children: <Widget>[
        NotificationListener<ScrollEndNotification>(
          onNotification: (ScrollEndNotification notification) {
            setState(() { lastSelectedMinute = selectedMinute; });
            return false;
          },
          child: _buildMinutePicker(additionalPadding, selectionOverlay),
        ),
        _buildLabel(
          localizations.timerPickerMinuteLabel(lastSelectedMinute ?? selectedMinute) ?? '',
          additionalPadding,
        ),
      ],
    );
  }

  Widget _buildSecondPicker(EdgeInsetsDirectional additionalPadding, Widget? selectionOverlay) {
    _secondScrollController ??= FixedExtentScrollController(
      initialItem: selectedSecond! ~/ widget.secondInterval,
    );
    return CupertinoPicker(
      scrollController: _secondScrollController,
      magnification: _kMagnification,
      offAxisFraction: _calculateOffAxisFraction(
          additionalPadding.start,
          widget.mode == CupertinoTimerPickerMode.ms ? 1 : 2,
      ),
      itemExtent: widget.itemExtent,
      backgroundColor: widget.backgroundColor,
      squeeze: _kSqueeze,
      looping: true,
      onSelectedItemChanged: (int index) {
        setState(() {
          selectedSecond = index * widget.secondInterval;
          widget.onTimerDurationChanged(
            Duration(
              hours: selectedHour ?? 0,
              minutes: selectedMinute,
              seconds: selectedSecond!,
            ),
          );
        });
      },
      selectionOverlay: selectionOverlay,
      children: List<Widget>.generate(60 ~/ widget.secondInterval, (int index) {
        final int second = index * widget.secondInterval;
        final String label = localizations.timerPickerSecondLabel(second) ?? '';
        final String semanticsLabel = textDirectionFactor == 1
            ? localizations.timerPickerSecond(second) + label
            : label + localizations.timerPickerSecond(second);

        return Semantics(
          label: semanticsLabel,
          excludeSemantics: true,
          child: _buildPickerNumberLabel(localizations.timerPickerSecond(second), additionalPadding),
        );
      }),
    );
  }

  Widget _buildSecondColumn(EdgeInsetsDirectional additionalPadding, Widget? selectionOverlay) {
    additionalPadding = EdgeInsetsDirectional.only(
      start: math.max(additionalPadding.start, 0),
      end: math.max(additionalPadding.end, 0),
    );

    return Stack(
      children: <Widget>[
        NotificationListener<ScrollEndNotification>(
          onNotification: (ScrollEndNotification notification) {
            setState(() { lastSelectedSecond = selectedSecond; });
            return false;
          },
          child: _buildSecondPicker(additionalPadding, selectionOverlay),
        ),
        _buildLabel(
          localizations.timerPickerSecondLabel(lastSelectedSecond ?? selectedSecond!) ?? '',
          additionalPadding,
        ),
      ],
    );
  }

  // Returns [CupertinoTextThemeData.pickerTextStyle] and magnifies the fontSize
  // by [magnification].
  TextStyle _textStyleFrom(BuildContext context, [double magnification = 1.0]) {
    final TextStyle textStyle = CupertinoTheme.of(context).textTheme.pickerTextStyle;
    return textStyle.copyWith(
      color: CupertinoDynamicColor.maybeResolve(textStyle.color, context),
      fontSize: textStyle.fontSize! * magnification,
    );
  }

  // Calculate the number label center point by padding start and position to
  // get a reasonable offAxisFraction.
  double _calculateOffAxisFraction(double paddingStart, int position) {
    final double centerPoint = paddingStart + (numberLabelWidth / 2);

    // Compute the offAxisFraction needed to be straight within the pickerColumn.
    final double pickerColumnOffAxisFraction =
        0.5 - centerPoint / pickerColumnWidth;
    // Position is to calculate the reasonable offAxisFraction in the picker.
    final double timerPickerOffAxisFraction =
        0.5 - (centerPoint + pickerColumnWidth * position) / totalWidth;
    return (pickerColumnOffAxisFraction - timerPickerOffAxisFraction) * textDirectionFactor;
  }

  @override
  Widget build(BuildContext context) {
    return LayoutBuilder(
      builder: (BuildContext context, BoxConstraints constraints) {
        // The timer picker can be divided into columns corresponding to hour,
        // minute, and second. Each column consists of a scrollable and a fixed
        // label on top of it.
        List<Widget> columns;

        if (widget.mode == CupertinoTimerPickerMode.hms) {
          // Pad the widget to make it as wide as `_kPickerWidth`.
          pickerColumnWidth =
              _kTimerPickerColumnIntrinsicWidth + (_kTimerPickerHalfColumnPadding * 2);
          totalWidth = pickerColumnWidth * 3;
        } else {
          // The default totalWidth for 2-column modes.
          totalWidth = _kPickerWidth;
          pickerColumnWidth = totalWidth / 2;
        }

        if (constraints.maxWidth < totalWidth) {
          totalWidth = constraints.maxWidth;
          pickerColumnWidth =
              totalWidth / (widget.mode == CupertinoTimerPickerMode.hms ? 3 : 2);
        }

        final double baseLabelContentWidth = numberLabelWidth + _kTimerPickerLabelPadSize;
        final double minuteLabelContentWidth = baseLabelContentWidth + minuteLabelWidth;

        switch (widget.mode) {
          case CupertinoTimerPickerMode.hm:
          // Pad the widget to make it as wide as `_kPickerWidth`.
            final double hourLabelContentWidth = baseLabelContentWidth + hourLabelWidth;
            double hourColumnStartPadding =
                pickerColumnWidth - hourLabelContentWidth - _kTimerPickerHalfColumnPadding;
            if (hourColumnStartPadding < _kTimerPickerMinHorizontalPadding) {
              hourColumnStartPadding = _kTimerPickerMinHorizontalPadding;
            }

            double minuteColumnEndPadding =
                pickerColumnWidth - minuteLabelContentWidth - _kTimerPickerHalfColumnPadding;
            if (minuteColumnEndPadding < _kTimerPickerMinHorizontalPadding) {
              minuteColumnEndPadding = _kTimerPickerMinHorizontalPadding;
            }

            Widget? hourSelectionOverlay = _startSelectionOverlay;
            Widget? minuteSelectionOverlay = _endSelectionOverlay;

            if (widget.selectionOverlayBuilder != null) {
              hourSelectionOverlay =
                  widget.selectionOverlayBuilder!(context, selectedIndex: 0, columnCount: 2);
              minuteSelectionOverlay =
                  widget.selectionOverlayBuilder!(context, selectedIndex: 1, columnCount: 2);
            }

            columns = <Widget>[
              _buildHourColumn(
                  EdgeInsetsDirectional.only(
                      start: hourColumnStartPadding,
                      end: pickerColumnWidth - hourColumnStartPadding - hourLabelContentWidth,
                  ),
                  hourSelectionOverlay,
              ),
              _buildMinuteColumn(
                  EdgeInsetsDirectional.only(
                      start: pickerColumnWidth - minuteColumnEndPadding - minuteLabelContentWidth,
                      end: minuteColumnEndPadding,
                  ),
                  minuteSelectionOverlay,
              ),
            ];
          case CupertinoTimerPickerMode.ms:
            final double secondLabelContentWidth = baseLabelContentWidth + secondLabelWidth;
            double secondColumnEndPadding =
                pickerColumnWidth - secondLabelContentWidth - _kTimerPickerHalfColumnPadding;
            if (secondColumnEndPadding < _kTimerPickerMinHorizontalPadding) {
              secondColumnEndPadding = _kTimerPickerMinHorizontalPadding;
            }

            double minuteColumnStartPadding =
                pickerColumnWidth - minuteLabelContentWidth - _kTimerPickerHalfColumnPadding;
            if (minuteColumnStartPadding < _kTimerPickerMinHorizontalPadding) {
              minuteColumnStartPadding = _kTimerPickerMinHorizontalPadding;
            }

            Widget? minuteSelectionOverlay = _startSelectionOverlay;
            Widget? secondSelectionOverlay = _endSelectionOverlay;

            if (widget.selectionOverlayBuilder != null) {
              minuteSelectionOverlay =
                  widget.selectionOverlayBuilder!(context, selectedIndex: 0, columnCount: 2);
              secondSelectionOverlay =
                  widget.selectionOverlayBuilder!(context, selectedIndex: 1, columnCount: 2);
            }

            columns = <Widget>[
              _buildMinuteColumn(
                  EdgeInsetsDirectional.only(
                      start: minuteColumnStartPadding,
                      end: pickerColumnWidth - minuteColumnStartPadding - minuteLabelContentWidth,
                  ),
                  minuteSelectionOverlay,
              ),
              _buildSecondColumn(
                  EdgeInsetsDirectional.only(
                      start: pickerColumnWidth - secondColumnEndPadding - minuteLabelContentWidth,
                      end: secondColumnEndPadding,
                  ),
                  secondSelectionOverlay,
              ),
            ];
          case CupertinoTimerPickerMode.hms:
            final double hourColumnEndPadding =
                pickerColumnWidth - baseLabelContentWidth - hourLabelWidth - _kTimerPickerMinHorizontalPadding;
            final double minuteColumnPadding =
                (pickerColumnWidth - minuteLabelContentWidth) / 2;
            final double secondColumnStartPadding =
                pickerColumnWidth - baseLabelContentWidth - secondLabelWidth - _kTimerPickerMinHorizontalPadding;


            Widget? hourSelectionOverlay = _startSelectionOverlay;
            Widget? minuteSelectionOverlay = _centerSelectionOverlay;
            Widget? secondSelectionOverlay = _endSelectionOverlay;

            if (widget.selectionOverlayBuilder != null) {
              hourSelectionOverlay =
                  widget.selectionOverlayBuilder!(context, selectedIndex: 0, columnCount: 3);
              minuteSelectionOverlay =
                  widget.selectionOverlayBuilder!(context, selectedIndex: 1, columnCount: 3);
              secondSelectionOverlay =
                  widget.selectionOverlayBuilder!(context, selectedIndex: 2, columnCount: 3);
            }

            columns = <Widget>[
              _buildHourColumn(
                  EdgeInsetsDirectional.only(
                      start: _kTimerPickerMinHorizontalPadding,
                      end: math.max(hourColumnEndPadding, 0),
                  ),
                  hourSelectionOverlay,
              ),
              _buildMinuteColumn(
                  EdgeInsetsDirectional.only(
                      start: minuteColumnPadding,
                      end: minuteColumnPadding,
                  ),
                  minuteSelectionOverlay,
              ),
              _buildSecondColumn(
                  EdgeInsetsDirectional.only(
                      start: math.max(secondColumnStartPadding, 0),
                      end: _kTimerPickerMinHorizontalPadding,
                  ),
                  secondSelectionOverlay,
              ),
            ];
        }

        Widget contents = SizedBox(
          width: totalWidth,
          height: _kPickerHeight,
          child: DefaultTextStyle(
            style: _textStyleFrom(context),
            child: Row(children: columns.map((Widget child) => Expanded(child: child)).toList(growable: false)),
          ),
        );
        final Color? color = CupertinoDynamicColor.maybeResolve(widget.backgroundColor, context);
        if (color != null) {
          contents = ColoredBox(color: color, child: contents);
        }

        final CupertinoThemeData themeData = CupertinoTheme.of(context);

        // Text scaling is fixed to match the native iOS date picker.
        return MediaQuery.withNoTextScaling(
          child: CupertinoTheme(
            data: themeData.copyWith(
              textTheme: themeData.textTheme.copyWith(
                pickerTextStyle: _textStyleFrom(context, _kTimerPickerMagnification),
              ),
            ),
            child: Align(alignment: widget.alignment, child: contents),
          ),
        );
      },
    );
  }
}<|MERGE_RESOLUTION|>--- conflicted
+++ resolved
@@ -1100,25 +1100,20 @@
     for (final (int i, double width) in columnWidths.indexed) {
       final (bool firstColumn, bool lastColumn) = (i == 0, i == columnWidths.length - 1);
       double offAxisFraction = 0.0;
-<<<<<<< HEAD
       Widget? selectionOverlay = _centerSelectionOverlay;
 
       if (widget.selectionOverlayBuilder != null) {
         selectionOverlay =
             widget.selectionOverlayBuilder!(context, selectedIndex: i, columnCount: columnWidths.length);
       } else {
-        if (i == 0) {
+        if (firstColumn) {
           selectionOverlay = _startSelectionOverlay;
-        } else if (i == columnWidths.length - 1) {
+        } else if (lastColumn) {
           selectionOverlay = _endSelectionOverlay;
         }
       }
 
-      if (i == 0) {
-=======
-      Widget selectionOverlay = _centerSelectionOverlay;
       if (firstColumn) {
->>>>>>> cb26a01a
         offAxisFraction = -_kMaximumOffAxisFraction * textDirectionFactor;
       } else if (i >= 2 || columnWidths.length == 2) {
         offAxisFraction = _kMaximumOffAxisFraction * textDirectionFactor;
@@ -1524,26 +1519,19 @@
         padding = const EdgeInsets.only(left: _kDatePickerPadSize);
       }
 
-<<<<<<< HEAD
       Widget? selectionOverlay = _centerSelectionOverlay;
 
       if (widget.selectionOverlayBuilder != null) {
         selectionOverlay =
             widget.selectionOverlayBuilder!(context, selectedIndex: i, columnCount: columnWidths.length);
       } else {
-        if (i == 0) {
+        if (firstColumn) {
           selectionOverlay = _startSelectionOverlay;
-        } else if (i == columnWidths.length - 1) {
+        } else if (lastColumn) {
           selectionOverlay = _endSelectionOverlay;
         }
-=======
-      Widget selectionOverlay = _centerSelectionOverlay;
-      if (firstColumn) {
-        selectionOverlay = _startSelectionOverlay;
-      } else if (i == columnWidths.length - 1) {
-        selectionOverlay = _endSelectionOverlay;
->>>>>>> cb26a01a
       }
+
 
       totalColumnWidths += width + (2 * _kDatePickerPadSize);
 
@@ -1854,9 +1842,9 @@
         selectionOverlay =
             widget.selectionOverlayBuilder!(context, selectedIndex: i, columnCount: columnWidths.length);
       } else {
-        if (i == 0) {
+        if (firstColumn) {
           selectionOverlay = _startSelectionOverlay;
-        } else if (i == columnWidths.length - 1) {
+        } else if (lastColumn) {
           selectionOverlay = _endSelectionOverlay;
         }
       }
@@ -1886,15 +1874,7 @@
               child: contents,
             );
           },
-<<<<<<< HEAD
           selectionOverlay,
-=======
-          switch (lastColumn) {
-            _ when firstColumn => _startSelectionOverlay,
-            false => _centerSelectionOverlay,
-            true  => _endSelectionOverlay,
-          },
->>>>>>> cb26a01a
         ),
       ));
     }
