--- conflicted
+++ resolved
@@ -905,20 +905,16 @@
     final TextSelectionControls textSelectionControls = widget.selectionControls ?? cupertinoTextSelectionControls;
     final bool enabled = widget.enabled ?? true;
     final Offset cursorOffset = Offset(_iOSHorizontalCursorOffsetPixels / MediaQuery.of(context).devicePixelRatio, 0);
-<<<<<<< HEAD
     final MaxLengthEnforcement maxLengthEnforcement = widget.maxLengthEnforced
       ? widget.maxLengthEnforcement
       : MaxLengthEnforcement.none;
-    formatters.add(LengthLimitingTextInputFormatter(
-      widget.maxLength,
-      maxLengthEnforcement: maxLengthEnforcement,
-    ));
-=======
     final List<TextInputFormatter> formatters = <TextInputFormatter>[
       ...?widget.inputFormatters,
-      if (widget.maxLength != null && widget.maxLengthEnforced) LengthLimitingTextInputFormatter(widget.maxLength)
+      LengthLimitingTextInputFormatter(
+        widget.maxLength,
+        maxLengthEnforcement: maxLengthEnforcement,
+      ),
     ];
->>>>>>> b7708831
     final CupertinoThemeData themeData = CupertinoTheme.of(context);
 
     final TextStyle? resolvedStyle = widget.style?.copyWith(
