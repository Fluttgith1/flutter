// Copyright 2018 The Chromium Authors. All rights reserved.
// Use of this source code is governed by a BSD-style license that can be
// found in the LICENSE file.
import 'package:flutter/rendering.dart';
import 'package:flutter/services.dart';
import 'package:flutter/widgets.dart';

import 'colors.dart';
import 'icons.dart';
import 'text_selection.dart';
import 'theme.dart';

export 'package:flutter/services.dart' show TextInputType, TextInputAction, TextCapitalization;

// Value extracted via color reader from iOS simulator.
const BorderSide _kDefaultRoundedBorderSide = BorderSide(
  color: CupertinoColors.lightBackgroundGray,
  style: BorderStyle.solid,
  width: 0.0,
);
const Border _kDefaultRoundedBorder = Border(
  top: _kDefaultRoundedBorderSide,
  bottom: _kDefaultRoundedBorderSide,
  left: _kDefaultRoundedBorderSide,
  right: _kDefaultRoundedBorderSide,
);
// Counted manually on magnified simulator.
const BoxDecoration _kDefaultRoundedBorderDecoration = BoxDecoration(
  border: _kDefaultRoundedBorder,
  borderRadius: BorderRadius.all(Radius.circular(4.0)),
);

// Value extracted via color reader from iOS simulator.
const Color _kSelectionHighlightColor = Color(0x667FAACF);
const Color _kInactiveTextColor = Color(0xFFC2C2C2);
const Color _kDisabledBackground = Color(0xFFFAFAFA);

/// Visibility of text field overlays based on the state of the current text entry.
///
/// Used to toggle the visibility behavior of the optional decorating widgets
/// surrounding the [EditableText] such as the clear text button.
enum OverlayVisibilityMode {
  /// Overlay will never appear regardless of the text entry state.
  never,

  /// Overlay will only appear when the current text entry is not empty.
  ///
  /// This includes pre-filled text that the user did not type in manually. But
  /// does not include text in placeholders.
  editing,

  /// Overlay will only appear when the current text entry is empty.
  ///
  /// This also includes not having pre-filled text that the user did not type
  /// in manually. Texts in placeholders are ignored.
  notEditing,

  /// Always show the overlay regardless of the text entry state.
  always,
}

/// An iOS-style text field.
///
/// A text field lets the user enter text, either with a hardware keyboard or with
/// an onscreen keyboard.
///
/// This widget corresponds to both a `UITextField` and an editable `UITextView`
/// on iOS.
///
/// The text field calls the [onChanged] callback whenever the user changes the
/// text in the field. If the user indicates that they are done typing in the
/// field (e.g., by pressing a button on the soft keyboard), the text field
/// calls the [onSubmitted] callback.
///
/// To control the text that is displayed in the text field, use the
/// [controller]. For example, to set the initial value of the text field, use
/// a [controller] that already contains some text such as:
///
/// {@tool sample}
///
/// ```dart
/// class MyPrefilledText extends StatefulWidget {
///   @override
///   _MyPrefilledTextState createState() => _MyPrefilledTextState();
/// }
///
/// class _MyPrefilledTextState extends State<MyPrefilledText> {
///   TextEditingController _textController;
///
///   @override
///   void initState() {
///     super.initState();
///     _textController = TextEditingController(text: 'initial text');
///   }
///
///   @override
///   Widget build(BuildContext context) {
///     return CupertinoTextField(controller: _textController);
///   }
/// }
/// ```
/// {@end-tool}
///
/// The [controller] can also control the selection and composing region (and to
/// observe changes to the text, selection, and composing region).
///
/// The text field has an overridable [decoration] that, by default, draws a
/// rounded rectangle border around the text field. If you set the [decoration]
/// property to null, the decoration will be removed entirely.
///
/// See also:
///
///  * <https://developer.apple.com/documentation/uikit/uitextfield>
///  * [TextField], an alternative text field widget that follows the Material
///    Design UI conventions.
///  * [EditableText], which is the raw text editing control at the heart of a
///    [TextField].
class CupertinoTextField extends StatefulWidget {
  /// Creates an iOS-style text field.
  ///
  /// To provide a prefilled text entry, pass in a [TextEditingController] with
  /// an initial value to the [controller] parameter.
  ///
  /// To provide a hint placeholder text that appears when the text entry is
  /// empty, pass a [String] to the [placeholder] parameter.
  ///
  /// The [maxLines] property can be set to null to remove the restriction on
  /// the number of lines. In this mode, the intrinsic height of the widget will
  /// grow as the number of lines of text grows. By default, it is `1`, meaning
  /// this is a single-line text field and will scroll horizontally when
  /// overflown. [maxLines] must not be zero.
  ///
  /// See also:
  ///
  ///  * [maxLength], which discusses the precise meaning of "number of
  ///    characters" and how it may differ from the intuitive meaning.
  const CupertinoTextField({
    Key key,
    this.controller,
    this.focusNode,
    this.decoration = _kDefaultRoundedBorderDecoration,
    this.padding = const EdgeInsets.all(6.0),
    this.placeholder,
    this.prefix,
    this.prefixMode = OverlayVisibilityMode.always,
    this.suffix,
    this.suffixMode = OverlayVisibilityMode.always,
    this.clearButtonMode = OverlayVisibilityMode.never,
    TextInputType keyboardType,
    this.textInputAction,
    this.textCapitalization = TextCapitalization.none,
    this.style,
    this.textAlign = TextAlign.start,
    this.autofocus = false,
    this.obscureText = false,
    this.autocorrect = true,
    this.maxLines = 1,
    this.maxLength,
    this.maxLengthEnforced = true,
    this.onChanged,
    this.onEditingComplete,
    this.onSubmitted,
    this.inputFormatters,
    this.enabled,
    this.cursorWidth = 2.0,
    this.cursorRadius,
    this.cursorColor = CupertinoColors.activeBlue,
    this.keyboardAppearance,
    this.scrollPadding = const EdgeInsets.all(20.0),
  }) : assert(textAlign != null),
       assert(autofocus != null),
       assert(obscureText != null),
       assert(autocorrect != null),
       assert(maxLengthEnforced != null),
       assert(scrollPadding != null),
       assert(maxLines == null || maxLines > 0),
       assert(maxLength == null || maxLength > 0),
       assert(clearButtonMode != null),
       assert(prefixMode != null),
       assert(suffixMode != null),
       keyboardType = keyboardType ?? (maxLines == 1 ? TextInputType.text : TextInputType.multiline),
       super(key: key);

  /// Controls the text being edited.
  ///
  /// If null, this widget will create its own [TextEditingController].
  final TextEditingController controller;

  /// Controls whether this widget has keyboard focus.
  ///
  /// If null, this widget will create its own [FocusNode].
  final FocusNode focusNode;

  /// Controls the [BoxDecoration] of the box behind the text input.
  ///
  /// Defaults to having a rounded rectangle grey border and can be null to have
  /// no box decoration.
  final BoxDecoration decoration;

  /// Padding around the text entry area between the [prefix] and [suffix]
  /// or the clear button when [clearButtonMode] is not never.
  ///
  /// Defaults to a padding of 6 pixels on all sides and can be null.
  final EdgeInsetsGeometry padding;

  /// A lighter colored placeholder hint that appears on the first line of the
  /// text field when the text entry is empty.
  ///
  /// Defaults to having no placeholder text.
  ///
  /// The text style of the placeholder text matches that of the text field's
  /// main text entry except a lighter font weight and a grey font color.
  final String placeholder;

  /// An optional [Widget] to display before the text.
  final Widget prefix;

  /// Controls the visibility of the [prefix] widget based on the state of
  /// text entry when the [prefix] argument is not null.
  ///
  /// Defaults to [OverlayVisibilityMode.always] and cannot be null.
  ///
  /// Has no effect when [prefix] is null.
  final OverlayVisibilityMode prefixMode;

  /// An optional [Widget] to display after the text.
  final Widget suffix;

  /// Controls the visibility of the [suffix] widget based on the state of
  /// text entry when the [suffix] argument is not null.
  ///
  /// Defaults to [OverlayVisibilityMode.always] and cannot be null.
  ///
  /// Has no effect when [suffix] is null.
  final OverlayVisibilityMode suffixMode;

  /// Show an iOS-style clear button to clear the current text entry.
  ///
  /// Can be made to appear depending on various text states of the
  /// [TextEditingController].
  ///
  /// Will only appear if no [suffix] widget is appearing.
  ///
  /// Defaults to never appearing and cannot be null.
  final OverlayVisibilityMode clearButtonMode;

  /// {@macro flutter.widgets.editableText.keyboardType}
  final TextInputType keyboardType;

  /// The type of action button to use for the keyboard.
  ///
  /// Defaults to [TextInputAction.newline] if [keyboardType] is
  /// [TextInputType.multiline] and [TextInputAction.done] otherwise.
  final TextInputAction textInputAction;

  /// {@macro flutter.widgets.editableText.textCapitalization}
  final TextCapitalization textCapitalization;

  /// The style to use for the text being edited.
  ///
  /// Also serves as a base for the [placeholder] text's style.
  ///
  /// Defaults to the standard iOS font style from [CupertinoTheme] if null.
  final TextStyle style;

  /// {@macro flutter.widgets.editableText.textAlign}
  final TextAlign textAlign;

  /// {@macro flutter.widgets.editableText.autofocus}
  final bool autofocus;

  /// {@macro flutter.widgets.editableText.obscureText}
  final bool obscureText;

  /// {@macro flutter.widgets.editableText.autocorrect}
  final bool autocorrect;

  /// {@macro flutter.widgets.editableText.maxLines}
  final int maxLines;

  /// The maximum number of characters (Unicode scalar values) to allow in the
  /// text field.
  ///
  /// If set, a character counter will be displayed below the
  /// field, showing how many characters have been entered and how many are
  /// allowed. After [maxLength] characters have been input, additional input
  /// is ignored, unless [maxLengthEnforced] is set to false. The TextField
  /// enforces the length with a [LengthLimitingTextInputFormatter], which is
  /// evaluated after the supplied [inputFormatters], if any.
  ///
  /// This value must be either null or greater than zero. If set to null
  /// (the default), there is no limit to the number of characters allowed.
  ///
  /// Whitespace characters (e.g. newline, space, tab) are included in the
  /// character count.
  ///
  /// If [maxLengthEnforced] is set to false, then more than [maxLength]
  /// characters may be entered, but the error counter and divider will
  /// switch to the [decoration.errorStyle] when the limit is exceeded.
  ///
  /// ## Limitations
  ///
  /// The CupertinoTextField does not currently count Unicode grapheme clusters
  /// (i.e. characters visible to the user), it counts Unicode scalar values,
  /// which leaves out a number of useful possible characters (like many emoji
  /// and composed characters), so this will be inaccurate in the presence of
  /// those characters. If you expect to encounter these kinds of characters, be
  /// generous in the maxLength used.
  ///
  /// For instance, the character "ö" can be represented as '\u{006F}\u{0308}',
  /// which is the letter "o" followed by a composed diaeresis "¨", or it can
  /// be represented as '\u{00F6}', which is the Unicode scalar value "LATIN
  /// SMALL LETTER O WITH DIAERESIS". In the first case, the text field will
  /// count two characters, and the second case will be counted as one
  /// character, even though the user can see no difference in the input.
  ///
  /// Similarly, some emoji are represented by multiple scalar values. The
  /// Unicode "THUMBS UP SIGN + MEDIUM SKIN TONE MODIFIER", "👍🏽", should be
  /// counted as a single character, but because it is a combination of two
  /// Unicode scalar values, '\u{1F44D}\u{1F3FD}', it is counted as two
  /// characters.
  ///
  /// See also:
  ///
  ///  * [LengthLimitingTextInputFormatter] for more information on how it
  ///    counts characters, and how it may differ from the intuitive meaning.
  final int maxLength;

  /// If true, prevents the field from allowing more than [maxLength]
  /// characters.
  ///
  /// If [maxLength] is set, [maxLengthEnforced] indicates whether or not to
  /// enforce the limit, or merely provide a character counter and warning when
  /// [maxLength] is exceeded.
  final bool maxLengthEnforced;

  /// {@macro flutter.widgets.editableText.onChanged}
  final ValueChanged<String> onChanged;

  /// {@macro flutter.widgets.editableText.onEditingComplete}
  final VoidCallback onEditingComplete;

  /// {@macro flutter.widgets.editableText.onSubmitted}
  final ValueChanged<String> onSubmitted;

  /// {@macro flutter.widgets.editableText.inputFormatters}
  final List<TextInputFormatter> inputFormatters;

  /// Disables the text field when false.
  ///
  /// Text fields in disabled states have a light grey background and don't
  /// respond to touch events including the [prefix], [suffix] and the clear
  /// button.
  final bool enabled;

  /// {@macro flutter.widgets.editableText.cursorWidth}
  final double cursorWidth;

  /// {@macro flutter.widgets.editableText.cursorRadius}
  final Radius cursorRadius;

  /// The color to use when painting the cursor.
  ///
  /// Defaults to the standard iOS blue color. Cannot be null.
  final Color cursorColor;

  /// The appearance of the keyboard.
  ///
  /// This setting is only honored on iOS devices.
  ///
  /// If null, defaults to [Brightness.light].
  final Brightness keyboardAppearance;

  /// {@macro flutter.widgets.editableText.scrollPadding}
  final EdgeInsets scrollPadding;

  @override
  _CupertinoTextFieldState createState() => _CupertinoTextFieldState();

  @override
  void debugFillProperties(DiagnosticPropertiesBuilder properties) {
    super.debugFillProperties(properties);

    properties.add(DiagnosticsProperty<TextEditingController>('controller', controller, defaultValue: null));
    properties.add(DiagnosticsProperty<FocusNode>('focusNode', focusNode, defaultValue: null));
    properties.add(DiagnosticsProperty<BoxDecoration>('decoration', decoration));
    properties.add(DiagnosticsProperty<EdgeInsetsGeometry>('padding', padding));
    properties.add(StringProperty('placeholder', placeholder));
    properties.add(DiagnosticsProperty<OverlayVisibilityMode>('prefix', prefix == null ? null : prefixMode));
    properties.add(DiagnosticsProperty<OverlayVisibilityMode>('suffix', suffix == null ? null : suffixMode));
    properties.add(DiagnosticsProperty<OverlayVisibilityMode>('clearButtonMode', clearButtonMode));
    properties.add(DiagnosticsProperty<TextInputType>('keyboardType', keyboardType, defaultValue: TextInputType.text));
    properties.add(DiagnosticsProperty<TextStyle>('style', style, defaultValue: null));
    properties.add(DiagnosticsProperty<bool>('autofocus', autofocus, defaultValue: false));
    properties.add(DiagnosticsProperty<bool>('obscureText', obscureText, defaultValue: false));
    properties.add(DiagnosticsProperty<bool>('autocorrect', autocorrect, defaultValue: false));
    properties.add(IntProperty('maxLines', maxLines, defaultValue: 1));
    properties.add(IntProperty('maxLength', maxLength, defaultValue: null));
    properties.add(FlagProperty('maxLengthEnforced', value: maxLengthEnforced, ifTrue: 'max length enforced'));
  }
}

class _CupertinoTextFieldState extends State<CupertinoTextField> with AutomaticKeepAliveClientMixin {
  final GlobalKey<EditableTextState> _editableTextKey = GlobalKey<EditableTextState>();

  TextEditingController _controller;
  TextEditingController get _effectiveController => widget.controller ?? _controller;

  FocusNode _focusNode;
  FocusNode get _effectiveFocusNode => widget.focusNode ?? (_focusNode ??= FocusNode());

  @override
  void initState() {
    super.initState();
    if (widget.controller == null) {
      _controller = TextEditingController();
      _controller.addListener(updateKeepAlive);
    }
  }

  @override
  void didUpdateWidget(CupertinoTextField oldWidget) {
    super.didUpdateWidget(oldWidget);
    if (widget.controller == null && oldWidget.controller != null) {
      _controller = TextEditingController.fromValue(oldWidget.controller.value);
      _controller.addListener(updateKeepAlive);
    } else if (widget.controller != null && oldWidget.controller == null) {
      _controller = null;
    }
    final bool isEnabled = widget.enabled ?? true;
    final bool wasEnabled = oldWidget.enabled ?? true;
    if (wasEnabled && !isEnabled) {
      _effectiveFocusNode.unfocus();
    }
  }

  @override
  void dispose() {
    _focusNode?.dispose();
    _controller?.removeListener(updateKeepAlive);
    super.dispose();
  }

  void _requestKeyboard() {
    _editableTextKey.currentState?.requestKeyboard();
  }

  RenderEditable get _renderEditable => _editableTextKey.currentState.renderEditable;

  void _handleTapDown(TapDownDetails details) {
    _renderEditable.handleTapDown(details);
  }

  void _handleSingleTapUp(TapUpDetails details) {
    _renderEditable.selectWordEdge(cause: SelectionChangedCause.tap);
    _requestKeyboard();
  }

  void _handleSingleLongTapDown() {
    _renderEditable.selectPosition(cause: SelectionChangedCause.longPress);
  }

  void _handleDoubleTapDown(TapDownDetails details) {
    _renderEditable.selectWord(cause: SelectionChangedCause.doubleTap);
  }

  @override
  bool get wantKeepAlive => _controller?.text?.isNotEmpty == true;

  bool _shouldShowAttachment({
    OverlayVisibilityMode attachment,
    bool hasText,
  }) {
    switch (attachment) {
      case OverlayVisibilityMode.never:
        return false;
      case OverlayVisibilityMode.always:
        return true;
      case OverlayVisibilityMode.editing:
        return hasText;
      case OverlayVisibilityMode.notEditing:
        return !hasText;
    }
    assert(false);
    return null;
  }

  bool _showPrefixWidget(TextEditingValue text) {
    return widget.prefix != null && _shouldShowAttachment(
      attachment: widget.prefixMode,
      hasText: text.text.isNotEmpty,
    );
  }

  bool _showSuffixWidget(TextEditingValue text) {
    return widget.suffix != null && _shouldShowAttachment(
      attachment: widget.suffixMode,
      hasText: text.text.isNotEmpty,
    );
  }

  bool _showClearButton(TextEditingValue text) {
    return _shouldShowAttachment(
      attachment: widget.clearButtonMode,
      hasText: text.text.isNotEmpty,
    );
  }

  Widget _addTextDependentAttachments(Widget editableText, TextStyle textStyle) {
    assert(editableText != null);
    assert(textStyle != null);
    // If there are no surrounding widgets, just return the core editable text
    // part.
    if (widget.placeholder == null &&
        widget.clearButtonMode == OverlayVisibilityMode.never &&
        widget.prefix == null &&
        widget.suffix == null) {
      return editableText;
    }

    // Otherwise, listen to the current state of the text entry.
    return ValueListenableBuilder<TextEditingValue>(
      valueListenable: _effectiveController,
      child: editableText,
      builder: (BuildContext context, TextEditingValue text, Widget child) {
        final List<Widget> rowChildren = <Widget>[];

        // Insert a prefix at the front if the prefix visibility mode matches
        // the current text state.
        if (_showPrefixWidget(text)) {
          rowChildren.add(widget.prefix);
        }

        final List<Widget> stackChildren = <Widget>[];

        // In the middle part, stack the placeholder on top of the main EditableText
        // if needed.
        if (widget.placeholder != null && text.text.isEmpty) {
          stackChildren.add(
            Padding(
              padding: widget.padding,
              child: Text(
                widget.placeholder,
                maxLines: 1,
                overflow: TextOverflow.ellipsis,
                style: textStyle.merge(
                  const TextStyle(
                    color: _kInactiveTextColor,
                    fontWeight: FontWeight.w300,
                  ),
                ),
              ),
            ),
          );
        }

        rowChildren.add(Expanded(child: Stack(children: stackChildren..add(child))));

        // First add the explicit suffix if the suffix visibility mode matches.
        if (_showSuffixWidget(text)) {
          rowChildren.add(widget.suffix);
        // Otherwise, try to show a clear button if its visibility mode matches.
        } else if (_showClearButton(text)) {
          rowChildren.add(
            GestureDetector(
              onTap: widget.enabled ?? true
                  ? () => _effectiveController.clear()
                  : null,
              child: const Padding(
                padding: EdgeInsets.symmetric(horizontal: 6.0),
                child: Icon(
                  CupertinoIcons.clear_thick_circled,
                  size: 18.0,
                  color: _kInactiveTextColor,
                ),
              ),
            ),
          );
        }

        return Row(children: rowChildren);
      },
    );
  }

  @override
  Widget build(BuildContext context) {
    super.build(context); // See AutomaticKeepAliveClientMixin.
    assert(debugCheckHasDirectionality(context));
    final TextEditingController controller = _effectiveController;
    final List<TextInputFormatter> formatters = widget.inputFormatters ?? <TextInputFormatter>[];
    final bool enabled = widget.enabled ?? true;
    if (widget.maxLength != null && widget.maxLengthEnforced) {
      formatters.add(LengthLimitingTextInputFormatter(widget.maxLength));
    }
    final TextStyle textStyle = widget.style ?? CupertinoTheme.of(context).textTheme.textStyle;

    final Widget paddedEditable = Padding(
      padding: widget.padding,
      child: RepaintBoundary(
        child: EditableText(
          key: _editableTextKey,
          controller: controller,
          focusNode: _effectiveFocusNode,
          keyboardType: widget.keyboardType,
          textInputAction: widget.textInputAction,
          textCapitalization: widget.textCapitalization,
          style: textStyle,
          textAlign: widget.textAlign,
          autofocus: widget.autofocus,
          obscureText: widget.obscureText,
          autocorrect: widget.autocorrect,
          maxLines: widget.maxLines,
          selectionColor: _kSelectionHighlightColor,
          selectionControls: cupertinoTextSelectionControls,
          onChanged: widget.onChanged,
          onEditingComplete: widget.onEditingComplete,
          onSubmitted: widget.onSubmitted,
          inputFormatters: formatters,
          rendererIgnoresPointer: true,
          cursorWidth: widget.cursorWidth,
          cursorRadius: widget.cursorRadius,
          cursorColor: widget.cursorColor,
          backgroundCursorColor: CupertinoColors.inactiveGray,
          scrollPadding: widget.scrollPadding,
<<<<<<< HEAD
          fadeOutSelectionControls: true,
          showToolbarOnDoubleSlowTap: true,
          keyboardAppearance: keyboardAppearance,
=======
          keyboardAppearance: widget.keyboardAppearance,
>>>>>>> e4515824
        ),
      ),
    );

    return Semantics(
      onTap: () {
        if (!controller.selection.isValid) {
          controller.selection = TextSelection.collapsed(offset: controller.text.length);
        }
        _requestKeyboard();
      },
      child: IgnorePointer(
        ignoring: !enabled,
        child: Container(
          decoration: widget.decoration,
          // The main decoration and the disabled scrim exists separately.
          child: Container(
            color: enabled
                ? null
                : CupertinoTheme.of(context).brightness == Brightness.light
                    ? _kDisabledBackground
                    : CupertinoColors.darkBackgroundGray,
            child: TextSelectionGestureDetector(
              onTapDown: _handleTapDown,
              onSingleTapUp: _handleSingleTapUp,
              onSingleLongTapDown: _handleSingleLongTapDown,
              onDoubleTapDown: _handleDoubleTapDown,
              behavior: HitTestBehavior.translucent,
              child: _addTextDependentAttachments(paddedEditable, textStyle),
            ),
          ),
        ),
      ),
    );
  }
}<|MERGE_RESOLUTION|>--- conflicted
+++ resolved
@@ -623,13 +623,9 @@
           cursorColor: widget.cursorColor,
           backgroundCursorColor: CupertinoColors.inactiveGray,
           scrollPadding: widget.scrollPadding,
-<<<<<<< HEAD
           fadeOutSelectionControls: true,
           showToolbarOnDoubleSlowTap: true,
-          keyboardAppearance: keyboardAppearance,
-=======
           keyboardAppearance: widget.keyboardAppearance,
->>>>>>> e4515824
         ),
       ),
     );
