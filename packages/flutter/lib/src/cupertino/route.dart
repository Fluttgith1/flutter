// Copyright 2014 The Flutter Authors. All rights reserved.
// Use of this source code is governed by a BSD-style license that can be
// found in the LICENSE file.

import 'dart:math';
import 'dart:ui' show lerpDouble, ImageFilter;

import 'package:flutter/animation.dart' show Curves;
import 'package:flutter/foundation.dart';
import 'package:flutter/gestures.dart';
import 'package:flutter/rendering.dart';
import 'package:flutter/widgets.dart';

import 'colors.dart';
import 'interface_level.dart';
import 'localizations.dart';

const double _kBackGestureWidth = 20.0;
const double _kMinFlingVelocity = 1.0; // Screen widths per second.

// An eyeballed value for the maximum time it takes for a page to animate forward
// if the user releases a page mid swipe.
const int _kMaxDroppedSwipePageForwardAnimationTime = 800; // Milliseconds.

// The maximum time for a page to get reset to it's original position if the
// user releases a page mid swipe.
const int _kMaxPageBackAnimationTime = 300; // Milliseconds.

// Barrier color for a Cupertino modal barrier.
// Extracted from https://developer.apple.com/design/resources/.
const Color _kModalBarrierColor = CupertinoDynamicColor.withBrightness(
  color: Color(0x33000000),
  darkColor: Color(0x7A000000),
);

// The duration of the transition used when a modal popup is shown.
const Duration _kModalPopupTransitionDuration = Duration(milliseconds: 335);

// Offset from offscreen to the right to fully on screen.
final Animatable<Offset> _kRightMiddleTween = Tween<Offset>(
  begin: const Offset(1.0, 0.0),
  end: Offset.zero,
);

// Offset from fully on screen to 1/3 offscreen to the left.
final Animatable<Offset> _kMiddleLeftTween = Tween<Offset>(
  begin: Offset.zero,
  end: const Offset(-1.0/3.0, 0.0),
);

// Offset from offscreen below to fully on screen.
final Animatable<Offset> _kBottomUpTween = Tween<Offset>(
  begin: const Offset(0.0, 1.0),
  end: Offset.zero,
);

// Custom decoration from no shadow to page shadow mimicking iOS page
// transitions using gradients.
final DecorationTween _kGradientShadowTween = DecorationTween(
  begin: _CupertinoEdgeShadowDecoration.none, // No decoration initially.
  end: const _CupertinoEdgeShadowDecoration(
    edgeGradient: LinearGradient(
      // Spans 5% of the page.
      begin: AlignmentDirectional(0.90, 0.0),
      end: AlignmentDirectional.centerEnd,
      // Eyeballed gradient used to mimic a drop shadow on the start side only.
      colors: <Color>[
        Color(0x00000000),
        Color(0x04000000),
        Color(0x12000000),
        Color(0x38000000),
      ],
      stops: <double>[0.0, 0.3, 0.6, 1.0],
    ),
  ),
);

/// A mixin that replaces the entire screen with an iOS transition for a
/// [PageRoute].
///
/// {@template flutter.cupertino.cupertinoRouteTransitionMixin}
/// The page slides in from the right and exits in reverse. The page also shifts
/// to the left in parallax when another page enters to cover it.
///
/// The page slides in from the bottom and exits in reverse with no parallax
/// effect for fullscreen dialogs.
/// {@endtemplate}
///
/// See also:
///
///  * [MaterialRouteTransitionMixin], which is a mixin that provides
///    platform-appropriate transitions for a [PageRoute].
///  * [CupertinoPageRoute], which is a [PageRoute] that leverages this mixin.
mixin CupertinoRouteTransitionMixin<T> on PageRoute<T> {
  /// Builds the primary contents of the route.
  @protected
  Widget buildContent(BuildContext context);

  /// {@template flutter.cupertino.cupertinoRouteTransitionMixin.title}
  /// A title string for this route.
  ///
  /// Used to auto-populate [CupertinoNavigationBar] and
  /// [CupertinoSliverNavigationBar]'s `middle`/`largeTitle` widgets when
  /// one is not manually supplied.
  /// {@endtemplate}
  String? get title;

  ValueNotifier<String?>? _previousTitle;

  /// The title string of the previous [CupertinoPageRoute].
  ///
  /// The [ValueListenable]'s value is readable after the route is installed
  /// onto a [Navigator]. The [ValueListenable] will also notify its listeners
  /// if the value changes (such as by replacing the previous route).
  ///
  /// The [ValueListenable] itself will be null before the route is installed.
  /// Its content value will be null if the previous route has no title or
  /// is not a [CupertinoPageRoute].
  ///
  /// See also:
  ///
  ///  * [ValueListenableBuilder], which can be used to listen and rebuild
  ///    widgets based on a ValueListenable.
  ValueListenable<String?> get previousTitle {
    assert(
      _previousTitle != null,
      'Cannot read the previousTitle for a route that has not yet been installed',
    );
    return _previousTitle!;
  }

  @override
  void didChangePrevious(Route<dynamic>? previousRoute) {
    final String? previousTitleString = previousRoute is CupertinoRouteTransitionMixin
      ? previousRoute.title
      : null;
    if (_previousTitle == null) {
      _previousTitle = ValueNotifier<String?>(previousTitleString);
    } else {
      _previousTitle!.value = previousTitleString;
    }
    super.didChangePrevious(previousRoute);
  }

  @override
  // A relatively rigorous eyeball estimation.
  Duration get transitionDuration => const Duration(milliseconds: 400);

  @override
  Color? get barrierColor => null;

  @override
  String? get barrierLabel => null;

  @override
  bool canTransitionTo(TransitionRoute<dynamic> nextRoute) {
    // Don't perform outgoing animation if the next route is a fullscreen dialog.
    return nextRoute is CupertinoRouteTransitionMixin && !nextRoute.fullscreenDialog;
  }

  /// True if an iOS-style back swipe pop gesture is currently underway for [route].
  ///
  /// This just check the route's [NavigatorState.userGestureInProgress].
  ///
  /// See also:
  ///
  ///  * [popGestureEnabled], which returns true if a user-triggered pop gesture
  ///    would be allowed.
  static bool isPopGestureInProgress(PageRoute<dynamic> route) {
    return route.navigator!.userGestureInProgress;
  }

  /// True if an iOS-style back swipe pop gesture is currently underway for this route.
  ///
  /// See also:
  ///
  ///  * [isPopGestureInProgress], which returns true if a Cupertino pop gesture
  ///    is currently underway for specific route.
  ///  * [popGestureEnabled], which returns true if a user-triggered pop gesture
  ///    would be allowed.
  bool get popGestureInProgress => isPopGestureInProgress(this);

  /// Whether a pop gesture can be started by the user.
  ///
  /// Returns true if the user can edge-swipe to a previous route.
  ///
  /// Returns false once [isPopGestureInProgress] is true, but
  /// [isPopGestureInProgress] can only become true if [popGestureEnabled] was
  /// true first.
  ///
  /// This should only be used between frames, not during build.
  bool get popGestureEnabled => _isPopGestureEnabled(this);

  static bool _isPopGestureEnabled<T>(PageRoute<T> route) {
    // If there's nothing to go back to, then obviously we don't support
    // the back gesture.
    if (route.isFirst)
      return false;
    // If the route wouldn't actually pop if we popped it, then the gesture
    // would be really confusing (or would skip internal routes), so disallow it.
    if (route.willHandlePopInternally)
      return false;
    // If attempts to dismiss this route might be vetoed such as in a page
    // with forms, then do not allow the user to dismiss the route with a swipe.
    if (route.hasScopedWillPopCallback)
      return false;
    // Fullscreen dialogs aren't dismissible by back swipe.
    if (route.fullscreenDialog)
      return false;
    // If we're in an animation already, we cannot be manually swiped.
    if (route.animation!.status != AnimationStatus.completed)
      return false;
    // If we're being popped into, we also cannot be swiped until the pop above
    // it completes. This translates to our secondary animation being
    // dismissed.
    if (route.secondaryAnimation!.status != AnimationStatus.dismissed)
      return false;
    // If we're in a gesture already, we cannot start another.
    if (isPopGestureInProgress(route))
      return false;

    // Looks like a back gesture would be welcome!
    return true;
  }

  @override
  Widget buildPage(BuildContext context, Animation<double> animation, Animation<double> secondaryAnimation) {
    final Widget child = buildContent(context);
    final Widget result = Semantics(
      scopesRoute: true,
      explicitChildNodes: true,
      child: child,
    );
    assert(() {
      // `child` has a non-nullable return type, but might be null when
      // running with weak checking, so we need to null check it anyway (and
      // ignore the warning that the null-handling logic is dead code).
      if (child == null) { // ignore: dead_code
        throw FlutterError.fromParts(<DiagnosticsNode>[
          ErrorSummary('The builder for route "${settings.name}" returned null.'),
          ErrorDescription('Route builders must never return null.'),
        ]);
      }
      return true;
    }());
    return result;
  }

  // Called by _CupertinoBackGestureDetector when a pop ("back") drag start
  // gesture is detected. The returned controller handles all of the subsequent
  // drag events.
  static _CupertinoBackGestureController<T> _startPopGesture<T>(PageRoute<T> route) {
    assert(_isPopGestureEnabled(route));

    return _CupertinoBackGestureController<T>(
      navigator: route.navigator!,
      controller: route.controller!, // protected access
    );
  }

  /// Returns a [CupertinoFullscreenDialogTransition] if [route] is a full
  /// screen dialog, otherwise a [CupertinoPageTransition] is returned.
  ///
  /// Used by [CupertinoPageRoute.buildTransitions].
  ///
  /// This method can be applied to any [PageRoute], not just
  /// [CupertinoPageRoute]. It's typically used to provide a Cupertino style
  /// horizontal transition for material widgets when the target platform
  /// is [TargetPlatform.iOS].
  ///
  /// See also:
  ///
  ///  * [CupertinoPageTransitionsBuilder], which uses this method to define a
  ///    [PageTransitionsBuilder] for the [PageTransitionsTheme].
  static Widget buildPageTransitions<T>(
    PageRoute<T> route,
    BuildContext context,
    Animation<double> animation,
    Animation<double> secondaryAnimation,
    Widget child,
  ) {
    // Check if the route has an animation that's currently participating
    // in a back swipe gesture.
    //
    // In the middle of a back gesture drag, let the transition be linear to
    // match finger motions.
    final bool linearTransition = isPopGestureInProgress(route);
    if (route.fullscreenDialog) {
      return CupertinoFullscreenDialogTransition(
        primaryRouteAnimation: animation,
        secondaryRouteAnimation: secondaryAnimation,
        child: child,
        linearTransition: linearTransition,
      );
    } else {
      return CupertinoPageTransition(
        primaryRouteAnimation: animation,
        secondaryRouteAnimation: secondaryAnimation,
        linearTransition: linearTransition,
        child: _CupertinoBackGestureDetector<T>(
          enabledCallback: () => _isPopGestureEnabled<T>(route),
          onStartPopGesture: () => _startPopGesture<T>(route),
          child: child,
        ),
      );
    }
  }

  @override
  Widget buildTransitions(BuildContext context, Animation<double> animation, Animation<double> secondaryAnimation, Widget child) {
    return buildPageTransitions<T>(this, context, animation, secondaryAnimation, child);
  }
}

/// A modal route that replaces the entire screen with an iOS transition.
///
/// {@macro flutter.cupertino.cupertinoRouteTransitionMixin}
///
/// By default, when a modal route is replaced by another, the previous route
/// remains in memory. To free all the resources when this is not necessary, set
/// [maintainState] to false.
///
/// The type `T` specifies the return type of the route which can be supplied as
/// the route is popped from the stack via [Navigator.pop] when an optional
/// `result` can be provided.
///
/// See also:
///
///  * [CupertinoRouteTransitionMixin], for a mixin that provides iOS transition
///    for this modal route.
///  * [MaterialPageRoute], for an adaptive [PageRoute] that uses a
///    platform-appropriate transition.
///  * [CupertinoPageScaffold], for applications that have one page with a fixed
///    navigation bar on top.
///  * [CupertinoTabScaffold], for applications that have a tab bar at the
///    bottom with multiple pages.
///  * [CupertinoPage], for a [Page] version of this class.
class CupertinoPageRoute<T> extends PageRoute<T> with CupertinoRouteTransitionMixin<T> {
  /// Creates a page route for use in an iOS designed app.
  ///
  /// The [builder], [maintainState], and [fullscreenDialog] arguments must not
  /// be null.
  CupertinoPageRoute({
    required this.builder,
    this.title,
    RouteSettings? settings,
    this.maintainState = true,
    bool fullscreenDialog = false,
  }) : assert(builder != null),
       assert(maintainState != null),
       assert(fullscreenDialog != null),
       super(settings: settings, fullscreenDialog: fullscreenDialog) {
    assert(opaque);
  }

  /// Builds the primary contents of the route.
  final WidgetBuilder builder;

  @override
  Widget buildContent(BuildContext context) => builder(context);

  @override
  final String? title;

  @override
  final bool maintainState;

  @override
  String get debugLabel => '${super.debugLabel}(${settings.name})';
}

// A page-based version of CupertinoPageRoute.
//
// This route uses the builder from the page to build its content. This ensures
// the content is up to date after page updates.
class _PageBasedCupertinoPageRoute<T> extends PageRoute<T> with CupertinoRouteTransitionMixin<T> {
  _PageBasedCupertinoPageRoute({
    required CupertinoPage<T> page,
  }) : assert(page != null),
       super(settings: page) {
    assert(opaque);
  }

  CupertinoPage<T> get _page => settings as CupertinoPage<T>;

  @override
  Widget buildContent(BuildContext context) => _page.child;

  @override
  String? get title => _page.title;

  @override
  bool get maintainState => _page.maintainState;

  @override
  bool get fullscreenDialog => _page.fullscreenDialog;

  @override
  String get debugLabel => '${super.debugLabel}(${_page.name})';
}

/// A page that creates a cupertino style [PageRoute].
///
/// {@macro flutter.cupertino.cupertinoRouteTransitionMixin}
///
/// By default, when a created modal route is replaced by another, the previous
/// route remains in memory. To free all the resources when this is not
/// necessary, set [maintainState] to false.
///
/// The type `T` specifies the return type of the route which can be supplied as
/// the route is popped from the stack via [Navigator.transitionDelegate] by
/// providing the optional `result` argument to the
/// [RouteTransitionRecord.markForPop] in the [TransitionDelegate.resolve].
///
/// See also:
///
///  * [CupertinoPageRoute], for a [PageRoute] version of this class.
class CupertinoPage<T> extends Page<T> {
  /// Creates a cupertino page.
  const CupertinoPage({
    required this.child,
    this.maintainState = true,
    this.title,
    this.fullscreenDialog = false,
    LocalKey? key,
    String? name,
    Object? arguments,
  }) : assert(child != null),
       assert(maintainState != null),
       assert(fullscreenDialog != null),
       super(key: key, name: name, arguments: arguments);

  /// The content to be shown in the [Route] created by this page.
  final Widget child;

  /// {@macro flutter.cupertino.cupertinoRouteTransitionMixin.title}
  final String? title;

  /// {@macro flutter.widgets.modalRoute.maintainState}
  final bool maintainState;

  /// {@macro flutter.widgets.pageRoute.fullscreenDialog}
  final bool fullscreenDialog;

  @override
  Route<T> createRoute(BuildContext context) {
    return _PageBasedCupertinoPageRoute<T>(page: this);
  }
}

/// Provides an iOS-style page transition animation.
///
/// The page slides in from the right and exits in reverse. It also shifts to the left in
/// a parallax motion when another page enters to cover it.
class CupertinoPageTransition extends StatelessWidget {
  /// Creates an iOS-style page transition.
  ///
  ///  * `primaryRouteAnimation` is a linear route animation from 0.0 to 1.0
  ///    when this screen is being pushed.
  ///  * `secondaryRouteAnimation` is a linear route animation from 0.0 to 1.0
  ///    when another screen is being pushed on top of this one.
  ///  * `linearTransition` is whether to perform the transitions linearly.
  ///    Used to precisely track back gesture drags.
  CupertinoPageTransition({
    Key? key,
    required Animation<double> primaryRouteAnimation,
    required Animation<double> secondaryRouteAnimation,
    required this.child,
    required bool linearTransition,
  }) : assert(linearTransition != null),
       _primaryPositionAnimation =
           (linearTransition
             ? primaryRouteAnimation
             : CurvedAnimation(
                 // The curves below have been rigorously derived from plots of native
                 // iOS animation frames. Specifically, a video was taken of a page
                 // transition animation and the distance in each frame that the page
                 // moved was measured. A best fit bezier curve was the fitted to the
                 // point set, which is linearToEaseIn. Conversely, easeInToLinear is the
                 // reflection over the origin of linearToEaseIn.
                 parent: primaryRouteAnimation,
                 curve: Curves.linearToEaseOut,
                 reverseCurve: Curves.easeInToLinear,
               )
           ).drive(_kRightMiddleTween),
       _secondaryPositionAnimation =
           (linearTransition
             ? secondaryRouteAnimation
             : CurvedAnimation(
                 parent: secondaryRouteAnimation,
                 curve: Curves.linearToEaseOut,
                 reverseCurve: Curves.easeInToLinear,
               )
           ).drive(_kMiddleLeftTween),
       _primaryShadowAnimation =
           (linearTransition
             ? primaryRouteAnimation
             : CurvedAnimation(
                 parent: primaryRouteAnimation,
                 curve: Curves.linearToEaseOut,
               )
           ).drive(_kGradientShadowTween),
       super(key: key);

  // When this page is coming in to cover another page.
  final Animation<Offset> _primaryPositionAnimation;
  // When this page is becoming covered by another page.
  final Animation<Offset> _secondaryPositionAnimation;
  final Animation<Decoration> _primaryShadowAnimation;

  /// The widget below this widget in the tree.
  final Widget child;

  @override
  Widget build(BuildContext context) {
    assert(debugCheckHasDirectionality(context));
    final TextDirection? textDirection = Directionality.of(context);
    return SlideTransition(
      position: _secondaryPositionAnimation,
      textDirection: textDirection,
      transformHitTests: false,
      child: SlideTransition(
        position: _primaryPositionAnimation,
        textDirection: textDirection,
        child: DecoratedBoxTransition(
          decoration: _primaryShadowAnimation,
          child: child,
        ),
      ),
    );
  }
}

/// An iOS-style transition used for summoning fullscreen dialogs.
///
/// For example, used when creating a new calendar event by bringing in the next
/// screen from the bottom.
class CupertinoFullscreenDialogTransition extends StatelessWidget {
  /// Creates an iOS-style transition used for summoning fullscreen dialogs.
  ///
  ///  * `primaryRouteAnimation` is a linear route animation from 0.0 to 1.0
  ///    when this screen is being pushed.
  ///  * `secondaryRouteAnimation` is a linear route animation from 0.0 to 1.0
  ///    when another screen is being pushed on top of this one.
  ///  * `linearTransition` is whether to perform the secondary transition linearly.
  ///    Used to precisely track back gesture drags.
  CupertinoFullscreenDialogTransition({
    Key? key,
    required Animation<double> primaryRouteAnimation,
    required Animation<double> secondaryRouteAnimation,
    required this.child,
    required bool linearTransition,
  }) : _positionAnimation = CurvedAnimation(
         parent: primaryRouteAnimation,
         curve: Curves.linearToEaseOut,
         // The curve must be flipped so that the reverse animation doesn't play
         // an ease-in curve, which iOS does not use.
         reverseCurve: Curves.linearToEaseOut.flipped,
       ).drive(_kBottomUpTween),
       _secondaryPositionAnimation =
           (linearTransition
             ? secondaryRouteAnimation
             : CurvedAnimation(
                 parent: secondaryRouteAnimation,
                 curve: Curves.linearToEaseOut,
                 reverseCurve: Curves.easeInToLinear,
               )
           ).drive(_kMiddleLeftTween),
       super(key: key);

  final Animation<Offset> _positionAnimation;
  // When this page is becoming covered by another page.
  final Animation<Offset> _secondaryPositionAnimation;

  /// The widget below this widget in the tree.
  final Widget child;

  @override
  Widget build(BuildContext context) {
    assert(debugCheckHasDirectionality(context));
    final TextDirection? textDirection = Directionality.of(context);
    return SlideTransition(
      position: _secondaryPositionAnimation,
      textDirection: textDirection,
      transformHitTests: false,
      child: SlideTransition(
        position: _positionAnimation,
        child: child,
      ),
    );
  }
}

/// This is the widget side of [_CupertinoBackGestureController].
///
/// This widget provides a gesture recognizer which, when it determines the
/// route can be closed with a back gesture, creates the controller and
/// feeds it the input from the gesture recognizer.
///
/// The gesture data is converted from absolute coordinates to logical
/// coordinates by this widget.
///
/// The type `T` specifies the return type of the route with which this gesture
/// detector is associated.
class _CupertinoBackGestureDetector<T> extends StatefulWidget {
  const _CupertinoBackGestureDetector({
    Key? key,
    required this.enabledCallback,
    required this.onStartPopGesture,
    required this.child,
  }) : assert(enabledCallback != null),
       assert(onStartPopGesture != null),
       assert(child != null),
       super(key: key);

  final Widget child;

  final ValueGetter<bool> enabledCallback;

  final ValueGetter<_CupertinoBackGestureController<T>> onStartPopGesture;

  @override
  _CupertinoBackGestureDetectorState<T> createState() => _CupertinoBackGestureDetectorState<T>();
}

class _CupertinoBackGestureDetectorState<T> extends State<_CupertinoBackGestureDetector<T>> {
  _CupertinoBackGestureController<T>? _backGestureController;

  late HorizontalDragGestureRecognizer _recognizer;

  @override
  void initState() {
    super.initState();
    _recognizer = HorizontalDragGestureRecognizer(debugOwner: this)
      ..onStart = _handleDragStart
      ..onUpdate = _handleDragUpdate
      ..onEnd = _handleDragEnd
      ..onCancel = _handleDragCancel;
  }

  @override
  void dispose() {
    _recognizer.dispose();
    super.dispose();
  }

  void _handleDragStart(DragStartDetails details) {
    assert(mounted);
    assert(_backGestureController == null);
    _backGestureController = widget.onStartPopGesture();
  }

  void _handleDragUpdate(DragUpdateDetails details) {
    assert(mounted);
    assert(_backGestureController != null);
    _backGestureController!.dragUpdate(_convertToLogical(details.primaryDelta! / context.size!.width));
  }

  void _handleDragEnd(DragEndDetails details) {
    assert(mounted);
    assert(_backGestureController != null);
    _backGestureController!.dragEnd(_convertToLogical(details.velocity.pixelsPerSecond.dx / context.size!.width));
    _backGestureController = null;
  }

  void _handleDragCancel() {
    assert(mounted);
    // This can be called even if start is not called, paired with the "down" event
    // that we don't consider here.
    _backGestureController?.dragEnd(0.0);
    _backGestureController = null;
  }

  void _handlePointerDown(PointerDownEvent event) {
    if (widget.enabledCallback())
      _recognizer.addPointer(event);
  }

  double _convertToLogical(double value) {
    switch (Directionality.of(context)!) {
      case TextDirection.rtl:
        return -value;
      case TextDirection.ltr:
        return value;
    }
  }

  @override
  Widget build(BuildContext context) {
    assert(debugCheckHasDirectionality(context));
    // For devices with notches, the drag area needs to be larger on the side
    // that has the notch.
    double dragAreaWidth = Directionality.of(context) == TextDirection.ltr ?
                           MediaQuery.of(context)!.padding.left :
                           MediaQuery.of(context)!.padding.right;
    dragAreaWidth = max(dragAreaWidth, _kBackGestureWidth);
    return Stack(
      fit: StackFit.passthrough,
      children: <Widget>[
        widget.child,
        PositionedDirectional(
          start: 0.0,
          width: dragAreaWidth,
          top: 0.0,
          bottom: 0.0,
          child: Listener(
            onPointerDown: _handlePointerDown,
            behavior: HitTestBehavior.translucent,
          ),
        ),
      ],
    );
  }
}

/// A controller for an iOS-style back gesture.
///
/// This is created by a [CupertinoPageRoute] in response from a gesture caught
/// by a [_CupertinoBackGestureDetector] widget, which then also feeds it input
/// from the gesture. It controls the animation controller owned by the route,
/// based on the input provided by the gesture detector.
///
/// This class works entirely in logical coordinates (0.0 is new page dismissed,
/// 1.0 is new page on top).
///
/// The type `T` specifies the return type of the route with which this gesture
/// detector controller is associated.
class _CupertinoBackGestureController<T> {
  /// Creates a controller for an iOS-style back gesture.
  ///
  /// The [navigator] and [controller] arguments must not be null.
  _CupertinoBackGestureController({
    required this.navigator,
    required this.controller,
  }) : assert(navigator != null),
       assert(controller != null) {
    navigator.didStartUserGesture();
  }

  final AnimationController controller;
  final NavigatorState navigator;

  /// The drag gesture has changed by [fractionalDelta]. The total range of the
  /// drag should be 0.0 to 1.0.
  void dragUpdate(double delta) {
    controller.value -= delta;
  }

  /// The drag gesture has ended with a horizontal motion of
  /// [fractionalVelocity] as a fraction of screen width per second.
  void dragEnd(double velocity) {
    // Fling in the appropriate direction.
    // AnimationController.fling is guaranteed to
    // take at least one frame.
    //
    // This curve has been determined through rigorously eyeballing native iOS
    // animations.
    const Curve animationCurve = Curves.fastLinearToSlowEaseIn;
    bool animateForward;

    // If the user releases the page before mid screen with sufficient velocity,
    // or after mid screen, we should animate the page out. Otherwise, the page
    // should be animated back in.
    if (velocity.abs() >= _kMinFlingVelocity)
      animateForward = velocity <= 0;
    else
      animateForward = controller.value > 0.5;

    if (animateForward) {
      // The closer the panel is to dismissing, the shorter the animation is.
      // We want to cap the animation time, but we want to use a linear curve
      // to determine it.
      final int droppedPageForwardAnimationTime = min(
        lerpDouble(_kMaxDroppedSwipePageForwardAnimationTime, 0, controller.value)!.floor(),
        _kMaxPageBackAnimationTime,
      );
      controller.animateTo(1.0, duration: Duration(milliseconds: droppedPageForwardAnimationTime), curve: animationCurve);
    } else {
      // This route is destined to pop at this point. Reuse navigator's pop.
      navigator.pop();

      // The popping may have finished inline if already at the target destination.
      if (controller.isAnimating) {
        // Otherwise, use a custom popping animation duration and curve.
        final int droppedPageBackAnimationTime = lerpDouble(0, _kMaxDroppedSwipePageForwardAnimationTime, controller.value)!.floor();
        controller.animateBack(0.0, duration: Duration(milliseconds: droppedPageBackAnimationTime), curve: animationCurve);
      }
    }

    if (controller.isAnimating) {
      // Keep the userGestureInProgress in true state so we don't change the
      // curve of the page transition mid-flight since CupertinoPageTransition
      // depends on userGestureInProgress.
      late AnimationStatusListener animationStatusCallback;
      animationStatusCallback = (AnimationStatus status) {
        navigator.didStopUserGesture();
        controller.removeStatusListener(animationStatusCallback);
      };
      controller.addStatusListener(animationStatusCallback);
    } else {
      navigator.didStopUserGesture();
    }
  }
}

// A custom [Decoration] used to paint an extra shadow on the start edge of the
// box it's decorating. It's like a [BoxDecoration] with only a gradient except
// it paints on the start side of the box instead of behind the box.
//
// The [edgeGradient] will be given a [TextDirection] when its shader is
// created, and so can be direction-sensitive; in this file we set it to a
// gradient that uses an AlignmentDirectional to position the gradient on the
// end edge of the gradient's box (which will be the edge adjacent to the start
// edge of the actual box we're supposed to paint in).
class _CupertinoEdgeShadowDecoration extends Decoration {
  const _CupertinoEdgeShadowDecoration({ this.edgeGradient });

  // An edge shadow decoration where the shadow is null. This is used
  // for interpolating from no shadow.
  static const _CupertinoEdgeShadowDecoration none =
      _CupertinoEdgeShadowDecoration();

  // A gradient to draw to the left of the box being decorated.
  // Alignments are relative to the original box translated one box
  // width to the left.
  final LinearGradient? edgeGradient;

  // Linearly interpolate between two edge shadow decorations decorations.
  //
  // The `t` argument represents position on the timeline, with 0.0 meaning
  // that the interpolation has not started, returning `a` (or something
  // equivalent to `a`), 1.0 meaning that the interpolation has finished,
  // returning `b` (or something equivalent to `b`), and values in between
  // meaning that the interpolation is at the relevant point on the timeline
  // between `a` and `b`. The interpolation can be extrapolated beyond 0.0 and
  // 1.0, so negative values and values greater than 1.0 are valid (and can
  // easily be generated by curves such as [Curves.elasticInOut]).
  //
  // Values for `t` are usually obtained from an [Animation<double>], such as
  // an [AnimationController].
  //
  // See also:
  //
  //  * [Decoration.lerp].
  static _CupertinoEdgeShadowDecoration? lerp(
    _CupertinoEdgeShadowDecoration? a,
    _CupertinoEdgeShadowDecoration? b,
    double t,
  ) {
    assert(t != null);
    if (a == null && b == null)
      return null;
    return _CupertinoEdgeShadowDecoration(
      edgeGradient: LinearGradient.lerp(a?.edgeGradient, b?.edgeGradient, t),
    );
  }

  @override
  _CupertinoEdgeShadowDecoration lerpFrom(Decoration? a, double t) {
    if (a is _CupertinoEdgeShadowDecoration)
      return _CupertinoEdgeShadowDecoration.lerp(a, this, t)!;
    return _CupertinoEdgeShadowDecoration.lerp(null, this, t)!;
  }

  @override
  _CupertinoEdgeShadowDecoration lerpTo(Decoration? b, double t) {
    if (b is _CupertinoEdgeShadowDecoration)
      return _CupertinoEdgeShadowDecoration.lerp(this, b, t)!;
    return _CupertinoEdgeShadowDecoration.lerp(this, null, t)!;
  }

  @override
  _CupertinoEdgeShadowPainter createBoxPainter([ VoidCallback? onChanged ]) {
    return _CupertinoEdgeShadowPainter(this, onChanged);
  }

  @override
  bool operator ==(Object other) {
    if (other.runtimeType != runtimeType)
      return false;
    return other is _CupertinoEdgeShadowDecoration
        && other.edgeGradient == edgeGradient;
  }

  @override
  int get hashCode => edgeGradient.hashCode;

  @override
  void debugFillProperties(DiagnosticPropertiesBuilder properties) {
    super.debugFillProperties(properties);
    properties.add(DiagnosticsProperty<LinearGradient>('edgeGradient', edgeGradient));
  }
}

/// A [BoxPainter] used to draw the page transition shadow using gradients.
class _CupertinoEdgeShadowPainter extends BoxPainter {
  _CupertinoEdgeShadowPainter(
    this._decoration,
    VoidCallback? onChange,
  ) : assert(_decoration != null),
      super(onChange);

  final _CupertinoEdgeShadowDecoration _decoration;

  @override
  void paint(Canvas canvas, Offset offset, ImageConfiguration configuration) {
    final LinearGradient? gradient = _decoration.edgeGradient;
    if (gradient == null)
      return;
    // The drawable space for the gradient is a rect with the same size as
    // its parent box one box width on the start side of the box.
    final TextDirection? textDirection = configuration.textDirection;
    assert(textDirection != null);
    double deltaX;
    switch (textDirection!) {
      case TextDirection.rtl:
        deltaX = configuration.size!.width;
        break;
      case TextDirection.ltr:
        deltaX = -configuration.size!.width;
        break;
    }
    final Rect rect = (offset & configuration.size!).translate(deltaX, 0.0);
    final Paint paint = Paint()
      ..shader = gradient.createShader(rect, textDirection: textDirection);

    canvas.drawRect(rect, paint);
  }
}

class _CupertinoModalPopupRoute<T> extends PopupRoute<T> {
  _CupertinoModalPopupRoute({
    required this.barrierColor,
    required this.barrierLabel,
    required this.builder,
    bool? barrierDismissible,
    bool? semanticsDismissible,
    required ImageFilter? filter,
    RouteSettings? settings,
  }) : super(
         filter: filter,
         settings: settings,
       ) {
    _barrierDismissible = barrierDismissible;
    _semanticsDismissible = semanticsDismissible;
  }

  final WidgetBuilder builder;

  bool? _barrierDismissible;

  bool? _semanticsDismissible;

  @override
  final String barrierLabel;

  @override
  final Color? barrierColor;

  @override
  bool get barrierDismissible => _barrierDismissible ?? true;

  @override
  bool get semanticsDismissible => _semanticsDismissible ?? false;

  @override
  Duration get transitionDuration => _kModalPopupTransitionDuration;

  Animation<double>? _animation;

  late Tween<Offset> _offsetTween;

  @override
  Animation<double> createAnimation() {
    assert(_animation == null);
    _animation = CurvedAnimation(
      parent: super.createAnimation(),

      // These curves were initially measured from native iOS horizontal page
      // route animations and seemed to be a good match here as well.
      curve: Curves.linearToEaseOut,
      reverseCurve: Curves.linearToEaseOut.flipped,
    );
    _offsetTween = Tween<Offset>(
      begin: const Offset(0.0, 1.0),
      end: const Offset(0.0, 0.0),
    );
    return _animation!;
  }

  @override
  Widget buildPage(BuildContext context, Animation<double> animation, Animation<double> secondaryAnimation) {
    return CupertinoUserInterfaceLevel(
      data: CupertinoUserInterfaceLevelData.elevated,
      child: Builder(builder: builder),
    );
  }

  @override
  Widget buildTransitions(BuildContext context, Animation<double> animation, Animation<double> secondaryAnimation, Widget child) {
    return Align(
      alignment: Alignment.bottomCenter,
      child: FractionalTranslation(
        translation: _offsetTween.evaluate(_animation!),
        child: child,
      ),
    );
  }
}

/// Shows a modal iOS-style popup that slides up from the bottom of the screen.
///
/// Such a popup is an alternative to a menu or a dialog and prevents the user
/// from interacting with the rest of the app.
///
/// The `context` argument is used to look up the [Navigator] for the popup.
/// It is only used when the method is called. Its corresponding widget can be
/// safely removed from the tree before the popup is closed.
///
/// The `barrierColor` argument determines the [Color] of the barrier underneath
/// the popup. When unspecified, the barrier color defaults to a light opacity
/// black scrim based on iOS's dialog screens.
///
/// The `barrierDismissible` argument determines whether clicking outside the
/// popup results in dismissal. It is `true` by default.
///
/// The `useRootNavigator` argument is used to determine whether to push the
/// popup to the [Navigator] furthest from or nearest to the given `context`. It
/// is `false` by default.
///
/// The `semanticsDismissible` argument is used to determine whether the
/// semantics of the modal barrier are included in the semantics tree.
///
/// The `settings` argument is used to provide [RouteSettings] to the
/// created Route.
///
/// The `builder` argument typically builds a [CupertinoActionSheet] widget.
/// Content below the widget is dimmed with a [ModalBarrier]. The widget built
/// by the `builder` does not share a context with the location that
/// `showCupertinoModalPopup` is originally called from. Use a
/// [StatefulBuilder] or a custom [StatefulWidget] if the widget needs to
/// update dynamically.
///
/// Returns a `Future` that resolves to the value that was passed to
/// [Navigator.pop] when the popup was closed.
///
/// See also:
///
///  * [CupertinoActionSheet], which is the widget usually returned by the
///    `builder` argument to [showCupertinoModalPopup].
///  * <https://developer.apple.com/design/human-interface-guidelines/ios/views/action-sheets/>
Future<T> showCupertinoModalPopup<T>({
  required BuildContext context,
  required WidgetBuilder builder,
  ImageFilter? filter,
  Color barrierColor = _kModalBarrierColor,
  bool barrierDismissible = true,
  bool useRootNavigator = true,
<<<<<<< HEAD
  bool semanticsDismissible,
  RouteSettings settings,
=======
  bool? semanticsDismissible,
>>>>>>> f1013e68
}) {
  assert(useRootNavigator != null);
  return Navigator.of(context, rootNavigator: useRootNavigator)!.push(
    _CupertinoModalPopupRoute<T>(
      barrierColor: CupertinoDynamicColor.resolve(barrierColor, context),
      barrierDismissible: barrierDismissible,
      barrierLabel: 'Dismiss',
      builder: builder,
      filter: filter,
      semanticsDismissible: semanticsDismissible,
      settings: settings,
    ),
  );
}

// The curve and initial scale values were mostly eyeballed from iOS, however
// they reuse the same animation curve that was modeled after native page
// transitions.
final Animatable<double> _dialogScaleTween = Tween<double>(begin: 1.3, end: 1.0)
  .chain(CurveTween(curve: Curves.linearToEaseOut));

Widget _buildCupertinoDialogTransitions(BuildContext context, Animation<double> animation, Animation<double> secondaryAnimation, Widget child) {
  final CurvedAnimation fadeAnimation = CurvedAnimation(
    parent: animation,
    curve: Curves.easeInOut,
  );
  if (animation.status == AnimationStatus.reverse) {
    return FadeTransition(
      opacity: fadeAnimation,
      child: child,
    );
  }
  return FadeTransition(
    opacity: fadeAnimation,
    child: ScaleTransition(
      child: child,
      scale: animation.drive(_dialogScaleTween),
    ),
  );
}

/// Displays an iOS-style dialog above the current contents of the app, with
/// iOS-style entrance and exit animations, modal barrier color, and modal
/// barrier behavior (by default, the dialog is not dismissible with a tap on
/// the barrier).
///
/// This function takes a `builder` which typically builds a [CupertinoDialog]
/// or [CupertinoAlertDialog] widget. Content below the dialog is dimmed with a
/// [ModalBarrier]. The widget returned by the `builder` does not share a
/// context with the location that `showCupertinoDialog` is originally called
/// from. Use a [StatefulBuilder] or a custom [StatefulWidget] if the dialog
/// needs to update dynamically.
///
/// The `context` argument is used to look up the [Navigator] for the dialog.
/// It is only used when the method is called. Its corresponding widget can
/// be safely removed from the tree before the dialog is closed.
///
/// The `useRootNavigator` argument is used to determine whether to push the
/// dialog to the [Navigator] furthest from or nearest to the given `context`.
/// By default, `useRootNavigator` is `true` and the dialog route created by
/// this method is pushed to the root navigator.
///
/// If the application has multiple [Navigator] objects, it may be necessary to
/// call `Navigator.of(context, rootNavigator: true).pop(result)` to close the
/// dialog rather than just `Navigator.pop(context, result)`.
///
/// Returns a [Future] that resolves to the value (if any) that was passed to
/// [Navigator.pop] when the dialog was closed.
///
/// See also:
///
///  * [CupertinoDialog], an iOS-style dialog.
///  * [CupertinoAlertDialog], an iOS-style alert dialog.
///  * [showDialog], which displays a Material-style dialog.
///  * [showGeneralDialog], which allows for customization of the dialog popup.
///  * <https://developer.apple.com/ios/human-interface-guidelines/views/alerts/>
Future<T> showCupertinoDialog<T>({
  required BuildContext context,
  required WidgetBuilder builder,
  bool useRootNavigator = true,
  bool barrierDismissible = false,
  RouteSettings? routeSettings,
}) {
  assert(builder != null);
  assert(useRootNavigator != null);
  return showGeneralDialog(
    context: context,
    barrierDismissible: barrierDismissible,
    barrierLabel: CupertinoLocalizations.of(context)!.modalBarrierDismissLabel,
    barrierColor: CupertinoDynamicColor.resolve(_kModalBarrierColor, context)!,
    // This transition duration was eyeballed comparing with iOS
    transitionDuration: const Duration(milliseconds: 250),
    pageBuilder: (BuildContext context, Animation<double> animation, Animation<double> secondaryAnimation) {
      return builder(context);
    },
    transitionBuilder: _buildCupertinoDialogTransitions,
    useRootNavigator: useRootNavigator,
    routeSettings: routeSettings,
  );
}<|MERGE_RESOLUTION|>--- conflicted
+++ resolved
@@ -1056,12 +1056,8 @@
   Color barrierColor = _kModalBarrierColor,
   bool barrierDismissible = true,
   bool useRootNavigator = true,
-<<<<<<< HEAD
-  bool semanticsDismissible,
-  RouteSettings settings,
-=======
   bool? semanticsDismissible,
->>>>>>> f1013e68
+  RouteSettings? routeSettings,
 }) {
   assert(useRootNavigator != null);
   return Navigator.of(context, rootNavigator: useRootNavigator)!.push(
@@ -1072,7 +1068,7 @@
       builder: builder,
       filter: filter,
       semanticsDismissible: semanticsDismissible,
-      settings: settings,
+      settings: routeSettings,
     ),
   );
 }
