--- conflicted
+++ resolved
@@ -3,7 +3,8 @@
 // found in the LICENSE file.
 
 import 'package:flutter/scheduler.dart';
-import 'package:flutter/services.dart' show SelectionChangedCause, SuggestionSpan;
+import 'package:flutter/services.dart'
+    show SelectionChangedCause, SuggestionSpan;
 import 'package:flutter/widgets.dart';
 
 import 'debug.dart';
@@ -41,8 +42,9 @@
   CupertinoSpellCheckSuggestionsToolbar.editableText({
     super.key,
     required EditableTextState editableTextState,
-  }) : buttonItems = buildButtonItems(editableTextState) ?? <ContextMenuButtonItem>[],
-       anchors = editableTextState.contextMenuAnchors;
+  })  : buttonItems =
+            buildButtonItems(editableTextState) ?? <ContextMenuButtonItem>[],
+        anchors = editableTextState.contextMenuAnchors;
 
   /// The location on which to anchor the menu.
   final TextSelectionToolbarAnchors anchors;
@@ -69,9 +71,9 @@
   ) {
     // Determine if composing region is misspelled.
     final SuggestionSpan? spanAtCursorIndex =
-      editableTextState.findSuggestionSpanAtCursorIndex(
-        editableTextState.currentTextEditingValue.selection.baseOffset,
-      );
+        editableTextState.findSuggestionSpanAtCursorIndex(
+      editableTextState.currentTextEditingValue.selection.baseOffset,
+    );
 
     if (spanAtCursorIndex == null) {
       return null;
@@ -82,11 +84,7 @@
           CupertinoLocalizations.of(editableTextState.context);
       return <ContextMenuButtonItem>[
         ContextMenuButtonItem(
-<<<<<<< HEAD
-          onPressed: () {},
-=======
           onPressed: null,
->>>>>>> d211f428
           label: localizations.noSpellCheckReplacementsLabel,
         )
       ];
@@ -95,7 +93,8 @@
     final List<ContextMenuButtonItem> buttonItems = <ContextMenuButtonItem>[];
 
     // Build suggestion buttons.
-    for (final String suggestion in spanAtCursorIndex.suggestions.take(_kMaxSuggestions)) {
+    for (final String suggestion
+        in spanAtCursorIndex.suggestions.take(_kMaxSuggestions)) {
       buttonItems.add(ContextMenuButtonItem(
         onPressed: () {
           if (!editableTextState.mounted) {
@@ -113,9 +112,11 @@
     return buttonItems;
   }
 
-  static void _replaceText(EditableTextState editableTextState, String text, TextRange replacementRange) {
+  static void _replaceText(EditableTextState editableTextState, String text,
+      TextRange replacementRange) {
     // Replacement cannot be performed if the text is read only or obscured.
-    assert(!editableTextState.widget.readOnly && !editableTextState.widget.obscureText);
+    assert(!editableTextState.widget.readOnly &&
+        !editableTextState.widget.obscureText);
 
     final TextEditingValue newValue = editableTextState.textEditingValue
         .replaced(
@@ -127,12 +128,14 @@
             offset: replacementRange.start + text.length,
           ),
         );
-    editableTextState.userUpdateTextEditingValue(newValue,SelectionChangedCause.toolbar);
+    editableTextState.userUpdateTextEditingValue(
+        newValue, SelectionChangedCause.toolbar);
 
     // Schedule a call to bringIntoView() after renderEditable updates.
     SchedulerBinding.instance.addPostFrameCallback((Duration duration) {
       if (editableTextState.mounted) {
-        editableTextState.bringIntoView(editableTextState.textEditingValue.selection.extent);
+        editableTextState
+            .bringIntoView(editableTextState.textEditingValue.selection.extent);
       }
     });
     editableTextState.hideToolbar();
@@ -156,7 +159,9 @@
     final List<Widget> children = _buildToolbarButtons(context);
     return CupertinoTextSelectionToolbar(
       anchorAbove: anchors.primaryAnchor,
-      anchorBelow: anchors.secondaryAnchor == null ? anchors.primaryAnchor : anchors.secondaryAnchor!,
+      anchorBelow: anchors.secondaryAnchor == null
+          ? anchors.primaryAnchor
+          : anchors.secondaryAnchor!,
       children: children,
     );
   }
