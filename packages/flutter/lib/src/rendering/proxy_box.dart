// Copyright 2014 The Flutter Authors. All rights reserved.
// Use of this source code is governed by a BSD-style license that can be
// found in the LICENSE file.

import 'dart:async';

import 'dart:ui' as ui show ImageFilter, Gradient, Image, Color;

import 'package:flutter/animation.dart';
import 'package:flutter/foundation.dart';
import 'package:flutter/gestures.dart';
import 'package:flutter/painting.dart';
import 'package:flutter/semantics.dart';
import 'package:flutter/services.dart';

import 'package:vector_math/vector_math_64.dart';

import 'binding.dart';
import 'box.dart';
import 'layer.dart';
import 'mouse_cursor.dart';
import 'mouse_tracking.dart';
import 'object.dart';

export 'package:flutter/gestures.dart' show
  PointerEvent,
  PointerDownEvent,
  PointerMoveEvent,
  PointerUpEvent,
  PointerCancelEvent;

/// A base class for render boxes that resemble their children.
///
/// A proxy box has a single child and simply mimics all the properties of that
/// child by calling through to the child for each function in the render box
/// protocol. For example, a proxy box determines its size by asking its child
/// to layout with the same constraints and then matching the size.
///
/// A proxy box isn't useful on its own because you might as well just replace
/// the proxy box with its child. However, RenderProxyBox is a useful base class
/// for render objects that wish to mimic most, but not all, of the properties
/// of their child.
///
/// See also:
///
///  * [RenderProxySliver], a base class for render slivers that resemble their
///    children.
class RenderProxyBox extends RenderBox with RenderObjectWithChildMixin<RenderBox>, RenderProxyBoxMixin<RenderBox> {
  /// Creates a proxy render box.
  ///
  /// Proxy render boxes are rarely created directly because they simply proxy
  /// the render box protocol to [child]. Instead, consider using one of the
  /// subclasses.
  RenderProxyBox([RenderBox? child]) {
    this.child = child;
  }
}

/// Implementation of [RenderProxyBox].
///
/// Use this mixin in situations where the proxying behavior
/// of [RenderProxyBox] is desired but inheriting from [RenderProxyBox] is
/// impractical (e.g. because you want to mix in other classes as well).
// TODO(ianh): Remove this class once https://github.com/dart-lang/sdk/issues/31543 is fixed
@optionalTypeArgs
mixin RenderProxyBoxMixin<T extends RenderBox> on RenderBox, RenderObjectWithChildMixin<T> {
  @override
  void setupParentData(RenderObject child) {
    // We don't actually use the offset argument in BoxParentData, so let's
    // avoid allocating it at all.
    if (child.parentData is! ParentData)
      child.parentData = ParentData();
  }

  @override
  double computeMinIntrinsicWidth(double height) {
    if (child != null)
      return child!.getMinIntrinsicWidth(height);
    return 0.0;
  }

  @override
  double computeMaxIntrinsicWidth(double height) {
    if (child != null)
      return child!.getMaxIntrinsicWidth(height);
    return 0.0;
  }

  @override
  double computeMinIntrinsicHeight(double width) {
    if (child != null)
      return child!.getMinIntrinsicHeight(width);
    return 0.0;
  }

  @override
  double computeMaxIntrinsicHeight(double width) {
    if (child != null)
      return child!.getMaxIntrinsicHeight(width);
    return 0.0;
  }

  @override
  double? computeDistanceToActualBaseline(TextBaseline baseline) {
    if (child != null)
      return child!.getDistanceToActualBaseline(baseline);
    return super.computeDistanceToActualBaseline(baseline);
  }

  @override
  void performLayout() {
    if (child != null) {
      child!.layout(constraints, parentUsesSize: true);
      size = child!.size;
    } else {
      performResize();
    }
  }

  @override
  bool hitTestChildren(BoxHitTestResult result, { required Offset position }) {
    return child?.hitTest(result, position: position) ?? false;
  }

  @override
  void applyPaintTransform(RenderObject child, Matrix4 transform) { }

  @override
  void paint(PaintingContext context, Offset offset) {
    if (child != null)
      context.paintChild(child!, offset);
  }
}

/// How to behave during hit tests.
enum HitTestBehavior {
  /// Targets that defer to their children receive events within their bounds
  /// only if one of their children is hit by the hit test.
  deferToChild,

  /// Opaque targets can be hit by hit tests, causing them to both receive
  /// events within their bounds and prevent targets visually behind them from
  /// also receiving events.
  opaque,

  /// Translucent targets both receive events within their bounds and permit
  /// targets visually behind them to also receive events.
  translucent,
}

/// A RenderProxyBox subclass that allows you to customize the
/// hit-testing behavior.
abstract class RenderProxyBoxWithHitTestBehavior extends RenderProxyBox {
  /// Initializes member variables for subclasses.
  ///
  /// By default, the [behavior] is [HitTestBehavior.deferToChild].
  RenderProxyBoxWithHitTestBehavior({
    this.behavior = HitTestBehavior.deferToChild,
    RenderBox? child,
  }) : super(child);

  /// How to behave during hit testing.
  HitTestBehavior behavior;

  @override
  bool hitTest(BoxHitTestResult result, { required Offset position }) {
    bool hitTarget = false;
    if (size.contains(position)) {
      hitTarget = hitTestChildren(result, position: position) || hitTestSelf(position);
      if (hitTarget || behavior == HitTestBehavior.translucent)
        result.add(BoxHitTestEntry(this, position));
    }
    return hitTarget;
  }

  @override
  bool hitTestSelf(Offset position) => behavior == HitTestBehavior.opaque;

  @override
  void debugFillProperties(DiagnosticPropertiesBuilder properties) {
    super.debugFillProperties(properties);
    properties.add(EnumProperty<HitTestBehavior>('behavior', behavior, defaultValue: null));
  }
}

/// Imposes additional constraints on its child.
///
/// A render constrained box proxies most functions in the render box protocol
/// to its child, except that when laying out its child, it tightens the
/// constraints provided by its parent by enforcing the [additionalConstraints]
/// as well.
///
/// For example, if you wanted [child] to have a minimum height of 50.0 logical
/// pixels, you could use `const BoxConstraints(minHeight: 50.0)` as the
/// [additionalConstraints].
class RenderConstrainedBox extends RenderProxyBox {
  /// Creates a render box that constrains its child.
  ///
  /// The [additionalConstraints] argument must not be null and must be valid.
  RenderConstrainedBox({
    RenderBox? child,
    required BoxConstraints additionalConstraints,
  }) : assert(additionalConstraints != null),
       assert(additionalConstraints.debugAssertIsValid()),
       _additionalConstraints = additionalConstraints,
       super(child);

  /// Additional constraints to apply to [child] during layout.
  BoxConstraints get additionalConstraints => _additionalConstraints;
  BoxConstraints _additionalConstraints;
  set additionalConstraints(BoxConstraints value) {
    assert(value != null);
    assert(value.debugAssertIsValid());
    if (_additionalConstraints == value)
      return;
    _additionalConstraints = value;
    markNeedsLayout();
  }

  @override
  double computeMinIntrinsicWidth(double height) {
    if (_additionalConstraints.hasBoundedWidth && _additionalConstraints.hasTightWidth)
      return _additionalConstraints.minWidth;
    final double width = super.computeMinIntrinsicWidth(height);
    assert(width.isFinite);
    if (!_additionalConstraints.hasInfiniteWidth)
      return _additionalConstraints.constrainWidth(width);
    return width;
  }

  @override
  double computeMaxIntrinsicWidth(double height) {
    if (_additionalConstraints.hasBoundedWidth && _additionalConstraints.hasTightWidth)
      return _additionalConstraints.minWidth;
    final double width = super.computeMaxIntrinsicWidth(height);
    assert(width.isFinite);
    if (!_additionalConstraints.hasInfiniteWidth)
      return _additionalConstraints.constrainWidth(width);
    return width;
  }

  @override
  double computeMinIntrinsicHeight(double width) {
    if (_additionalConstraints.hasBoundedHeight && _additionalConstraints.hasTightHeight)
      return _additionalConstraints.minHeight;
    final double height = super.computeMinIntrinsicHeight(width);
    assert(height.isFinite);
    if (!_additionalConstraints.hasInfiniteHeight)
      return _additionalConstraints.constrainHeight(height);
    return height;
  }

  @override
  double computeMaxIntrinsicHeight(double width) {
    if (_additionalConstraints.hasBoundedHeight && _additionalConstraints.hasTightHeight)
      return _additionalConstraints.minHeight;
    final double height = super.computeMaxIntrinsicHeight(width);
    assert(height.isFinite);
    if (!_additionalConstraints.hasInfiniteHeight)
      return _additionalConstraints.constrainHeight(height);
    return height;
  }

  @override
  void performLayout() {
    final BoxConstraints constraints = this.constraints;
    if (child != null) {
      child!.layout(_additionalConstraints.enforce(constraints), parentUsesSize: true);
      size = child!.size;
    } else {
      size = _additionalConstraints.enforce(constraints).constrain(Size.zero);
    }
  }

  @override
  void debugPaintSize(PaintingContext context, Offset offset) {
    super.debugPaintSize(context, offset);
    assert(() {
      Paint paint;
      if (child == null || child!.size.isEmpty) {
        paint = Paint()
          ..color = const Color(0x90909090);
        context.canvas.drawRect(offset & size, paint);
      }
      return true;
    }());
  }

  @override
  void debugFillProperties(DiagnosticPropertiesBuilder properties) {
    super.debugFillProperties(properties);
    properties.add(DiagnosticsProperty<BoxConstraints>('additionalConstraints', additionalConstraints));
  }
}

/// Constrains the child's [BoxConstraints.maxWidth] and
/// [BoxConstraints.maxHeight] if they're otherwise unconstrained.
///
/// This has the effect of giving the child a natural dimension in unbounded
/// environments. For example, by providing a [maxHeight] to a widget that
/// normally tries to be as big as possible, the widget will normally size
/// itself to fit its parent, but when placed in a vertical list, it will take
/// on the given height.
///
/// This is useful when composing widgets that normally try to match their
/// parents' size, so that they behave reasonably in lists (which are
/// unbounded).
class RenderLimitedBox extends RenderProxyBox {
  /// Creates a render box that imposes a maximum width or maximum height on its
  /// child if the child is otherwise unconstrained.
  ///
  /// The [maxWidth] and [maxHeight] arguments not be null and must be
  /// non-negative.
  RenderLimitedBox({
    RenderBox? child,
    double maxWidth = double.infinity,
    double maxHeight = double.infinity,
  }) : assert(maxWidth != null && maxWidth >= 0.0),
       assert(maxHeight != null && maxHeight >= 0.0),
       _maxWidth = maxWidth,
       _maxHeight = maxHeight,
       super(child);

  /// The value to use for maxWidth if the incoming maxWidth constraint is infinite.
  double get maxWidth => _maxWidth;
  double _maxWidth;
  set maxWidth(double value) {
    assert(value != null && value >= 0.0);
    if (_maxWidth == value)
      return;
    _maxWidth = value;
    markNeedsLayout();
  }

  /// The value to use for maxHeight if the incoming maxHeight constraint is infinite.
  double get maxHeight => _maxHeight;
  double _maxHeight;
  set maxHeight(double value) {
    assert(value != null && value >= 0.0);
    if (_maxHeight == value)
      return;
    _maxHeight = value;
    markNeedsLayout();
  }

  BoxConstraints _limitConstraints(BoxConstraints constraints) {
    return BoxConstraints(
      minWidth: constraints.minWidth,
      maxWidth: constraints.hasBoundedWidth ? constraints.maxWidth : constraints.constrainWidth(maxWidth),
      minHeight: constraints.minHeight,
      maxHeight: constraints.hasBoundedHeight ? constraints.maxHeight : constraints.constrainHeight(maxHeight),
    );
  }

  @override
  void performLayout() {
    if (child != null) {
      final BoxConstraints constraints = this.constraints;
      child!.layout(_limitConstraints(constraints), parentUsesSize: true);
      size = constraints.constrain(child!.size);
    } else {
      size = _limitConstraints(constraints).constrain(Size.zero);
    }
  }

  @override
  void debugFillProperties(DiagnosticPropertiesBuilder properties) {
    super.debugFillProperties(properties);
    properties.add(DoubleProperty('maxWidth', maxWidth, defaultValue: double.infinity));
    properties.add(DoubleProperty('maxHeight', maxHeight, defaultValue: double.infinity));
  }
}

/// Attempts to size the child to a specific aspect ratio.
///
/// The render object first tries the largest width permitted by the layout
/// constraints. The height of the render object is determined by applying the
/// given aspect ratio to the width, expressed as a ratio of width to height.
///
/// For example, a 16:9 width:height aspect ratio would have a value of
/// 16.0/9.0. If the maximum width is infinite, the initial width is determined
/// by applying the aspect ratio to the maximum height.
///
/// Now consider a second example, this time with an aspect ratio of 2.0 and
/// layout constraints that require the width to be between 0.0 and 100.0 and
/// the height to be between 0.0 and 100.0. We'll select a width of 100.0 (the
/// biggest allowed) and a height of 50.0 (to match the aspect ratio).
///
/// In that same situation, if the aspect ratio is 0.5, we'll also select a
/// width of 100.0 (still the biggest allowed) and we'll attempt to use a height
/// of 200.0. Unfortunately, that violates the constraints because the child can
/// be at most 100.0 pixels tall. The render object will then take that value
/// and apply the aspect ratio again to obtain a width of 50.0. That width is
/// permitted by the constraints and the child receives a width of 50.0 and a
/// height of 100.0. If the width were not permitted, the render object would
/// continue iterating through the constraints. If the render object does not
/// find a feasible size after consulting each constraint, the render object
/// will eventually select a size for the child that meets the layout
/// constraints but fails to meet the aspect ratio constraints.
class RenderAspectRatio extends RenderProxyBox {
  /// Creates as render object with a specific aspect ratio.
  ///
  /// The [aspectRatio] argument must be a finite, positive value.
  RenderAspectRatio({
    RenderBox? child,
    required double aspectRatio,
  }) : assert(aspectRatio != null),
       assert(aspectRatio > 0.0),
       assert(aspectRatio.isFinite),
       _aspectRatio = aspectRatio,
       super(child);

  /// The aspect ratio to attempt to use.
  ///
  /// The aspect ratio is expressed as a ratio of width to height. For example,
  /// a 16:9 width:height aspect ratio would have a value of 16.0/9.0.
  double get aspectRatio => _aspectRatio;
  double _aspectRatio;
  set aspectRatio(double value) {
    assert(value != null);
    assert(value > 0.0);
    assert(value.isFinite);
    if (_aspectRatio == value)
      return;
    _aspectRatio = value;
    markNeedsLayout();
  }

  @override
  double computeMinIntrinsicWidth(double height) {
    if (height.isFinite)
      return height * _aspectRatio;
    if (child != null)
      return child!.getMinIntrinsicWidth(height);
    return 0.0;
  }

  @override
  double computeMaxIntrinsicWidth(double height) {
    if (height.isFinite)
      return height * _aspectRatio;
    if (child != null)
      return child!.getMaxIntrinsicWidth(height);
    return 0.0;
  }

  @override
  double computeMinIntrinsicHeight(double width) {
    if (width.isFinite)
      return width / _aspectRatio;
    if (child != null)
      return child!.getMinIntrinsicHeight(width);
    return 0.0;
  }

  @override
  double computeMaxIntrinsicHeight(double width) {
    if (width.isFinite)
      return width / _aspectRatio;
    if (child != null)
      return child!.getMaxIntrinsicHeight(width);
    return 0.0;
  }

  Size _applyAspectRatio(BoxConstraints constraints) {
    assert(constraints.debugAssertIsValid());
    assert(() {
      if (!constraints.hasBoundedWidth && !constraints.hasBoundedHeight) {
        throw FlutterError(
          '$runtimeType has unbounded constraints.\n'
          'This $runtimeType was given an aspect ratio of $aspectRatio but was given '
          'both unbounded width and unbounded height constraints. Because both '
          'constraints were unbounded, this render object doesn\'t know how much '
          'size to consume.'
        );
      }
      return true;
    }());

    if (constraints.isTight)
      return constraints.smallest;

    double width = constraints.maxWidth;
    double height;

    // We default to picking the height based on the width, but if the width
    // would be infinite, that's not sensible so we try to infer the height
    // from the width.
    if (width.isFinite) {
      height = width / _aspectRatio;
    } else {
      height = constraints.maxHeight;
      width = height * _aspectRatio;
    }

    // Similar to RenderImage, we iteratively attempt to fit within the given
    // constraints while maintaining the given aspect ratio. The order of
    // applying the constraints is also biased towards inferring the height
    // from the width.

    if (width > constraints.maxWidth) {
      width = constraints.maxWidth;
      height = width / _aspectRatio;
    }

    if (height > constraints.maxHeight) {
      height = constraints.maxHeight;
      width = height * _aspectRatio;
    }

    if (width < constraints.minWidth) {
      width = constraints.minWidth;
      height = width / _aspectRatio;
    }

    if (height < constraints.minHeight) {
      height = constraints.minHeight;
      width = height * _aspectRatio;
    }

    return constraints.constrain(Size(width, height));
  }

  @override
  void performLayout() {
    size = _applyAspectRatio(constraints);
    if (child != null)
      child!.layout(BoxConstraints.tight(size));
  }

  @override
  void debugFillProperties(DiagnosticPropertiesBuilder properties) {
    super.debugFillProperties(properties);
    properties.add(DoubleProperty('aspectRatio', aspectRatio));
  }
}

/// Sizes its child to the child's maximum intrinsic width.
///
/// This class is useful, for example, when unlimited width is available and
/// you would like a child that would otherwise attempt to expand infinitely to
/// instead size itself to a more reasonable width.
///
/// The constraints that this object passes to its child will adhere to the
/// parent's constraints, so if the constraints are not large enough to satisfy
/// the child's maximum intrinsic width, then the child will get less width
/// than it otherwise would. Likewise, if the minimum width constraint is
/// larger than the child's maximum intrinsic width, the child will be given
/// more width than it otherwise would.
///
/// If [stepWidth] is non-null, the child's width will be snapped to a multiple
/// of the [stepWidth]. Similarly, if [stepHeight] is non-null, the child's
/// height will be snapped to a multiple of the [stepHeight].
///
/// This class is relatively expensive, because it adds a speculative layout
/// pass before the final layout phase. Avoid using it where possible. In the
/// worst case, this render object can result in a layout that is O(N²) in the
/// depth of the tree.
///
/// See also:
///
///  * [Align], a widget that aligns its child within itself. This can be used
///    to loosen the constraints passed to the [RenderIntrinsicWidth],
///    allowing the [RenderIntrinsicWidth]'s child to be smaller than that of
///    its parent.
///  * [Row], which when used with [CrossAxisAlignment.stretch] can be used
///    to loosen just the width constraints that are passed to the
///    [RenderIntrinsicWidth], allowing the [RenderIntrinsicWidth]'s child's
///    width to be smaller than that of its parent.
class RenderIntrinsicWidth extends RenderProxyBox {
  /// Creates a render object that sizes itself to its child's intrinsic width.
  ///
  /// If [stepWidth] is non-null it must be > 0.0. Similarly If [stepHeight] is
  /// non-null it must be > 0.0.
  RenderIntrinsicWidth({
    double? stepWidth,
    double? stepHeight,
    RenderBox? child,
  }) : assert(stepWidth == null || stepWidth > 0.0),
       assert(stepHeight == null || stepHeight > 0.0),
       _stepWidth = stepWidth,
       _stepHeight = stepHeight,
       super(child);

  /// If non-null, force the child's width to be a multiple of this value.
  ///
  /// This value must be null or > 0.0.
  double? get stepWidth => _stepWidth;
  double? _stepWidth;
  set stepWidth(double? value) {
    assert(value == null || value > 0.0);
    if (value == _stepWidth)
      return;
    _stepWidth = value;
    markNeedsLayout();
  }

  /// If non-null, force the child's height to be a multiple of this value.
  ///
  /// This value must be null or > 0.0.
  double? get stepHeight => _stepHeight;
  double? _stepHeight;
  set stepHeight(double? value) {
    assert(value == null || value > 0.0);
    if (value == _stepHeight)
      return;
    _stepHeight = value;
    markNeedsLayout();
  }

  static double _applyStep(double input, double? step) {
    assert(input.isFinite);
    if (step == null)
      return input;
    return (input / step).ceil() * step;
  }

  @override
  double computeMinIntrinsicWidth(double height) {
    return computeMaxIntrinsicWidth(height);
  }

  @override
  double computeMaxIntrinsicWidth(double height) {
    if (child == null)
      return 0.0;
    final double width = child!.getMaxIntrinsicWidth(height);
    return _applyStep(width, _stepWidth);
  }

  @override
  double computeMinIntrinsicHeight(double width) {
    if (child == null)
      return 0.0;
    if (!width.isFinite)
      width = computeMaxIntrinsicWidth(double.infinity);
    assert(width.isFinite);
    final double height = child!.getMinIntrinsicHeight(width);
    return _applyStep(height, _stepHeight);
  }

  @override
  double computeMaxIntrinsicHeight(double width) {
    if (child == null)
      return 0.0;
    if (!width.isFinite)
      width = computeMaxIntrinsicWidth(double.infinity);
    assert(width.isFinite);
    final double height = child!.getMaxIntrinsicHeight(width);
    return _applyStep(height, _stepHeight);
  }

  @override
  void performLayout() {
    if (child != null) {
      BoxConstraints childConstraints = constraints;
      if (!childConstraints.hasTightWidth) {
        final double width = child!.getMaxIntrinsicWidth(childConstraints.maxHeight);
        assert(width.isFinite);
        childConstraints = childConstraints.tighten(width: _applyStep(width, _stepWidth));
      }
      if (_stepHeight != null) {
        final double height = child!.getMaxIntrinsicHeight(childConstraints.maxWidth);
        assert(height.isFinite);
        childConstraints = childConstraints.tighten(height: _applyStep(height, _stepHeight));
      }
      child!.layout(childConstraints, parentUsesSize: true);
      size = child!.size;
    } else {
      performResize();
    }
  }

  @override
  void debugFillProperties(DiagnosticPropertiesBuilder properties) {
    super.debugFillProperties(properties);
    properties.add(DoubleProperty('stepWidth', stepWidth));
    properties.add(DoubleProperty('stepHeight', stepHeight));
  }
}

/// Sizes its child to the child's intrinsic height.
///
/// This class is useful, for example, when unlimited height is available and
/// you would like a child that would otherwise attempt to expand infinitely to
/// instead size itself to a more reasonable height.
///
/// The constraints that this object passes to its child will adhere to the
/// parent's constraints, so if the constraints are not large enough to satisfy
/// the child's maximum intrinsic height, then the child will get less height
/// than it otherwise would. Likewise, if the minimum height constraint is
/// larger than the child's maximum intrinsic height, the child will be given
/// more height than it otherwise would.
///
/// This class is relatively expensive, because it adds a speculative layout
/// pass before the final layout phase. Avoid using it where possible. In the
/// worst case, this render object can result in a layout that is O(N²) in the
/// depth of the tree.
///
/// See also:
///
///  * [Align], a widget that aligns its child within itself. This can be used
///    to loosen the constraints passed to the [RenderIntrinsicHeight],
///    allowing the [RenderIntrinsicHeight]'s child to be smaller than that of
///    its parent.
///  * [Column], which when used with [CrossAxisAlignment.stretch] can be used
///    to loosen just the height constraints that are passed to the
///    [RenderIntrinsicHeight], allowing the [RenderIntrinsicHeight]'s child's
///    height to be smaller than that of its parent.
class RenderIntrinsicHeight extends RenderProxyBox {
  /// Creates a render object that sizes itself to its child's intrinsic height.
  RenderIntrinsicHeight({
    RenderBox? child,
  }) : super(child);

  @override
  double computeMinIntrinsicWidth(double height) {
    if (child == null)
      return 0.0;
    if (!height.isFinite)
      height = child!.getMaxIntrinsicHeight(double.infinity);
    assert(height.isFinite);
    return child!.getMinIntrinsicWidth(height);
  }

  @override
  double computeMaxIntrinsicWidth(double height) {
    if (child == null)
      return 0.0;
    if (!height.isFinite)
      height = child!.getMaxIntrinsicHeight(double.infinity);
    assert(height.isFinite);
    return child!.getMaxIntrinsicWidth(height);
  }

  @override
  double computeMinIntrinsicHeight(double width) {
    return computeMaxIntrinsicHeight(width);
  }

  @override
  void performLayout() {
    if (child != null) {
      BoxConstraints childConstraints = constraints;
      if (!childConstraints.hasTightHeight) {
        final double height = child!.getMaxIntrinsicHeight(childConstraints.maxWidth);
        assert(height.isFinite);
        childConstraints = childConstraints.tighten(height: height);
      }
      child!.layout(childConstraints, parentUsesSize: true);
      size = child!.size;
    } else {
      performResize();
    }
  }

}

/// Makes its child partially transparent.
///
/// This class paints its child into an intermediate buffer and then blends the
/// child back into the scene partially transparent.
///
/// For values of opacity other than 0.0 and 1.0, this class is relatively
/// expensive because it requires painting the child into an intermediate
/// buffer. For the value 0.0, the child is simply not painted at all. For the
/// value 1.0, the child is painted immediately without an intermediate buffer.
class RenderOpacity extends RenderProxyBox {
  /// Creates a partially transparent render object.
  ///
  /// The [opacity] argument must be between 0.0 and 1.0, inclusive.
  RenderOpacity({
    double opacity = 1.0,
    bool alwaysIncludeSemantics = false,
    RenderBox? child,
  }) : assert(opacity != null),
       assert(opacity >= 0.0 && opacity <= 1.0),
       assert(alwaysIncludeSemantics != null),
       _opacity = opacity,
       _alwaysIncludeSemantics = alwaysIncludeSemantics,
       _alpha = ui.Color.getAlphaFromOpacity(opacity),
       super(child);

  @override
  bool get alwaysNeedsCompositing => child != null && (_alpha != 0 && _alpha != 255);

  int _alpha;

  /// The fraction to scale the child's alpha value.
  ///
  /// An opacity of 1.0 is fully opaque. An opacity of 0.0 is fully transparent
  /// (i.e., invisible).
  ///
  /// The opacity must not be null.
  ///
  /// Values 1.0 and 0.0 are painted with a fast path. Other values
  /// require painting the child into an intermediate buffer, which is
  /// expensive.
  double get opacity => _opacity;
  double _opacity;
  set opacity(double value) {
    assert(value != null);
    assert(value >= 0.0 && value <= 1.0);
    if (_opacity == value)
      return;
    final bool didNeedCompositing = alwaysNeedsCompositing;
    final bool wasVisible = _alpha != 0;
    _opacity = value;
    _alpha = ui.Color.getAlphaFromOpacity(_opacity);
    if (didNeedCompositing != alwaysNeedsCompositing)
      markNeedsCompositingBitsUpdate();
    markNeedsPaint();
    if (wasVisible != (_alpha != 0) && !alwaysIncludeSemantics)
      markNeedsSemanticsUpdate();
  }

  /// Whether child semantics are included regardless of the opacity.
  ///
  /// If false, semantics are excluded when [opacity] is 0.0.
  ///
  /// Defaults to false.
  bool get alwaysIncludeSemantics => _alwaysIncludeSemantics;
  bool _alwaysIncludeSemantics;
  set alwaysIncludeSemantics(bool value) {
    if (value == _alwaysIncludeSemantics)
      return;
    _alwaysIncludeSemantics = value;
    markNeedsSemanticsUpdate();
  }

  @override
  void paint(PaintingContext context, Offset offset) {
    if (child != null) {
      if (_alpha == 0) {
        // No need to keep the layer. We'll create a new one if necessary.
        layer = null;
        return;
      }
      if (_alpha == 255) {
        // No need to keep the layer. We'll create a new one if necessary.
        layer = null;
        context.paintChild(child!, offset);
        return;
      }
      assert(needsCompositing);
      layer = context.pushOpacity(offset, _alpha, super.paint, oldLayer: layer as OpacityLayer?);
    }
  }

  @override
  void visitChildrenForSemantics(RenderObjectVisitor visitor) {
    if (child != null && (_alpha != 0 || alwaysIncludeSemantics))
      visitor(child!);
  }

  @override
  void debugFillProperties(DiagnosticPropertiesBuilder properties) {
    super.debugFillProperties(properties);
    properties.add(DoubleProperty('opacity', opacity));
    properties.add(FlagProperty('alwaysIncludeSemantics', value: alwaysIncludeSemantics, ifTrue: 'alwaysIncludeSemantics'));
  }
}

/// Implementation of [RenderAnimatedOpacity] and [RenderSliverAnimatedOpacity].
///
/// This mixin allows the logic of animating opacity to be used with different
/// layout models, e.g. the way that [RenderAnimatedOpacity] uses it for [RenderBox]
/// and [RenderSliverAnimatedOpacity] uses it for [RenderSliver].
mixin RenderAnimatedOpacityMixin<T extends RenderObject> on RenderObjectWithChildMixin<T> {
  int? _alpha;

  @override
  bool get alwaysNeedsCompositing => child != null && _currentlyNeedsCompositing!;
  bool? _currentlyNeedsCompositing;

  /// The animation that drives this render object's opacity.
  ///
  /// An opacity of 1.0 is fully opaque. An opacity of 0.0 is fully transparent
  /// (i.e., invisible).
  ///
  /// To change the opacity of a child in a static manner, not animated,
  /// consider [RenderOpacity] instead.
  ///
  /// This getter cannot be read until the value has been set. It should be set
  /// by the constructor of the class in which this mixin is included.
  Animation<double> get opacity => _opacity!;
  Animation<double>? _opacity;
  set opacity(Animation<double> value) {
    assert(value != null);
    if (_opacity == value)
      return;
    if (attached && _opacity != null)
      opacity.removeListener(_updateOpacity);
    _opacity = value;
    if (attached)
      opacity.addListener(_updateOpacity);
    _updateOpacity();
  }

  /// Whether child semantics are included regardless of the opacity.
  ///
  /// If false, semantics are excluded when [opacity] is 0.0.
  ///
  /// Defaults to false.
  ///
  /// This getter cannot be read until the value has been set. It should be set
  /// by the constructor of the class in which this mixin is included.
  bool get alwaysIncludeSemantics => _alwaysIncludeSemantics!;
  bool? _alwaysIncludeSemantics;
  set alwaysIncludeSemantics(bool value) {
    if (value == _alwaysIncludeSemantics)
      return;
    _alwaysIncludeSemantics = value;
    markNeedsSemanticsUpdate();
  }

  @override
  void attach(PipelineOwner owner) {
    super.attach(owner);
    opacity.addListener(_updateOpacity);
    _updateOpacity(); // in case it changed while we weren't listening
  }

  @override
  void detach() {
    opacity.removeListener(_updateOpacity);
    super.detach();
  }

  void _updateOpacity() {
    final int? oldAlpha = _alpha;
    _alpha = ui.Color.getAlphaFromOpacity(opacity.value);
    if (oldAlpha != _alpha) {
      final bool? didNeedCompositing = _currentlyNeedsCompositing;
      _currentlyNeedsCompositing = _alpha! > 0 && _alpha! < 255;
      if (child != null && didNeedCompositing != _currentlyNeedsCompositing)
        markNeedsCompositingBitsUpdate();
      markNeedsPaint();
      if (oldAlpha == 0 || _alpha == 0)
        markNeedsSemanticsUpdate();
    }
  }

  @override
  void paint(PaintingContext context, Offset offset) {
    if (child != null) {
      if (_alpha == 0) {
        // No need to keep the layer. We'll create a new one if necessary.
        layer = null;
        return;
      }
      if (_alpha == 255) {
        // No need to keep the layer. We'll create a new one if necessary.
        layer = null;
        context.paintChild(child!, offset);
        return;
      }
      assert(needsCompositing);
      layer = context.pushOpacity(offset, _alpha!, super.paint, oldLayer: layer as OpacityLayer);
    }
  }

  @override
  void visitChildrenForSemantics(RenderObjectVisitor visitor) {
    if (child != null && (_alpha != 0 || alwaysIncludeSemantics))
      visitor(child!);
  }

  @override
  void debugFillProperties(DiagnosticPropertiesBuilder properties) {
    super.debugFillProperties(properties);
    properties.add(DiagnosticsProperty<Animation<double>>('opacity', opacity));
    properties.add(FlagProperty('alwaysIncludeSemantics', value: alwaysIncludeSemantics, ifTrue: 'alwaysIncludeSemantics'));
  }
}

/// Makes its child partially transparent, driven from an [Animation].
///
/// This is a variant of [RenderOpacity] that uses an [Animation<double>] rather
/// than a [double] to control the opacity.
class RenderAnimatedOpacity extends RenderProxyBox with RenderProxyBoxMixin, RenderAnimatedOpacityMixin<RenderBox> {
  /// Creates a partially transparent render object.
  ///
  /// The [opacity] argument must not be null.
  RenderAnimatedOpacity({
    required Animation<double> opacity,
    bool alwaysIncludeSemantics = false,
    RenderBox? child,
  }) : assert(opacity != null),
       assert(alwaysIncludeSemantics != null),
       super(child) {
    this.opacity = opacity;
    this.alwaysIncludeSemantics = alwaysIncludeSemantics;
  }
}

/// Signature for a function that creates a [Shader] for a given [Rect].
///
/// Used by [RenderShaderMask] and the [ShaderMask] widget.
typedef ShaderCallback = Shader Function(Rect bounds);

/// Applies a mask generated by a [Shader] to its child.
///
/// For example, [RenderShaderMask] can be used to gradually fade out the edge
/// of a child by using a [new ui.Gradient.linear] mask.
class RenderShaderMask extends RenderProxyBox {
  /// Creates a render object that applies a mask generated by a [Shader] to its child.
  ///
  /// The [shaderCallback] and [blendMode] arguments must not be null.
  RenderShaderMask({
    RenderBox? child,
    required ShaderCallback shaderCallback,
    BlendMode blendMode = BlendMode.modulate,
  }) : assert(shaderCallback != null),
       assert(blendMode != null),
       _shaderCallback = shaderCallback,
       _blendMode = blendMode,
       super(child);

  @override
  ShaderMaskLayer? get layer => super.layer as ShaderMaskLayer?;

  /// Called to creates the [Shader] that generates the mask.
  ///
  /// The shader callback is called with the current size of the child so that
  /// it can customize the shader to the size and location of the child.
  ///
  /// The rectangle will always be at the origin when called by
  /// [RenderShaderMask].
  // TODO(abarth): Use the delegate pattern here to avoid generating spurious
  // repaints when the ShaderCallback changes identity.
  ShaderCallback get shaderCallback => _shaderCallback;
  ShaderCallback _shaderCallback;
  set shaderCallback(ShaderCallback value) {
    assert(value != null);
    if (_shaderCallback == value)
      return;
    _shaderCallback = value;
    markNeedsPaint();
  }

  /// The [BlendMode] to use when applying the shader to the child.
  ///
  /// The default, [BlendMode.modulate], is useful for applying an alpha blend
  /// to the child. Other blend modes can be used to create other effects.
  BlendMode get blendMode => _blendMode;
  BlendMode _blendMode;
  set blendMode(BlendMode value) {
    assert(value != null);
    if (_blendMode == value)
      return;
    _blendMode = value;
    markNeedsPaint();
  }

  @override
  bool get alwaysNeedsCompositing => child != null;

  @override
  void paint(PaintingContext context, Offset offset) {
    if (child != null) {
      assert(needsCompositing);
      layer ??= ShaderMaskLayer();
      layer!
        ..shader = _shaderCallback(Offset.zero & size)
        ..maskRect = offset & size
        ..blendMode = _blendMode;
      context.pushLayer(layer!, super.paint, offset);
    } else {
      layer = null;
    }
  }
}

/// Applies a filter to the existing painted content and then paints [child].
///
/// This effect is relatively expensive, especially if the filter is non-local,
/// such as a blur.
class RenderBackdropFilter extends RenderProxyBox {
  /// Creates a backdrop filter.
  ///
  /// The [filter] argument must not be null.
  RenderBackdropFilter({ RenderBox? child, required ui.ImageFilter filter })
    : assert(filter != null),
      _filter = filter,
      super(child);

  @override
  BackdropFilterLayer? get layer => super.layer as BackdropFilterLayer?;

  /// The image filter to apply to the existing painted content before painting
  /// the child.
  ///
  /// For example, consider using [new ui.ImageFilter.blur] to create a backdrop
  /// blur effect.
  ui.ImageFilter get filter => _filter;
  ui.ImageFilter _filter;
  set filter(ui.ImageFilter value) {
    assert(value != null);
    if (_filter == value)
      return;
    _filter = value;
    markNeedsPaint();
  }

  @override
  bool get alwaysNeedsCompositing => child != null;

  @override
  void paint(PaintingContext context, Offset offset) {
    if (child != null) {
      assert(needsCompositing);
      layer ??= BackdropFilterLayer();
      layer!.filter = _filter;
      context.pushLayer(layer!, super.paint, offset);
    } else {
      layer = null;
    }
  }
}

/// An interface for providing custom clips.
///
/// This class is used by a number of clip widgets (e.g., [ClipRect] and
/// [ClipPath]).
///
/// The [getClip] method is called whenever the custom clip needs to be updated.
///
/// The [shouldReclip] method is called when a new instance of the class
/// is provided, to check if the new instance actually represents different
/// information.
///
/// The most efficient way to update the clip provided by this class is to
/// supply a `reclip` argument to the constructor of the [CustomClipper]. The
/// custom object will listen to this animation and update the clip whenever the
/// animation ticks, avoiding both the build and layout phases of the pipeline.
///
/// See also:
///
///  * [ClipRect], which can be customized with a [CustomClipper<Rect>].
///  * [ClipRRect], which can be customized with a [CustomClipper<RRect>].
///  * [ClipOval], which can be customized with a [CustomClipper<Rect>].
///  * [ClipPath], which can be customized with a [CustomClipper<Path>].
///  * [ShapeBorderClipper], for specifying a clip path using a [ShapeBorder].
abstract class CustomClipper<T> extends Listenable {
  /// Creates a custom clipper.
  ///
  /// The clipper will update its clip whenever [reclip] notifies its listeners.
  const CustomClipper({ Listenable? reclip }) : _reclip = reclip;

  final Listenable? _reclip;

  /// Register a closure to be notified when it is time to reclip.
  ///
  /// The [CustomClipper] implementation merely forwards to the same method on
  /// the [Listenable] provided to the constructor in the `reclip` argument, if
  /// it was not null.
  @override
  void addListener(VoidCallback listener) => _reclip?.addListener(listener);

  /// Remove a previously registered closure from the list of closures that the
  /// object notifies when it is time to reclip.
  ///
  /// The [CustomClipper] implementation merely forwards to the same method on
  /// the [Listenable] provided to the constructor in the `reclip` argument, if
  /// it was not null.
  @override
  void removeListener(VoidCallback listener) => _reclip?.removeListener(listener);

  /// Returns a description of the clip given that the render object being
  /// clipped is of the given size.
  T getClip(Size size);

  /// Returns an approximation of the clip returned by [getClip], as
  /// an axis-aligned Rect. This is used by the semantics layer to
  /// determine whether widgets should be excluded.
  ///
  /// By default, this returns a rectangle that is the same size as
  /// the RenderObject. If getClip returns a shape that is roughly the
  /// same size as the RenderObject (e.g. it's a rounded rectangle
  /// with very small arcs in the corners), then this may be adequate.
  Rect getApproximateClipRect(Size size) => Offset.zero & size;

  /// Called whenever a new instance of the custom clipper delegate class is
  /// provided to the clip object, or any time that a new clip object is created
  /// with a new instance of the custom clipper delegate class (which amounts to
  /// the same thing, because the latter is implemented in terms of the former).
  ///
  /// If the new instance represents different information than the old
  /// instance, then the method should return true, otherwise it should return
  /// false.
  ///
  /// If the method returns false, then the [getClip] call might be optimized
  /// away.
  ///
  /// It's possible that the [getClip] method will get called even if
  /// [shouldReclip] returns false or if the [shouldReclip] method is never
  /// called at all (e.g. if the box changes size).
  bool shouldReclip(covariant CustomClipper<T> oldClipper);

  @override
  String toString() => objectRuntimeType(this, 'CustomClipper');
}

/// A [CustomClipper] that clips to the outer path of a [ShapeBorder].
class ShapeBorderClipper extends CustomClipper<Path> {
  /// Creates a [ShapeBorder] clipper.
  ///
  /// The [shape] argument must not be null.
  ///
  /// The [textDirection] argument must be provided non-null if [shape]
  /// has a text direction dependency (for example if it is expressed in terms
  /// of "start" and "end" instead of "left" and "right"). It may be null if
  /// the border will not need the text direction to paint itself.
  const ShapeBorderClipper({
    required this.shape,
    this.textDirection,
  }) : assert(shape != null);

  /// The shape border whose outer path this clipper clips to.
  final ShapeBorder shape;

  /// The text direction to use for getting the outer path for [shape].
  ///
  /// [ShapeBorder]s can depend on the text direction (e.g having a "dent"
  /// towards the start of the shape).
  final TextDirection? textDirection;

  /// Returns the outer path of [shape] as the clip.
  @override
  Path getClip(Size size) {
    return shape.getOuterPath(Offset.zero & size, textDirection: textDirection);
  }

  @override
  bool shouldReclip(CustomClipper<Path> oldClipper) {
    if (oldClipper.runtimeType != ShapeBorderClipper)
      return true;
    final ShapeBorderClipper typedOldClipper = oldClipper as ShapeBorderClipper;
    return typedOldClipper.shape != shape
        || typedOldClipper.textDirection != textDirection;
  }
}

abstract class _RenderCustomClip<T> extends RenderProxyBox {
  _RenderCustomClip({
    RenderBox? child,
    CustomClipper<T>? clipper,
    Clip clipBehavior = Clip.antiAlias,
  }) : assert(clipBehavior != null),
       _clipper = clipper,
       _clipBehavior = clipBehavior,
       super(child);

  /// If non-null, determines which clip to use on the child.
  CustomClipper<T>? get clipper => _clipper;
  CustomClipper<T>? _clipper;
  set clipper(CustomClipper<T>? newClipper) {
    if (_clipper == newClipper)
      return;
    final CustomClipper<T>? oldClipper = _clipper;
    _clipper = newClipper;
    assert(newClipper != null || oldClipper != null);
    if (newClipper == null || oldClipper == null ||
        newClipper.runtimeType != oldClipper.runtimeType ||
        newClipper.shouldReclip(oldClipper)) {
      _markNeedsClip();
    }
    if (attached) {
      oldClipper?.removeListener(_markNeedsClip);
      newClipper?.addListener(_markNeedsClip);
    }
  }

  @override
  void attach(PipelineOwner owner) {
    super.attach(owner);
    _clipper?.addListener(_markNeedsClip);
  }

  @override
  void detach() {
    _clipper?.removeListener(_markNeedsClip);
    super.detach();
  }

  void _markNeedsClip() {
    _clip = null;
    markNeedsPaint();
    markNeedsSemanticsUpdate();
  }

  T get _defaultClip;
  T? _clip;

  Clip get clipBehavior => _clipBehavior;
  set clipBehavior(Clip value) {
    if (value != _clipBehavior) {
      _clipBehavior = value;
      markNeedsPaint();
    }
  }
  Clip _clipBehavior;

  @override
  void performLayout() {
    final Size? oldSize = hasSize ? size : null;
    super.performLayout();
    if (oldSize != size)
      _clip = null;
  }

  void _updateClip() {
    _clip ??= _clipper?.getClip(size) ?? _defaultClip;
  }

  @override
  Rect describeApproximatePaintClip(RenderObject child) {
    return _clipper?.getApproximateClipRect(size) ?? Offset.zero & size;
  }

  Paint? _debugPaint;
  TextPainter? _debugText;
  @override
  void debugPaintSize(PaintingContext context, Offset offset) {
    assert(() {
      _debugPaint ??= Paint()
        ..shader = ui.Gradient.linear(
          const Offset(0.0, 0.0),
          const Offset(10.0, 10.0),
          <Color>[const Color(0x00000000), const Color(0xFFFF00FF), const Color(0xFFFF00FF), const Color(0x00000000)],
          <double>[0.25, 0.25, 0.75, 0.75],
          TileMode.repeated,
        )
        ..strokeWidth = 2.0
        ..style = PaintingStyle.stroke;
      _debugText ??= TextPainter(
        text: const TextSpan(
          text: '✂',
          style: TextStyle(
            color: Color(0xFFFF00FF),
              fontSize: 14.0,
            ),
          ),
          textDirection: TextDirection.rtl, // doesn't matter, it's one character
        )
        ..layout();
      return true;
    }());
  }
}

/// Clips its child using a rectangle.
///
/// By default, [RenderClipRect] prevents its child from painting outside its
/// bounds, but the size and location of the clip rect can be customized using a
/// custom [clipper].
class RenderClipRect extends _RenderCustomClip<Rect> {
  /// Creates a rectangular clip.
  ///
  /// If [clipper] is null, the clip will match the layout size and position of
  /// the child.
  ///
  /// The [clipBehavior] must not be null or [Clip.none].
  RenderClipRect({
    RenderBox? child,
    CustomClipper<Rect>? clipper,
    Clip clipBehavior = Clip.antiAlias,
  }) : assert(clipBehavior != null),
       assert(clipBehavior != Clip.none),
       super(child: child, clipper: clipper, clipBehavior: clipBehavior);

  @override
  Rect get _defaultClip => Offset.zero & size;

  @override
  bool hitTest(BoxHitTestResult result, { required Offset position }) {
    if (_clipper != null) {
      _updateClip();
      assert(_clip != null);
      if (!_clip!.contains(position))
        return false;
    }
    return super.hitTest(result, position: position);
  }

  @override
  void paint(PaintingContext context, Offset offset) {
    if (child != null) {
      _updateClip();
      layer = context.pushClipRect(
        needsCompositing,
        offset,
        _clip!,
        super.paint,
        clipBehavior: clipBehavior,
        oldLayer: layer as ClipRectLayer,
      );
    } else {
      layer = null;
    }
  }

  @override
  void debugPaintSize(PaintingContext context, Offset offset) {
    assert(() {
      if (child != null) {
        super.debugPaintSize(context, offset);
        context.canvas.drawRect(_clip!.shift(offset), _debugPaint!);
        _debugText!.paint(context.canvas, offset + Offset(_clip!.width / 8.0, -_debugText!.text!.style!.fontSize! * 1.1));
      }
      return true;
    }());
  }
}

/// Clips its child using a rounded rectangle.
///
/// By default, [RenderClipRRect] uses its own bounds as the base rectangle for
/// the clip, but the size and location of the clip can be customized using a
/// custom [clipper].
class RenderClipRRect extends _RenderCustomClip<RRect> {
  /// Creates a rounded-rectangular clip.
  ///
  /// The [borderRadius] defaults to [BorderRadius.zero], i.e. a rectangle with
  /// right-angled corners.
  ///
  /// If [clipper] is non-null, then [borderRadius] is ignored.
  ///
  /// The [clipBehavior] argument must not be null or [Clip.none].
  RenderClipRRect({
    RenderBox? child,
    BorderRadius borderRadius = BorderRadius.zero,
    CustomClipper<RRect>? clipper,
    Clip clipBehavior = Clip.antiAlias,
  }) : assert(clipBehavior != null),
       assert(clipBehavior != Clip.none),
       _borderRadius = borderRadius,
       super(child: child, clipper: clipper, clipBehavior: clipBehavior) {
    // `_borderRadius` has a non-nullable return type, but might be null when
    // running with weak checking, so we need to null check it anyway (and
    // ignore the warning that the null-handling logic is dead code).
    assert(_borderRadius != null || clipper != null);// ignore: dead_code
  }

  /// The border radius of the rounded corners.
  ///
  /// Values are clamped so that horizontal and vertical radii sums do not
  /// exceed width/height.
  ///
  /// This value is ignored if [clipper] is non-null.
  BorderRadius get borderRadius => _borderRadius;
  BorderRadius _borderRadius;
  set borderRadius(BorderRadius value) {
    assert(value != null);
    if (_borderRadius == value)
      return;
    _borderRadius = value;
    _markNeedsClip();
  }

  @override
  RRect get _defaultClip => _borderRadius.toRRect(Offset.zero & size);

  @override
  bool hitTest(BoxHitTestResult result, { required Offset position }) {
    if (_clipper != null) {
      _updateClip();
      assert(_clip != null);
      if (!_clip!.contains(position))
        return false;
    }
    return super.hitTest(result, position: position);
  }

  @override
  void paint(PaintingContext context, Offset offset) {
    if (child != null) {
      _updateClip();
      layer = context.pushClipRRect(
        needsCompositing,
        offset,
        _clip!.outerRect,
        _clip!,
        super.paint, clipBehavior: clipBehavior, oldLayer: layer as ClipRRectLayer,
      );
    } else {
      layer = null;
    }
  }

  @override
  void debugPaintSize(PaintingContext context, Offset offset) {
    assert(() {
      if (child != null) {
        super.debugPaintSize(context, offset);
        context.canvas.drawRRect(_clip!.shift(offset), _debugPaint!);
        _debugText!.paint(context.canvas, offset + Offset(_clip!.tlRadiusX, -_debugText!.text!.style!.fontSize! * 1.1));
      }
      return true;
    }());
  }
}

/// Clips its child using an oval.
///
/// By default, inscribes an axis-aligned oval into its layout dimensions and
/// prevents its child from painting outside that oval, but the size and
/// location of the clip oval can be customized using a custom [clipper].
class RenderClipOval extends _RenderCustomClip<Rect> {
  /// Creates an oval-shaped clip.
  ///
  /// If [clipper] is null, the oval will be inscribed into the layout size and
  /// position of the child.
  ///
  /// The [clipBehavior] argument must not be null or [Clip.none].
  RenderClipOval({
    RenderBox? child,
    CustomClipper<Rect>? clipper,
    Clip clipBehavior = Clip.antiAlias,
  }) : assert(clipBehavior != null),
       assert(clipBehavior != Clip.none),
       super(child: child, clipper: clipper, clipBehavior: clipBehavior);

  Rect? _cachedRect;
  Path? _cachedPath;

  Path? _getClipPath(Rect rect) {
    if (rect != _cachedRect) {
      _cachedRect = rect;
      _cachedPath = Path()..addOval(_cachedRect!);
    }
    return _cachedPath;
  }

  @override
  Rect get _defaultClip => Offset.zero & size;

  @override
  bool hitTest(BoxHitTestResult result, { required Offset position }) {
    _updateClip();
    assert(_clip != null);
    final Offset center = _clip!.center;
    // convert the position to an offset from the center of the unit circle
    final Offset offset = Offset((position.dx - center.dx) / _clip!.width,
                                     (position.dy - center.dy) / _clip!.height);
    // check if the point is outside the unit circle
    if (offset.distanceSquared > 0.25) // x^2 + y^2 > r^2
      return false;
    return super.hitTest(result, position: position);
  }

  @override
  void paint(PaintingContext context, Offset offset) {
    if (child != null) {
      _updateClip();
      layer = context.pushClipPath(
        needsCompositing,
        offset,
        _clip!,
        _getClipPath(_clip!)!,
        super.paint,
        clipBehavior: clipBehavior,
        oldLayer: layer as ClipPathLayer,
      );
    } else {
      layer = null;
    }
  }

  @override
  void debugPaintSize(PaintingContext context, Offset offset) {
    assert(() {
      if (child != null) {
        super.debugPaintSize(context, offset);
        context.canvas.drawPath(_getClipPath(_clip!)!.shift(offset), _debugPaint!);
        _debugText!.paint(context.canvas, offset + Offset((_clip!.width - _debugText!.width) / 2.0, -_debugText!.text!.style!.fontSize! * 1.1));
      }
      return true;
    }());
  }
}

/// Clips its child using a path.
///
/// Takes a delegate whose primary method returns a path that should
/// be used to prevent the child from painting outside the path.
///
/// Clipping to a path is expensive. Certain shapes have more
/// optimized render objects:
///
///  * To clip to a rectangle, consider [RenderClipRect].
///  * To clip to an oval or circle, consider [RenderClipOval].
///  * To clip to a rounded rectangle, consider [RenderClipRRect].
class RenderClipPath extends _RenderCustomClip<Path> {
  /// Creates a path clip.
  ///
  /// If [clipper] is null, the clip will be a rectangle that matches the layout
  /// size and location of the child. However, rather than use this default,
  /// consider using a [RenderClipRect], which can achieve the same effect more
  /// efficiently.
  ///
  /// The [clipBehavior] argument must not be null or [Clip.none].
  RenderClipPath({
    RenderBox? child,
    CustomClipper<Path>? clipper,
    Clip clipBehavior = Clip.antiAlias,
  }) : assert(clipBehavior != null),
       assert(clipBehavior != Clip.none),
       super(child: child, clipper: clipper, clipBehavior: clipBehavior);

  @override
  Path get _defaultClip => Path()..addRect(Offset.zero & size);

  @override
  bool hitTest(BoxHitTestResult result, { required Offset position }) {
    if (_clipper != null) {
      _updateClip();
      assert(_clip != null);
      if (!_clip!.contains(position))
        return false;
    }
    return super.hitTest(result, position: position);
  }

  @override
  void paint(PaintingContext context, Offset offset) {
    if (child != null) {
      _updateClip();
      layer = context.pushClipPath(
        needsCompositing,
        offset,
        Offset.zero & size,
        _clip!,
        super.paint,
        clipBehavior: clipBehavior,
        oldLayer: layer as ClipPathLayer,
      );
    } else {
      layer = null;
    }
  }

  @override
  void debugPaintSize(PaintingContext context, Offset offset) {
    assert(() {
      if (child != null) {
        super.debugPaintSize(context, offset);
        context.canvas.drawPath(_clip!.shift(offset), _debugPaint!);
        _debugText!.paint(context.canvas, offset);
      }
      return true;
    }());
  }
}

/// A physical model layer casts a shadow based on its [elevation].
///
/// The concrete implementations [RenderPhysicalModel] and [RenderPhysicalShape]
/// determine the actual shape of the physical model.
abstract class _RenderPhysicalModelBase<T> extends _RenderCustomClip<T> {
  /// The [shape], [elevation], [color], and [shadowColor] must not be null.
  /// Additionally, the [elevation] must be non-negative.
  _RenderPhysicalModelBase({
    required RenderBox? child,
    required double elevation,
    required Color color,
    required Color shadowColor,
    Clip clipBehavior = Clip.none,
    CustomClipper<T>? clipper,
  }) : assert(elevation != null && elevation >= 0.0),
       assert(color != null),
       assert(shadowColor != null),
       assert(clipBehavior != null),
       _elevation = elevation,
       _color = color,
       _shadowColor = shadowColor,
       super(child: child, clipBehavior: clipBehavior, clipper: clipper);

  /// The z-coordinate relative to the parent at which to place this material.
  ///
  /// The value is non-negative.
  ///
  /// If [debugDisableShadows] is set, this value is ignored and no shadow is
  /// drawn (an outline is rendered instead).
  double get elevation => _elevation;
  double _elevation;
  set elevation(double value) {
    assert(value != null && value >= 0.0);
    if (elevation == value)
      return;
    final bool didNeedCompositing = alwaysNeedsCompositing;
    _elevation = value;
    if (didNeedCompositing != alwaysNeedsCompositing)
      markNeedsCompositingBitsUpdate();
    markNeedsPaint();
  }

  /// The shadow color.
  Color get shadowColor => _shadowColor;
  Color _shadowColor;
  set shadowColor(Color value) {
    assert(value != null);
    if (shadowColor == value)
      return;
    _shadowColor = value;
    markNeedsPaint();
  }

  /// The background color.
  Color get color => _color;
  Color _color;
  set color(Color value) {
    assert(value != null);
    if (color == value)
      return;
    _color = value;
    markNeedsPaint();
  }

  @override
  bool get alwaysNeedsCompositing => true;

  @override
  void describeSemanticsConfiguration(SemanticsConfiguration config) {
    super.describeSemanticsConfiguration(config);
    config.elevation = elevation;
  }

  @override
  void debugFillProperties(DiagnosticPropertiesBuilder description) {
    super.debugFillProperties(description);
    description.add(DoubleProperty('elevation', elevation));
    description.add(ColorProperty('color', color));
    description.add(ColorProperty('shadowColor', color));
  }
}

/// Creates a physical model layer that clips its child to a rounded
/// rectangle.
///
/// A physical model layer casts a shadow based on its [elevation].
class RenderPhysicalModel extends _RenderPhysicalModelBase<RRect> {
  /// Creates a rounded-rectangular clip.
  ///
  /// The [color] is required.
  ///
  /// The [shape], [elevation], [color], [clipBehavior], and [shadowColor]
  /// arguments must not be null. Additionally, the [elevation] must be
  /// non-negative.
  RenderPhysicalModel({
    RenderBox? child,
    BoxShape shape = BoxShape.rectangle,
    Clip clipBehavior = Clip.none,
    BorderRadius? borderRadius,
    double elevation = 0.0,
    required Color color,
    Color shadowColor = const Color(0xFF000000),
  }) : assert(shape != null),
       assert(clipBehavior != null),
       assert(elevation != null && elevation >= 0.0),
       assert(color != null),
       assert(shadowColor != null),
       _shape = shape,
       _borderRadius = borderRadius,
       super(
         clipBehavior: clipBehavior,
         child: child,
         elevation: elevation,
         color: color,
         shadowColor: shadowColor,
       );

  @override
  PhysicalModelLayer? get layer => super.layer as PhysicalModelLayer?;

  /// The shape of the layer.
  ///
  /// Defaults to [BoxShape.rectangle]. The [borderRadius] affects the corners
  /// of the rectangle.
  BoxShape get shape => _shape;
  BoxShape _shape;
  set shape(BoxShape value) {
    assert(value != null);
    if (shape == value)
      return;
    _shape = value;
    _markNeedsClip();
  }

  /// The border radius of the rounded corners.
  ///
  /// Values are clamped so that horizontal and vertical radii sums do not
  /// exceed width/height.
  ///
  /// This property is ignored if the [shape] is not [BoxShape.rectangle].
  ///
  /// The value null is treated like [BorderRadius.zero].
  BorderRadius? get borderRadius => _borderRadius;
  BorderRadius? _borderRadius;
  set borderRadius(BorderRadius? value) {
    if (borderRadius == value)
      return;
    _borderRadius = value;
    _markNeedsClip();
  }

  @override
  RRect get _defaultClip {
    assert(hasSize);
    assert(_shape != null);
    switch (_shape) {
      case BoxShape.rectangle:
        return (borderRadius ?? BorderRadius.zero).toRRect(Offset.zero & size);
      case BoxShape.circle:
        final Rect rect = Offset.zero & size;
        return RRect.fromRectXY(rect, rect.width / 2, rect.height / 2);
    }
  }

  @override
  bool hitTest(BoxHitTestResult result, { required Offset position }) {
    if (_clipper != null) {
      _updateClip();
      assert(_clip != null);
      if (!_clip!.contains(position))
        return false;
    }
    return super.hitTest(result, position: position);
  }

  @override
  void paint(PaintingContext context, Offset offset) {
    if (child != null) {
      _updateClip();
      final RRect offsetRRect = _clip!.shift(offset);
      final Rect offsetBounds = offsetRRect.outerRect;
      final Path offsetRRectAsPath = Path()..addRRect(offsetRRect);
      bool paintShadows = true;
      assert(() {
        if (debugDisableShadows) {
          if (elevation > 0.0) {
            context.canvas.drawRRect(
              offsetRRect,
              Paint()
                ..color = shadowColor
                ..style = PaintingStyle.stroke
                ..strokeWidth = elevation * 2.0,
            );
          }
          paintShadows = false;
        }
        return true;
      }());
      layer ??= PhysicalModelLayer();
      layer!
        ..clipPath = offsetRRectAsPath
        ..clipBehavior = clipBehavior
        ..elevation = paintShadows ? elevation : 0.0
        ..color = color
        ..shadowColor = shadowColor;
      context.pushLayer(layer!, super.paint, offset, childPaintBounds: offsetBounds);
      assert(() {
        layer!.debugCreator = debugCreator;
        return true;
      }());
    } else {
      layer = null;
    }
  }

  @override
  void debugFillProperties(DiagnosticPropertiesBuilder description) {
    super.debugFillProperties(description);
    description.add(DiagnosticsProperty<BoxShape>('shape', shape));
    description.add(DiagnosticsProperty<BorderRadius>('borderRadius', borderRadius));
  }
}

/// Creates a physical shape layer that clips its child to a [Path].
///
/// A physical shape layer casts a shadow based on its [elevation].
///
/// See also:
///
///  * [RenderPhysicalModel], which is optimized for rounded rectangles and
///    circles.
class RenderPhysicalShape extends _RenderPhysicalModelBase<Path> {
  /// Creates an arbitrary shape clip.
  ///
  /// The [color] and [clipper] parameters are required.
  ///
  /// The [clipper], [elevation], [color] and [shadowColor] must not be null.
  /// Additionally, the [elevation] must be non-negative.
  RenderPhysicalShape({
    RenderBox? child,
    required CustomClipper<Path> clipper,
    Clip clipBehavior = Clip.none,
    double elevation = 0.0,
    required Color color,
    Color shadowColor = const Color(0xFF000000),
  }) : assert(clipper != null),
       assert(elevation != null && elevation >= 0.0),
       assert(color != null),
       assert(shadowColor != null),
       super(
         child: child,
         elevation: elevation,
         color: color,
         shadowColor: shadowColor,
         clipper: clipper,
         clipBehavior: clipBehavior,
       );

  @override
  PhysicalModelLayer? get layer => super.layer as PhysicalModelLayer?;

  @override
  Path get _defaultClip => Path()..addRect(Offset.zero & size);

  @override
  bool hitTest(BoxHitTestResult result, { required Offset position }) {
    if (_clipper != null) {
      _updateClip();
      assert(_clip != null);
      if (!_clip!.contains(position))
        return false;
    }
    return super.hitTest(result, position: position);
  }

  @override
  void paint(PaintingContext context, Offset offset) {
    if (child != null) {
      _updateClip();
      final Rect offsetBounds = offset & size;
      final Path offsetPath = _clip!.shift(offset);
      bool paintShadows = true;
      assert(() {
        if (debugDisableShadows) {
          if (elevation > 0.0) {
            context.canvas.drawPath(
              offsetPath,
              Paint()
                ..color = shadowColor
                ..style = PaintingStyle.stroke
                ..strokeWidth = elevation * 2.0,
            );
          }
          paintShadows = false;
        }
        return true;
      }());
      layer ??= PhysicalModelLayer();
      layer!
        ..clipPath = offsetPath
        ..clipBehavior = clipBehavior
        ..elevation = paintShadows ? elevation : 0.0
        ..color = color
        ..shadowColor = shadowColor;
      context.pushLayer(layer!, super.paint, offset, childPaintBounds: offsetBounds);
      assert(() {
        layer!.debugCreator = debugCreator;
        return true;
      }());
    } else {
      layer = null;
    }
  }

  @override
  void debugFillProperties(DiagnosticPropertiesBuilder description) {
    super.debugFillProperties(description);
    description.add(DiagnosticsProperty<CustomClipper<Path>>('clipper', clipper));
  }
}

/// Where to paint a box decoration.
enum DecorationPosition {
  /// Paint the box decoration behind the children.
  background,

  /// Paint the box decoration in front of the children.
  foreground,
}

/// Paints a [Decoration] either before or after its child paints.
class RenderDecoratedBox extends RenderProxyBox {
  /// Creates a decorated box.
  ///
  /// The [decoration], [position], and [configuration] arguments must not be
  /// null. By default the decoration paints behind the child.
  ///
  /// The [ImageConfiguration] will be passed to the decoration (with the size
  /// filled in) to let it resolve images.
  RenderDecoratedBox({
    required Decoration decoration,
    DecorationPosition position = DecorationPosition.background,
    ImageConfiguration configuration = ImageConfiguration.empty,
    RenderBox? child,
  }) : assert(decoration != null),
       assert(position != null),
       assert(configuration != null),
       _decoration = decoration,
       _position = position,
       _configuration = configuration,
       super(child);

  BoxPainter? _painter;

  /// What decoration to paint.
  ///
  /// Commonly a [BoxDecoration].
  Decoration get decoration => _decoration;
  Decoration _decoration;
  set decoration(Decoration value) {
    assert(value != null);
    if (value == _decoration)
      return;
    _painter?.dispose();
    _painter = null;
    _decoration = value;
    markNeedsPaint();
  }

  /// Whether to paint the box decoration behind or in front of the child.
  DecorationPosition get position => _position;
  DecorationPosition _position;
  set position(DecorationPosition value) {
    assert(value != null);
    if (value == _position)
      return;
    _position = value;
    markNeedsPaint();
  }

  /// The settings to pass to the decoration when painting, so that it can
  /// resolve images appropriately. See [ImageProvider.resolve] and
  /// [BoxPainter.paint].
  ///
  /// The [ImageConfiguration.textDirection] field is also used by
  /// direction-sensitive [Decoration]s for painting and hit-testing.
  ImageConfiguration get configuration => _configuration;
  ImageConfiguration _configuration;
  set configuration(ImageConfiguration value) {
    assert(value != null);
    if (value == _configuration)
      return;
    _configuration = value;
    markNeedsPaint();
  }

  @override
  void detach() {
    _painter?.dispose();
    _painter = null;
    super.detach();
    // Since we're disposing of our painter, we won't receive change
    // notifications. We mark ourselves as needing paint so that we will
    // resubscribe to change notifications. If we didn't do this, then, for
    // example, animated GIFs would stop animating when a DecoratedBox gets
    // moved around the tree due to GlobalKey reparenting.
    markNeedsPaint();
  }

  @override
  bool hitTestSelf(Offset position) {
    return _decoration.hitTest(size, position, textDirection: configuration.textDirection);
  }

  @override
  void paint(PaintingContext context, Offset offset) {
    assert(size.width != null);
    assert(size.height != null);
    _painter ??= _decoration.createBoxPainter(markNeedsPaint);
    final ImageConfiguration filledConfiguration = configuration.copyWith(size: size);
    if (position == DecorationPosition.background) {
      int? debugSaveCount;
      assert(() {
        debugSaveCount = context.canvas.getSaveCount();
        return true;
      }());
      _painter!.paint(context.canvas, offset, filledConfiguration);
      assert(() {
        if (debugSaveCount != context.canvas.getSaveCount()) {
          throw FlutterError.fromParts(<DiagnosticsNode>[
            ErrorSummary('${_decoration.runtimeType} painter had mismatching save and restore calls.'),
            ErrorDescription(
              'Before painting the decoration, the canvas save count was $debugSaveCount. '
              'After painting it, the canvas save count was ${context.canvas.getSaveCount()}. '
              'Every call to save() or saveLayer() must be matched by a call to restore().'
            ),
            DiagnosticsProperty<Decoration>('The decoration was', decoration, style: DiagnosticsTreeStyle.errorProperty),
            DiagnosticsProperty<BoxPainter>('The painter was', _painter, style: DiagnosticsTreeStyle.errorProperty),
          ]);
        }
        return true;
      }());
      if (decoration.isComplex)
        context.setIsComplexHint();
    }
    super.paint(context, offset);
    if (position == DecorationPosition.foreground) {
      _painter!.paint(context.canvas, offset, filledConfiguration);
      if (decoration.isComplex)
        context.setIsComplexHint();
    }
  }

  @override
  void debugFillProperties(DiagnosticPropertiesBuilder properties) {
    super.debugFillProperties(properties);
    properties.add(_decoration.toDiagnosticsNode(name: 'decoration'));
    properties.add(DiagnosticsProperty<ImageConfiguration>('configuration', configuration));
  }
}

/// Applies a transformation before painting its child.
class RenderTransform extends RenderProxyBox {
  /// Creates a render object that transforms its child.
  ///
  /// The [transform] argument must not be null.
  RenderTransform({
    required Matrix4 transform,
    Offset? origin,
    AlignmentGeometry? alignment,
    TextDirection? textDirection,
    this.transformHitTests = true,
    RenderBox? child,
  }) : assert(transform != null),
       super(child) {
    this.transform = transform;
    this.alignment = alignment;
    this.textDirection = textDirection;
    this.origin = origin;
  }

  /// The origin of the coordinate system (relative to the upper left corner of
  /// this render object) in which to apply the matrix.
  ///
  /// Setting an origin is equivalent to conjugating the transform matrix by a
  /// translation. This property is provided just for convenience.
  Offset? get origin => _origin;
  Offset? _origin;
  set origin(Offset? value) {
    if (_origin == value)
      return;
    _origin = value;
    markNeedsPaint();
    markNeedsSemanticsUpdate();
  }

  /// The alignment of the origin, relative to the size of the box.
  ///
  /// This is equivalent to setting an origin based on the size of the box.
  /// If it is specified at the same time as an offset, both are applied.
  ///
  /// An [AlignmentDirectional.centerStart] value is the same as an [Alignment]
  /// whose [Alignment.x] value is `-1.0` if [textDirection] is
  /// [TextDirection.ltr], and `1.0` if [textDirection] is [TextDirection.rtl].
  /// Similarly [AlignmentDirectional.centerEnd] is the same as an [Alignment]
  /// whose [Alignment.x] value is `1.0` if [textDirection] is
  /// [TextDirection.ltr], and `-1.0` if [textDirection] is [TextDirection.rtl].
  AlignmentGeometry? get alignment => _alignment;
  AlignmentGeometry? _alignment;
  set alignment(AlignmentGeometry? value) {
    if (_alignment == value)
      return;
    _alignment = value;
    markNeedsPaint();
    markNeedsSemanticsUpdate();
  }

  /// The text direction with which to resolve [alignment].
  ///
  /// This may be changed to null, but only after [alignment] has been changed
  /// to a value that does not depend on the direction.
  TextDirection? get textDirection => _textDirection;
  TextDirection? _textDirection;
  set textDirection(TextDirection? value) {
    if (_textDirection == value)
      return;
    _textDirection = value;
    markNeedsPaint();
    markNeedsSemanticsUpdate();
  }

  /// When set to true, hit tests are performed based on the position of the
  /// child as it is painted. When set to false, hit tests are performed
  /// ignoring the transformation.
  ///
  /// [applyPaintTransform], and therefore [localToGlobal] and [globalToLocal],
  /// always honor the transformation, regardless of the value of this property.
  bool transformHitTests;

  // Note the lack of a getter for transform because Matrix4 is not immutable
  Matrix4? _transform;

  /// The matrix to transform the child by during painting.
  set transform(Matrix4 value) {
    assert(value != null);
    if (_transform == value)
      return;
    _transform = Matrix4.copy(value);
    markNeedsPaint();
    markNeedsSemanticsUpdate();
  }

  /// Sets the transform to the identity matrix.
  void setIdentity() {
    _transform!.setIdentity();
    markNeedsPaint();
    markNeedsSemanticsUpdate();
  }

  /// Concatenates a rotation about the x axis into the transform.
  void rotateX(double radians) {
    _transform!.rotateX(radians);
    markNeedsPaint();
    markNeedsSemanticsUpdate();
  }

  /// Concatenates a rotation about the y axis into the transform.
  void rotateY(double radians) {
    _transform!.rotateY(radians);
    markNeedsPaint();
    markNeedsSemanticsUpdate();
  }

  /// Concatenates a rotation about the z axis into the transform.
  void rotateZ(double radians) {
    _transform!.rotateZ(radians);
    markNeedsPaint();
    markNeedsSemanticsUpdate();
  }

  /// Concatenates a translation by (x, y, z) into the transform.
  void translate(double x, [ double y = 0.0, double z = 0.0 ]) {
    _transform!.translate(x, y, z);
    markNeedsPaint();
    markNeedsSemanticsUpdate();
  }

  /// Concatenates a scale into the transform.
  void scale(double x, [ double? y, double? z ]) {
    _transform!.scale(x, y, z);
    markNeedsPaint();
    markNeedsSemanticsUpdate();
  }

  Matrix4? get _effectiveTransform {
    final Alignment? resolvedAlignment = alignment?.resolve(textDirection);
    if (_origin == null && resolvedAlignment == null)
      return _transform;
    final Matrix4 result = Matrix4.identity();
    if (_origin != null)
      result.translate(_origin!.dx, _origin!.dy);
    Offset? translation;
    if (resolvedAlignment != null) {
      translation = resolvedAlignment.alongSize(size);
      result.translate(translation.dx, translation.dy);
    }
    result.multiply(_transform!);
    if (resolvedAlignment != null)
      result.translate(-translation!.dx, -translation.dy);
    if (_origin != null)
      result.translate(-_origin!.dx, -_origin!.dy);
    return result;
  }

  @override
  bool hitTest(BoxHitTestResult result, { required Offset position }) {
    // RenderTransform objects don't check if they are
    // themselves hit, because it's confusing to think about
    // how the untransformed size and the child's transformed
    // position interact.
    return hitTestChildren(result, position: position);
  }

  @override
  bool hitTestChildren(BoxHitTestResult result, { required Offset position }) {
    assert(!transformHitTests || _effectiveTransform != null);
    return result.addWithPaintTransform(
      transform: transformHitTests ? _effectiveTransform : null,
      position: position,
      hitTest: (BoxHitTestResult result, Offset? position) {
        return super.hitTestChildren(result, position: position!);
      },
    );
  }

  @override
  void paint(PaintingContext context, Offset offset) {
    if (child != null) {
      final Matrix4 transform = _effectiveTransform!;
      final Offset? childOffset = MatrixUtils.getAsTranslation(transform);
      if (childOffset == null) {
        layer = context.pushTransform(
          needsCompositing,
          offset,
          transform,
          super.paint,
          oldLayer: layer as TransformLayer,
        );
      } else {
        super.paint(context, offset + childOffset);
        layer = null;
      }
    }
  }

  @override
  void applyPaintTransform(RenderBox child, Matrix4 transform) {
    transform.multiply(_effectiveTransform!);
  }

  @override
  void debugFillProperties(DiagnosticPropertiesBuilder properties) {
    super.debugFillProperties(properties);
    properties.add(TransformProperty('transform matrix', _transform));
    properties.add(DiagnosticsProperty<Offset>('origin', origin));
    properties.add(DiagnosticsProperty<AlignmentGeometry>('alignment', alignment));
    properties.add(EnumProperty<TextDirection>('textDirection', textDirection, defaultValue: null));
    properties.add(DiagnosticsProperty<bool>('transformHitTests', transformHitTests));
  }
}

/// Scales and positions its child within itself according to [fit].
class RenderFittedBox extends RenderProxyBox {
  /// Scales and positions its child within itself.
  ///
  /// The [fit] and [alignment] arguments must not be null.
  RenderFittedBox({
    BoxFit fit = BoxFit.contain,
    AlignmentGeometry alignment = Alignment.center,
    TextDirection? textDirection,
    RenderBox? child,
    Clip clipBehavior = Clip.none,
  }) : assert(fit != null),
       assert(alignment != null),
       assert(clipBehavior != null),
       _fit = fit,
       _alignment = alignment,
       _textDirection = textDirection,
       _clipBehavior = clipBehavior,
       super(child);

  Alignment? _resolvedAlignment;

  void _resolve() {
    if (_resolvedAlignment != null)
      return;
    _resolvedAlignment = alignment.resolve(textDirection);
  }

  void _markNeedResolution() {
    _resolvedAlignment = null;
    markNeedsPaint();
  }

  bool _fitAffectsLayout(BoxFit fit) {
    switch (fit) {
      case BoxFit.scaleDown:
        return true;
      default:
        return false;
    }
  }

  /// How to inscribe the child into the space allocated during layout.
  BoxFit get fit => _fit;
  BoxFit _fit;
  set fit(BoxFit value) {
    assert(value != null);
    if (_fit == value)
      return;
    final BoxFit lastFit = _fit;
    _fit = value;
    if (_fitAffectsLayout(lastFit) || _fitAffectsLayout(value)) {
      markNeedsLayout();
    } else {
      _clearPaintData();
      markNeedsPaint();
    }
  }

  /// How to align the child within its parent's bounds.
  ///
  /// An alignment of (0.0, 0.0) aligns the child to the top-left corner of its
  /// parent's bounds. An alignment of (1.0, 0.5) aligns the child to the middle
  /// of the right edge of its parent's bounds.
  ///
  /// If this is set to an [AlignmentDirectional] object, then
  /// [textDirection] must not be null.
  AlignmentGeometry get alignment => _alignment;
  AlignmentGeometry _alignment;
  set alignment(AlignmentGeometry value) {
    assert(value != null);
    if (_alignment == value)
      return;
    _alignment = value;
    _clearPaintData();
    _markNeedResolution();
  }

  /// The text direction with which to resolve [alignment].
  ///
  /// This may be changed to null, but only after [alignment] has been changed
  /// to a value that does not depend on the direction.
  TextDirection? get textDirection => _textDirection;
  TextDirection? _textDirection;
  set textDirection(TextDirection? value) {
    if (_textDirection == value)
      return;
    _textDirection = value;
    _clearPaintData();
    _markNeedResolution();
  }

  // TODO(ianh): The intrinsic dimensions of this box are wrong.

  @override
  void performLayout() {
    if (child != null) {
      child!.layout(const BoxConstraints(), parentUsesSize: true);
      switch (fit) {
        case BoxFit.scaleDown:
          final BoxConstraints sizeConstraints = constraints.loosen();
          final Size unconstrainedSize = sizeConstraints.constrainSizeAndAttemptToPreserveAspectRatio(child!.size);
          size = constraints.constrain(unconstrainedSize);
          break;
        default:
          size = constraints.constrainSizeAndAttemptToPreserveAspectRatio(child!.size);
          break;
      }
      _clearPaintData();
    } else {
      size = constraints.smallest;
    }
  }

  bool? _hasVisualOverflow;
  Matrix4? _transform;

  /// {@macro flutter.widgets.Clip}
  ///
  /// Defaults to [Clip.none], and must not be null.
  Clip get clipBehavior => _clipBehavior;
  Clip _clipBehavior = Clip.none;
  set clipBehavior(Clip value) {
    assert(value != null);
    if (value != _clipBehavior) {
      _clipBehavior = value;
      markNeedsPaint();
      markNeedsSemanticsUpdate();
    }
  }

  void _clearPaintData() {
    _hasVisualOverflow = null;
    _transform = null;
  }

  void _updatePaintData() {
    if (_transform != null)
      return;

    if (child == null) {
      _hasVisualOverflow = false;
      _transform = Matrix4.identity();
    } else {
      _resolve();
      final Size childSize = child!.size;
      final FittedSizes sizes = applyBoxFit(_fit, childSize, size);
      final double scaleX = sizes.destination.width / sizes.source.width;
      final double scaleY = sizes.destination.height / sizes.source.height;
      final Rect sourceRect = _resolvedAlignment!.inscribe(sizes.source, Offset.zero & childSize);
      final Rect destinationRect = _resolvedAlignment!.inscribe(sizes.destination, Offset.zero & size);
      _hasVisualOverflow = sourceRect.width < childSize.width || sourceRect.height < childSize.height;
      assert(scaleX.isFinite && scaleY.isFinite);
      _transform = Matrix4.translationValues(destinationRect.left, destinationRect.top, 0.0)
        ..scale(scaleX, scaleY, 1.0)
        ..translate(-sourceRect.left, -sourceRect.top);
      assert(_transform!.storage.every((double value) => value.isFinite));
    }
  }

  TransformLayer? _paintChildWithTransform(PaintingContext context, Offset offset) {
    final Offset? childOffset = MatrixUtils.getAsTranslation(_transform!);
    if (childOffset == null)
      return context.pushTransform(needsCompositing, offset, _transform!, super.paint,
          oldLayer: layer is TransformLayer ? layer as TransformLayer : null);
    else
      super.paint(context, offset + childOffset);
    return null;
  }

  @override
  void paint(PaintingContext context, Offset offset) {
    if (size.isEmpty || child!.size.isEmpty)
      return;
    _updatePaintData();
    if (child != null) {
      if (_hasVisualOverflow! && clipBehavior != Clip.none)
        layer = context.pushClipRect(needsCompositing, offset, Offset.zero & size, _paintChildWithTransform,
            oldLayer: layer is ClipRectLayer ? layer as ClipRectLayer : null, clipBehavior: clipBehavior);
      else
        layer = _paintChildWithTransform(context, offset);
    }
  }

  @override
  bool hitTestChildren(BoxHitTestResult result, { required Offset position }) {
    if (size.isEmpty || child?.size.isEmpty == true)
      return false;
    _updatePaintData();
    return result.addWithPaintTransform(
      transform: _transform,
      position: position,
      hitTest: (BoxHitTestResult result, Offset? position) {
        return super.hitTestChildren(result, position: position!);
      },
    );
  }

  @override
  void applyPaintTransform(RenderBox child, Matrix4 transform) {
    if (size.isEmpty || child.size.isEmpty) {
      transform.setZero();
    } else {
      _updatePaintData();
      transform.multiply(_transform!);
    }
  }

  @override
  void debugFillProperties(DiagnosticPropertiesBuilder properties) {
    super.debugFillProperties(properties);
    properties.add(EnumProperty<BoxFit>('fit', fit));
    properties.add(DiagnosticsProperty<AlignmentGeometry>('alignment', alignment));
    properties.add(EnumProperty<TextDirection>('textDirection', textDirection, defaultValue: null));
  }
}

/// Applies a translation transformation before painting its child.
///
/// The translation is expressed as an [Offset] scaled to the child's size. For
/// example, an [Offset] with a `dx` of 0.25 will result in a horizontal
/// translation of one quarter the width of the child.
///
/// Hit tests will only be detected inside the bounds of the
/// [RenderFractionalTranslation], even if the contents are offset such that
/// they overflow.
class RenderFractionalTranslation extends RenderProxyBox {
  /// Creates a render object that translates its child's painting.
  ///
  /// The [translation] argument must not be null.
  RenderFractionalTranslation({
    required Offset translation,
    this.transformHitTests = true,
    RenderBox? child,
  }) : assert(translation != null),
       _translation = translation,
       super(child);

  /// The translation to apply to the child, scaled to the child's size.
  ///
  /// For example, an [Offset] with a `dx` of 0.25 will result in a horizontal
  /// translation of one quarter the width of the child.
  Offset get translation => _translation;
  Offset _translation;
  set translation(Offset value) {
    assert(value != null);
    if (_translation == value)
      return;
    _translation = value;
    markNeedsPaint();
    markNeedsSemanticsUpdate();
  }

  @override
  bool hitTest(BoxHitTestResult result, { required Offset position }) {
    // RenderFractionalTranslation objects don't check if they are
    // themselves hit, because it's confusing to think about
    // how the untransformed size and the child's transformed
    // position interact.
    return hitTestChildren(result, position: position);
  }

  /// When set to true, hit tests are performed based on the position of the
  /// child as it is painted. When set to false, hit tests are performed
  /// ignoring the transformation.
  ///
  /// applyPaintTransform(), and therefore localToGlobal() and globalToLocal(),
  /// always honor the transformation, regardless of the value of this property.
  bool transformHitTests;

  @override
  bool hitTestChildren(BoxHitTestResult result, { required Offset position }) {
    assert(!debugNeedsLayout);
    return result.addWithPaintOffset(
      offset: transformHitTests
          ? Offset(translation.dx * size.width, translation.dy * size.height)
          : null,
      position: position,
      hitTest: (BoxHitTestResult result, Offset? position) {
        return super.hitTestChildren(result, position: position!);
      },
    );
  }

  @override
  void paint(PaintingContext context, Offset offset) {
    assert(!debugNeedsLayout);
    if (child != null) {
      super.paint(context, Offset(
        offset.dx + translation.dx * size.width,
        offset.dy + translation.dy * size.height,
      ));
    }
  }

  @override
  void applyPaintTransform(RenderBox child, Matrix4 transform) {
    transform.translate(
      translation.dx * size.width,
      translation.dy * size.height,
    );
  }

  @override
  void debugFillProperties(DiagnosticPropertiesBuilder properties) {
    super.debugFillProperties(properties);
    properties.add(DiagnosticsProperty<Offset>('translation', translation));
    properties.add(DiagnosticsProperty<bool>('transformHitTests', transformHitTests));
  }
}

/// Signature for listening to [PointerDownEvent] events.
///
/// Used by [Listener] and [RenderPointerListener].
typedef PointerDownEventListener = void Function(PointerDownEvent event);

/// Signature for listening to [PointerMoveEvent] events.
///
/// Used by [Listener] and [RenderPointerListener].
typedef PointerMoveEventListener = void Function(PointerMoveEvent event);

/// Signature for listening to [PointerUpEvent] events.
///
/// Used by [Listener] and [RenderPointerListener].
typedef PointerUpEventListener = void Function(PointerUpEvent event);

/// Signature for listening to [PointerCancelEvent] events.
///
/// Used by [Listener] and [RenderPointerListener].
typedef PointerCancelEventListener = void Function(PointerCancelEvent event);

/// Signature for listening to [PointerSignalEvent] events.
///
/// Used by [Listener] and [RenderPointerListener].
typedef PointerSignalEventListener = void Function(PointerSignalEvent event);

/// Calls callbacks in response to common pointer events.
///
/// It responds to events that can construct gestures, such as when the
/// pointer is pressed, moved, released or canceled.
///
/// It does not respond to events that are exclusive to mouse, such as when the
/// mouse enters and exits a region without pressing any buttons. For
/// these events, use [RenderMouseRegion].
///
/// If it has a child, defers to the child for sizing behavior.
///
/// If it does not have a child, grows to fit the parent-provided constraints.
class RenderPointerListener extends RenderProxyBoxWithHitTestBehavior {
  /// Creates a render object that forwards pointer events to callbacks.
  ///
  /// The [behavior] argument defaults to [HitTestBehavior.deferToChild].
  RenderPointerListener({
    this.onPointerDown,
    this.onPointerMove,
    this.onPointerUp,
    this.onPointerHover,
    this.onPointerCancel,
    this.onPointerSignal,
    HitTestBehavior behavior = HitTestBehavior.deferToChild,
    RenderBox? child,
  }) : super(behavior: behavior, child: child);

  /// Called when a pointer comes into contact with the screen (for touch
  /// pointers), or has its button pressed (for mouse pointers) at this widget's
  /// location.
  PointerDownEventListener? onPointerDown;

  /// Called when a pointer that triggered an [onPointerDown] changes position.
  PointerMoveEventListener? onPointerMove;

  /// Called when a pointer that triggered an [onPointerDown] is no longer in
  /// contact with the screen.
  PointerUpEventListener? onPointerUp;

  /// Called when a pointer that has not an [onPointerDown] changes position.
  PointerHoverEventListener onPointerHover;

  /// Called when the input from a pointer that triggered an [onPointerDown] is
  /// no longer directed towards this receiver.
  PointerCancelEventListener? onPointerCancel;

  /// Called when a pointer signal occurs over this object.
  PointerSignalEventListener? onPointerSignal;

  @override
  void performResize() {
    size = constraints.biggest;
  }

  @override
  void handleEvent(PointerEvent event, HitTestEntry entry) {
    assert(debugHandleEvent(event, entry));
    if (onPointerDown != null && event is PointerDownEvent)
      return onPointerDown!(event);
    if (onPointerMove != null && event is PointerMoveEvent)
      return onPointerMove!(event);
    if (onPointerUp != null && event is PointerUpEvent)
<<<<<<< HEAD
      return onPointerUp(event);
    if (onPointerHover != null && event is PointerHoverEvent)
      return onPointerHover(event);
=======
      return onPointerUp!(event);
>>>>>>> 2436de13
    if (onPointerCancel != null && event is PointerCancelEvent)
      return onPointerCancel!(event);
    if (onPointerSignal != null && event is PointerSignalEvent)
      return onPointerSignal!(event);
  }

  @override
  void debugFillProperties(DiagnosticPropertiesBuilder properties) {
    super.debugFillProperties(properties);
    properties.add(FlagsSummary<Function?>(
      'listeners',
      <String, Function?>{
        'down': onPointerDown,
        'move': onPointerMove,
        'up': onPointerUp,
        'hover': onPointerHover,
        'cancel': onPointerCancel,
        'signal': onPointerSignal,
      },
      ifEmpty: '<none>',
    ));
  }
}

/// Calls callbacks in response to pointer events that are exclusive to mice.
///
/// It responds to events that are related to hovering, i.e. when the mouse
/// enters, exits (with or without pressing buttons), or moves over a region
/// without pressing buttons.
///
/// It does not respond to common events that construct gestures, such as when
/// the pointer is pressed, moved, then released or canceled. For these events,
/// use [RenderPointerListener].
///
/// If it has a child, it defers to the child for sizing behavior.
///
/// If it does not have a child, it grows to fit the parent-provided constraints.
///
/// See also:
///
///  * [MouseRegion], a widget that listens to hover events using
///    [RenderMouseRegion].
class RenderMouseRegion extends RenderProxyBox implements MouseTrackerAnnotation {
  /// Creates a render object that forwards pointer events to callbacks.
  ///
  /// All parameters are optional. By default this method creates an opaque
  /// mouse region with no callbacks and cursor being [MouseCursor.defer]. The
  /// [cursor] must not be null.
  RenderMouseRegion({
    this.onEnter,
    this.onHover,
    this.onExit,
    MouseCursor cursor = MouseCursor.defer,
    bool opaque = true,
    RenderBox? child,
  }) : assert(opaque != null),
       assert(cursor != null),
       _cursor = cursor,
       _opaque = opaque,
       super(child);

  @protected
  @override
  bool hitTestSelf(Offset position) => true;

  @override
  bool hitTest(BoxHitTestResult result, { required Offset position }) {
    return super.hitTest(result, position: position) && _opaque;
  }

  @override
  void handleEvent(PointerEvent event, HitTestEntry entry) {
    assert(debugHandleEvent(event, entry));
    if (onHover != null && event is PointerHoverEvent)
      return onHover!(event);
  }

  /// Whether this object should prevent [RenderMouseRegion]s visually behind it
  /// from detecting the pointer, thus affecting how their [onHover], [onEnter],
  /// and [onExit] behave.
  ///
  /// If [opaque] is true, this object will absorb the mouse pointer and
  /// prevent this object's siblings (or any other objects that are not
  /// ancestors or descendants of this object) from detecting the mouse
  /// pointer even when the pointer is within their areas.
  ///
  /// If [opaque] is false, this object will not affect how [RenderMouseRegion]s
  /// behind it behave, which will detect the mouse pointer as long as the
  /// pointer is within their areas.
  ///
  /// This defaults to true.
  bool get opaque => _opaque;
  bool _opaque;
  set opaque(bool value) {
    if (_opaque != value) {
      _opaque = value;
      // Trigger [MouseTracker]'s device update to recalculate mouse states.
      markNeedsPaint();
    }
  }

  @override
  PointerEnterEventListener? onEnter;

<<<<<<< HEAD
  /// Triggered when a pointer has moved onto or within the region without
  /// buttons pressed.
  ///
  /// This callback is not triggered by the movement of the object.
  PointerHoverEventListener onHover;
=======
  @override
  PointerHoverEventListener? onHover;
>>>>>>> 2436de13

  @override
  PointerExitEventListener? onExit;

  @override
  MouseCursor get cursor => _cursor;
  MouseCursor _cursor;
  set cursor(MouseCursor value) {
    if (_cursor != value) {
      _cursor = value;
      // A repaint is needed in order to trigger a device update of
      // [MouseTracker] so that this new value can be found.
      markNeedsPaint();
    }
  }

  @override
  void performResize() {
    size = constraints.biggest;
  }

  @override
  void debugFillProperties(DiagnosticPropertiesBuilder properties) {
    super.debugFillProperties(properties);
    properties.add(FlagsSummary<Function?>(
      'listeners',
      <String, Function?>{
        'enter': onEnter,
        'hover': onHover,
        'exit': onExit,
      },
      ifEmpty: '<none>',
    ));
    properties.add(DiagnosticsProperty<MouseCursor>('cursor', cursor, defaultValue: MouseCursor.defer));
    properties.add(DiagnosticsProperty<bool>('opaque', opaque, defaultValue: true));
  }
}

/// Creates a separate display list for its child.
///
/// This render object creates a separate display list for its child, which
/// can improve performance if the subtree repaints at different times than
/// the surrounding parts of the tree. Specifically, when the child does not
/// repaint but its parent does, we can re-use the display list we recorded
/// previously. Similarly, when the child repaints but the surround tree does
/// not, we can re-record its display list without re-recording the display list
/// for the surround tree.
///
/// In some cases, it is necessary to place _two_ (or more) repaint boundaries
/// to get a useful effect. Consider, for example, an e-mail application that
/// shows an unread count and a list of e-mails. Whenever a new e-mail comes in,
/// the list would update, but so would the unread count. If only one of these
/// two parts of the application was behind a repaint boundary, the entire
/// application would repaint each time. On the other hand, if both were behind
/// a repaint boundary, a new e-mail would only change those two parts of the
/// application and the rest of the application would not repaint.
///
/// To tell if a particular RenderRepaintBoundary is useful, run your
/// application in checked mode, interacting with it in typical ways, and then
/// call [debugDumpRenderTree]. Each RenderRepaintBoundary will include the
/// ratio of cases where the repaint boundary was useful vs the cases where it
/// was not. These counts can also be inspected programmatically using
/// [debugAsymmetricPaintCount] and [debugSymmetricPaintCount] respectively.
class RenderRepaintBoundary extends RenderProxyBox {
  /// Creates a repaint boundary around [child].
  RenderRepaintBoundary({ RenderBox? child }) : super(child);

  @override
  bool get isRepaintBoundary => true;

  /// Capture an image of the current state of this render object and its
  /// children.
  ///
  /// The returned [ui.Image] has uncompressed raw RGBA bytes in the dimensions
  /// of the render object, multiplied by the [pixelRatio].
  ///
  /// To use [toImage], the render object must have gone through the paint phase
  /// (i.e. [debugNeedsPaint] must be false).
  ///
  /// The [pixelRatio] describes the scale between the logical pixels and the
  /// size of the output image. It is independent of the
  /// [Window.devicePixelRatio] for the device, so specifying 1.0 (the default)
  /// will give you a 1:1 mapping between logical pixels and the output pixels
  /// in the image.
  ///
  /// {@tool snippet}
  ///
  /// The following is an example of how to go from a `GlobalKey` on a
  /// `RepaintBoundary` to a PNG:
  ///
  /// ```dart
  /// class PngHome extends StatefulWidget {
  ///   PngHome({Key key}) : super(key: key);
  ///
  ///   @override
  ///   _PngHomeState createState() => _PngHomeState();
  /// }
  ///
  /// class _PngHomeState extends State<PngHome> {
  ///   GlobalKey globalKey = GlobalKey();
  ///
  ///   Future<void> _capturePng() async {
  ///     RenderRepaintBoundary boundary = globalKey.currentContext.findRenderObject();
  ///     ui.Image image = await boundary.toImage();
  ///     ByteData byteData = await image.toByteData(format: ui.ImageByteFormat.png);
  ///     Uint8List pngBytes = byteData.buffer.asUint8List();
  ///     print(pngBytes);
  ///   }
  ///
  ///   @override
  ///   Widget build(BuildContext context) {
  ///     return RepaintBoundary(
  ///       key: globalKey,
  ///       child: Center(
  ///         child: TextButton(
  ///           child: Text('Hello World', textDirection: TextDirection.ltr),
  ///           onPressed: _capturePng,
  ///         ),
  ///       ),
  ///     );
  ///   }
  /// }
  /// ```
  /// {@end-tool}
  ///
  /// See also:
  ///
  ///  * [OffsetLayer.toImage] for a similar API at the layer level.
  ///  * [dart:ui.Scene.toImage] for more information about the image returned.
  Future<ui.Image> toImage({ double pixelRatio = 1.0 }) {
    assert(!debugNeedsPaint);
    final OffsetLayer offsetLayer = layer as OffsetLayer;
    return offsetLayer.toImage(Offset.zero & size, pixelRatio: pixelRatio);
  }


  /// The number of times that this render object repainted at the same time as
  /// its parent. Repaint boundaries are only useful when the parent and child
  /// paint at different times. When both paint at the same time, the repaint
  /// boundary is redundant, and may be actually making performance worse.
  ///
  /// Only valid when asserts are enabled. In release builds, always returns
  /// zero.
  ///
  /// Can be reset using [debugResetMetrics]. See [debugAsymmetricPaintCount]
  /// for the corresponding count of times where only the parent or only the
  /// child painted.
  int get debugSymmetricPaintCount => _debugSymmetricPaintCount;
  int _debugSymmetricPaintCount = 0;

  /// The number of times that either this render object repainted without the
  /// parent being painted, or the parent repainted without this object being
  /// painted. When a repaint boundary is used at a seam in the render tree
  /// where the parent tends to repaint at entirely different times than the
  /// child, it can improve performance by reducing the number of paint
  /// operations that have to be recorded each frame.
  ///
  /// Only valid when asserts are enabled. In release builds, always returns
  /// zero.
  ///
  /// Can be reset using [debugResetMetrics]. See [debugSymmetricPaintCount] for
  /// the corresponding count of times where both the parent and the child
  /// painted together.
  int get debugAsymmetricPaintCount => _debugAsymmetricPaintCount;
  int _debugAsymmetricPaintCount = 0;

  /// Resets the [debugSymmetricPaintCount] and [debugAsymmetricPaintCount]
  /// counts to zero.
  ///
  /// Only valid when asserts are enabled. Does nothing in release builds.
  void debugResetMetrics() {
    assert(() {
      _debugSymmetricPaintCount = 0;
      _debugAsymmetricPaintCount = 0;
      return true;
    }());
  }

  @override
  void debugRegisterRepaintBoundaryPaint({ bool includedParent = true, bool includedChild = false }) {
    assert(() {
      if (includedParent && includedChild)
        _debugSymmetricPaintCount += 1;
      else
        _debugAsymmetricPaintCount += 1;
      return true;
    }());
  }

  @override
  void debugFillProperties(DiagnosticPropertiesBuilder properties) {
    super.debugFillProperties(properties);
    bool inReleaseMode = true;
    assert(() {
      inReleaseMode = false;
      if (debugSymmetricPaintCount + debugAsymmetricPaintCount == 0) {
        properties.add(MessageProperty('usefulness ratio', 'no metrics collected yet (never painted)'));
      } else {
        final double fraction = debugAsymmetricPaintCount / (debugSymmetricPaintCount + debugAsymmetricPaintCount);
        String diagnosis;
        if (debugSymmetricPaintCount + debugAsymmetricPaintCount < 5) {
          diagnosis = 'insufficient data to draw conclusion (less than five repaints)';
        } else if (fraction > 0.9) {
          diagnosis = 'this is an outstandingly useful repaint boundary and should definitely be kept';
        } else if (fraction > 0.5) {
          diagnosis = 'this is a useful repaint boundary and should be kept';
        } else if (fraction > 0.30) {
          diagnosis = 'this repaint boundary is probably useful, but maybe it would be more useful in tandem with adding more repaint boundaries elsewhere';
        } else if (fraction > 0.1) {
          diagnosis = 'this repaint boundary does sometimes show value, though currently not that often';
        } else if (debugAsymmetricPaintCount == 0) {
          diagnosis = 'this repaint boundary is astoundingly ineffectual and should be removed';
        } else {
          diagnosis = 'this repaint boundary is not very effective and should probably be removed';
        }
        properties.add(PercentProperty('metrics', fraction, unit: 'useful', tooltip: '$debugSymmetricPaintCount bad vs $debugAsymmetricPaintCount good'));
        properties.add(MessageProperty('diagnosis', diagnosis));
      }
      return true;
    }());
    if (inReleaseMode)
      properties.add(DiagnosticsNode.message('(run in checked mode to collect repaint boundary statistics)'));
  }
}

/// A render object that is invisible during hit testing.
///
/// When [ignoring] is true, this render object (and its subtree) is invisible
/// to hit testing. It still consumes space during layout and paints its child
/// as usual. It just cannot be the target of located events, because its render
/// object returns false from [hitTest].
///
/// When [ignoringSemantics] is true, the subtree will be invisible to
/// the semantics layer (and thus e.g. accessibility tools). If
/// [ignoringSemantics] is null, it uses the value of [ignoring].
///
/// See also:
///
///  * [RenderAbsorbPointer], which takes the pointer events but prevents any
///    nodes in the subtree from seeing them.
class RenderIgnorePointer extends RenderProxyBox {
  /// Creates a render object that is invisible to hit testing.
  ///
  /// The [ignoring] argument must not be null. If [ignoringSemantics] is null,
  /// this render object will be ignored for semantics if [ignoring] is true.
  RenderIgnorePointer({
    RenderBox? child,
    bool ignoring = true,
    bool? ignoringSemantics,
  }) : _ignoring = ignoring,
       _ignoringSemantics = ignoringSemantics,
       super(child) {
    assert(_ignoring != null);
  }

  /// Whether this render object is ignored during hit testing.
  ///
  /// Regardless of whether this render object is ignored during hit testing, it
  /// will still consume space during layout and be visible during painting.
  bool get ignoring => _ignoring;
  bool _ignoring;
  set ignoring(bool value) {
    assert(value != null);
    if (value == _ignoring)
      return;
    _ignoring = value;
    if (_ignoringSemantics == null || !_ignoringSemantics!)
      markNeedsSemanticsUpdate();
  }

  /// Whether the semantics of this render object is ignored when compiling the semantics tree.
  ///
  /// If null, defaults to value of [ignoring].
  ///
  /// See [SemanticsNode] for additional information about the semantics tree.
  bool? get ignoringSemantics => _ignoringSemantics;
  bool? _ignoringSemantics;
  set ignoringSemantics(bool? value) {
    if (value == _ignoringSemantics)
      return;
    final bool oldEffectiveValue = _effectiveIgnoringSemantics;
    _ignoringSemantics = value;
    if (oldEffectiveValue != _effectiveIgnoringSemantics)
      markNeedsSemanticsUpdate();
  }

  bool get _effectiveIgnoringSemantics => ignoringSemantics ?? ignoring;

  @override
  bool hitTest(BoxHitTestResult result, { required Offset position }) {
    return !ignoring && super.hitTest(result, position: position);
  }

  // TODO(ianh): figure out a way to still include labels and flags in
  // descendants, just make them non-interactive, even when
  // _effectiveIgnoringSemantics is true
  @override
  void visitChildrenForSemantics(RenderObjectVisitor visitor) {
    if (child != null && !_effectiveIgnoringSemantics)
      visitor(child!);
  }

  @override
  void debugFillProperties(DiagnosticPropertiesBuilder properties) {
    super.debugFillProperties(properties);
    properties.add(DiagnosticsProperty<bool>('ignoring', ignoring));
    properties.add(
      DiagnosticsProperty<bool>(
        'ignoringSemantics',
        _effectiveIgnoringSemantics,
        description: ignoringSemantics == null ? 'implicitly $_effectiveIgnoringSemantics' : null,
      ),
    );
  }
}

/// Lays the child out as if it was in the tree, but without painting anything,
/// without making the child available for hit testing, and without taking any
/// room in the parent.
class RenderOffstage extends RenderProxyBox {
  /// Creates an offstage render object.
  RenderOffstage({
    bool offstage = true,
    RenderBox? child,
  }) : assert(offstage != null),
       _offstage = offstage,
       super(child);

  /// Whether the child is hidden from the rest of the tree.
  ///
  /// If true, the child is laid out as if it was in the tree, but without
  /// painting anything, without making the child available for hit testing, and
  /// without taking any room in the parent.
  ///
  /// If false, the child is included in the tree as normal.
  bool get offstage => _offstage;
  bool _offstage;
  set offstage(bool value) {
    assert(value != null);
    if (value == _offstage)
      return;
    _offstage = value;
    markNeedsLayoutForSizedByParentChange();
  }

  @override
  double computeMinIntrinsicWidth(double height) {
    if (offstage)
      return 0.0;
    return super.computeMinIntrinsicWidth(height);
  }

  @override
  double computeMaxIntrinsicWidth(double height) {
    if (offstage)
      return 0.0;
    return super.computeMaxIntrinsicWidth(height);
  }

  @override
  double computeMinIntrinsicHeight(double width) {
    if (offstage)
      return 0.0;
    return super.computeMinIntrinsicHeight(width);
  }

  @override
  double computeMaxIntrinsicHeight(double width) {
    if (offstage)
      return 0.0;
    return super.computeMaxIntrinsicHeight(width);
  }

  @override
  double? computeDistanceToActualBaseline(TextBaseline baseline) {
    if (offstage)
      return null;
    return super.computeDistanceToActualBaseline(baseline);
  }

  @override
  bool get sizedByParent => offstage;

  @override
  void performResize() {
    assert(offstage);
    size = constraints.smallest;
  }

  @override
  void performLayout() {
    if (offstage) {
      child?.layout(constraints);
    } else {
      super.performLayout();
    }
  }

  @override
  bool hitTest(BoxHitTestResult result, { required Offset position }) {
    return !offstage && super.hitTest(result, position: position);
  }

  @override
  void paint(PaintingContext context, Offset offset) {
    if (offstage)
      return;
    super.paint(context, offset);
  }

  @override
  void visitChildrenForSemantics(RenderObjectVisitor visitor) {
    if (offstage)
      return;
    super.visitChildrenForSemantics(visitor);
  }

  @override
  void debugFillProperties(DiagnosticPropertiesBuilder properties) {
    super.debugFillProperties(properties);
    properties.add(DiagnosticsProperty<bool>('offstage', offstage));
  }

  @override
  List<DiagnosticsNode> debugDescribeChildren() {
    if (child == null)
      return <DiagnosticsNode>[];
    return <DiagnosticsNode>[
      child!.toDiagnosticsNode(
        name: 'child',
        style: offstage ? DiagnosticsTreeStyle.offstage : DiagnosticsTreeStyle.sparse,
      ),
    ];
  }
}

/// A render object that absorbs pointers during hit testing.
///
/// When [absorbing] is true, this render object prevents its subtree from
/// receiving pointer events by terminating hit testing at itself. It still
/// consumes space during layout and paints its child as usual. It just prevents
/// its children from being the target of located events, because its render
/// object returns true from [hitTest].
///
/// See also:
///
///  * [RenderIgnorePointer], which has the opposite effect: removing the
///    subtree from considering entirely for the purposes of hit testing.
class RenderAbsorbPointer extends RenderProxyBox {
  /// Creates a render object that absorbs pointers during hit testing.
  ///
  /// The [absorbing] argument must not be null.
  RenderAbsorbPointer({
    RenderBox? child,
    bool absorbing = true,
    bool? ignoringSemantics,
  }) : assert(absorbing != null),
       _absorbing = absorbing,
       _ignoringSemantics = ignoringSemantics,
       super(child);

  /// Whether this render object absorbs pointers during hit testing.
  ///
  /// Regardless of whether this render object absorbs pointers during hit
  /// testing, it will still consume space during layout and be visible during
  /// painting.
  bool get absorbing => _absorbing;
  bool _absorbing;
  set absorbing(bool value) {
    if (_absorbing == value)
      return;
    _absorbing = value;
    if (ignoringSemantics == null)
      markNeedsSemanticsUpdate();
  }

  /// Whether the semantics of this render object is ignored when compiling the semantics tree.
  ///
  /// If null, defaults to value of [absorbing].
  ///
  /// See [SemanticsNode] for additional information about the semantics tree.
  bool? get ignoringSemantics => _ignoringSemantics;
  bool? _ignoringSemantics;
  set ignoringSemantics(bool? value) {
    if (value == _ignoringSemantics)
      return;
    final bool oldEffectiveValue = _effectiveIgnoringSemantics;
    _ignoringSemantics = value;
    if (oldEffectiveValue != _effectiveIgnoringSemantics)
      markNeedsSemanticsUpdate();
  }

  bool get _effectiveIgnoringSemantics => ignoringSemantics ?? absorbing;

  @override
  bool hitTest(BoxHitTestResult result, { required Offset position }) {
    return absorbing
        ? size.contains(position)
        : super.hitTest(result, position: position);
  }

  @override
  void visitChildrenForSemantics(RenderObjectVisitor visitor) {
    if (child != null && !_effectiveIgnoringSemantics)
      visitor(child!);
  }

  @override
  void debugFillProperties(DiagnosticPropertiesBuilder properties) {
    super.debugFillProperties(properties);
    properties.add(DiagnosticsProperty<bool>('absorbing', absorbing));
    properties.add(
      DiagnosticsProperty<bool>(
        'ignoringSemantics',
        _effectiveIgnoringSemantics,
        description: ignoringSemantics == null ? 'implicitly $_effectiveIgnoringSemantics' : null,
      ),
    );
  }
}

/// Holds opaque meta data in the render tree.
///
/// Useful for decorating the render tree with information that will be consumed
/// later. For example, you could store information in the render tree that will
/// be used when the user interacts with the render tree but has no visual
/// impact prior to the interaction.
class RenderMetaData extends RenderProxyBoxWithHitTestBehavior {
  /// Creates a render object that hold opaque meta data.
  ///
  /// The [behavior] argument defaults to [HitTestBehavior.deferToChild].
  RenderMetaData({
    this.metaData,
    HitTestBehavior behavior = HitTestBehavior.deferToChild,
    RenderBox? child,
  }) : super(behavior: behavior, child: child);

  /// Opaque meta data ignored by the render tree.
  dynamic metaData;

  @override
  void debugFillProperties(DiagnosticPropertiesBuilder properties) {
    super.debugFillProperties(properties);
    properties.add(DiagnosticsProperty<dynamic>('metaData', metaData));
  }
}

/// Listens for the specified gestures from the semantics server (e.g.
/// an accessibility tool).
class RenderSemanticsGestureHandler extends RenderProxyBox {
  /// Creates a render object that listens for specific semantic gestures.
  ///
  /// The [scrollFactor] argument must not be null.
  RenderSemanticsGestureHandler({
    RenderBox? child,
    GestureTapCallback? onTap,
    GestureLongPressCallback? onLongPress,
    GestureDragUpdateCallback? onHorizontalDragUpdate,
    GestureDragUpdateCallback? onVerticalDragUpdate,
    this.scrollFactor = 0.8,
  }) : assert(scrollFactor != null),
       _onTap = onTap,
       _onLongPress = onLongPress,
       _onHorizontalDragUpdate = onHorizontalDragUpdate,
       _onVerticalDragUpdate = onVerticalDragUpdate,
       super(child);

  /// If non-null, the set of actions to allow. Other actions will be omitted,
  /// even if their callback is provided.
  ///
  /// For example, if [onTap] is non-null but [validActions] does not contain
  /// [SemanticsAction.tap], then the semantic description of this node will
  /// not claim to support taps.
  ///
  /// This is normally used to filter the actions made available by
  /// [onHorizontalDragUpdate] and [onVerticalDragUpdate]. Normally, these make
  /// both the right and left, or up and down, actions available. For example,
  /// if [onHorizontalDragUpdate] is set but [validActions] only contains
  /// [SemanticsAction.scrollLeft], then the [SemanticsAction.scrollRight]
  /// action will be omitted.
  Set<SemanticsAction>? get validActions => _validActions;
  Set<SemanticsAction>? _validActions;
  set validActions(Set<SemanticsAction>? value) {
    if (setEquals<SemanticsAction>(value, _validActions))
      return;
    _validActions = value;
    markNeedsSemanticsUpdate();
  }

  /// Called when the user taps on the render object.
  GestureTapCallback? get onTap => _onTap;
  GestureTapCallback? _onTap;
  set onTap(GestureTapCallback? value) {
    if (_onTap == value)
      return;
    final bool hadHandler = _onTap != null;
    _onTap = value;
    if ((value != null) != hadHandler)
      markNeedsSemanticsUpdate();
  }

  /// Called when the user presses on the render object for a long period of time.
  GestureLongPressCallback? get onLongPress => _onLongPress;
  GestureLongPressCallback? _onLongPress;
  set onLongPress(GestureLongPressCallback? value) {
    if (_onLongPress == value)
      return;
    final bool hadHandler = _onLongPress != null;
    _onLongPress = value;
    if ((value != null) != hadHandler)
      markNeedsSemanticsUpdate();
  }

  /// Called when the user scrolls to the left or to the right.
  GestureDragUpdateCallback? get onHorizontalDragUpdate => _onHorizontalDragUpdate;
  GestureDragUpdateCallback? _onHorizontalDragUpdate;
  set onHorizontalDragUpdate(GestureDragUpdateCallback? value) {
    if (_onHorizontalDragUpdate == value)
      return;
    final bool hadHandler = _onHorizontalDragUpdate != null;
    _onHorizontalDragUpdate = value;
    if ((value != null) != hadHandler)
      markNeedsSemanticsUpdate();
  }

  /// Called when the user scrolls up or down.
  GestureDragUpdateCallback? get onVerticalDragUpdate => _onVerticalDragUpdate;
  GestureDragUpdateCallback? _onVerticalDragUpdate;
  set onVerticalDragUpdate(GestureDragUpdateCallback? value) {
    if (_onVerticalDragUpdate == value)
      return;
    final bool hadHandler = _onVerticalDragUpdate != null;
    _onVerticalDragUpdate = value;
    if ((value != null) != hadHandler)
      markNeedsSemanticsUpdate();
  }

  /// The fraction of the dimension of this render box to use when
  /// scrolling. For example, if this is 0.8 and the box is 200 pixels
  /// wide, then when a left-scroll action is received from the
  /// accessibility system, it will translate into a 160 pixel
  /// leftwards drag.
  double scrollFactor;

  @override
  void describeSemanticsConfiguration(SemanticsConfiguration config) {
    super.describeSemanticsConfiguration(config);

    if (onTap != null && _isValidAction(SemanticsAction.tap))
      config.onTap = onTap;
    if (onLongPress != null && _isValidAction(SemanticsAction.longPress))
      config.onLongPress = onLongPress;
    if (onHorizontalDragUpdate != null) {
      if (_isValidAction(SemanticsAction.scrollRight))
        config.onScrollRight = _performSemanticScrollRight;
      if (_isValidAction(SemanticsAction.scrollLeft))
        config.onScrollLeft = _performSemanticScrollLeft;
    }
    if (onVerticalDragUpdate != null) {
      if (_isValidAction(SemanticsAction.scrollUp))
        config.onScrollUp = _performSemanticScrollUp;
      if (_isValidAction(SemanticsAction.scrollDown))
        config.onScrollDown = _performSemanticScrollDown;
    }
  }

  bool _isValidAction(SemanticsAction action) {
    return validActions == null || validActions!.contains(action);
  }

  void _performSemanticScrollLeft() {
    if (onHorizontalDragUpdate != null) {
      final double primaryDelta = size.width * -scrollFactor;
      onHorizontalDragUpdate!(DragUpdateDetails(
        delta: Offset(primaryDelta, 0.0), primaryDelta: primaryDelta,
        globalPosition: localToGlobal(size.center(Offset.zero)),
      ));
    }
  }

  void _performSemanticScrollRight() {
    if (onHorizontalDragUpdate != null) {
      final double primaryDelta = size.width * scrollFactor;
      onHorizontalDragUpdate!(DragUpdateDetails(
        delta: Offset(primaryDelta, 0.0), primaryDelta: primaryDelta,
        globalPosition: localToGlobal(size.center(Offset.zero)),
      ));
    }
  }

  void _performSemanticScrollUp() {
    if (onVerticalDragUpdate != null) {
      final double primaryDelta = size.height * -scrollFactor;
      onVerticalDragUpdate!(DragUpdateDetails(
        delta: Offset(0.0, primaryDelta), primaryDelta: primaryDelta,
        globalPosition: localToGlobal(size.center(Offset.zero)),
      ));
    }
  }

  void _performSemanticScrollDown() {
    if (onVerticalDragUpdate != null) {
      final double primaryDelta = size.height * scrollFactor;
      onVerticalDragUpdate!(DragUpdateDetails(
        delta: Offset(0.0, primaryDelta), primaryDelta: primaryDelta,
        globalPosition: localToGlobal(size.center(Offset.zero)),
      ));
    }
  }

  @override
  void debugFillProperties(DiagnosticPropertiesBuilder properties) {
    super.debugFillProperties(properties);
    final List<String> gestures = <String>[
      if (onTap != null) 'tap',
      if (onLongPress != null) 'long press',
      if (onHorizontalDragUpdate != null) 'horizontal scroll',
      if (onVerticalDragUpdate != null) 'vertical scroll',
    ];
    if (gestures.isEmpty)
      gestures.add('<none>');
    properties.add(IterableProperty<String>('gestures', gestures));
  }
}

/// Add annotations to the [SemanticsNode] for this subtree.
class RenderSemanticsAnnotations extends RenderProxyBox {
  /// Creates a render object that attaches a semantic annotation.
  ///
  /// The [container] argument must not be null.
  ///
  /// If the [label] is not null, the [textDirection] must also not be null.
  RenderSemanticsAnnotations({
    RenderBox? child,
    bool container = false,
    bool explicitChildNodes = false,
    bool excludeSemantics = false,
    bool? enabled,
    bool? checked,
    bool? toggled,
    bool? selected,
    bool? button,
    bool? link,
    bool? header,
    bool? textField,
    bool? readOnly,
    bool? focusable,
    bool? focused,
    bool? inMutuallyExclusiveGroup,
    bool? obscured,
    bool? multiline,
    bool? scopesRoute,
    bool? namesRoute,
    bool? hidden,
    bool? image,
    bool? liveRegion,
    int? maxValueLength,
    int? currentValueLength,
    String? label,
    String? value,
    String? increasedValue,
    String? decreasedValue,
    String? hint,
    SemanticsHintOverrides? hintOverrides,
    TextDirection? textDirection,
    SemanticsSortKey? sortKey,
    VoidCallback? onTap,
    VoidCallback? onDismiss,
    VoidCallback? onLongPress,
    VoidCallback? onScrollLeft,
    VoidCallback? onScrollRight,
    VoidCallback? onScrollUp,
    VoidCallback? onScrollDown,
    VoidCallback? onIncrease,
    VoidCallback? onDecrease,
    VoidCallback? onCopy,
    VoidCallback? onCut,
    VoidCallback? onPaste,
    MoveCursorHandler? onMoveCursorForwardByCharacter,
    MoveCursorHandler? onMoveCursorBackwardByCharacter,
    MoveCursorHandler? onMoveCursorForwardByWord,
    MoveCursorHandler? onMoveCursorBackwardByWord,
    SetSelectionHandler? onSetSelection,
    VoidCallback? onDidGainAccessibilityFocus,
    VoidCallback? onDidLoseAccessibilityFocus,
    Map<CustomSemanticsAction, VoidCallback>? customSemanticsActions,
  }) : assert(container != null),
       _container = container,
       _explicitChildNodes = explicitChildNodes,
       _excludeSemantics = excludeSemantics,
       _enabled = enabled,
       _checked = checked,
       _toggled = toggled,
       _selected = selected,
       _button = button,
       _link = link,
       _header = header,
       _textField = textField,
       _readOnly = readOnly,
       _focusable = focusable,
       _focused = focused,
       _inMutuallyExclusiveGroup = inMutuallyExclusiveGroup,
       _obscured = obscured,
       _multiline = multiline,
       _scopesRoute = scopesRoute,
       _namesRoute = namesRoute,
       _liveRegion = liveRegion,
       _maxValueLength = maxValueLength,
       _currentValueLength = currentValueLength,
       _hidden = hidden,
       _image = image,
       _onDismiss = onDismiss,
       _label = label,
       _value = value,
       _increasedValue = increasedValue,
       _decreasedValue = decreasedValue,
       _hint = hint,
       _hintOverrides = hintOverrides,
       _textDirection = textDirection,
       _sortKey = sortKey,
       _onTap = onTap,
       _onLongPress = onLongPress,
       _onScrollLeft = onScrollLeft,
       _onScrollRight = onScrollRight,
       _onScrollUp = onScrollUp,
       _onScrollDown = onScrollDown,
       _onIncrease = onIncrease,
       _onDecrease = onDecrease,
       _onCopy = onCopy,
       _onCut = onCut,
       _onPaste = onPaste,
       _onMoveCursorForwardByCharacter = onMoveCursorForwardByCharacter,
       _onMoveCursorBackwardByCharacter = onMoveCursorBackwardByCharacter,
       _onMoveCursorForwardByWord = onMoveCursorForwardByWord,
       _onMoveCursorBackwardByWord = onMoveCursorBackwardByWord,
       _onSetSelection = onSetSelection,
       _onDidGainAccessibilityFocus = onDidGainAccessibilityFocus,
       _onDidLoseAccessibilityFocus = onDidLoseAccessibilityFocus,
       _customSemanticsActions = customSemanticsActions,
       super(child);

  /// If 'container' is true, this [RenderObject] will introduce a new
  /// node in the semantics tree. Otherwise, the semantics will be
  /// merged with the semantics of any ancestors.
  ///
  /// Whether descendants of this [RenderObject] can add their semantic information
  /// to the [SemanticsNode] introduced by this configuration is controlled by
  /// [explicitChildNodes].
  bool get container => _container;
  bool _container;
  set container(bool value) {
    assert(value != null);
    if (container == value)
      return;
    _container = value;
    markNeedsSemanticsUpdate();
  }

  /// Whether descendants of this [RenderObject] are allowed to add semantic
  /// information to the [SemanticsNode] annotated by this widget.
  ///
  /// When set to false descendants are allowed to annotate [SemanticsNode]s of
  /// their parent with the semantic information they want to contribute to the
  /// semantic tree.
  /// When set to true the only way for descendants to contribute semantic
  /// information to the semantic tree is to introduce new explicit
  /// [SemanticsNode]s to the tree.
  ///
  /// This setting is often used in combination with
  /// [SemanticsConfiguration.isSemanticBoundary] to create semantic boundaries
  /// that are either writable or not for children.
  bool get explicitChildNodes => _explicitChildNodes;
  bool _explicitChildNodes;
  set explicitChildNodes(bool value) {
    assert(value != null);
    if (_explicitChildNodes == value)
      return;
    _explicitChildNodes = value;
    markNeedsSemanticsUpdate();
  }

  /// Whether descendants of this [RenderObject] should have their semantic
  /// information ignored.
  ///
  /// When this flag is set to true, all child semantics nodes are ignored.
  /// This can be used as a convenience for cases where a child is wrapped in
  /// an [ExcludeSemantics] widget and then another [Semantics] widget.
  bool get excludeSemantics => _excludeSemantics;
  bool _excludeSemantics;
  set excludeSemantics(bool value) {
    assert(value != null);
    if (_excludeSemantics == value)
      return;
    _excludeSemantics = value;
    markNeedsSemanticsUpdate();
  }

  /// If non-null, sets the [SemanticsFlag.hasCheckedState] semantic to true and
  /// the [SemanticsConfiguration.isChecked] semantic to the given value.
  bool? get checked => _checked;
  bool? _checked;
  set checked(bool? value) {
    if (checked == value)
      return;
    _checked = value;
    markNeedsSemanticsUpdate();
  }

  /// If non-null, sets the [SemanticsFlag.hasEnabledState] semantic to true and
  /// the [SemanticsConfiguration.isEnabled] semantic to the given value.
  bool? get enabled => _enabled;
  bool? _enabled;
  set enabled(bool? value) {
    if (enabled == value)
      return;
    _enabled = value;
    markNeedsSemanticsUpdate();
  }

  /// If non-null, sets the [SemanticsConfiguration.isSelected] semantic to the
  /// given value.
  bool? get selected => _selected;
  bool? _selected;
  set selected(bool? value) {
    if (selected == value)
      return;
    _selected = value;
    markNeedsSemanticsUpdate();
  }

  /// If non-null, sets the [SemanticsConfiguration.isButton] semantic to the
  /// given value.
  bool? get button => _button;
  bool? _button;
  set button(bool? value) {
    if (button == value)
      return;
    _button = value;
    markNeedsSemanticsUpdate();
  }

  /// If non-null, sets the [SemanticsConfiguration.isLink] semantic to the
  /// given value.
  bool? get link => _link;
  bool? _link;
  set link(bool? value) {
    if (link == value)
      return;
    _link = value;
    markNeedsSemanticsUpdate();
  }

  /// If non-null, sets the [SemanticsConfiguration.isHeader] semantic to the
  /// given value.
  bool? get header => _header;
  bool? _header;
  set header(bool? value) {
    if (header == value)
      return;
    _header = value;
    markNeedsSemanticsUpdate();
  }

  /// If non-null, sets the [SemanticsConfiguration.isTextField] semantic to the
  /// given value.
  bool? get textField => _textField;
  bool? _textField;
  set textField(bool? value) {
    if (textField == value)
      return;
    _textField = value;
    markNeedsSemanticsUpdate();
  }

  /// If non-null, sets the [SemanticsConfiguration.isReadOnly] semantic to the
  /// given value.
  bool? get readOnly => _readOnly;
  bool? _readOnly;
  set readOnly(bool? value) {
    if (readOnly == value)
      return;
    _readOnly = value;
    markNeedsSemanticsUpdate();
  }

  /// If non-null, sets the [SemanticsConfiguration.isFocusable] semantic to the
  /// given value.
  bool? get focusable => _focusable;
  bool? _focusable;
  set focusable(bool? value) {
    if (focusable == value)
      return;
    _focusable = value;
    markNeedsSemanticsUpdate();
  }

  /// If non-null, sets the [SemanticsConfiguration.isFocused] semantic to the
  /// given value.
  bool? get focused => _focused;
  bool? _focused;
  set focused(bool? value) {
    if (focused == value)
      return;
    _focused = value;
    markNeedsSemanticsUpdate();
  }

  /// If non-null, sets the [SemanticsConfiguration.isInMutuallyExclusiveGroup]
  /// semantic to the given value.
  bool? get inMutuallyExclusiveGroup => _inMutuallyExclusiveGroup;
  bool? _inMutuallyExclusiveGroup;
  set inMutuallyExclusiveGroup(bool? value) {
    if (inMutuallyExclusiveGroup == value)
      return;
    _inMutuallyExclusiveGroup = value;
    markNeedsSemanticsUpdate();
  }

  /// If non-null, sets the [SemanticsConfiguration.isObscured] semantic to the
  /// given value.
  bool? get obscured => _obscured;
  bool? _obscured;
  set obscured(bool? value) {
    if (obscured == value)
      return;
    _obscured = value;
    markNeedsSemanticsUpdate();
  }

  /// If non-null, sets the [SemanticsNode.isMultiline] semantic to the given
  /// value.
  bool? get multiline => _multiline;
  bool? _multiline;
  set multiline(bool? value) {
    if (multiline == value)
      return;
    _multiline = value;
    markNeedsSemanticsUpdate();
  }

  /// If non-null, sets the [SemanticsConfiguration.scopesRoute] semantic to the
  /// give value.
  bool? get scopesRoute => _scopesRoute;
  bool? _scopesRoute;
  set scopesRoute(bool? value) {
    if (scopesRoute == value)
      return;
    _scopesRoute = value;
    markNeedsSemanticsUpdate();
  }

  /// If non-null, sets the [SemanticsConfiguration.namesRoute] semantic to the
  /// give value.
  bool? get namesRoute => _namesRoute;
  bool? _namesRoute;
  set namesRoute(bool? value) {
    if (_namesRoute == value)
      return;
    _namesRoute = value;
    markNeedsSemanticsUpdate();
  }

  /// If non-null, sets the [SemanticsConfiguration.isHidden] semantic to the
  /// given value.
  bool? get hidden => _hidden;
  bool? _hidden;
  set hidden(bool? value) {
    if (hidden == value)
      return;
    _hidden = value;
    markNeedsSemanticsUpdate();
  }

  /// If non-null, sets the [SemanticsConfiguration.isImage] semantic to the
  /// given value.
  bool? get image => _image;
  bool? _image;
  set image(bool? value) {
    if (_image == value)
      return;
    _image = value;
  }

  /// If non-null, sets the [SemanticsConfiguration.liveRegion] semantic to
  /// the given value.
  bool? get liveRegion => _liveRegion;
  bool? _liveRegion;
  set liveRegion(bool? value) {
    if (_liveRegion == value)
      return;
    _liveRegion = value;
    markNeedsSemanticsUpdate();
  }

  /// If non-null, sets the [SemanticsNode.maxValueLength] semantic to the given
  /// value.
  int? get maxValueLength => _maxValueLength;
  int? _maxValueLength;
  set maxValueLength(int? value) {
    if (_maxValueLength == value)
      return;
    _maxValueLength = value;
    markNeedsSemanticsUpdate();
  }

  /// If non-null, sets the [SemanticsNode.currentValueLength] semantic to the
  /// given value.
  int? get currentValueLength => _currentValueLength;
  int? _currentValueLength;
  set currentValueLength(int? value) {
    if (_currentValueLength == value)
      return;
    _currentValueLength = value;
    markNeedsSemanticsUpdate();
  }

  /// If non-null, sets the [SemanticsConfiguration.isToggled] semantic to the given
  /// value.
  bool? get toggled => _toggled;
  bool? _toggled;
  set toggled(bool? value) {
    if (_toggled == value)
      return;
    _toggled = value;
    markNeedsSemanticsUpdate();
  }

  /// If non-null, sets the [SemanticsNode.label] semantic to the given value.
  ///
  /// The reading direction is given by [textDirection].
  String? get label => _label;
  String? _label;
  set label(String? value) {
    if (_label == value)
      return;
    _label = value;
    markNeedsSemanticsUpdate();
  }

  /// If non-null, sets the [SemanticsNode.value] semantic to the given value.
  ///
  /// The reading direction is given by [textDirection].
  String? get value => _value;
  String? _value;
  set value(String? value) {
    if (_value == value)
      return;
    _value = value;
    markNeedsSemanticsUpdate();
  }

  /// If non-null, sets the [SemanticsNode.increasedValue] semantic to the given
  /// value.
  ///
  /// The reading direction is given by [textDirection].
  String? get increasedValue => _increasedValue;
  String? _increasedValue;
  set increasedValue(String? value) {
    if (_increasedValue == value)
      return;
    _increasedValue = value;
    markNeedsSemanticsUpdate();
  }

  /// If non-null, sets the [SemanticsNode.decreasedValue] semantic to the given
  /// value.
  ///
  /// The reading direction is given by [textDirection].
  String? get decreasedValue => _decreasedValue;
  String? _decreasedValue;
  set decreasedValue(String? value) {
    if (_decreasedValue == value)
      return;
    _decreasedValue = value;
    markNeedsSemanticsUpdate();
  }

  /// If non-null, sets the [SemanticsNode.hint] semantic to the given value.
  ///
  /// The reading direction is given by [textDirection].
  String? get hint => _hint;
  String? _hint;
  set hint(String? value) {
    if (_hint == value)
      return;
    _hint = value;
    markNeedsSemanticsUpdate();
  }

  /// If non-null, sets the [SemanticsConfiguration.hintOverrides] to the given value.
  SemanticsHintOverrides? get hintOverrides => _hintOverrides;
  SemanticsHintOverrides? _hintOverrides;
  set hintOverrides(SemanticsHintOverrides? value) {
    if (_hintOverrides == value)
      return;
    _hintOverrides = value;
    markNeedsSemanticsUpdate();
  }

  /// If non-null, sets the [SemanticsNode.textDirection] semantic to the given value.
  ///
  /// This must not be null if [label], [hint], [value], [increasedValue], or
  /// [decreasedValue] are not null.
  TextDirection? get textDirection => _textDirection;
  TextDirection? _textDirection;
  set textDirection(TextDirection? value) {
    if (textDirection == value)
      return;
    _textDirection = value;
    markNeedsSemanticsUpdate();
  }

  /// Sets the [SemanticsNode.sortKey] to the given value.
  ///
  /// This defines how this node is sorted among the sibling semantics nodes
  /// to determine the order in which they are traversed by the accessibility
  /// services on the platform (e.g. VoiceOver on iOS and TalkBack on Android).
  SemanticsSortKey? get sortKey => _sortKey;
  SemanticsSortKey? _sortKey;
  set sortKey(SemanticsSortKey? value) {
    if (sortKey == value)
      return;
    _sortKey = value;
    markNeedsSemanticsUpdate();
  }

  /// The handler for [SemanticsAction.tap].
  ///
  /// This is the semantic equivalent of a user briefly tapping the screen with
  /// the finger without moving it. For example, a button should implement this
  /// action.
  ///
  /// VoiceOver users on iOS and TalkBack users on Android can trigger this
  /// action by double-tapping the screen while an element is focused.
  VoidCallback? get onTap => _onTap;
  VoidCallback? _onTap;
  set onTap(VoidCallback? handler) {
    if (_onTap == handler)
      return;
    final bool hadValue = _onTap != null;
    _onTap = handler;
    if ((handler != null) == hadValue)
      markNeedsSemanticsUpdate();
  }

  /// The handler for [SemanticsAction.dismiss].
  ///
  /// This is a request to dismiss the currently focused node.
  ///
  /// TalkBack users on Android can trigger this action in the local context
  /// menu, and VoiceOver users on iOS can trigger this action with a standard
  /// gesture or menu option.
  VoidCallback? get onDismiss => _onDismiss;
  VoidCallback? _onDismiss;
  set onDismiss(VoidCallback? handler) {
    if (_onDismiss == handler)
      return;
    final bool hadValue = _onDismiss != null;
    _onDismiss = handler;
    if ((handler != null) == hadValue)
      markNeedsSemanticsUpdate();
  }

  /// The handler for [SemanticsAction.longPress].
  ///
  /// This is the semantic equivalent of a user pressing and holding the screen
  /// with the finger for a few seconds without moving it.
  ///
  /// VoiceOver users on iOS and TalkBack users on Android can trigger this
  /// action by double-tapping the screen without lifting the finger after the
  /// second tap.
  VoidCallback? get onLongPress => _onLongPress;
  VoidCallback? _onLongPress;
  set onLongPress(VoidCallback? handler) {
    if (_onLongPress == handler)
      return;
    final bool hadValue = _onLongPress != null;
    _onLongPress = handler;
    if ((handler != null) != hadValue)
      markNeedsSemanticsUpdate();
  }

  /// The handler for [SemanticsAction.scrollLeft].
  ///
  /// This is the semantic equivalent of a user moving their finger across the
  /// screen from right to left. It should be recognized by controls that are
  /// horizontally scrollable.
  ///
  /// VoiceOver users on iOS can trigger this action by swiping left with three
  /// fingers. TalkBack users on Android can trigger this action by swiping
  /// right and then left in one motion path. On Android, [onScrollUp] and
  /// [onScrollLeft] share the same gesture. Therefore, only on of them should
  /// be provided.
  VoidCallback? get onScrollLeft => _onScrollLeft;
  VoidCallback? _onScrollLeft;
  set onScrollLeft(VoidCallback? handler) {
    if (_onScrollLeft == handler)
      return;
    final bool hadValue = _onScrollLeft != null;
    _onScrollLeft = handler;
    if ((handler != null) != hadValue)
      markNeedsSemanticsUpdate();
  }

  /// The handler for [SemanticsAction.scrollRight].
  ///
  /// This is the semantic equivalent of a user moving their finger across the
  /// screen from left to right. It should be recognized by controls that are
  /// horizontally scrollable.
  ///
  /// VoiceOver users on iOS can trigger this action by swiping right with three
  /// fingers. TalkBack users on Android can trigger this action by swiping
  /// left and then right in one motion path. On Android, [onScrollDown] and
  /// [onScrollRight] share the same gesture. Therefore, only on of them should
  /// be provided.
  VoidCallback? get onScrollRight => _onScrollRight;
  VoidCallback? _onScrollRight;
  set onScrollRight(VoidCallback? handler) {
    if (_onScrollRight == handler)
      return;
    final bool hadValue = _onScrollRight != null;
    _onScrollRight = handler;
    if ((handler != null) != hadValue)
      markNeedsSemanticsUpdate();
  }

  /// The handler for [SemanticsAction.scrollUp].
  ///
  /// This is the semantic equivalent of a user moving their finger across the
  /// screen from bottom to top. It should be recognized by controls that are
  /// vertically scrollable.
  ///
  /// VoiceOver users on iOS can trigger this action by swiping up with three
  /// fingers. TalkBack users on Android can trigger this action by swiping
  /// right and then left in one motion path. On Android, [onScrollUp] and
  /// [onScrollLeft] share the same gesture. Therefore, only on of them should
  /// be provided.
  VoidCallback? get onScrollUp => _onScrollUp;
  VoidCallback? _onScrollUp;
  set onScrollUp(VoidCallback? handler) {
    if (_onScrollUp == handler)
      return;
    final bool hadValue = _onScrollUp != null;
    _onScrollUp = handler;
    if ((handler != null) != hadValue)
      markNeedsSemanticsUpdate();
  }

  /// The handler for [SemanticsAction.scrollDown].
  ///
  /// This is the semantic equivalent of a user moving their finger across the
  /// screen from top to bottom. It should be recognized by controls that are
  /// vertically scrollable.
  ///
  /// VoiceOver users on iOS can trigger this action by swiping down with three
  /// fingers. TalkBack users on Android can trigger this action by swiping
  /// left and then right in one motion path. On Android, [onScrollDown] and
  /// [onScrollRight] share the same gesture. Therefore, only on of them should
  /// be provided.
  VoidCallback? get onScrollDown => _onScrollDown;
  VoidCallback? _onScrollDown;
  set onScrollDown(VoidCallback? handler) {
    if (_onScrollDown == handler)
      return;
    final bool hadValue = _onScrollDown != null;
    _onScrollDown = handler;
    if ((handler != null) != hadValue)
      markNeedsSemanticsUpdate();
  }

  /// The handler for [SemanticsAction.increase].
  ///
  /// This is a request to increase the value represented by the widget. For
  /// example, this action might be recognized by a slider control.
  ///
  /// VoiceOver users on iOS can trigger this action by swiping up with one
  /// finger. TalkBack users on Android can trigger this action by pressing the
  /// volume up button.
  VoidCallback? get onIncrease => _onIncrease;
  VoidCallback? _onIncrease;
  set onIncrease(VoidCallback? handler) {
    if (_onIncrease == handler)
      return;
    final bool hadValue = _onIncrease != null;
    _onIncrease = handler;
    if ((handler != null) != hadValue)
      markNeedsSemanticsUpdate();
  }

  /// The handler for [SemanticsAction.decrease].
  ///
  /// This is a request to decrease the value represented by the widget. For
  /// example, this action might be recognized by a slider control.
  ///
  /// VoiceOver users on iOS can trigger this action by swiping down with one
  /// finger. TalkBack users on Android can trigger this action by pressing the
  /// volume down button.
  VoidCallback? get onDecrease => _onDecrease;
  VoidCallback? _onDecrease;
  set onDecrease(VoidCallback? handler) {
    if (_onDecrease == handler)
      return;
    final bool hadValue = _onDecrease != null;
    _onDecrease = handler;
    if ((handler != null) != hadValue)
      markNeedsSemanticsUpdate();
  }

  /// The handler for [SemanticsAction.copy].
  ///
  /// This is a request to copy the current selection to the clipboard.
  ///
  /// TalkBack users on Android can trigger this action from the local context
  /// menu of a text field, for example.
  VoidCallback? get onCopy => _onCopy;
  VoidCallback? _onCopy;
  set onCopy(VoidCallback? handler) {
    if (_onCopy == handler)
      return;
    final bool hadValue = _onCopy != null;
    _onCopy = handler;
    if ((handler != null) != hadValue)
      markNeedsSemanticsUpdate();
  }

  /// The handler for [SemanticsAction.cut].
  ///
  /// This is a request to cut the current selection and place it in the
  /// clipboard.
  ///
  /// TalkBack users on Android can trigger this action from the local context
  /// menu of a text field, for example.
  VoidCallback? get onCut => _onCut;
  VoidCallback? _onCut;
  set onCut(VoidCallback? handler) {
    if (_onCut == handler)
      return;
    final bool hadValue = _onCut != null;
    _onCut = handler;
    if ((handler != null) != hadValue)
      markNeedsSemanticsUpdate();
  }

  /// The handler for [SemanticsAction.paste].
  ///
  /// This is a request to paste the current content of the clipboard.
  ///
  /// TalkBack users on Android can trigger this action from the local context
  /// menu of a text field, for example.
  VoidCallback? get onPaste => _onPaste;
  VoidCallback? _onPaste;
  set onPaste(VoidCallback? handler) {
    if (_onPaste == handler)
      return;
    final bool hadValue = _onPaste != null;
    _onPaste = handler;
    if ((handler != null) != hadValue)
      markNeedsSemanticsUpdate();
  }

  /// The handler for [SemanticsAction.moveCursorForwardByCharacter].
  ///
  /// This handler is invoked when the user wants to move the cursor in a
  /// text field forward by one character.
  ///
  /// TalkBack users can trigger this by pressing the volume up key while the
  /// input focus is in a text field.
  MoveCursorHandler? get onMoveCursorForwardByCharacter => _onMoveCursorForwardByCharacter;
  MoveCursorHandler? _onMoveCursorForwardByCharacter;
  set onMoveCursorForwardByCharacter(MoveCursorHandler? handler) {
    if (_onMoveCursorForwardByCharacter == handler)
      return;
    final bool hadValue = _onMoveCursorForwardByCharacter != null;
    _onMoveCursorForwardByCharacter = handler;
    if ((handler != null) != hadValue)
      markNeedsSemanticsUpdate();
  }

  /// The handler for [SemanticsAction.moveCursorBackwardByCharacter].
  ///
  /// This handler is invoked when the user wants to move the cursor in a
  /// text field backward by one character.
  ///
  /// TalkBack users can trigger this by pressing the volume down key while the
  /// input focus is in a text field.
  MoveCursorHandler? get onMoveCursorBackwardByCharacter => _onMoveCursorBackwardByCharacter;
  MoveCursorHandler? _onMoveCursorBackwardByCharacter;
  set onMoveCursorBackwardByCharacter(MoveCursorHandler? handler) {
    if (_onMoveCursorBackwardByCharacter == handler)
      return;
    final bool hadValue = _onMoveCursorBackwardByCharacter != null;
    _onMoveCursorBackwardByCharacter = handler;
    if ((handler != null) != hadValue)
      markNeedsSemanticsUpdate();
  }

  /// The handler for [SemanticsAction.moveCursorForwardByWord].
  ///
  /// This handler is invoked when the user wants to move the cursor in a
  /// text field backward by one character.
  ///
  /// TalkBack users can trigger this by pressing the volume down key while the
  /// input focus is in a text field.
  MoveCursorHandler? get onMoveCursorForwardByWord => _onMoveCursorForwardByWord;
  MoveCursorHandler? _onMoveCursorForwardByWord;
  set onMoveCursorForwardByWord(MoveCursorHandler? handler) {
    if (_onMoveCursorForwardByWord == handler)
      return;
    final bool hadValue = _onMoveCursorForwardByWord != null;
    _onMoveCursorForwardByWord = handler;
    if ((handler != null) != hadValue)
      markNeedsSemanticsUpdate();
  }

  /// The handler for [SemanticsAction.moveCursorBackwardByWord].
  ///
  /// This handler is invoked when the user wants to move the cursor in a
  /// text field backward by one character.
  ///
  /// TalkBack users can trigger this by pressing the volume down key while the
  /// input focus is in a text field.
  MoveCursorHandler? get onMoveCursorBackwardByWord => _onMoveCursorBackwardByWord;
  MoveCursorHandler? _onMoveCursorBackwardByWord;
  set onMoveCursorBackwardByWord(MoveCursorHandler? handler) {
    if (_onMoveCursorBackwardByWord == handler)
      return;
    final bool hadValue = _onMoveCursorBackwardByWord != null;
    _onMoveCursorBackwardByWord = handler;
    if ((handler != null) != hadValue)
      markNeedsSemanticsUpdate();
  }

  /// The handler for [SemanticsAction.setSelection].
  ///
  /// This handler is invoked when the user either wants to change the currently
  /// selected text in a text field or change the position of the cursor.
  ///
  /// TalkBack users can trigger this handler by selecting "Move cursor to
  /// beginning/end" or "Select all" from the local context menu.
  SetSelectionHandler? get onSetSelection => _onSetSelection;
  SetSelectionHandler? _onSetSelection;
  set onSetSelection(SetSelectionHandler? handler) {
    if (_onSetSelection == handler)
      return;
    final bool hadValue = _onSetSelection != null;
    _onSetSelection = handler;
    if ((handler != null) != hadValue)
      markNeedsSemanticsUpdate();
  }

  /// The handler for [SemanticsAction.didGainAccessibilityFocus].
  ///
  /// This handler is invoked when the node annotated with this handler gains
  /// the accessibility focus. The accessibility focus is the
  /// green (on Android with TalkBack) or black (on iOS with VoiceOver)
  /// rectangle shown on screen to indicate what element an accessibility
  /// user is currently interacting with.
  ///
  /// The accessibility focus is different from the input focus. The input focus
  /// is usually held by the element that currently responds to keyboard inputs.
  /// Accessibility focus and input focus can be held by two different nodes!
  ///
  /// See also:
  ///
  ///  * [onDidLoseAccessibilityFocus], which is invoked when the accessibility
  ///    focus is removed from the node.
  ///  * [FocusNode], [FocusScope], [FocusManager], which manage the input focus.
  VoidCallback? get onDidGainAccessibilityFocus => _onDidGainAccessibilityFocus;
  VoidCallback? _onDidGainAccessibilityFocus;
  set onDidGainAccessibilityFocus(VoidCallback? handler) {
    if (_onDidGainAccessibilityFocus == handler)
      return;
    final bool hadValue = _onDidGainAccessibilityFocus != null;
    _onDidGainAccessibilityFocus = handler;
    if ((handler != null) != hadValue)
      markNeedsSemanticsUpdate();
  }

  /// The handler for [SemanticsAction.didLoseAccessibilityFocus].
  ///
  /// This handler is invoked when the node annotated with this handler
  /// loses the accessibility focus. The accessibility focus is
  /// the green (on Android with TalkBack) or black (on iOS with VoiceOver)
  /// rectangle shown on screen to indicate what element an accessibility
  /// user is currently interacting with.
  ///
  /// The accessibility focus is different from the input focus. The input focus
  /// is usually held by the element that currently responds to keyboard inputs.
  /// Accessibility focus and input focus can be held by two different nodes!
  ///
  /// See also:
  ///
  ///  * [onDidGainAccessibilityFocus], which is invoked when the node gains
  ///    accessibility focus.
  ///  * [FocusNode], [FocusScope], [FocusManager], which manage the input focus.
  VoidCallback? get onDidLoseAccessibilityFocus => _onDidLoseAccessibilityFocus;
  VoidCallback? _onDidLoseAccessibilityFocus;
  set onDidLoseAccessibilityFocus(VoidCallback? handler) {
    if (_onDidLoseAccessibilityFocus == handler)
      return;
    final bool hadValue = _onDidLoseAccessibilityFocus != null;
    _onDidLoseAccessibilityFocus = handler;
    if ((handler != null) != hadValue)
      markNeedsSemanticsUpdate();
  }

  /// The handlers and supported [CustomSemanticsAction]s for this node.
  ///
  /// These handlers are called whenever the user performs the associated
  /// custom accessibility action from a special platform menu. Providing any
  /// custom actions here also adds [SemanticsAction.customAction] to the node.
  ///
  /// See also:
  ///
  ///  * [CustomSemanticsAction], for an explanation of custom actions.
  Map<CustomSemanticsAction, VoidCallback>? get customSemanticsActions => _customSemanticsActions;
  Map<CustomSemanticsAction, VoidCallback>? _customSemanticsActions;
  set customSemanticsActions(Map<CustomSemanticsAction, VoidCallback>? value) {
    if (_customSemanticsActions == value)
      return;
    _customSemanticsActions = value;
    markNeedsSemanticsUpdate();
  }

  @override
  void visitChildrenForSemantics(RenderObjectVisitor visitor) {
    if (excludeSemantics)
      return;
    super.visitChildrenForSemantics(visitor);
  }

  @override
  void describeSemanticsConfiguration(SemanticsConfiguration config) {
    super.describeSemanticsConfiguration(config);
    config.isSemanticBoundary = container;
    if (explicitChildNodes != null)
      config.explicitChildNodes = explicitChildNodes;
    assert((scopesRoute == true && explicitChildNodes == true) || scopesRoute != true,
      'explicitChildNodes must be set to true if scopes route is true');
    assert(!(toggled == true && checked == true),
      'A semantics node cannot be toggled and checked at the same time');

    if (enabled != null)
      config.isEnabled = enabled;
    if (checked != null)
      config.isChecked = checked;
    if (toggled != null)
      config.isToggled = toggled;
    if (selected != null)
      config.isSelected = selected!;
    if (button != null)
      config.isButton = button!;
    if (link != null)
      config.isLink = link!;
    if (header != null)
      config.isHeader = header!;
    if (textField != null)
      config.isTextField = textField!;
    if (readOnly != null)
      config.isReadOnly = readOnly!;
    if (focusable != null)
      config.isFocusable = focusable!;
    if (focused != null)
      config.isFocused = focused!;
    if (inMutuallyExclusiveGroup != null)
      config.isInMutuallyExclusiveGroup = inMutuallyExclusiveGroup!;
    if (obscured != null)
      config.isObscured = obscured!;
    if (multiline != null)
      config.isMultiline = multiline!;
    if (hidden != null)
      config.isHidden = hidden!;
    if (image != null)
      config.isImage = image!;
    if (label != null)
      config.label = label!;
    if (value != null)
      config.value = value!;
    if (increasedValue != null)
      config.increasedValue = increasedValue!;
    if (decreasedValue != null)
      config.decreasedValue = decreasedValue!;
    if (hint != null)
      config.hint = hint!;
    if (hintOverrides != null && hintOverrides!.isNotEmpty)
      config.hintOverrides = hintOverrides;
    if (scopesRoute != null)
      config.scopesRoute = scopesRoute!;
    if (namesRoute != null)
      config.namesRoute = namesRoute!;
    if (liveRegion != null)
      config.liveRegion = liveRegion!;
    if (maxValueLength != null) {
      config.maxValueLength = maxValueLength;
    }
    if (currentValueLength != null) {
      config.currentValueLength = currentValueLength;
    }
    if (textDirection != null)
      config.textDirection = textDirection;
    if (sortKey != null)
      config.sortKey = sortKey;
    // Registering _perform* as action handlers instead of the user provided
    // ones to ensure that changing a user provided handler from a non-null to
    // another non-null value doesn't require a semantics update.
    if (onTap != null)
      config.onTap = _performTap;
    if (onLongPress != null)
      config.onLongPress = _performLongPress;
    if (onDismiss != null)
      config.onDismiss = _performDismiss;
    if (onScrollLeft != null)
      config.onScrollLeft = _performScrollLeft;
    if (onScrollRight != null)
      config.onScrollRight = _performScrollRight;
    if (onScrollUp != null)
      config.onScrollUp = _performScrollUp;
    if (onScrollDown != null)
      config.onScrollDown = _performScrollDown;
    if (onIncrease != null)
      config.onIncrease = _performIncrease;
    if (onDecrease != null)
      config.onDecrease = _performDecrease;
    if (onCopy != null)
      config.onCopy = _performCopy;
    if (onCut != null)
      config.onCut = _performCut;
    if (onPaste != null)
      config.onPaste = _performPaste;
    if (onMoveCursorForwardByCharacter != null)
      config.onMoveCursorForwardByCharacter = _performMoveCursorForwardByCharacter;
    if (onMoveCursorBackwardByCharacter != null)
      config.onMoveCursorBackwardByCharacter = _performMoveCursorBackwardByCharacter;
    if (onMoveCursorForwardByWord != null)
      config.onMoveCursorForwardByWord = _performMoveCursorForwardByWord;
    if (onMoveCursorBackwardByWord != null)
      config.onMoveCursorBackwardByWord = _performMoveCursorBackwardByWord;
    if (onSetSelection != null)
      config.onSetSelection = _performSetSelection;
    if (onDidGainAccessibilityFocus != null)
      config.onDidGainAccessibilityFocus = _performDidGainAccessibilityFocus;
    if (onDidLoseAccessibilityFocus != null)
      config.onDidLoseAccessibilityFocus = _performDidLoseAccessibilityFocus;
    if (customSemanticsActions != null)
      config.customSemanticsActions = _customSemanticsActions!;
  }

  void _performTap() {
    if (onTap != null)
      onTap!();
  }

  void _performLongPress() {
    if (onLongPress != null)
      onLongPress!();
  }

  void _performDismiss() {
    if (onDismiss != null)
      onDismiss!();
  }

  void _performScrollLeft() {
    if (onScrollLeft != null)
      onScrollLeft!();
  }

  void _performScrollRight() {
    if (onScrollRight != null)
      onScrollRight!();
  }

  void _performScrollUp() {
    if (onScrollUp != null)
      onScrollUp!();
  }

  void _performScrollDown() {
    if (onScrollDown != null)
      onScrollDown!();
  }

  void _performIncrease() {
    if (onIncrease != null)
      onIncrease!();
  }

  void _performDecrease() {
    if (onDecrease != null)
      onDecrease!();
  }

  void _performCopy() {
    if (onCopy != null)
      onCopy!();
  }

  void _performCut() {
    if (onCut != null)
      onCut!();
  }

  void _performPaste() {
    if (onPaste != null)
      onPaste!();
  }

  void _performMoveCursorForwardByCharacter(bool extendSelection) {
    if (onMoveCursorForwardByCharacter != null)
      onMoveCursorForwardByCharacter!(extendSelection);
  }

  void _performMoveCursorBackwardByCharacter(bool extendSelection) {
    if (onMoveCursorBackwardByCharacter != null)
      onMoveCursorBackwardByCharacter!(extendSelection);
  }

  void _performMoveCursorForwardByWord(bool extendSelection) {
    if (onMoveCursorForwardByWord != null)
      onMoveCursorForwardByWord!(extendSelection);
  }

  void _performMoveCursorBackwardByWord(bool extendSelection) {
    if (onMoveCursorBackwardByWord != null)
      onMoveCursorBackwardByWord!(extendSelection);
  }

  void _performSetSelection(TextSelection selection) {
    if (onSetSelection != null)
      onSetSelection!(selection);
  }

  void _performDidGainAccessibilityFocus() {
    if (onDidGainAccessibilityFocus != null)
      onDidGainAccessibilityFocus!();
  }

  void _performDidLoseAccessibilityFocus() {
    if (onDidLoseAccessibilityFocus != null)
      onDidLoseAccessibilityFocus!();
  }
}

/// Causes the semantics of all earlier render objects below the same semantic
/// boundary to be dropped.
///
/// This is useful in a stack where an opaque mask should prevent interactions
/// with the render objects painted below the mask.
class RenderBlockSemantics extends RenderProxyBox {
  /// Create a render object that blocks semantics for nodes below it in paint
  /// order.
  RenderBlockSemantics({
    RenderBox? child,
    bool blocking = true,
  }) : _blocking = blocking,
       super(child);

  /// Whether this render object is blocking semantics of previously painted
  /// [RenderObject]s below a common semantics boundary from the semantic tree.
  bool get blocking => _blocking;
  bool _blocking;
  set blocking(bool value) {
    assert(value != null);
    if (value == _blocking)
      return;
    _blocking = value;
    markNeedsSemanticsUpdate();
  }

  @override
  void describeSemanticsConfiguration(SemanticsConfiguration config) {
    super.describeSemanticsConfiguration(config);
    config.isBlockingSemanticsOfPreviouslyPaintedNodes = blocking;
  }

  @override
  void debugFillProperties(DiagnosticPropertiesBuilder properties) {
    super.debugFillProperties(properties);
    properties.add(DiagnosticsProperty<bool>('blocking', blocking));
  }
}

/// Causes the semantics of all descendants to be merged into this
/// node such that the entire subtree becomes a single leaf in the
/// semantics tree.
///
/// Useful for combining the semantics of multiple render objects that
/// form part of a single conceptual widget, e.g. a checkbox, a label,
/// and the gesture detector that goes with them.
class RenderMergeSemantics extends RenderProxyBox {
  /// Creates a render object that merges the semantics from its descendants.
  RenderMergeSemantics({ RenderBox? child }) : super(child);

  @override
  void describeSemanticsConfiguration(SemanticsConfiguration config) {
    super.describeSemanticsConfiguration(config);
    config
      ..isSemanticBoundary = true
      ..isMergingSemanticsOfDescendants = true;
  }
}

/// Excludes this subtree from the semantic tree.
///
/// When [excluding] is true, this render object (and its subtree) is excluded
/// from the semantic tree.
///
/// Useful e.g. for hiding text that is redundant with other text next
/// to it (e.g. text included only for the visual effect).
class RenderExcludeSemantics extends RenderProxyBox {
  /// Creates a render object that ignores the semantics of its subtree.
  RenderExcludeSemantics({
    RenderBox? child,
    bool excluding = true,
  }) : _excluding = excluding,
       super(child) {
    assert(_excluding != null);
  }

  /// Whether this render object is excluded from the semantic tree.
  bool get excluding => _excluding;
  bool _excluding;
  set excluding(bool value) {
    assert(value != null);
    if (value == _excluding)
      return;
    _excluding = value;
    markNeedsSemanticsUpdate();
  }

  @override
  void visitChildrenForSemantics(RenderObjectVisitor visitor) {
    if (excluding)
      return;
    super.visitChildrenForSemantics(visitor);
  }

  @override
  void debugFillProperties(DiagnosticPropertiesBuilder properties) {
    super.debugFillProperties(properties);
    properties.add(DiagnosticsProperty<bool>('excluding', excluding));
  }
}

/// A render objects that annotates semantics with an index.
///
/// Certain widgets will automatically provide a child index for building
/// semantics. For example, the [ScrollView] uses the index of the first
/// visible child semantics node to determine the
/// [SemanticsConfiguration.scrollIndex].
///
/// See also:
///
///  * [CustomScrollView], for an explanation of scroll semantics.
class RenderIndexedSemantics extends RenderProxyBox {
  /// Creates a render object that annotates the child semantics with an index.
  RenderIndexedSemantics({
    RenderBox? child,
    required int index,
  }) : assert(index != null),
       _index = index,
       super(child);

  /// The index used to annotated child semantics.
  int get index => _index;
  int _index;
  set index(int value) {
    if (value == index)
      return;
    _index = value;
    markNeedsSemanticsUpdate();
  }

  @override
  void describeSemanticsConfiguration(SemanticsConfiguration config) {
    super.describeSemanticsConfiguration(config);
    config.isSemanticBoundary = true;
    config.indexInParent = index;
  }

  @override
  void debugFillProperties(DiagnosticPropertiesBuilder properties) {
    super.debugFillProperties(properties);
    properties.add(DiagnosticsProperty<int>('index', index));
  }
}

/// Provides an anchor for a [RenderFollowerLayer].
///
/// See also:
///
///  * [CompositedTransformTarget], the corresponding widget.
///  * [LeaderLayer], the layer that this render object creates.
class RenderLeaderLayer extends RenderProxyBox {
  /// Creates a render object that uses a [LeaderLayer].
  ///
  /// The [link] must not be null.
  RenderLeaderLayer({
    required LayerLink link,
    RenderBox? child,
  }) : assert(link != null),
       super(child) {
    this.link = link;
  }

  /// The link object that connects this [RenderLeaderLayer] with one or more
  /// [RenderFollowerLayer]s.
  ///
  /// This property must not be null. The object must not be associated with
  /// another [RenderLeaderLayer] that is also being painted.
  LayerLink get link => _link!;
  LayerLink? _link;
  set link(LayerLink value) {
    assert(value != null);
    if (_link == value)
      return;
    _link = value;
    markNeedsPaint();
  }

  @override
  bool get alwaysNeedsCompositing => true;

  @override
  void paint(PaintingContext context, Offset offset) {
    if (layer == null) {
      layer = LeaderLayer(link: link, offset: offset);
    } else {
      final LeaderLayer leaderLayer = layer as LeaderLayer;
      leaderLayer
        ..link = link
        ..offset = offset;
    }
    context.pushLayer(layer!, super.paint, Offset.zero);
    assert(layer != null);
  }

  @override
  void debugFillProperties(DiagnosticPropertiesBuilder properties) {
    super.debugFillProperties(properties);
    properties.add(DiagnosticsProperty<LayerLink>('link', link));
  }
}

/// Transform the child so that its origin is [offset] from the origin of the
/// [RenderLeaderLayer] with the same [LayerLink].
///
/// The [RenderLeaderLayer] in question must be earlier in the paint order.
///
/// Hit testing on descendants of this render object will only work if the
/// target position is within the box that this render object's parent considers
/// to be hittable.
///
/// See also:
///
///  * [CompositedTransformFollower], the corresponding widget.
///  * [FollowerLayer], the layer that this render object creates.
class RenderFollowerLayer extends RenderProxyBox {
  /// Creates a render object that uses a [FollowerLayer].
  ///
  /// The [link] and [offset] arguments must not be null.
  RenderFollowerLayer({
    required LayerLink link,
    bool showWhenUnlinked = true,
    Offset offset = Offset.zero,
    RenderBox? child,
  }) : assert(link != null),
       assert(showWhenUnlinked != null),
       assert(offset != null),
       _link = link,
       _showWhenUnlinked = showWhenUnlinked,
       _offset = offset,
       super(child);

  /// The link object that connects this [RenderFollowerLayer] with a
  /// [RenderLeaderLayer] earlier in the paint order.
  LayerLink get link => _link;
  LayerLink _link;
  set link(LayerLink value) {
    assert(value != null);
    if (_link == value)
      return;
    _link = value;
    markNeedsPaint();
  }

  /// Whether to show the render object's contents when there is no
  /// corresponding [RenderLeaderLayer] with the same [link].
  ///
  /// When the render object is linked, the child is positioned such that it has
  /// the same global position as the linked [RenderLeaderLayer].
  ///
  /// When the render object is not linked, then: if [showWhenUnlinked] is true,
  /// the child is visible and not repositioned; if it is false, then child is
  /// hidden, and its hit testing is also disabled.
  bool get showWhenUnlinked => _showWhenUnlinked;
  bool _showWhenUnlinked;
  set showWhenUnlinked(bool value) {
    assert(value != null);
    if (_showWhenUnlinked == value)
      return;
    _showWhenUnlinked = value;
    markNeedsPaint();
  }

  /// The offset to apply to the origin of the linked [RenderLeaderLayer] to
  /// obtain this render object's origin.
  Offset get offset => _offset;
  Offset _offset;
  set offset(Offset value) {
    assert(value != null);
    if (_offset == value)
      return;
    _offset = value;
    markNeedsPaint();
  }

  @override
  void detach() {
    layer = null;
    super.detach();
  }

  @override
  bool get alwaysNeedsCompositing => true;

  /// The layer we created when we were last painted.
  @override
  FollowerLayer? get layer => super.layer as FollowerLayer?;

  /// Return the transform that was used in the last composition phase, if any.
  ///
  /// If the [FollowerLayer] has not yet been created, was never composited, or
  /// was unable to determine the transform (see
  /// [FollowerLayer.getLastTransform]), this returns the identity matrix (see
  /// [new Matrix4.identity].
  Matrix4 getCurrentTransform() {
    return layer?.getLastTransform() ?? Matrix4.identity();
  }

  @override
  bool hitTest(BoxHitTestResult result, { required Offset position }) {
    // Disables the hit testing if this render object is hidden.
    if (link.leader == null && !showWhenUnlinked)
      return false;
    // RenderFollowerLayer objects don't check if they are
    // themselves hit, because it's confusing to think about
    // how the untransformed size and the child's transformed
    // position interact.
    return hitTestChildren(result, position: position);
  }

  @override
  bool hitTestChildren(BoxHitTestResult result, { required Offset position }) {
    return result.addWithPaintTransform(
      transform: getCurrentTransform(),
      position: position,
      hitTest: (BoxHitTestResult result, Offset? position) {
        return super.hitTestChildren(result, position: position!);
      },
    );
  }

  @override
  void paint(PaintingContext context, Offset offset) {
    assert(showWhenUnlinked != null);
    if (layer == null) {
      layer = FollowerLayer(
        link: link,
        showWhenUnlinked: showWhenUnlinked,
        linkedOffset: this.offset,
        unlinkedOffset: offset,
      );
    } else {
      layer!
        ..link = link
        ..showWhenUnlinked = showWhenUnlinked
        ..linkedOffset = this.offset
        ..unlinkedOffset = offset;
    }
    context.pushLayer(
      layer!,
      super.paint,
      Offset.zero,
      childPaintBounds: const Rect.fromLTRB(
        // We don't know where we'll end up, so we have no idea what our cull rect should be.
        double.negativeInfinity,
        double.negativeInfinity,
        double.infinity,
        double.infinity,
      ),
    );
  }

  @override
  void applyPaintTransform(RenderBox child, Matrix4 transform) {
    transform.multiply(getCurrentTransform());
  }

  @override
  void debugFillProperties(DiagnosticPropertiesBuilder properties) {
    super.debugFillProperties(properties);
    properties.add(DiagnosticsProperty<LayerLink>('link', link));
    properties.add(DiagnosticsProperty<bool>('showWhenUnlinked', showWhenUnlinked));
    properties.add(DiagnosticsProperty<Offset>('offset', offset));
    properties.add(TransformProperty('current transform matrix', getCurrentTransform()));
  }
}

/// Render object which inserts an [AnnotatedRegionLayer] into the layer tree.
///
/// See also:
///
///  * [Layer.find], for an example of how this value is retrieved.
///  * [AnnotatedRegionLayer], the layer this render object creates.
class RenderAnnotatedRegion<T extends Object> extends RenderProxyBox {

  /// Creates a new [RenderAnnotatedRegion] to insert [value] into the
  /// layer tree.
  ///
  /// If [sized] is true, the layer is provided with the size of this render
  /// object to clip the results of [Layer.find].
  ///
  /// Neither [value] nor [sized] can be null.
  RenderAnnotatedRegion({
    required T value,
    required bool sized,
    RenderBox? child,
  }) : assert(value != null),
       assert(sized != null),
       _value = value,
       _sized = sized,
       super(child);

  /// A value which can be retrieved using [Layer.find].
  T get value => _value;
  T _value;
  set value (T newValue) {
    if (_value == newValue)
      return;
    _value = newValue;
    markNeedsPaint();
  }

  /// Whether the render object will pass its [size] to the [AnnotatedRegionLayer].
  bool get sized => _sized;
  bool _sized;
  set sized(bool value) {
    if (_sized == value)
      return;
    _sized = value;
    markNeedsPaint();
  }

  @override
  final bool alwaysNeedsCompositing = true;

  @override
  void paint(PaintingContext context, Offset offset) {
    // Annotated region layers are not retained because they do not create engine layers.
    final AnnotatedRegionLayer<T> layer = AnnotatedRegionLayer<T>(
      value,
      size: sized ? size : null,
      offset: sized ? offset : null,
    );
    context.pushLayer(layer, super.paint, offset);
  }
}<|MERGE_RESOLUTION|>--- conflicted
+++ resolved
@@ -2701,7 +2701,7 @@
   PointerUpEventListener? onPointerUp;
 
   /// Called when a pointer that has not an [onPointerDown] changes position.
-  PointerHoverEventListener onPointerHover;
+  PointerHoverEventListener? onPointerHover;
 
   /// Called when the input from a pointer that triggered an [onPointerDown] is
   /// no longer directed towards this receiver.
@@ -2718,22 +2718,18 @@
   @override
   void handleEvent(PointerEvent event, HitTestEntry entry) {
     assert(debugHandleEvent(event, entry));
-    if (onPointerDown != null && event is PointerDownEvent)
-      return onPointerDown!(event);
-    if (onPointerMove != null && event is PointerMoveEvent)
-      return onPointerMove!(event);
-    if (onPointerUp != null && event is PointerUpEvent)
-<<<<<<< HEAD
-      return onPointerUp(event);
-    if (onPointerHover != null && event is PointerHoverEvent)
-      return onPointerHover(event);
-=======
-      return onPointerUp!(event);
->>>>>>> 2436de13
-    if (onPointerCancel != null && event is PointerCancelEvent)
-      return onPointerCancel!(event);
-    if (onPointerSignal != null && event is PointerSignalEvent)
-      return onPointerSignal!(event);
+    if (event is PointerDownEvent)
+      return onPointerDown?.call(event);
+    if (event is PointerMoveEvent)
+      return onPointerMove?.call(event);
+    if (event is PointerUpEvent)
+      return onPointerUp?.call(event);
+    if (event is PointerHoverEvent)
+      return onPointerHover?.call(event);
+    if (event is PointerCancelEvent)
+      return onPointerCancel?.call(event);
+    if (event is PointerSignalEvent)
+      return onPointerSignal?.call(event);
   }
 
   @override
@@ -2834,16 +2830,11 @@
   @override
   PointerEnterEventListener? onEnter;
 
-<<<<<<< HEAD
   /// Triggered when a pointer has moved onto or within the region without
   /// buttons pressed.
   ///
   /// This callback is not triggered by the movement of the object.
-  PointerHoverEventListener onHover;
-=======
-  @override
   PointerHoverEventListener? onHover;
->>>>>>> 2436de13
 
   @override
   PointerExitEventListener? onExit;
