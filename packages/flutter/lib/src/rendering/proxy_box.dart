--- conflicted
+++ resolved
@@ -2488,15 +2488,7 @@
 /// Used by [Listener] and [RenderPointerListener].
 typedef PointerCancelEventListener = void Function(PointerCancelEvent event);
 
-<<<<<<< HEAD
-/// Signature for listening to [PointerScrollEvent] events.
-///
-/// Implementations should return true if the event was handled and should
-/// not be propagated further. The return value is ignored for gesture-based
-/// pointer scrolls.
-=======
 /// Signature for listening to [PointerSignalEvent] events.
->>>>>>> ca16a523
 ///
 /// Used by [Listener] and [RenderPointerListener].
 typedef PointerSignalEventListener = void Function(PointerSignalEvent event);
@@ -2664,26 +2656,8 @@
       return onPointerUp(event);
     if (onPointerCancel != null && event is PointerCancelEvent)
       return onPointerCancel(event);
-<<<<<<< HEAD
-    if (onPointerScroll != null && event is PointerScrollEvent) {
-      assert(event.gestureChange != null);
-      onPointerScroll(event);
-      return;
-    }
-  }
-
-  @override
-  bool handlePropagatingEvent(PointerEvent event, HitTestEntry entry) {
-    assert(debugHandleEvent(event, entry));
-    if (onPointerScroll != null && event is PointerScrollEvent) {
-      assert(event.gestureChange == null);
-      return onPointerScroll(event);
-    }
-    return false;
-=======
     if (onPointerSignal != null && event is PointerSignalEvent)
       return onPointerSignal(event);
->>>>>>> ca16a523
   }
 
   @override
