--- conflicted
+++ resolved
@@ -2106,7 +2106,6 @@
   TextRange getWordBoundary(TextPosition position) => paragraph.getWordBoundary(position);
 
   @override
-<<<<<<< HEAD
   TextSelection? getLocalTextSelection() {
     if (_textSelectionStart != null && _textSelectionEnd != null) {
       final int start = math.min(_textSelectionStart!.offset, _textSelectionEnd!.offset);
@@ -2116,16 +2115,16 @@
     }
     return null;
   }
-
+  
   @override
   int? getContentLength() {
     return fullText.length;
-=======
+
+  @override
   void debugFillProperties(DiagnosticPropertiesBuilder properties) {
     super.debugFillProperties(properties);
     properties.add(DiagnosticsProperty<String>('textInsideRange', range.textInside(fullText)));
     properties.add(DiagnosticsProperty<TextRange>('range', range));
     properties.add(DiagnosticsProperty<String>('fullText', fullText));
->>>>>>> cf3760bc
   }
 }