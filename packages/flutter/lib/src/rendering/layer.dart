// Copyright 2015 The Chromium Authors. All rights reserved.
// Use of this source code is governed by a BSD-style license that can be
// found in the LICENSE file.

import 'dart:collection';
import 'dart:ui' as ui show ImageFilter, Picture, SceneBuilder;
import 'dart:ui' show Offset;

import 'package:flutter/foundation.dart';
import 'package:flutter/painting.dart';
import 'package:vector_math/vector_math_64.dart';

import 'debug.dart';

/// A composited layer.
///
/// During painting, the render tree generates a tree of composited layers that
/// are uploaded into the engine and displayed by the compositor. This class is
/// the base class for all composited layers.
///
/// Most layers can have their properties mutated, and layers can be moved to
/// different parents. The scene must be explicitly recomposited after such
/// changes are made; the layer tree does not maintain its own dirty state.
///
/// To composite the tree, create a [SceneBuilder] object, pass it to the
/// root [Layer] object's [addToScene] method, and then call
/// [SceneBuilder.build] to obtain a [Scene]. A [Scene] can then be painted
/// using [Window.render].
///
/// See also:
///
///  * [RenderView.compositeFrame], which implements this recomposition protocol
///    for painting [RenderObject] trees on the display.
abstract class Layer extends AbstractNode with DiagnosticableTreeMixin {
  /// This layer's parent in the layer tree.
  ///
  /// The [parent] of the root node in the layer tree is null.
  ///
  /// Only subclasses of [ContainerLayer] can have children in the layer tree.
  /// All other layer classes are used for leaves in the layer tree.
  @override
  ContainerLayer get parent => super.parent;

  /// This layer's next sibling in the parent layer's child list.
  Layer get nextSibling => _nextSibling;
  Layer _nextSibling;

  /// This layer's previous sibling in the parent layer's child list.
  Layer get previousSibling => _previousSibling;
  Layer _previousSibling;

  /// Removes this layer from its parent layer's child list.
  @mustCallSuper
  void remove() {
    parent?._removeChild(this);
  }

  /// Replaces this layer with the given layer in the parent layer's child list.
  void replaceWith(Layer newLayer) {
    assert(parent != null);
    assert(attached == parent.attached);
    assert(newLayer.parent == null);
    assert(newLayer._nextSibling == null);
    assert(newLayer._previousSibling == null);
    assert(!newLayer.attached);
    newLayer._nextSibling = nextSibling;
    if (_nextSibling != null)
      _nextSibling._previousSibling = newLayer;
    newLayer._previousSibling = previousSibling;
    if (_previousSibling != null)
      _previousSibling._nextSibling = newLayer;
    assert(() {
      Layer node = this;
      while (node.parent != null)
        node = node.parent;
      assert(node != newLayer); // indicates we are about to create a cycle
      return true;
    }());
    parent.adoptChild(newLayer);
    assert(newLayer.attached == parent.attached);
    if (parent.firstChild == this)
      parent._firstChild = newLayer;
    if (parent.lastChild == this)
      parent._lastChild = newLayer;
    _nextSibling = null;
    _previousSibling = null;
    parent.dropChild(this);
    assert(!attached);
  }

  /// Override this method to upload this layer to the engine.
  ///
  /// The `layerOffset` is the accumulated offset of this layer's parent from the
  /// origin of the builder's coordinate system.
  void addToScene(ui.SceneBuilder builder, Offset layerOffset);

  /// The object responsible for creating this layer.
  ///
  /// Defaults to the value of [RenderObject.debugCreator] for the render object
  /// that created this layer. Used in debug messages.
  dynamic debugCreator;

  @override
  String toStringShort() => '${super.toStringShort()}${ owner == null ? " DETACHED" : ""}';

  @override
  void debugFillProperties(DiagnosticPropertiesBuilder description) {
    super.debugFillProperties(description);
    description.add(new DiagnosticsProperty<Object>('owner', owner, level: parent != null ? DiagnosticLevel.hidden : DiagnosticLevel.info, defaultValue: null));
    description.add(new DiagnosticsProperty<dynamic>('creator', debugCreator, defaultValue: null, level: DiagnosticLevel.debug));
  }
}

/// A composited layer containing a [Picture].
///
/// Picture layers are always leaves in the layer tree.
class PictureLayer extends Layer {
  /// Creates a leaf layer for the layer tree.
  PictureLayer(this.canvasBounds);

  /// The bounds that were used for the canvas that drew this layer's [picture].
  ///
  /// This is purely advisory. It is included in the information dumped with
  /// [debugDumpLayerTree] (which can be triggered by pressing "L" when using
  /// "flutter run" at the console), which can help debug why certain drawing
  /// commands are being culled.
  final Rect canvasBounds;

  /// The picture recorded for this layer.
  ///
  /// The picture's coordinate system matches this layer's coordinate system.
  ///
  /// The scene must be explicitly recomposited after this property is changed
  /// (as described at [Layer]).
  ui.Picture picture;

  /// Hints that the painting in this layer is complex and would benefit from
  /// caching.
  ///
  /// If this hint is not set, the compositor will apply its own heuristics to
  /// decide whether the this layer is complex enough to benefit from caching.
  ///
  /// The scene must be explicitly recomposited after this property is changed
  /// (as described at [Layer]).
  bool isComplexHint = false;

  /// Hints that the painting in this layer is likely to change next frame.
  ///
  /// This hint tells the compositor not to cache this layer because the cache
  /// will not be used in the future. If this hint is not set, the compositor
  /// will apply its own heuristics to decide whether this layer is likely to be
  /// reused in the future.
  ///
  /// The scene must be explicitly recomposited after this property is changed
  /// (as described at [Layer]).
  bool willChangeHint = false;

  @override
  void addToScene(ui.SceneBuilder builder, Offset layerOffset) {
    builder.addPicture(layerOffset, picture, isComplexHint: isComplexHint, willChangeHint: willChangeHint);
  }

  @override
  void debugFillProperties(DiagnosticPropertiesBuilder description) {
    super.debugFillProperties(description);
    description.add(new DiagnosticsProperty<Rect>('paint bounds', canvasBounds));
  }
}

/// A composited layer that maps a backend texture to a rectangle.
///
/// Backend textures are images that can be applied (mapped) to an area of the
/// Flutter view. They are created, managed, and updated using a
/// platform-specific texture registry. This is typically done by a plugin
/// that integrates with host platform video player, camera, or OpenGL APIs,
/// or similar image sources.
///
/// A texture layer refers to its backend texture using an integer ID. Texture
/// IDs are obtained from the texture registry and are scoped to the Flutter
/// view. Texture IDs may be reused after deregistration, at the discretion
/// of the registry. The use of texture IDs currently unknown to the registry
/// will silently result in a blank rectangle.
///
/// Once inserted into the layer tree, texture layers are repainted autonomously
/// as dictated by the backend (e.g. on arrival of a video frame). Such
/// repainting generally does not involve executing Dart code.
///
/// Texture layers are always leaves in the layer tree.
///
/// See also:
///
/// * <https://docs.flutter.io/javadoc/io/flutter/view/TextureRegistry.html>
///   for how to create and manage backend textures on Android.
/// * <https://docs.flutter.io/objcdoc/Protocols/FlutterTextureRegistry.html>
///   for how to create and manage backend textures on iOS.
class TextureLayer extends Layer {
  /// Creates a texture layer bounded by [rect] and with backend texture
  /// identified by [textureId].
  TextureLayer({
    @required this.rect,
    @required this.textureId,
  }): assert(rect != null), assert(textureId != null);

  /// Bounding rectangle of this layer.
  final Rect rect;

  /// The identity of the backend texture.
  final int textureId;

  @override
  void addToScene(ui.SceneBuilder builder, Offset layerOffset) {
    final Rect shiftedRect = rect.shift(layerOffset);
    builder.addTexture(
      textureId,
      offset: shiftedRect.topLeft,
      width: shiftedRect.width,
      height: shiftedRect.height,
    );
  }
}

/// A layer that indicates to the compositor that it should display
/// certain performance statistics within it.
///
/// Performance overlay layers are always leaves in the layer tree.
class PerformanceOverlayLayer extends Layer {
  /// Creates a layer that displays a performance overlay.
  PerformanceOverlayLayer({
    @required this.overlayRect,
    @required this.optionsMask,
    @required this.rasterizerThreshold,
    @required this.checkerboardRasterCacheImages,
    @required this.checkerboardOffscreenLayers,
  });

  /// The rectangle in this layer's coordinate system that the overlay should occupy.
  ///
  /// The scene must be explicitly recomposited after this property is changed
  /// (as described at [Layer]).
  Rect overlayRect;

  /// The mask is created by shifting 1 by the index of the specific
  /// [PerformanceOverlayOption] to enable.
  final int optionsMask;

  /// The rasterizer threshold is an integer specifying the number of frame
  /// intervals that the rasterizer must miss before it decides that the frame
  /// is suitable for capturing an SkPicture trace for further analysis.
  final int rasterizerThreshold;

  /// Whether the raster cache should checkerboard cached entries.
  ///
  /// The compositor can sometimes decide to cache certain portions of the
  /// widget hierarchy. Such portions typically don't change often from frame to
  /// frame and are expensive to render. This can speed up overall rendering. However,
  /// there is certain upfront cost to constructing these cache entries. And, if
  /// the cache entries are not used very often, this cost may not be worth the
  /// speedup in rendering of subsequent frames. If the developer wants to be certain
  /// that populating the raster cache is not causing stutters, this option can be
  /// set. Depending on the observations made, hints can be provided to the compositor
  /// that aid it in making better decisions about caching.
  final bool checkerboardRasterCacheImages;

  /// Whether the compositor should checkerboard layers that are rendered to offscreen
  /// bitmaps. This can be useful for debugging rendering performance.
  ///
  /// Render target switches are caused by using opacity layers (via a [FadeTransition] or
  /// [Opacity] widget), clips, shader mask layers, etc. Selecting a new render target
  /// and merging it with the rest of the scene has a performance cost. This can sometimes
  /// be avoided by using equivalent widgets that do not require these layers (for example,
  /// replacing an [Opacity] widget with an [widgets.Image] using a [BlendMode]).
  final bool checkerboardOffscreenLayers;

  @override
  void addToScene(ui.SceneBuilder builder, Offset layerOffset) {
    assert(optionsMask != null);
    builder.addPerformanceOverlay(optionsMask, overlayRect.shift(layerOffset));
    builder.setRasterizerTracingThreshold(rasterizerThreshold);
    builder.setCheckerboardRasterCacheImages(checkerboardRasterCacheImages);
    builder.setCheckerboardOffscreenLayers(checkerboardOffscreenLayers);
  }
}

/// A composited layer that has a list of children.
///
/// A [ContainerLayer] instance merely takes a list of children and inserts them
/// into the composited rendering in order. There are subclasses of
/// [ContainerLayer] which apply more elaborate effects in the process.
class ContainerLayer extends Layer {
  /// The first composited layer in this layer's child list.
  Layer get firstChild => _firstChild;
  Layer _firstChild;

  /// The last composited layer in this layer's child list.
  Layer get lastChild => _lastChild;
  Layer _lastChild;

  bool _debugUltimatePreviousSiblingOf(Layer child, { Layer equals }) {
    assert(child.attached == attached);
    while (child.previousSibling != null) {
      assert(child.previousSibling != child);
      child = child.previousSibling;
      assert(child.attached == attached);
    }
    return child == equals;
  }

  bool _debugUltimateNextSiblingOf(Layer child, { Layer equals }) {
    assert(child.attached == attached);
    while (child._nextSibling != null) {
      assert(child._nextSibling != child);
      child = child._nextSibling;
      assert(child.attached == attached);
    }
    return child == equals;
  }

  @override
  void attach(Object owner) {
    super.attach(owner);
    Layer child = firstChild;
    while (child != null) {
      child.attach(owner);
      child = child.nextSibling;
    }
  }

  @override
  void detach() {
    super.detach();
    Layer child = firstChild;
    while (child != null) {
      child.detach();
      child = child.nextSibling;
    }
  }

  /// Adds the given layer to the end of this layer's child list.
  void append(Layer child) {
    assert(child != this);
    assert(child != firstChild);
    assert(child != lastChild);
    assert(child.parent == null);
    assert(!child.attached);
    assert(child.nextSibling == null);
    assert(child.previousSibling == null);
    assert(() {
      Layer node = this;
      while (node.parent != null)
        node = node.parent;
      assert(node != child); // indicates we are about to create a cycle
      return true;
    }());
    adoptChild(child);
    child._previousSibling = lastChild;
    if (lastChild != null)
      lastChild._nextSibling = child;
    _lastChild = child;
    _firstChild ??= child;
    assert(child.attached == attached);
  }

  // Implementation of [Layer.remove].
  void _removeChild(Layer child) {
    assert(child.parent == this);
    assert(child.attached == attached);
    assert(_debugUltimatePreviousSiblingOf(child, equals: firstChild));
    assert(_debugUltimateNextSiblingOf(child, equals: lastChild));
    if (child._previousSibling == null) {
      assert(_firstChild == child);
      _firstChild = child._nextSibling;
    } else {
      child._previousSibling._nextSibling = child.nextSibling;
    }
    if (child._nextSibling == null) {
      assert(lastChild == child);
      _lastChild = child.previousSibling;
    } else {
      child.nextSibling._previousSibling = child.previousSibling;
    }
    assert((firstChild == null) == (lastChild == null));
    assert(firstChild == null || firstChild.attached == attached);
    assert(lastChild == null || lastChild.attached == attached);
    assert(firstChild == null || _debugUltimateNextSiblingOf(firstChild, equals: lastChild));
    assert(lastChild == null || _debugUltimatePreviousSiblingOf(lastChild, equals: firstChild));
    child._previousSibling = null;
    child._nextSibling = null;
    dropChild(child);
    assert(!child.attached);
  }

  /// Removes all of this layer's children from its child list.
  void removeAllChildren() {
    Layer child = firstChild;
    while (child != null) {
      final Layer next = child.nextSibling;
      child._previousSibling = null;
      child._nextSibling = null;
      assert(child.attached == attached);
      dropChild(child);
      child = next;
    }
    _firstChild = null;
    _lastChild = null;
  }

  @override
  void addToScene(ui.SceneBuilder builder, Offset layerOffset) {
    addChildrenToScene(builder, layerOffset);
  }

  /// Uploads all of this layer's children to the engine.
  ///
  /// This method is typically used by [addToScene] to insert the children into
  /// the scene. Subclasses of [ContainerLayer] typically override [addToScene]
  /// to apply effects to the scene using the [SceneBuilder] API, then insert
  /// their children using [addChildrenToScene], then reverse the aforementioned
  /// effects before returning from [addToScene].
  void addChildrenToScene(ui.SceneBuilder builder, Offset childOffset) {
    Layer child = firstChild;
    while (child != null) {
      child.addToScene(builder, childOffset);
      child = child.nextSibling;
    }
  }

  /// Applies the transform that would be applied when compositing the given
  /// child to the given matrix.
  ///
  /// Specifically, this should apply the transform that is applied to child's
  /// _origin_. When using [applyTransform] with a chain of layers, results will
  /// be unreliable unless the deepest layer in the chain collapses the
  /// `layerOffset` in [addToScene] to zero, meaning that it passes
  /// [Offset.zero] to its children, and bakes any incoming `layerOffset` into
  /// the [SceneBuilder] as (for instance) a transform (which is then also
  /// included in the transformation applied by [applyTransform]).
  ///
  /// For example, if [addToScene] applies the `layerOffset` and then
  /// passes [Offset.zero] to the children, then it should be included in the
  /// transform applied here, whereas if [addToScene] just passes the
  /// `layerOffset` to the child, then it should not be included in the
  /// transform applied here.
  ///
  /// This method is only valid immediately after [addToScene] has been called,
  /// before any of the properties have been changed.
  ///
  /// The default implementation does nothing, since [ContainerLayer], by
  /// default, composites its children at the origin of the [ContainerLayer]
  /// itself.
  ///
  /// The `child` argument should generally not be null, since in principle a
  /// layer could transform each child independently. However, certain layers
  /// may explicitly allow null as a value, for example if they know that they
  /// transform all their children identically.
  ///
  /// The `transform` argument must not be null.
  ///
  /// Used by [FollowerLayer] to transform its child to a [LeaderLayer]'s
  /// position.
  void applyTransform(Layer child, Matrix4 transform) {
    assert(child != null);
    assert(transform != null);
  }

  @override
  List<DiagnosticsNode> debugDescribeChildren() {
    final List<DiagnosticsNode> children = <DiagnosticsNode>[];
    if (firstChild == null)
      return children;
    Layer child = firstChild;
    int count = 1;
    while (true) {
      children.add(child.toDiagnosticsNode(name: 'child $count'));
      if (child == lastChild)
        break;
      count += 1;
      child = child.nextSibling;
    }
    return children;
  }
}

/// A layer that is displayed at an offset from its parent layer.
///
/// Offset layers are key to efficient repainting because they are created by
/// repaint boundaries in the [RenderObject] tree (see
/// [RenderObject.isRepaintBoundary]). When a render object that is a repaint
/// boundary is asked to paint at given offset in a [PaintingContext], the
/// render object first checks whether it needs to repaint itself. If not, it
/// reuses its existing [OffsetLayer] (and its entire subtree) by mutating its
/// [offset] property, cutting off the paint walk.
class OffsetLayer extends ContainerLayer {
  /// Creates an offset layer.
  ///
  /// By default, [offset] is zero. It must be non-null before the compositing
  /// phase of the pipeline.
  OffsetLayer({ this.offset: Offset.zero });

  /// Offset from parent in the parent's coordinate system.
  ///
  /// The scene must be explicitly recomposited after this property is changed
  /// (as described at [Layer]).
  ///
  /// The [offset] property must be non-null before the compositing phase of the
  /// pipeline.
  Offset offset;

  @override
  void addToScene(ui.SceneBuilder builder, Offset layerOffset) {
    addChildrenToScene(builder, offset + layerOffset);
  }

  @override
  void debugFillProperties(DiagnosticPropertiesBuilder description) {
    super.debugFillProperties(description);
    description.add(new DiagnosticsProperty<Offset>('offset', offset));
  }
}

/// A composite layer that clips its children using a rectangle.
class ClipRectLayer extends ContainerLayer {
  /// Creates a layer with a rectangular clip.
  ///
  /// The [clipRect] property must be non-null before the compositing phase of
  /// the pipeline.
  ClipRectLayer({ this.clipRect });

  /// The rectangle to clip in the parent's coordinate system.
  ///
  /// The scene must be explicitly recomposited after this property is changed
  /// (as described at [Layer]).
  Rect clipRect;

  @override
  void addToScene(ui.SceneBuilder builder, Offset layerOffset) {
    if (!debugDisableClipLayers)
      builder.pushClipRect(clipRect.shift(layerOffset));
    addChildrenToScene(builder, layerOffset);
    if (!debugDisableClipLayers)
      builder.pop();
  }

  @override
  void debugFillProperties(DiagnosticPropertiesBuilder description) {
    super.debugFillProperties(description);
    description.add(new DiagnosticsProperty<Rect>('clipRect', clipRect));
  }
}

/// A composite layer that clips its children using a rounded rectangle.
class ClipRRectLayer extends ContainerLayer {
  /// Creates a layer with a rounded-rectangular clip.
  ///
  /// The [clipRRect] property must be non-null before the compositing phase of
  /// the pipeline.
  ClipRRectLayer({ this.clipRRect });

  /// The rounded-rect to clip in the parent's coordinate system.
  ///
  /// The scene must be explicitly recomposited after this property is changed
  /// (as described at [Layer]).
  RRect clipRRect;

  @override
  void addToScene(ui.SceneBuilder builder, Offset layerOffset) {
    if (!debugDisableClipLayers)
      builder.pushClipRRect(clipRRect.shift(layerOffset));
    addChildrenToScene(builder, layerOffset);
    if (!debugDisableClipLayers)
      builder.pop();
  }

  @override
  void debugFillProperties(DiagnosticPropertiesBuilder description) {
    super.debugFillProperties(description);
    description.add(new DiagnosticsProperty<RRect>('clipRRect', clipRRect));
  }
}

/// A composite layer that clips its children using a path.
class ClipPathLayer extends ContainerLayer {
  /// Creates a layer with a path-based clip.
  ///
  /// The [clipPath] property must be non-null before the compositing phase of
  /// the pipeline.
  ClipPathLayer({ this.clipPath });

  /// The path to clip in the parent's coordinate system.
  ///
  /// The scene must be explicitly recomposited after this property is changed
  /// (as described at [Layer]).
  Path clipPath;

  @override
  void addToScene(ui.SceneBuilder builder, Offset layerOffset) {
    if (!debugDisableClipLayers)
      builder.pushClipPath(clipPath.shift(layerOffset));
    addChildrenToScene(builder, layerOffset);
    if (!debugDisableClipLayers)
      builder.pop();
  }
}

/// A composited layer that applies a given transformation matrix to its
/// children.
///
/// This class inherits from [OffsetLayer] to make it one of the layers that
/// can be used at the root of a [RenderObject] hierarchy.
class TransformLayer extends OffsetLayer {
  /// Creates a transform layer.
  ///
  /// The [transform] and [offset] properties must be non-null before the
  /// compositing phase of the pipeline.
  TransformLayer({ this.transform, Offset offset: Offset.zero }) : super(offset: offset);

  /// The matrix to apply.
  ///
  /// The scene must be explicitly recomposited after this property is changed
  /// (as described at [Layer]).
  ///
  /// This transform is applied before [offset], if both are set.
  ///
  /// The [transform] property must be non-null before the compositing phase of
  /// the pipeline.
  Matrix4 transform;

  Matrix4 _lastEffectiveTransform;

  @override
  void addToScene(ui.SceneBuilder builder, Offset layerOffset) {
    _lastEffectiveTransform = transform;
    final Offset totalOffset = offset + layerOffset;
    if (totalOffset != Offset.zero) {
      _lastEffectiveTransform = new Matrix4.translationValues(totalOffset.dx, totalOffset.dy, 0.0)
        ..multiply(_lastEffectiveTransform);
    }
    builder.pushTransform(_lastEffectiveTransform.storage);
    addChildrenToScene(builder, Offset.zero);
    builder.pop();
  }

  @override
  void applyTransform(Layer child, Matrix4 transform) {
    assert(child != null);
    assert(transform != null);
    transform.multiply(_lastEffectiveTransform);
  }

  @override
  void debugFillProperties(DiagnosticPropertiesBuilder description) {
    super.debugFillProperties(description);
    description.add(new TransformProperty('transform', transform));
  }
}

/// A composited layer that makes its children partially transparent.
class OpacityLayer extends ContainerLayer {
  /// Creates an opacity layer.
  ///
  /// The [alpha] property must be non-null before the compositing phase of
  /// the pipeline.
  OpacityLayer({ this.alpha });

  /// The amount to multiply into the alpha channel.
  ///
  /// The opacity is expressed as an integer from 0 to 255, where 0 is fully
  /// transparent and 255 is fully opaque.
  ///
  /// The scene must be explicitly recomposited after this property is changed
  /// (as described at [Layer]).
  int alpha;

  @override
  void addToScene(ui.SceneBuilder builder, Offset layerOffset) {
    if (!debugDisableOpacityLayers)
      builder.pushOpacity(alpha);
    addChildrenToScene(builder, layerOffset);
    if (!debugDisableOpacityLayers)
      builder.pop();
  }

  @override
  void debugFillProperties(DiagnosticPropertiesBuilder description) {
    super.debugFillProperties(description);
    description.add(new IntProperty('alpha', alpha));
  }
}

/// A composited layer that applies a shader to its children.
class ShaderMaskLayer extends ContainerLayer {
  /// Creates a shader mask layer.
  ///
  /// The [shader], [maskRect], and [blendMode] properties must be non-null
  /// before the compositing phase of the pipeline.
  ShaderMaskLayer({ this.shader, this.maskRect, this.blendMode });

  /// The shader to apply to the children.
  ///
  /// The scene must be explicitly recomposited after this property is changed
  /// (as described at [Layer]).
  Shader shader;

  /// The size of the shader.
  ///
  /// The scene must be explicitly recomposited after this property is changed
  /// (as described at [Layer]).
  Rect maskRect;

  /// The blend mode to apply when blending the shader with the children.
  ///
  /// The scene must be explicitly recomposited after this property is changed
  /// (as described at [Layer]).
  BlendMode blendMode;

  @override
  void addToScene(ui.SceneBuilder builder, Offset layerOffset) {
    builder.pushShaderMask(shader, maskRect.shift(layerOffset), blendMode);
    addChildrenToScene(builder, layerOffset);
    builder.pop();
  }

  @override
  void debugFillProperties(DiagnosticPropertiesBuilder description) {
    super.debugFillProperties(description);
    description.add(new DiagnosticsProperty<Shader>('shader', shader));
    description.add(new DiagnosticsProperty<Rect>('maskRect', maskRect));
    description.add(new DiagnosticsProperty<BlendMode>('blendMode', blendMode));
  }
}

/// A composited layer that applies a filter to the existing contents of the scene.
class BackdropFilterLayer extends ContainerLayer {
  /// Creates a backdrop filter layer.
  ///
  /// The [filter] property must be non-null before the compositing phase of the
  /// pipeline.
  BackdropFilterLayer({ this.filter });

  /// The filter to apply to the existing contents of the scene.
  ///
  /// The scene must be explicitly recomposited after this property is changed
  /// (as described at [Layer]).
  ui.ImageFilter filter;

  @override
  void addToScene(ui.SceneBuilder builder, Offset layerOffset) {
    builder.pushBackdropFilter(filter);
    addChildrenToScene(builder, layerOffset);
    builder.pop();
  }
}

/// A composited layer that uses a physical model to producing lighting effects.
///
/// For example, the layer casts a shadow according to its geometry and the
/// relative position of lights and other physically modelled objects in the
/// scene.
class PhysicalModelLayer extends ContainerLayer {
  /// Creates a composited layer that uses a physical model to producing
  /// lighting effects.
  ///
  /// The [clipPath], [elevation], and [color] arguments must not be null.
  PhysicalModelLayer({
    @required this.clipPath,
    @required this.elevation,
    @required this.color,
    @required this.shadowColor,
  }) : assert(clipPath != null),
       assert(elevation != null),
       assert(color != null),
       assert(shadowColor != null);

  /// The path to clip in the parent's coordinate system.
  ///
  /// The scene must be explicitly recomposited after this property is changed
  /// (as described at [Layer]).
  Path clipPath;

  /// The z-coordinate at which to place this physical object.
  ///
  /// The scene must be explicitly recomposited after this property is changed
  /// (as described at [Layer]).
  double elevation;

  /// The background color.
  ///
  /// The scene must be explicitly recomposited after this property is changed
  /// (as described at [Layer]).
  Color color;

  /// The shadow color.
  Color shadowColor;

  @override
  void addToScene(ui.SceneBuilder builder, Offset layerOffset) {
<<<<<<< HEAD
    builder.pushPhysicalShape(
      path: clipPath.shift(layerOffset),
      elevation: elevation,
      color: color,
      shadowColor: shadowColor,
    );
=======
    if (!debugDisablePhysicalShapeLayers)
      builder.pushPhysicalShape(
        path: clipPath.shift(layerOffset),
        elevation: elevation,
        color: color,
      );
>>>>>>> 3890af64
    addChildrenToScene(builder, layerOffset);
    if (!debugDisablePhysicalShapeLayers)
      builder.pop();
  }

  @override
  void debugFillProperties(DiagnosticPropertiesBuilder description) {
    super.debugFillProperties(description);
    description.add(new DoubleProperty('elevation', elevation));
    description.add(new DiagnosticsProperty<Color>('color', color));
  }
}

/// An object that a [LeaderLayer] can register with.
///
/// An instance of this class should be provided as the [LeaderLayer.link] and
/// the [FollowerLayer.link] properties to cause the [FollowerLayer] to follow
/// the [LeaderLayer].
///
/// See also:
///
///  * [CompositedTransformTarget], the widget that creates a [LeaderLayer].
///  * [CompositedTransformFollower], the widget that creates a [FollowerLayer].
///  * [RenderLeaderLayer] and [RenderFollowerLayer], the corresponding
///    render objects.
class LayerLink {
  /// The currently-registered [LeaderLayer], if any.
  LeaderLayer get leader => _leader;
  LeaderLayer _leader;

  @override
  String toString() => '${describeIdentity(this)}(${ _leader != null ? "<linked>" : "<dangling>" })';
}

/// A composited layer that can be followed by a [FollowerLayer].
///
/// This layer collapses the accumulated offset into a transform and passes
/// [Offset.zero] to its child layers in the [addToScene]/[addChildrenToScene]
/// methods, so that [applyTransform] will work reliably.
class LeaderLayer extends ContainerLayer {
  /// Creates a leader layer.
  ///
  /// The [link] property must not be null, and must not have been provided to
  /// any other [LeaderLayer] layers that are [attached] to the layer tree at
  /// the same time.
  ///
  /// The [offset] property must be non-null before the compositing phase of the
  /// pipeline.
  LeaderLayer({ @required this.link, this.offset: Offset.zero }) : assert(link != null);

  /// The object with which this layer should register.
  ///
  /// The link will be established when this layer is [attach]ed, and will be
  /// cleared when this layer is [detach]ed.
  final LayerLink link;

  /// Offset from parent in the parent's coordinate system.
  ///
  /// The scene must be explicitly recomposited after this property is changed
  /// (as described at [Layer]).
  ///
  /// The [offset] property must be non-null before the compositing phase of the
  /// pipeline.
  Offset offset;

  @override
  void attach(Object owner) {
    super.attach(owner);
    assert(link.leader == null);
    _lastOffset = null;
    link._leader = this;
  }

  @override
  void detach() {
    assert(link.leader == this);
    link._leader = null;
    _lastOffset = null;
    super.detach();
  }

  /// The offset the last time this layer was composited.
  ///
  /// This is reset to null when the layer is attached or detached, to help
  /// catch cases where the follower layer ends up before the leader layer, but
  /// not every case can be detected.
  Offset _lastOffset;

  @override
  void addToScene(ui.SceneBuilder builder, Offset layerOffset) {
    assert(offset != null);
    _lastOffset = offset + layerOffset;
    if (_lastOffset != Offset.zero)
      builder.pushTransform(new Matrix4.translationValues(_lastOffset.dx, _lastOffset.dy, 0.0).storage);
    addChildrenToScene(builder, Offset.zero);
    if (_lastOffset != Offset.zero)
      builder.pop();
  }

  /// Applies the transform that would be applied when compositing the given
  /// child to the given matrix.
  ///
  /// See [ContainerLayer.applyTransform] for details.
  ///
  /// The `child` argument may be null, as the same transform is applied to all
  /// children.
  @override
  void applyTransform(Layer child, Matrix4 transform) {
    assert(_lastOffset != null);
    if (_lastOffset != Offset.zero)
      transform.translate(_lastOffset.dx, _lastOffset.dy);
  }

  @override
  void debugFillProperties(DiagnosticPropertiesBuilder description) {
    super.debugFillProperties(description);
    description.add(new DiagnosticsProperty<Offset>('offset', offset));
    description.add(new DiagnosticsProperty<LayerLink>('link', link));
  }
}

/// A composited layer that applies a transformation matrix to its children such
/// that they are positioned to match a [LeaderLayer].
///
/// If any of the ancestors of this layer have a degenerate matrix (e.g. scaling
/// by zero), then the [FollowerLayer] will not be able to transform its child
/// to the coordinate space of the [LeaderLayer].
///
/// A [linkedOffset] property can be provided to further offset the child layer
/// from the leader layer, for example if the child is to follow the linked
/// layer at a distance rather than directly overlapping it.
class FollowerLayer extends ContainerLayer {
  /// Creates a follower layer.
  ///
  /// The [link] property must not be null.
  ///
  /// The [unlinkedOffset], [linkedOffset], and [showWhenUnlinked] properties
  /// must be non-null before the compositing phase of the pipeline.
  FollowerLayer({
    @required this.link,
    this.showWhenUnlinked: true,
    this.unlinkedOffset: Offset.zero,
    this.linkedOffset: Offset.zero,
  }) : assert(link != null);

  /// The link to the [LeaderLayer].
  ///
  /// The same object should be provided to a [LeaderLayer] that is earlier in
  /// the layer tree. When this layer is composited, it will apply a transform
  /// that moves its children to match the position of the [LeaderLayer].
  final LayerLink link;

  /// Whether to show the layer's contents when the [link] does not point to a
  /// [LeaderLayer].
  ///
  /// When the layer is linked, children layers are positioned such that they
  /// have the same global position as the linked [LeaderLayer].
  ///
  /// When the layer is not linked, then: if [showWhenUnlinked] is true,
  /// children are positioned as if the [FollowerLayer] was a [ContainerLayer];
  /// if it is false, then children are hidden.
  ///
  /// The [showWhenUnlinked] property must be non-null before the compositing
  /// phase of the pipeline.
  bool showWhenUnlinked;

  /// Offset from parent in the parent's coordinate system, used when the layer
  /// is not linked to a [LeaderLayer].
  ///
  /// The scene must be explicitly recomposited after this property is changed
  /// (as described at [Layer]).
  ///
  /// The [unlinkedOffset] property must be non-null before the compositing
  /// phase of the pipeline.
  ///
  /// See also:
  ///
  ///  * [linkedOffset], for when the layers are linked.
  Offset unlinkedOffset;

  /// Offset from the origin of the leader layer to the origin of the child
  /// layers, used when the layer is linked to a [LeaderLayer].
  ///
  /// The scene must be explicitly recomposited after this property is changed
  /// (as described at [Layer]).
  ///
  /// The [linkedOffset] property must be non-null before the compositing phase
  /// of the pipeline.
  ///
  /// See also:
  ///
  ///  * [unlinkedOffset], for when the layer is not linked.
  Offset linkedOffset;

  Offset _lastOffset;
  Matrix4 _lastTransform;

  /// The transform that was used during the last composition phase.
  ///
  /// If the [link] was not linked to a [LeaderLayer], or if this layer has
  /// a degenerate matrix applied, then this will be null.
  ///
  /// This method returns a new [Matrix4] instance each time it is invoked.
  Matrix4 getLastTransform() {
    if (_lastTransform == null)
      return null;
    final Matrix4 result = new Matrix4.translationValues(-_lastOffset.dx, -_lastOffset.dy, 0.0);
    result.multiply(_lastTransform);
    return result;
  }

  /// Call [applyTransform] for each layer in the provided list.
  ///
  /// The list is in reverse order (deepest first). The first layer will be
  /// treated as the child of the second, and so forth. The first layer in the
  /// list won't have [applyTransform] called on it. The first layer may be
  /// null.
  Matrix4 _collectTransformForLayerChain(List<ContainerLayer> layers) {
    // Initialize our result matrix.
    final Matrix4 result = new Matrix4.identity();
    // Apply each layer to the matrix in turn, starting from the last layer,
    // and providing the previous layer as the child.
    for (int index = layers.length - 1; index > 0; index -= 1)
      layers[index].applyTransform(layers[index - 1], result);
    return result;
  }

  /// Populate [_lastTransform] given the current state of the tree.
  void _establishTransform() {
    assert(link != null);
    _lastTransform = null;
    // Check to see if we are linked.
    if (link.leader == null)
      return;
    // If we're linked, check the link is valid.
    assert(link.leader.owner == owner, 'Linked LeaderLayer anchor is not in the same layer tree as the FollowerLayer.');
    assert(link.leader._lastOffset != null, 'LeaderLayer anchor must come before FollowerLayer in paint order, but the reverse was true.');
    // Collect all our ancestors into a Set so we can recognize them.
    final Set<Layer> ancestors = new HashSet<Layer>();
    Layer ancestor = parent;
    while (ancestor != null) {
      ancestors.add(ancestor);
      ancestor = ancestor.parent;
    }
    // Collect all the layers from a hypothetical child (null) of the target
    // layer up to the common ancestor layer.
    ContainerLayer layer = link.leader;
    final List<ContainerLayer> forwardLayers = <ContainerLayer>[null, layer];
    do {
      layer = layer.parent;
      forwardLayers.add(layer);
    } while (!ancestors.contains(layer));
    ancestor = layer;
    // Collect all the layers from this layer up to the common ancestor layer.
    layer = this;
    final List<ContainerLayer> inverseLayers = <ContainerLayer>[layer];
    do {
      layer = layer.parent;
      inverseLayers.add(layer);
    } while (layer != ancestor);
    // Establish the forward and backward matrices given these lists of layers.
    final Matrix4 forwardTransform = _collectTransformForLayerChain(forwardLayers);
    final Matrix4 inverseTransform = _collectTransformForLayerChain(inverseLayers);
    if (inverseTransform.invert() == 0.0) {
      // We are in a degenerate transform, so there's not much we can do.
      return;
    }
    // Combine the matrices and store the result.
    inverseTransform.multiply(forwardTransform);
    inverseTransform.translate(linkedOffset.dx, linkedOffset.dy);
    _lastTransform = inverseTransform;
  }

  @override
  void addToScene(ui.SceneBuilder builder, Offset layerOffset) {
    assert(link != null);
    assert(showWhenUnlinked != null);
    if (link.leader == null && !showWhenUnlinked) {
      _lastTransform = null;
      _lastOffset = null;
      return;
    }
    _establishTransform();
    if (_lastTransform != null) {
      builder.pushTransform(_lastTransform.storage);
      addChildrenToScene(builder, Offset.zero);
      builder.pop();
      _lastOffset = unlinkedOffset + layerOffset;
    } else {
      _lastOffset = null;
      addChildrenToScene(builder, unlinkedOffset + layerOffset);
    }
  }

  @override
  void applyTransform(Layer child, Matrix4 transform) {
    assert(child != null);
    assert(transform != null);
    if (_lastTransform != null)
      transform.multiply(_lastTransform);
  }

  @override
  void debugFillProperties(DiagnosticPropertiesBuilder description) {
    super.debugFillProperties(description);
    description.add(new DiagnosticsProperty<LayerLink>('link', link));
    description.add(new TransformProperty('transform', getLastTransform(), defaultValue: null));
  }
}<|MERGE_RESOLUTION|>--- conflicted
+++ resolved
@@ -793,21 +793,13 @@
 
   @override
   void addToScene(ui.SceneBuilder builder, Offset layerOffset) {
-<<<<<<< HEAD
-    builder.pushPhysicalShape(
-      path: clipPath.shift(layerOffset),
-      elevation: elevation,
-      color: color,
-      shadowColor: shadowColor,
-    );
-=======
     if (!debugDisablePhysicalShapeLayers)
       builder.pushPhysicalShape(
         path: clipPath.shift(layerOffset),
         elevation: elevation,
         color: color,
+        shadowColor: shadowColor,
       );
->>>>>>> 3890af64
     addChildrenToScene(builder, layerOffset);
     if (!debugDisablePhysicalShapeLayers)
       builder.pop();
