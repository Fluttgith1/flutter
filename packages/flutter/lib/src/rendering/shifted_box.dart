// Copyright 2014 The Flutter Authors. All rights reserved.
// Use of this source code is governed by a BSD-style license that can be
// found in the LICENSE file.

import 'dart:math' as math;

import 'package:flutter/foundation.dart';

import 'box.dart';
import 'debug.dart';
import 'debug_overflow_indicator.dart';
import 'layer.dart';
import 'object.dart';
import 'stack.dart' show RelativeRect;

/// Signature for a function that transforms a [BoxConstraints] to another
/// [BoxConstraints].
///
/// Used by [RenderConstraintsTransformBox] and [ConstraintsTransformBox].
/// Typically the caller requires the returned [BoxConstraints] to be
/// [BoxConstraints.isNormalized].
typedef BoxConstraintsTransform = BoxConstraints Function(BoxConstraints);

/// Abstract class for one-child-layout render boxes that provide control over
/// the child's position.
abstract class RenderShiftedBox extends RenderBox with RenderObjectWithChildMixin<RenderBox> {
  /// Initializes the [child] property for subclasses.
  RenderShiftedBox(RenderBox? child) {
    this.child = child;
  }

  @override
  double computeMinIntrinsicWidth(double height) {
    return child?.getMinIntrinsicWidth(height) ?? 0.0;
  }

  @override
  double computeMaxIntrinsicWidth(double height) {
    return child?.getMaxIntrinsicWidth(height) ?? 0.0;
  }

  @override
  double computeMinIntrinsicHeight(double width) {
    return child?.getMinIntrinsicHeight(width) ?? 0.0;
  }

  @override
  double computeMaxIntrinsicHeight(double width) {
    return child?.getMaxIntrinsicHeight(width) ?? 0.0;
  }

  @override
  double? computeDistanceToActualBaseline(TextBaseline baseline) {
    double? result;
    final RenderBox? child = this.child;
    if (child != null) {
      assert(!debugNeedsLayout);
      result = child.getDistanceToActualBaseline(baseline);
      final BoxParentData childParentData = child.parentData! as BoxParentData;
      if (result != null) {
        result += childParentData.offset.dy;
      }
    } else {
      result = super.computeDistanceToActualBaseline(baseline);
    }
    return result;
  }

  @override
  void paint(PaintingContext context, Offset offset) {
    final RenderBox? child = this.child;
    if (child != null) {
      final BoxParentData childParentData = child.parentData! as BoxParentData;
      context.paintChild(child, childParentData.offset + offset);
    }
  }

  @override
  bool hitTestChildren(BoxHitTestResult result, { required Offset position }) {
    final RenderBox? child = this.child;
    if (child != null) {
      final BoxParentData childParentData = child.parentData! as BoxParentData;
      return result.addWithPaintOffset(
        offset: childParentData.offset,
        position: position,
        hitTest: (BoxHitTestResult result, Offset transformed) {
          assert(transformed == position - childParentData.offset);
          return child.hitTest(result, position: transformed);
        },
      );
    }
    return false;
  }
}

/// Insets its child by the given padding.
///
/// When passing layout constraints to its child, padding shrinks the
/// constraints by the given padding, causing the child to layout at a smaller
/// size. Padding then sizes itself to its child's size, inflated by the
/// padding, effectively creating empty space around the child.
class RenderPadding extends RenderShiftedBox {
  /// Creates a render object that insets its child.
  ///
  /// The [padding] argument must have non-negative insets.
  RenderPadding({
    required EdgeInsetsGeometry padding,
    TextDirection? textDirection,
    RenderBox? child,
  }) : assert(padding.isNonNegative),
       _textDirection = textDirection,
       _padding = padding,
       super(child);

  EdgeInsets? _resolvedPadding;

  void _resolve() {
    if (_resolvedPadding != null) {
      return;
    }
    _resolvedPadding = padding.resolve(textDirection);
    assert(_resolvedPadding!.isNonNegative);
  }

  void _markNeedResolution() {
    _resolvedPadding = null;
    markNeedsLayout();
  }

  /// The amount to pad the child in each dimension.
  ///
  /// If this is set to an [EdgeInsetsDirectional] object, then [textDirection]
  /// must not be null.
  EdgeInsetsGeometry get padding => _padding;
  EdgeInsetsGeometry _padding;
  set padding(EdgeInsetsGeometry value) {
    assert(value.isNonNegative);
    if (_padding == value) {
      return;
    }
    _padding = value;
    _markNeedResolution();
  }

  /// The text direction with which to resolve [padding].
  ///
  /// This may be changed to null, but only after the [padding] has been changed
  /// to a value that does not depend on the direction.
  TextDirection? get textDirection => _textDirection;
  TextDirection? _textDirection;
  set textDirection(TextDirection? value) {
    if (_textDirection == value) {
      return;
    }
    _textDirection = value;
    _markNeedResolution();
  }

  @override
  double computeMinIntrinsicWidth(double height) {
    _resolve();
    final double totalHorizontalPadding = _resolvedPadding!.left + _resolvedPadding!.right;
    final double totalVerticalPadding = _resolvedPadding!.top + _resolvedPadding!.bottom;
    if (child != null) {
      // Relies on double.infinity absorption.
      return child!.getMinIntrinsicWidth(math.max(0.0, height - totalVerticalPadding)) + totalHorizontalPadding;
    }
    return totalHorizontalPadding;
  }

  @override
  double computeMaxIntrinsicWidth(double height) {
    _resolve();
    final double totalHorizontalPadding = _resolvedPadding!.left + _resolvedPadding!.right;
    final double totalVerticalPadding = _resolvedPadding!.top + _resolvedPadding!.bottom;
    if (child != null) {
      // Relies on double.infinity absorption.
      return child!.getMaxIntrinsicWidth(math.max(0.0, height - totalVerticalPadding)) + totalHorizontalPadding;
    }
    return totalHorizontalPadding;
  }

  @override
  double computeMinIntrinsicHeight(double width) {
    _resolve();
    final double totalHorizontalPadding = _resolvedPadding!.left + _resolvedPadding!.right;
    final double totalVerticalPadding = _resolvedPadding!.top + _resolvedPadding!.bottom;
    if (child != null) {
      // Relies on double.infinity absorption.
      return child!.getMinIntrinsicHeight(math.max(0.0, width - totalHorizontalPadding)) + totalVerticalPadding;
    }
    return totalVerticalPadding;
  }

  @override
  double computeMaxIntrinsicHeight(double width) {
    _resolve();
    final double totalHorizontalPadding = _resolvedPadding!.left + _resolvedPadding!.right;
    final double totalVerticalPadding = _resolvedPadding!.top + _resolvedPadding!.bottom;
    if (child != null) {
      // Relies on double.infinity absorption.
      return child!.getMaxIntrinsicHeight(math.max(0.0, width - totalHorizontalPadding)) + totalVerticalPadding;
    }
    return totalVerticalPadding;
  }

  @override
  @protected
  Size computeDryLayout(covariant BoxConstraints constraints) {
    _resolve();
    assert(_resolvedPadding != null);
    if (child == null) {
      return constraints.constrain(Size(
        _resolvedPadding!.left + _resolvedPadding!.right,
        _resolvedPadding!.top + _resolvedPadding!.bottom,
      ));
    }
    final BoxConstraints innerConstraints = constraints.deflate(_resolvedPadding!);
    final Size childSize = child!.getDryLayout(innerConstraints);
    return constraints.constrain(Size(
      _resolvedPadding!.left + childSize.width + _resolvedPadding!.right,
      _resolvedPadding!.top + childSize.height + _resolvedPadding!.bottom,
    ));
  }

  @override
  void performLayout() {
    final BoxConstraints constraints = this.constraints;
    _resolve();
    assert(_resolvedPadding != null);
    if (child == null) {
      size = constraints.constrain(Size(
        _resolvedPadding!.left + _resolvedPadding!.right,
        _resolvedPadding!.top + _resolvedPadding!.bottom,
      ));
      return;
    }
    final BoxConstraints innerConstraints = constraints.deflate(_resolvedPadding!);
    child!.layout(innerConstraints, parentUsesSize: true);
    final BoxParentData childParentData = child!.parentData! as BoxParentData;
    childParentData.offset = Offset(_resolvedPadding!.left, _resolvedPadding!.top);
    size = constraints.constrain(Size(
      _resolvedPadding!.left + child!.size.width + _resolvedPadding!.right,
      _resolvedPadding!.top + child!.size.height + _resolvedPadding!.bottom,
    ));
  }

  @override
  void debugPaintSize(PaintingContext context, Offset offset) {
    super.debugPaintSize(context, offset);
    assert(() {
      final Rect outerRect = offset & size;
      debugPaintPadding(context.canvas, outerRect, child != null ? _resolvedPadding!.deflateRect(outerRect) : null);
      return true;
    }());
  }

  @override
  void debugFillProperties(DiagnosticPropertiesBuilder properties) {
    super.debugFillProperties(properties);
    properties.add(DiagnosticsProperty<EdgeInsetsGeometry>('padding', padding));
    properties.add(EnumProperty<TextDirection>('textDirection', textDirection, defaultValue: null));
  }
}

/// Abstract class for one-child-layout render boxes that use a
/// [AlignmentGeometry] to align their children.
abstract class RenderAligningShiftedBox extends RenderShiftedBox {
  /// Initializes member variables for subclasses.
  ///
  /// The [textDirection] must be non-null if the [alignment] is
  /// direction-sensitive.
  RenderAligningShiftedBox({
    AlignmentGeometry alignment = Alignment.center,
    required TextDirection? textDirection,
    RenderBox? child,
  }) : _alignment = alignment,
       _textDirection = textDirection,
       super(child);

  Alignment? _resolvedAlignment;

  void _resolve() {
    if (_resolvedAlignment != null) {
      return;
    }
    _resolvedAlignment = alignment.resolve(textDirection);
  }

  void _markNeedResolution() {
    _resolvedAlignment = null;
    markNeedsLayout();
  }

  /// How to align the child.
  ///
  /// The x and y values of the alignment control the horizontal and vertical
  /// alignment, respectively. An x value of -1.0 means that the left edge of
  /// the child is aligned with the left edge of the parent whereas an x value
  /// of 1.0 means that the right edge of the child is aligned with the right
  /// edge of the parent. Other values interpolate (and extrapolate) linearly.
  /// For example, a value of 0.0 means that the center of the child is aligned
  /// with the center of the parent.
  ///
  /// If this is set to an [AlignmentDirectional] object, then
  /// [textDirection] must not be null.
  AlignmentGeometry get alignment => _alignment;
  AlignmentGeometry _alignment;
  /// Sets the alignment to a new value, and triggers a layout update.
  set alignment(AlignmentGeometry value) {
    if (_alignment == value) {
      return;
    }
    _alignment = value;
    _markNeedResolution();
  }

  /// The text direction with which to resolve [alignment].
  ///
  /// This may be changed to null, but only after [alignment] has been changed
  /// to a value that does not depend on the direction.
  TextDirection? get textDirection => _textDirection;
  TextDirection? _textDirection;
  set textDirection(TextDirection? value) {
    if (_textDirection == value) {
      return;
    }
    _textDirection = value;
    _markNeedResolution();
  }

  /// Apply the current [alignment] to the [child].
  ///
  /// Subclasses should call this method if they have a child, to have
  /// this class perform the actual alignment. If there is no child,
  /// do not call this method.
  ///
  /// This method must be called after the child has been laid out and
  /// this object's own size has been set.
  @protected
  void alignChild() {
    _resolve();
    assert(child != null);
    assert(!child!.debugNeedsLayout);
    assert(child!.hasSize);
    assert(hasSize);
    assert(_resolvedAlignment != null);
    final BoxParentData childParentData = child!.parentData! as BoxParentData;
    childParentData.offset = _resolvedAlignment!.alongOffset(size - child!.size as Offset);
  }

  @override
  void debugFillProperties(DiagnosticPropertiesBuilder properties) {
    super.debugFillProperties(properties);
    properties.add(DiagnosticsProperty<AlignmentGeometry>('alignment', alignment));
    properties.add(EnumProperty<TextDirection>('textDirection', textDirection, defaultValue: null));
  }
}

/// Positions its child using an [AlignmentGeometry].
///
/// For example, to align a box at the bottom right, you would pass this box a
/// tight constraint that is bigger than the child's natural size,
/// with an alignment of [Alignment.bottomRight].
///
/// By default, sizes to be as big as possible in both axes. If either axis is
/// unconstrained, then in that direction it will be sized to fit the child's
/// dimensions. Using widthFactor and heightFactor you can force this latter
/// behavior in all cases.
class RenderPositionedBox extends RenderAligningShiftedBox {
  /// Creates a render object that positions its child.
  RenderPositionedBox({
    super.child,
    double? widthFactor,
    double? heightFactor,
    super.alignment,
    super.textDirection,
  }) : assert(widthFactor == null || widthFactor >= 0.0),
       assert(heightFactor == null || heightFactor >= 0.0),
       _widthFactor = widthFactor,
       _heightFactor = heightFactor;

  /// If non-null, sets its width to the child's width multiplied by this factor.
  ///
  /// Can be both greater and less than 1.0 but must be positive.
  double? get widthFactor => _widthFactor;
  double? _widthFactor;
  set widthFactor(double? value) {
    assert(value == null || value >= 0.0);
    if (_widthFactor == value) {
      return;
    }
    _widthFactor = value;
    markNeedsLayout();
  }

  /// If non-null, sets its height to the child's height multiplied by this factor.
  ///
  /// Can be both greater and less than 1.0 but must be positive.
  double? get heightFactor => _heightFactor;
  double? _heightFactor;
  set heightFactor(double? value) {
    assert(value == null || value >= 0.0);
    if (_heightFactor == value) {
      return;
    }
    _heightFactor = value;
    markNeedsLayout();
  }

  @override
  double computeMinIntrinsicWidth(double height) {
    return super.computeMinIntrinsicWidth(height) * (_widthFactor ?? 1);
  }

  @override
  double computeMaxIntrinsicWidth(double height) {
    return super.computeMaxIntrinsicWidth(height) * (_widthFactor ?? 1);
  }

  @override
  double computeMinIntrinsicHeight(double width) {
    return super.computeMinIntrinsicHeight(width)  * (_heightFactor ?? 1);
  }

  @override
  double computeMaxIntrinsicHeight(double width) {
    return super.computeMaxIntrinsicHeight(width)  * (_heightFactor ?? 1);
  }

  @override
  @protected
  Size computeDryLayout(covariant BoxConstraints constraints) {
    final bool shrinkWrapWidth = _widthFactor != null || constraints.maxWidth == double.infinity;
    final bool shrinkWrapHeight = _heightFactor != null || constraints.maxHeight == double.infinity;
    if (child != null) {
      final Size childSize = child!.getDryLayout(constraints.loosen());
      return constraints.constrain(Size(
        shrinkWrapWidth ? childSize.width * (_widthFactor ?? 1.0) : double.infinity,
        shrinkWrapHeight ? childSize.height * (_heightFactor ?? 1.0) : double.infinity,
      ));
    }
    return constraints.constrain(Size(
      shrinkWrapWidth ? 0.0 : double.infinity,
      shrinkWrapHeight ? 0.0 : double.infinity,
    ));
  }

  @override
  void performLayout() {
    final BoxConstraints constraints = this.constraints;
    final bool shrinkWrapWidth = _widthFactor != null || constraints.maxWidth == double.infinity;
    final bool shrinkWrapHeight = _heightFactor != null || constraints.maxHeight == double.infinity;

    if (child != null) {
      child!.layout(constraints.loosen(), parentUsesSize: true);
      size = constraints.constrain(Size(
        shrinkWrapWidth ? child!.size.width * (_widthFactor ?? 1.0) : double.infinity,
        shrinkWrapHeight ? child!.size.height * (_heightFactor ?? 1.0) : double.infinity,
      ));
      alignChild();
    } else {
      size = constraints.constrain(Size(
        shrinkWrapWidth ? 0.0 : double.infinity,
        shrinkWrapHeight ? 0.0 : double.infinity,
      ));
    }
  }

  @override
  void debugPaintSize(PaintingContext context, Offset offset) {
    super.debugPaintSize(context, offset);
    assert(() {
      final Paint paint;
      if (child != null && !child!.size.isEmpty) {
        final Path path;
        paint = Paint()
          ..style = PaintingStyle.stroke
          ..strokeWidth = 1.0
          ..color = const Color(0xFFFFFF00);
        path = Path();
        final BoxParentData childParentData = child!.parentData! as BoxParentData;
        if (childParentData.offset.dy > 0.0) {
          // vertical alignment arrows
          final double headSize = math.min(childParentData.offset.dy * 0.2, 10.0);
          path
            ..moveTo(offset.dx + size.width / 2.0, offset.dy)
            ..relativeLineTo(0.0, childParentData.offset.dy - headSize)
            ..relativeLineTo(headSize, 0.0)
            ..relativeLineTo(-headSize, headSize)
            ..relativeLineTo(-headSize, -headSize)
            ..relativeLineTo(headSize, 0.0)
            ..moveTo(offset.dx + size.width / 2.0, offset.dy + size.height)
            ..relativeLineTo(0.0, -childParentData.offset.dy + headSize)
            ..relativeLineTo(headSize, 0.0)
            ..relativeLineTo(-headSize, -headSize)
            ..relativeLineTo(-headSize, headSize)
            ..relativeLineTo(headSize, 0.0);
          context.canvas.drawPath(path, paint);
        }
        if (childParentData.offset.dx > 0.0) {
          // horizontal alignment arrows
          final double headSize = math.min(childParentData.offset.dx * 0.2, 10.0);
          path
            ..moveTo(offset.dx, offset.dy + size.height / 2.0)
            ..relativeLineTo(childParentData.offset.dx - headSize, 0.0)
            ..relativeLineTo(0.0, headSize)
            ..relativeLineTo(headSize, -headSize)
            ..relativeLineTo(-headSize, -headSize)
            ..relativeLineTo(0.0, headSize)
            ..moveTo(offset.dx + size.width, offset.dy + size.height / 2.0)
            ..relativeLineTo(-childParentData.offset.dx + headSize, 0.0)
            ..relativeLineTo(0.0, headSize)
            ..relativeLineTo(-headSize, -headSize)
            ..relativeLineTo(headSize, -headSize)
            ..relativeLineTo(0.0, headSize);
          context.canvas.drawPath(path, paint);
        }
      } else {
        paint = Paint()
          ..color = const Color(0x90909090);
        context.canvas.drawRect(offset & size, paint);
      }
      return true;
    }());
  }

  @override
  void debugFillProperties(DiagnosticPropertiesBuilder properties) {
    super.debugFillProperties(properties);
    properties.add(DoubleProperty('widthFactor', _widthFactor, ifNull: 'expand'));
    properties.add(DoubleProperty('heightFactor', _heightFactor, ifNull: 'expand'));
  }
}

/// How much space should be occupied by the [OverflowBox] if there is no
/// overflow.
enum OverflowBoxFit {
  /// The widget will size itself to be as large as the parent allows.
  max,

  /// The widget will follow the child's size.
  ///
  /// More specifically, the render object will size itself to match the size of
  /// its child within the constraints of its parent, or as small as the
  /// parent allows if no child is set.
  deferToChild,
}

/// A render object that imposes different constraints on its child than it gets
/// from its parent, possibly allowing the child to overflow the parent.
///
/// A render overflow box proxies most functions in the render box protocol to
/// its child, except that when laying out its child, it passes constraints
/// based on the minWidth, maxWidth, minHeight, and maxHeight fields instead of
/// just passing the parent's constraints in. Specifically, it overrides any of
/// the equivalent fields on the constraints given by the parent with the
/// constraints given by these fields for each such field that is not null. It
/// then sizes itself based on the parent's constraints' maxWidth and maxHeight,
/// ignoring the child's dimensions.
///
/// For example, if you wanted a box to always render 50 pixels high, regardless
/// of where it was rendered, you would wrap it in a
/// RenderConstrainedOverflowBox with minHeight and maxHeight set to 50.0.
/// Generally speaking, to avoid confusing behavior around hit testing, a
/// RenderConstrainedOverflowBox should usually be wrapped in a RenderClipRect.
///
/// The child is positioned according to [alignment]. To position a smaller
/// child inside a larger parent, use [RenderPositionedBox] and
/// [RenderConstrainedBox] rather than RenderConstrainedOverflowBox.
///
/// See also:
///
///  * [RenderConstraintsTransformBox] for a render object that applies an
///    arbitrary transform to its constraints before sizing its child using
///    the new constraints, treating any overflow as error.
///  * [RenderSizedOverflowBox], a render object that is a specific size but
///    passes its original constraints through to its child, which it allows to
///    overflow.
class RenderConstrainedOverflowBox extends RenderAligningShiftedBox {
  /// Creates a render object that lets its child overflow itself.
  RenderConstrainedOverflowBox({
    super.child,
    double? minWidth,
    double? maxWidth,
    double? minHeight,
    double? maxHeight,
    OverflowBoxFit fit = OverflowBoxFit.max,
    super.alignment,
    super.textDirection,
  }) : _minWidth = minWidth,
       _maxWidth = maxWidth,
       _minHeight = minHeight,
       _maxHeight = maxHeight,
       _fit = fit;

  /// The minimum width constraint to give the child. Set this to null (the
  /// default) to use the constraint from the parent instead.
  double? get minWidth => _minWidth;
  double? _minWidth;
  set minWidth(double? value) {
    if (_minWidth == value) {
      return;
    }
    _minWidth = value;
    markNeedsLayout();
  }

  /// The maximum width constraint to give the child. Set this to null (the
  /// default) to use the constraint from the parent instead.
  double? get maxWidth => _maxWidth;
  double? _maxWidth;
  set maxWidth(double? value) {
    if (_maxWidth == value) {
      return;
    }
    _maxWidth = value;
    markNeedsLayout();
  }

  /// The minimum height constraint to give the child. Set this to null (the
  /// default) to use the constraint from the parent instead.
  double? get minHeight => _minHeight;
  double? _minHeight;
  set minHeight(double? value) {
    if (_minHeight == value) {
      return;
    }
    _minHeight = value;
    markNeedsLayout();
  }

  /// The maximum height constraint to give the child. Set this to null (the
  /// default) to use the constraint from the parent instead.
  double? get maxHeight => _maxHeight;
  double? _maxHeight;
  set maxHeight(double? value) {
    if (_maxHeight == value) {
      return;
    }
    _maxHeight = value;
    markNeedsLayout();
  }

  /// The way to size the render object.
  ///
  /// This only affects scenario when the child does not indeed overflow.
  /// If set to [OverflowBoxFit.deferToChild], the render object will size
  /// itself to match the size of its child within the constraints of its
  /// parent, or as small as the parent allows if no child is set.
  /// If set to [OverflowBoxFit.max] (the default), the
  /// render object will size itself to be as large as the parent allows.
  OverflowBoxFit get fit => _fit;
  OverflowBoxFit _fit;
  set fit(OverflowBoxFit value) {
    if (_fit == value) {
      return;
    }
    _fit = value;
    markNeedsLayoutForSizedByParentChange();
  }

  BoxConstraints _getInnerConstraints(BoxConstraints constraints) {
    return BoxConstraints(
      minWidth: _minWidth ?? constraints.minWidth,
      maxWidth: _maxWidth ?? constraints.maxWidth,
      minHeight: _minHeight ?? constraints.minHeight,
      maxHeight: _maxHeight ?? constraints.maxHeight,
    );
  }

  @override
  bool get sizedByParent {
    switch (fit) {
      case OverflowBoxFit.max:
        return true;
      case OverflowBoxFit.deferToChild:
        // If deferToChild, the size will be as small as its child when non-overflowing,
        // thus it cannot be sizedByParent.
        return false;
    }
  }

  @override
<<<<<<< HEAD
  Size computeDryLayout(BoxConstraints constraints) {
    switch (fit) {
      case OverflowBoxFit.max:
        return constraints.biggest;
      case OverflowBoxFit.deferToChild:
        return child?.getDryLayout(constraints) ?? constraints.smallest;
    }
=======
  @protected
  Size computeDryLayout(covariant BoxConstraints constraints) {
    return constraints.biggest;
>>>>>>> ad448db6
  }

  @override
  void performLayout() {
    if (child != null) {
      child!.layout(_getInnerConstraints(constraints), parentUsesSize: true);
      switch (fit) {
        case OverflowBoxFit.max:
          assert(sizedByParent);
        case OverflowBoxFit.deferToChild:
          size = constraints.constrain(child!.size);
      }
      alignChild();
    } else {
      switch (fit) {
        case OverflowBoxFit.max:
          assert(sizedByParent);
        case OverflowBoxFit.deferToChild:
          size = constraints.smallest;
      }
    }
  }

  @override
  void debugFillProperties(DiagnosticPropertiesBuilder properties) {
    super.debugFillProperties(properties);
    properties.add(DoubleProperty('minWidth', minWidth, ifNull: 'use parent minWidth constraint'));
    properties.add(DoubleProperty('maxWidth', maxWidth, ifNull: 'use parent maxWidth constraint'));
    properties.add(DoubleProperty('minHeight', minHeight, ifNull: 'use parent minHeight constraint'));
    properties.add(DoubleProperty('maxHeight', maxHeight, ifNull: 'use parent maxHeight constraint'));
    properties.add(EnumProperty<OverflowBoxFit>('fit', fit));
  }
}

/// A [RenderBox] that applies an arbitrary transform to its constraints,
/// and sizes its child using the resulting [BoxConstraints], optionally
/// clipping, or treating the overflow as an error.
///
/// This [RenderBox] sizes its child using a [BoxConstraints] created by
/// applying [constraintsTransform] to this [RenderBox]'s own [constraints].
/// This box will then attempt to adopt the same size, within the limits of its
/// own constraints. If it ends up with a different size, it will align the
/// child based on [alignment]. If the box cannot expand enough to accommodate
/// the entire child, the child will be clipped if [clipBehavior] is not
/// [Clip.none].
///
/// In debug mode, if [clipBehavior] is [Clip.none] and the child overflows the
/// container, a warning will be printed on the console, and black and yellow
/// striped areas will appear where the overflow occurs.
///
/// When [child] is null, this [RenderBox] takes the smallest possible size and
/// never overflows.
///
/// This [RenderBox] can be used to ensure some of [child]'s natural dimensions
/// are honored, and get an early warning during development otherwise. For
/// instance, if [child] requires a minimum height to fully display its content,
/// [constraintsTransform] can be set to a function that removes the `maxHeight`
/// constraint from the incoming [BoxConstraints], so that if the parent
/// [RenderObject] fails to provide enough vertical space, a warning will be
/// displayed in debug mode, while still allowing [child] to grow vertically.
///
/// See also:
///
///  * [ConstraintsTransformBox], the widget that makes use of this
///    [RenderObject] and exposes the same functionality.
///  * [RenderConstrainedBox], which renders a box which imposes constraints
///    on its child.
///  * [RenderConstrainedOverflowBox], which renders a box that imposes different
///    constraints on its child than it gets from its parent, possibly allowing
///    the child to overflow the parent.
///  * [RenderConstraintsTransformBox] for a render object that applies an
///    arbitrary transform to its constraints before sizing its child using
///    the new constraints, treating any overflow as error.
class RenderConstraintsTransformBox extends RenderAligningShiftedBox with DebugOverflowIndicatorMixin {
  /// Creates a [RenderBox] that sizes itself to the child and modifies the
  /// [constraints] before passing it down to that child.
  RenderConstraintsTransformBox({
    required super.alignment,
    required super.textDirection,
    required BoxConstraintsTransform constraintsTransform,
    super.child,
    Clip clipBehavior = Clip.none,
  }) : _constraintsTransform = constraintsTransform,
       _clipBehavior = clipBehavior;

  /// {@macro flutter.widgets.constraintsTransform}
  BoxConstraintsTransform get constraintsTransform => _constraintsTransform;
  BoxConstraintsTransform _constraintsTransform;
  set constraintsTransform(BoxConstraintsTransform value) {
    if (_constraintsTransform == value) {
      return;
    }
    _constraintsTransform = value;
    // The RenderObject only needs layout if the new transform maps the current
    // `constraints` to a different value, or the render object has never been
    // laid out before.
    final bool needsLayout = _childConstraints == null
                          || _childConstraints != value(constraints);
    if (needsLayout) {
      markNeedsLayout();
    }
  }

  /// {@macro flutter.material.Material.clipBehavior}
  ///
  /// {@macro flutter.widgets.ConstraintsTransformBox.clipBehavior}
  ///
  /// Defaults to [Clip.none].
  Clip get clipBehavior => _clipBehavior;
  Clip _clipBehavior;
  set clipBehavior(Clip value) {
    if (value != _clipBehavior) {
      _clipBehavior = value;
      markNeedsPaint();
      markNeedsSemanticsUpdate();
    }
  }

  @override
  double computeMinIntrinsicHeight(double width) {
    return super.computeMinIntrinsicHeight(
      constraintsTransform(BoxConstraints(maxWidth: width)).maxWidth,
    );
  }

  @override
  double computeMaxIntrinsicHeight(double width) {
    return super.computeMaxIntrinsicHeight(
      constraintsTransform(BoxConstraints(maxWidth: width)).maxWidth,
    );
  }

  @override
  double computeMinIntrinsicWidth(double height) {
    return super.computeMinIntrinsicWidth(
      constraintsTransform(BoxConstraints(maxHeight: height)).maxHeight,
    );
  }

  @override
  double computeMaxIntrinsicWidth(double height) {
    return super.computeMaxIntrinsicWidth(
      constraintsTransform(BoxConstraints(maxHeight: height)).maxHeight,
    );
  }

  @override
  @protected
  Size computeDryLayout(covariant BoxConstraints constraints) {
    final Size? childSize = child?.getDryLayout(constraintsTransform(constraints));
    return childSize == null ? constraints.smallest : constraints.constrain(childSize);
  }

  Rect _overflowContainerRect = Rect.zero;
  Rect _overflowChildRect = Rect.zero;
  bool _isOverflowing = false;

  BoxConstraints? _childConstraints;

  @override
  void performLayout() {
    final BoxConstraints constraints = this.constraints;
    final RenderBox? child = this.child;
    if (child != null) {
      final BoxConstraints childConstraints = constraintsTransform(constraints);
      assert(childConstraints.isNormalized, '$childConstraints is not normalized');
      _childConstraints = childConstraints;
      child.layout(childConstraints, parentUsesSize: true);
      size = constraints.constrain(child.size);
      alignChild();
      final BoxParentData childParentData = child.parentData! as BoxParentData;
      _overflowContainerRect = Offset.zero & size;
      _overflowChildRect = childParentData.offset & child.size;
    } else {
      size = constraints.smallest;
      _overflowContainerRect = Rect.zero;
      _overflowChildRect = Rect.zero;
    }
    _isOverflowing = RelativeRect.fromRect(_overflowContainerRect, _overflowChildRect).hasInsets;
  }

  @override
  void paint(PaintingContext context, Offset offset) {
    // There's no point in drawing the child if we're empty, or there is no
    // child.
    if (child == null || size.isEmpty) {
      return;
    }

    if (!_isOverflowing) {
      super.paint(context, offset);
      return;
    }

    // We have overflow and the clipBehavior isn't none. Clip it.
    _clipRectLayer.layer = context.pushClipRect(
      needsCompositing,
      offset,
      Offset.zero & size,
      super.paint,
      clipBehavior: clipBehavior,
      oldLayer: _clipRectLayer.layer,
    );

    // Display the overflow indicator if clipBehavior is Clip.none.
    assert(() {
      switch (clipBehavior) {
        case Clip.none:
          paintOverflowIndicator(context, offset, _overflowContainerRect, _overflowChildRect);
        case Clip.hardEdge:
        case Clip.antiAlias:
        case Clip.antiAliasWithSaveLayer:
          break;
      }
      return true;
    }());
  }

  final LayerHandle<ClipRectLayer> _clipRectLayer = LayerHandle<ClipRectLayer>();

  @override
  void dispose() {
    _clipRectLayer.layer = null;
    super.dispose();
  }

  @override
  Rect? describeApproximatePaintClip(RenderObject child) {
    switch (clipBehavior) {
      case Clip.none:
        return null;
      case Clip.hardEdge:
      case Clip.antiAlias:
      case Clip.antiAliasWithSaveLayer:
        return _isOverflowing ? Offset.zero & size : null;
    }
  }

  @override
  String toStringShort() {
    String header = super.toStringShort();
    if (!kReleaseMode) {
      if (_isOverflowing) {
        header += ' OVERFLOWING';
      }
    }
    return header;
  }
}

/// A render object that is a specific size but passes its original constraints
/// through to its child, which it allows to overflow.
///
/// If the child's resulting size differs from this render object's size, then
/// the child is aligned according to the [alignment] property.
///
/// See also:
///
///  * [RenderConstraintsTransformBox] for a render object that applies an
///    arbitrary transform to its constraints before sizing its child using
///    the new constraints, treating any overflow as error.
///  * [RenderConstrainedOverflowBox] for a render object that imposes
///    different constraints on its child than it gets from its parent,
///    possibly allowing the child to overflow the parent.
class RenderSizedOverflowBox extends RenderAligningShiftedBox {
  /// Creates a render box of a given size that lets its child overflow.
  ///
  /// The [textDirection] argument must not be null if the [alignment] is
  /// direction-sensitive.
  RenderSizedOverflowBox({
    super.child,
    required Size requestedSize,
    super.alignment,
    super.textDirection,
  }) : _requestedSize = requestedSize;

  /// The size this render box should attempt to be.
  Size get requestedSize => _requestedSize;
  Size _requestedSize;
  set requestedSize(Size value) {
    if (_requestedSize == value) {
      return;
    }
    _requestedSize = value;
    markNeedsLayout();
  }

  @override
  double computeMinIntrinsicWidth(double height) {
    return _requestedSize.width;
  }

  @override
  double computeMaxIntrinsicWidth(double height) {
    return _requestedSize.width;
  }

  @override
  double computeMinIntrinsicHeight(double width) {
    return _requestedSize.height;
  }

  @override
  double computeMaxIntrinsicHeight(double width) {
    return _requestedSize.height;
  }

  @override
  double? computeDistanceToActualBaseline(TextBaseline baseline) {
    if (child != null) {
      return child!.getDistanceToActualBaseline(baseline);
    }
    return super.computeDistanceToActualBaseline(baseline);
  }

  @override
  @protected
  Size computeDryLayout(covariant BoxConstraints constraints) {
    return constraints.constrain(_requestedSize);
  }

  @override
  void performLayout() {
    size = constraints.constrain(_requestedSize);
    if (child != null) {
      child!.layout(constraints, parentUsesSize: true);
      alignChild();
    }
  }
}

/// Sizes its child to a fraction of the total available space.
///
/// For both its width and height, this render object imposes a tight
/// constraint on its child that is a multiple (typically less than 1.0) of the
/// maximum constraint it received from its parent on that axis. If the factor
/// for a given axis is null, then the constraints from the parent are just
/// passed through instead.
///
/// It then tries to size itself to the size of its child. Where this is not
/// possible (e.g. if the constraints from the parent are themselves tight), the
/// child is aligned according to [alignment].
class RenderFractionallySizedOverflowBox extends RenderAligningShiftedBox {
  /// Creates a render box that sizes its child to a fraction of the total available space.
  ///
  /// If non-null, the [widthFactor] and [heightFactor] arguments must be
  /// non-negative.
  ///
  /// The [textDirection] must be non-null if the [alignment] is
  /// direction-sensitive.
  RenderFractionallySizedOverflowBox({
    super.child,
    double? widthFactor,
    double? heightFactor,
    super.alignment,
    super.textDirection,
  }) : _widthFactor = widthFactor,
       _heightFactor = heightFactor {
    assert(_widthFactor == null || _widthFactor! >= 0.0);
    assert(_heightFactor == null || _heightFactor! >= 0.0);
  }

  /// If non-null, the factor of the incoming width to use.
  ///
  /// If non-null, the child is given a tight width constraint that is the max
  /// incoming width constraint multiplied by this factor. If null, the child is
  /// given the incoming width constraints.
  double? get widthFactor => _widthFactor;
  double? _widthFactor;
  set widthFactor(double? value) {
    assert(value == null || value >= 0.0);
    if (_widthFactor == value) {
      return;
    }
    _widthFactor = value;
    markNeedsLayout();
  }

  /// If non-null, the factor of the incoming height to use.
  ///
  /// If non-null, the child is given a tight height constraint that is the max
  /// incoming width constraint multiplied by this factor. If null, the child is
  /// given the incoming width constraints.
  double? get heightFactor => _heightFactor;
  double? _heightFactor;
  set heightFactor(double? value) {
    assert(value == null || value >= 0.0);
    if (_heightFactor == value) {
      return;
    }
    _heightFactor = value;
    markNeedsLayout();
  }

  BoxConstraints _getInnerConstraints(BoxConstraints constraints) {
    double minWidth = constraints.minWidth;
    double maxWidth = constraints.maxWidth;
    if (_widthFactor != null) {
      final double width = maxWidth * _widthFactor!;
      minWidth = width;
      maxWidth = width;
    }
    double minHeight = constraints.minHeight;
    double maxHeight = constraints.maxHeight;
    if (_heightFactor != null) {
      final double height = maxHeight * _heightFactor!;
      minHeight = height;
      maxHeight = height;
    }
    return BoxConstraints(
      minWidth: minWidth,
      maxWidth: maxWidth,
      minHeight: minHeight,
      maxHeight: maxHeight,
    );
  }

  @override
  double computeMinIntrinsicWidth(double height) {
    final double result;
    if (child == null) {
      result = super.computeMinIntrinsicWidth(height);
    } else { // the following line relies on double.infinity absorption
      result = child!.getMinIntrinsicWidth(height * (_heightFactor ?? 1.0));
    }
    assert(result.isFinite);
    return result / (_widthFactor ?? 1.0);
  }

  @override
  double computeMaxIntrinsicWidth(double height) {
    final double result;
    if (child == null) {
      result = super.computeMaxIntrinsicWidth(height);
    } else { // the following line relies on double.infinity absorption
      result = child!.getMaxIntrinsicWidth(height * (_heightFactor ?? 1.0));
    }
    assert(result.isFinite);
    return result / (_widthFactor ?? 1.0);
  }

  @override
  double computeMinIntrinsicHeight(double width) {
    final double result;
    if (child == null) {
      result = super.computeMinIntrinsicHeight(width);
    } else { // the following line relies on double.infinity absorption
      result = child!.getMinIntrinsicHeight(width * (_widthFactor ?? 1.0));
    }
    assert(result.isFinite);
    return result / (_heightFactor ?? 1.0);
  }

  @override
  double computeMaxIntrinsicHeight(double width) {
    final double result;
    if (child == null) {
      result = super.computeMaxIntrinsicHeight(width);
    } else { // the following line relies on double.infinity absorption
      result = child!.getMaxIntrinsicHeight(width * (_widthFactor ?? 1.0));
    }
    assert(result.isFinite);
    return result / (_heightFactor ?? 1.0);
  }

  @override
  @protected
  Size computeDryLayout(covariant BoxConstraints constraints) {
    if (child != null) {
      final Size childSize = child!.getDryLayout(_getInnerConstraints(constraints));
      return constraints.constrain(childSize);
    }
    return constraints.constrain(_getInnerConstraints(constraints).constrain(Size.zero));
  }

  @override
  void performLayout() {
    if (child != null) {
      child!.layout(_getInnerConstraints(constraints), parentUsesSize: true);
      size = constraints.constrain(child!.size);
      alignChild();
    } else {
      size = constraints.constrain(_getInnerConstraints(constraints).constrain(Size.zero));
    }
  }

  @override
  void debugFillProperties(DiagnosticPropertiesBuilder properties) {
    super.debugFillProperties(properties);
    properties.add(DoubleProperty('widthFactor', _widthFactor, ifNull: 'pass-through'));
    properties.add(DoubleProperty('heightFactor', _heightFactor, ifNull: 'pass-through'));
  }
}

/// A delegate for computing the layout of a render object with a single child.
///
/// Used by [CustomSingleChildLayout] (in the widgets library) and
/// [RenderCustomSingleChildLayoutBox] (in the rendering library).
///
/// When asked to layout, [CustomSingleChildLayout] first calls [getSize] with
/// its incoming constraints to determine its size. It then calls
/// [getConstraintsForChild] to determine the constraints to apply to the child.
/// After the child completes its layout, [RenderCustomSingleChildLayoutBox]
/// calls [getPositionForChild] to determine the child's position.
///
/// The [shouldRelayout] method is called when a new instance of the class
/// is provided, to check if the new instance actually represents different
/// information.
///
/// The most efficient way to trigger a relayout is to supply a `relayout`
/// argument to the constructor of the [SingleChildLayoutDelegate]. The custom
/// layout will listen to this value and relayout whenever the Listenable
/// notifies its listeners, such as when an [Animation] ticks. This allows
/// the custom layout to avoid the build phase of the pipeline.
///
/// See also:
///
///  * [CustomSingleChildLayout], the widget that uses this delegate.
///  * [RenderCustomSingleChildLayoutBox], render object that uses this
///    delegate.
abstract class SingleChildLayoutDelegate {
  /// Creates a layout delegate.
  ///
  /// The layout will update whenever [relayout] notifies its listeners.
  const SingleChildLayoutDelegate({ Listenable? relayout }) : _relayout = relayout;

  final Listenable? _relayout;

  /// The size of this object given the incoming constraints.
  ///
  /// Defaults to the biggest size that satisfies the given constraints.
  Size getSize(BoxConstraints constraints) => constraints.biggest;

  /// The constraints for the child given the incoming constraints.
  ///
  /// During layout, the child is given the layout constraints returned by this
  /// function. The child is required to pick a size for itself that satisfies
  /// these constraints.
  ///
  /// Defaults to the given constraints.
  BoxConstraints getConstraintsForChild(BoxConstraints constraints) => constraints;

  /// The position where the child should be placed.
  ///
  /// The `size` argument is the size of the parent, which might be different
  /// from the value returned by [getSize] if that size doesn't satisfy the
  /// constraints passed to [getSize]. The `childSize` argument is the size of
  /// the child, which will satisfy the constraints returned by
  /// [getConstraintsForChild].
  ///
  /// Defaults to positioning the child in the upper left corner of the parent.
  Offset getPositionForChild(Size size, Size childSize) => Offset.zero;

  /// Called whenever a new instance of the custom layout delegate class is
  /// provided to the [RenderCustomSingleChildLayoutBox] object, or any time
  /// that a new [CustomSingleChildLayout] object is created with a new instance
  /// of the custom layout delegate class (which amounts to the same thing,
  /// because the latter is implemented in terms of the former).
  ///
  /// If the new instance represents different information than the old
  /// instance, then the method should return true, otherwise it should return
  /// false.
  ///
  /// If the method returns false, then the [getSize],
  /// [getConstraintsForChild], and [getPositionForChild] calls might be
  /// optimized away.
  ///
  /// It's possible that the layout methods will get called even if
  /// [shouldRelayout] returns false (e.g. if an ancestor changed its layout).
  /// It's also possible that the layout method will get called
  /// without [shouldRelayout] being called at all (e.g. if the parent changes
  /// size).
  bool shouldRelayout(covariant SingleChildLayoutDelegate oldDelegate);
}

/// Defers the layout of its single child to a delegate.
///
/// The delegate can determine the layout constraints for the child and can
/// decide where to position the child. The delegate can also determine the size
/// of the parent, but the size of the parent cannot depend on the size of the
/// child.
class RenderCustomSingleChildLayoutBox extends RenderShiftedBox {
  /// Creates a render box that defers its layout to a delegate.
  ///
  /// The [delegate] argument must not be null.
  RenderCustomSingleChildLayoutBox({
    RenderBox? child,
    required SingleChildLayoutDelegate delegate,
  }) : _delegate = delegate,
       super(child);

  /// A delegate that controls this object's layout.
  SingleChildLayoutDelegate get delegate => _delegate;
  SingleChildLayoutDelegate _delegate;
  set delegate(SingleChildLayoutDelegate newDelegate) {
    if (_delegate == newDelegate) {
      return;
    }
    final SingleChildLayoutDelegate oldDelegate = _delegate;
    if (newDelegate.runtimeType != oldDelegate.runtimeType || newDelegate.shouldRelayout(oldDelegate)) {
      markNeedsLayout();
    }
    _delegate = newDelegate;
    if (attached) {
      oldDelegate._relayout?.removeListener(markNeedsLayout);
      newDelegate._relayout?.addListener(markNeedsLayout);
    }
  }

  @override
  void attach(PipelineOwner owner) {
    super.attach(owner);
    _delegate._relayout?.addListener(markNeedsLayout);
  }

  @override
  void detach() {
    _delegate._relayout?.removeListener(markNeedsLayout);
    super.detach();
  }

  Size _getSize(BoxConstraints constraints) {
    return constraints.constrain(_delegate.getSize(constraints));
  }

  // TODO(ianh): It's a bit dubious to be using the getSize function from the delegate to
  // figure out the intrinsic dimensions. We really should either not support intrinsics,
  // or we should expose intrinsic delegate callbacks and throw if they're not implemented.

  @override
  double computeMinIntrinsicWidth(double height) {
    final double width = _getSize(BoxConstraints.tightForFinite(height: height)).width;
    if (width.isFinite) {
      return width;
    }
    return 0.0;
  }

  @override
  double computeMaxIntrinsicWidth(double height) {
    final double width = _getSize(BoxConstraints.tightForFinite(height: height)).width;
    if (width.isFinite) {
      return width;
    }
    return 0.0;
  }

  @override
  double computeMinIntrinsicHeight(double width) {
    final double height = _getSize(BoxConstraints.tightForFinite(width: width)).height;
    if (height.isFinite) {
      return height;
    }
    return 0.0;
  }

  @override
  double computeMaxIntrinsicHeight(double width) {
    final double height = _getSize(BoxConstraints.tightForFinite(width: width)).height;
    if (height.isFinite) {
      return height;
    }
    return 0.0;
  }

  @override
  @protected
  Size computeDryLayout(covariant BoxConstraints constraints) {
    return _getSize(constraints);
  }

  @override
  void performLayout() {
    size = _getSize(constraints);
    if (child != null) {
      final BoxConstraints childConstraints = delegate.getConstraintsForChild(constraints);
      assert(childConstraints.debugAssertIsValid(isAppliedConstraint: true));
      child!.layout(childConstraints, parentUsesSize: !childConstraints.isTight);
      final BoxParentData childParentData = child!.parentData! as BoxParentData;
      childParentData.offset = delegate.getPositionForChild(size, childConstraints.isTight ? childConstraints.smallest : child!.size);
    }
  }
}

/// Shifts the child down such that the child's baseline (or the
/// bottom of the child, if the child has no baseline) is [baseline]
/// logical pixels below the top of this box, then sizes this box to
/// contain the child.
///
/// If [baseline] is less than the distance from the top of the child
/// to the baseline of the child, then the child will overflow the top
/// of the box. This is typically not desirable, in particular, that
/// part of the child will not be found when doing hit tests, so the
/// user cannot interact with that part of the child.
///
/// This box will be sized so that its bottom is coincident with the
/// bottom of the child. This means if this box shifts the child down,
/// there will be space between the top of this box and the top of the
/// child, but there is never space between the bottom of the child
/// and the bottom of the box.
class RenderBaseline extends RenderShiftedBox {
  /// Creates a [RenderBaseline] object.
  RenderBaseline({
    RenderBox? child,
    required double baseline,
    required TextBaseline baselineType,
  }) : _baseline = baseline,
       _baselineType = baselineType,
       super(child);

  /// The number of logical pixels from the top of this box at which to position
  /// the child's baseline.
  double get baseline => _baseline;
  double _baseline;
  set baseline(double value) {
    if (_baseline == value) {
      return;
    }
    _baseline = value;
    markNeedsLayout();
  }

  /// The type of baseline to use for positioning the child.
  TextBaseline get baselineType => _baselineType;
  TextBaseline _baselineType;
  set baselineType(TextBaseline value) {
    if (_baselineType == value) {
      return;
    }
    _baselineType = value;
    markNeedsLayout();
  }

  @override
  @protected
  Size computeDryLayout(covariant BoxConstraints constraints) {
    if (child != null) {
      assert(debugCannotComputeDryLayout(
        reason: 'Baseline metrics are only available after a full layout.',
      ));
      return Size.zero;
    }
    return constraints.smallest;
  }

  @override
  void performLayout() {
    if (child != null) {
      final BoxConstraints constraints = this.constraints;
      child!.layout(constraints.loosen(), parentUsesSize: true);
      final double childBaseline = child!.getDistanceToBaseline(baselineType)!;
      final double actualBaseline = baseline;
      final double top = actualBaseline - childBaseline;
      final BoxParentData childParentData = child!.parentData! as BoxParentData;
      childParentData.offset = Offset(0.0, top);
      final Size childSize = child!.size;
      size = constraints.constrain(Size(childSize.width, top + childSize.height));
    } else {
      size = constraints.smallest;
    }
  }

  @override
  void debugFillProperties(DiagnosticPropertiesBuilder properties) {
    super.debugFillProperties(properties);
    properties.add(DoubleProperty('baseline', baseline));
    properties.add(EnumProperty<TextBaseline>('baselineType', baselineType));
  }
}<|MERGE_RESOLUTION|>--- conflicted
+++ resolved
@@ -682,19 +682,14 @@
   }
 
   @override
-<<<<<<< HEAD
-  Size computeDryLayout(BoxConstraints constraints) {
+  @protected
+  Size computeDryLayout(covariant BoxConstraints constraints) {
     switch (fit) {
       case OverflowBoxFit.max:
         return constraints.biggest;
       case OverflowBoxFit.deferToChild:
         return child?.getDryLayout(constraints) ?? constraints.smallest;
     }
-=======
-  @protected
-  Size computeDryLayout(covariant BoxConstraints constraints) {
-    return constraints.biggest;
->>>>>>> ad448db6
   }
 
   @override
