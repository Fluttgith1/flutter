--- conflicted
+++ resolved
@@ -71,19 +71,6 @@
   ///  * [MouseRegion.onEnter], which uses this callback.
   final PointerEnterEventListener? onEnter;
 
-<<<<<<< HEAD
-=======
-  /// Triggered when a mouse pointer has moved onto or within the region without
-  /// buttons pressed.
-  ///
-  /// This callback is not triggered by the movement of an annotation.
-  ///
-  /// See also:
-  ///
-  ///  * [MouseRegion.onHover], which uses this callback.
-  final PointerHoverEventListener? onHover;
-
->>>>>>> 2436de13
   /// Triggered when a mouse pointer, with or without buttons pressed, has
   /// exited the region.
   ///
@@ -484,11 +471,6 @@
 mixin _MouseTrackerEventMixin on BaseMouseTracker {
   // Handles device update and dispatches mouse event callbacks.
   static void _handleDeviceUpdateMouseEvents(MouseTrackerUpdateDetails details) {
-<<<<<<< HEAD
-=======
-    final PointerEvent? previousEvent = details.previousEvent;
-    final PointerEvent? triggeringEvent = details.triggeringEvent;
->>>>>>> 2436de13
     final PointerEvent latestEvent = details.latestEvent;
 
     final LinkedHashMap<MouseTrackerAnnotation, Matrix4> lastAnnotations = details.lastAnnotations;
@@ -519,27 +501,6 @@
       if (annotation.onEnter != null)
         annotation.onEnter!(baseEnterEvent.transformed(nextAnnotations[annotation]));
     }
-<<<<<<< HEAD
-=======
-
-    // Send hover events to annotations that are in next, in reverse visual
-    // order. The reverse visual order is chosen only because of the simplicity
-    // by keeping the hover events aligned with enter events.
-    if (triggeringEvent is PointerHoverEvent) {
-      final Offset? hoverPositionBeforeUpdate = previousEvent is PointerHoverEvent ? previousEvent.position : null;
-      final bool pointerHasMoved = hoverPositionBeforeUpdate == null || hoverPositionBeforeUpdate != triggeringEvent.position;
-      // If the hover event follows a non-hover event, or has moved since the
-      // last hover, then trigger the hover callback on all annotations.
-      // Otherwise, trigger the hover callback only on annotations that it
-      // newly enters.
-      final Iterable<MouseTrackerAnnotation> hoveringAnnotations = pointerHasMoved ? nextAnnotations.keys.toList().reversed : enteringAnnotations;
-      for (final MouseTrackerAnnotation annotation in hoveringAnnotations) {
-        if (annotation.onHover != null) {
-          annotation.onHover!(triggeringEvent.transformed(nextAnnotations[annotation]));
-        }
-      }
-    }
->>>>>>> 2436de13
   }
 
   @protected
