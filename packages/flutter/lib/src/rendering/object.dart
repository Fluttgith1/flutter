// Copyright 2015 The Chromium Authors. All rights reserved.
// Use of this source code is governed by a BSD-style license that can be
// found in the LICENSE file.

import 'dart:developer';
import 'dart:ui' as ui show PictureRecorder;

import 'package:flutter/animation.dart';
import 'package:flutter/foundation.dart';
import 'package:flutter/gestures.dart';
import 'package:flutter/painting.dart';
import 'package:flutter/semantics.dart';
import 'package:vector_math/vector_math_64.dart';

import 'binding.dart';
import 'debug.dart';
import 'layer.dart';

export 'package:flutter/foundation.dart' show FlutterError, InformationCollector, DiagnosticsNode, ErrorSummary, ErrorDescription, ErrorHint, DiagnosticsProperty, StringProperty, DoubleProperty, EnumProperty, FlagProperty, IntProperty, DiagnosticPropertiesBuilder;
export 'package:flutter/gestures.dart' show HitTestEntry, HitTestResult;
export 'package:flutter/painting.dart';

/// Base class for data associated with a [RenderObject] by its parent.
///
/// Some render objects wish to store data on their children, such as their
/// input parameters to the parent's layout algorithm or their position relative
/// to other children.
class ParentData {
  /// Called when the RenderObject is removed from the tree.
  @protected
  @mustCallSuper
  void detach() { }

  @override
  String toString() => '<none>';
}

/// Signature for painting into a [PaintingContext].
///
/// The `offset` argument is the offset from the origin of the coordinate system
/// of the [PaintingContext.canvas] to the coordinate system of the callee.
///
/// Used by many of the methods of [PaintingContext].
typedef PaintingContextCallback = void Function(PaintingContext context, Offset offset);

/// A place to paint.
///
/// Rather than holding a canvas directly, [RenderObject]s paint using a painting
/// context. The painting context has a [Canvas], which receives the
/// individual draw operations, and also has functions for painting child
/// render objects.
///
/// When painting a child render object, the canvas held by the painting context
/// can change because the draw operations issued before and after painting the
/// child might be recorded in separate compositing layers. For this reason, do
/// not hold a reference to the canvas across operations that might paint
/// child render objects.
///
/// New [PaintingContext] objects are created automatically when using
/// [PaintingContext.repaintCompositedChild] and [pushLayer].
class PaintingContext extends ClipContext {

  /// Creates a painting context.
  ///
  /// Typically only called by [PaintingContext.repaintCompositedChild]
  /// and [pushLayer].
  @protected
  PaintingContext(this._containerLayer, this.estimatedBounds)
    : assert(_containerLayer != null),
      assert(estimatedBounds != null);

  final ContainerLayer _containerLayer;

  /// An estimate of the bounds within which the painting context's [canvas]
  /// will record painting commands. This can be useful for debugging.
  ///
  /// The canvas will allow painting outside these bounds.
  ///
  /// The [estimatedBounds] rectangle is in the [canvas] coordinate system.
  final Rect estimatedBounds;

  /// Repaint the given render object.
  ///
  /// The render object must be attached to a [PipelineOwner], must have a
  /// composited layer, and must be in need of painting. The render object's
  /// layer, if any, is re-used, along with any layers in the subtree that don't
  /// need to be repainted.
  ///
  /// See also:
  ///
  ///  * [RenderObject.isRepaintBoundary], which determines if a [RenderObject]
  ///    has a composited layer.
  static void repaintCompositedChild(RenderObject child, { bool debugAlsoPaintedParent = false }) {
    assert(child._needsPaint);
    _repaintCompositedChild(
      child,
      debugAlsoPaintedParent: debugAlsoPaintedParent,
    );
  }

  static void _repaintCompositedChild(
    RenderObject child, {
    bool debugAlsoPaintedParent = false,
    PaintingContext childContext,
  }) {
    assert(child.isRepaintBoundary);
    assert(() {
      // register the call for RepaintBoundary metrics
      child.debugRegisterRepaintBoundaryPaint(
        includedParent: debugAlsoPaintedParent,
        includedChild: true,
      );
      return true;
    }());
    if (child._layer == null) {
      assert(debugAlsoPaintedParent);
      child._layer = OffsetLayer();
    } else {
      assert(debugAlsoPaintedParent || child._layer.attached);
      child._layer.removeAllChildren();
    }
    assert(() {
      child._layer.debugCreator = child.debugCreator ?? child.runtimeType;
      return true;
    }());
    childContext ??= PaintingContext(child._layer, child.paintBounds);
    child._paintWithContext(childContext, Offset.zero);
    childContext.stopRecordingIfNeeded();
  }

  /// In debug mode, repaint the given render object using a custom painting
  /// context that can record the results of the painting operation in addition
  /// to performing the regular paint of the child.
  ///
  /// See also:
  ///
  ///  * [repaintCompositedChild], for repainting a composited child without
  ///    instrumentation.
  static void debugInstrumentRepaintCompositedChild(
    RenderObject child, {
    bool debugAlsoPaintedParent = false,
    @required PaintingContext customContext,
  }) {
    assert(() {
      _repaintCompositedChild(
        child,
        debugAlsoPaintedParent: debugAlsoPaintedParent,
        childContext: customContext,
      );
      return true;
    }());
  }

  /// Paint a child [RenderObject].
  ///
  /// If the child has its own composited layer, the child will be composited
  /// into the layer subtree associated with this painting context. Otherwise,
  /// the child will be painted into the current PictureLayer for this context.
  void paintChild(RenderObject child, Offset offset) {
    assert(() {
      if (debugProfilePaintsEnabled)
        Timeline.startSync('${child.runtimeType}', arguments: timelineWhitelistArguments);
      if (debugOnProfilePaint != null)
        debugOnProfilePaint(child);
      return true;
    }());

    if (child.isRepaintBoundary) {
      stopRecordingIfNeeded();
      _compositeChild(child, offset);
    } else {
      child._paintWithContext(this, offset);
    }

    assert(() {
      if (debugProfilePaintsEnabled)
        Timeline.finishSync();
      return true;
    }());
  }

  void _compositeChild(RenderObject child, Offset offset) {
    assert(!_isRecording);
    assert(child.isRepaintBoundary);
    assert(_canvas == null || _canvas.getSaveCount() == 1);

    // Create a layer for our child, and paint the child into it.
    if (child._needsPaint) {
      repaintCompositedChild(child, debugAlsoPaintedParent: true);
    } else {
      assert(child._layer != null);
      assert(() {
        // register the call for RepaintBoundary metrics
        child.debugRegisterRepaintBoundaryPaint(
          includedParent: true,
          includedChild: false,
        );
        child._layer.debugCreator = child.debugCreator ?? child;
        return true;
      }());
    }
    assert(child._layer != null);
    child._layer.offset = offset;
    appendLayer(child._layer);
  }

  /// Adds a layer to the recording requiring that the recording is already
  /// stopped.
  ///
  /// Do not call this function directly: call [addLayer] or [pushLayer]
  /// instead. This function is called internally when all layers not
  /// generated from the [canvas] are added.
  ///
  /// Subclasses that need to customize how layers are added should override
  /// this method.
  @protected
  void appendLayer(Layer layer) {
    assert(!_isRecording);
    layer.remove();
    _containerLayer.append(layer);
  }

  bool get _isRecording {
    final bool hasCanvas = _canvas != null;
    assert(() {
      if (hasCanvas) {
        assert(_currentLayer != null);
        assert(_recorder != null);
        assert(_canvas != null);
      } else {
        assert(_currentLayer == null);
        assert(_recorder == null);
        assert(_canvas == null);
      }
      return true;
    }());
    return hasCanvas;
  }

  // Recording state
  PictureLayer _currentLayer;
  ui.PictureRecorder _recorder;
  Canvas _canvas;

  /// The canvas on which to paint.
  ///
  /// The current canvas can change whenever you paint a child using this
  /// context, which means it's fragile to hold a reference to the canvas
  /// returned by this getter.
  @override
  Canvas get canvas {
    if (_canvas == null)
      _startRecording();
    return _canvas;
  }

  void _startRecording() {
    assert(!_isRecording);
    _currentLayer = PictureLayer(estimatedBounds);
    _recorder = ui.PictureRecorder();
    _canvas = Canvas(_recorder);
    _containerLayer.append(_currentLayer);
  }

  /// Stop recording to a canvas if recording has started.
  ///
  /// Do not call this function directly: functions in this class will call
  /// this method as needed. This function is called internally to ensure that
  /// recording is stopped before adding layers or finalizing the results of a
  /// paint.
  ///
  /// Subclasses that need to customize how recording to a canvas is performed
  /// should override this method to save the results of the custom canvas
  /// recordings.
  @protected
  @mustCallSuper
  void stopRecordingIfNeeded() {
    if (!_isRecording)
      return;
    assert(() {
      if (debugRepaintRainbowEnabled) {
        final Paint paint = Paint()
          ..style = PaintingStyle.stroke
          ..strokeWidth = 6.0
          ..color = debugCurrentRepaintColor.toColor();
        canvas.drawRect(estimatedBounds.deflate(3.0), paint);
      }
      if (debugPaintLayerBordersEnabled) {
        final Paint paint = Paint()
          ..style = PaintingStyle.stroke
          ..strokeWidth = 1.0
          ..color = const Color(0xFFFF9800);
        canvas.drawRect(estimatedBounds, paint);
      }
      return true;
    }());
    _currentLayer.picture = _recorder.endRecording();
    _currentLayer = null;
    _recorder = null;
    _canvas = null;
  }

  /// Hints that the painting in the current layer is complex and would benefit
  /// from caching.
  ///
  /// If this hint is not set, the compositor will apply its own heuristics to
  /// decide whether the current layer is complex enough to benefit from
  /// caching.
  void setIsComplexHint() {
    _currentLayer?.isComplexHint = true;
  }

  /// Hints that the painting in the current layer is likely to change next frame.
  ///
  /// This hint tells the compositor not to cache the current layer because the
  /// cache will not be used in the future. If this hint is not set, the
  /// compositor will apply its own heuristics to decide whether the current
  /// layer is likely to be reused in the future.
  void setWillChangeHint() {
    _currentLayer?.willChangeHint = true;
  }

  /// Adds a composited leaf layer to the recording.
  ///
  /// After calling this function, the [canvas] property will change to refer to
  /// a new [Canvas] that draws on top of the given layer.
  ///
  /// A [RenderObject] that uses this function is very likely to require its
  /// [RenderObject.alwaysNeedsCompositing] property to return true. That informs
  /// ancestor render objects that this render object will include a composited
  /// layer, which, for example, causes them to use composited clips.
  ///
  /// See also:
  ///
  ///  * [pushLayer], for adding a layer and using its canvas to paint with that
  ///    layer.
  void addLayer(Layer layer) {
    stopRecordingIfNeeded();
    appendLayer(layer);
  }

  /// Appends the given layer to the recording, and calls the `painter` callback
  /// with that layer, providing the `childPaintBounds` as the estimated paint
  /// bounds of the child. The `childPaintBounds` can be used for debugging but
  /// have no effect on painting.
  ///
  /// The given layer must be an unattached orphan. (Providing a newly created
  /// object, rather than reusing an existing layer, satisfies that
  /// requirement.)
  ///
  /// The `offset` is the offset to pass to the `painter`.
  ///
  /// If the `childPaintBounds` are not specified then the current layer's paint
  /// bounds are used. This is appropriate if the child layer does not apply any
  /// transformation or clipping to its contents. The `childPaintBounds`, if
  /// specified, must be in the coordinate system of the new layer, and should
  /// not go outside the current layer's paint bounds.
  ///
  /// See also:
  ///
  ///  * [addLayer], for pushing a leaf layer whose canvas is not used.
  void pushLayer(ContainerLayer childLayer, PaintingContextCallback painter, Offset offset, { Rect childPaintBounds }) {
    assert(!childLayer.attached);
    assert(childLayer.parent == null);
    assert(painter != null);
    stopRecordingIfNeeded();
    appendLayer(childLayer);
    final PaintingContext childContext = createChildContext(childLayer, childPaintBounds ?? estimatedBounds);
    painter(childContext, offset);
    childContext.stopRecordingIfNeeded();
  }

  /// Creates a compatible painting context to paint onto [childLayer].
  @protected
  PaintingContext createChildContext(ContainerLayer childLayer, Rect bounds) {
    return PaintingContext(childLayer, bounds);
  }

  /// Clip further painting using a rectangle.
  ///
  /// * `needsCompositing` is whether the child needs compositing. Typically
  ///   matches the value of [RenderObject.needsCompositing] for the caller.
  /// * `offset` is the offset from the origin of the canvas' coordinate system
  ///   to the origin of the caller's coordinate system.
  /// * `clipRect` is rectangle (in the caller's coordinate system) to use to
  ///   clip the painting done by [painter].
  /// * `painter` is a callback that will paint with the [clipRect] applied. This
  ///   function calls the [painter] synchronously.
  /// * `clipBehavior` controls how the rectangle is clipped.
  void pushClipRect(bool needsCompositing, Offset offset, Rect clipRect, PaintingContextCallback painter, { Clip clipBehavior = Clip.hardEdge }) {
    final Rect offsetClipRect = clipRect.shift(offset);
    if (needsCompositing) {
      pushLayer(ClipRectLayer(clipRect: offsetClipRect, clipBehavior: clipBehavior), painter, offset, childPaintBounds: offsetClipRect);
    } else {
      clipRectAndPaint(offsetClipRect, clipBehavior, offsetClipRect, () => painter(this, offset));
    }
  }

  /// Clip further painting using a rounded rectangle.
  ///
  /// * `needsCompositing` is whether the child needs compositing. Typically
  ///   matches the value of [RenderObject.needsCompositing] for the caller.
  /// * `offset` is the offset from the origin of the canvas' coordinate system
  ///   to the origin of the caller's coordinate system.
  /// * `bounds` is the region of the canvas (in the caller's coordinate system)
  ///   into which `painter` will paint in.
  /// * `clipRRect` is the rounded-rectangle (in the caller's coordinate system)
  ///   to use to clip the painting done by `painter`.
  /// * `painter` is a callback that will paint with the `clipRRect` applied. This
  ///   function calls the `painter` synchronously.
  /// * `clipBehavior` controls how the path is clipped.
  void pushClipRRect(bool needsCompositing, Offset offset, Rect bounds, RRect clipRRect, PaintingContextCallback painter, { Clip clipBehavior = Clip.antiAlias }) {
    assert(clipBehavior != null);
    final Rect offsetBounds = bounds.shift(offset);
    final RRect offsetClipRRect = clipRRect.shift(offset);
    if (needsCompositing) {
      pushLayer(ClipRRectLayer(clipRRect: offsetClipRRect, clipBehavior: clipBehavior), painter, offset, childPaintBounds: offsetBounds);
    } else {
      clipRRectAndPaint(offsetClipRRect, clipBehavior, offsetBounds, () => painter(this, offset));
    }
  }

  /// Clip further painting using a path.
  ///
  /// * `needsCompositing` is whether the child needs compositing. Typically
  ///   matches the value of [RenderObject.needsCompositing] for the caller.
  /// * `offset` is the offset from the origin of the canvas' coordinate system
  ///   to the origin of the caller's coordinate system.
  /// * `bounds` is the region of the canvas (in the caller's coordinate system)
  ///   into which `painter` will paint in.
  /// * `clipPath` is the path (in the coordinate system of the caller) to use to
  ///   clip the painting done by `painter`.
  /// * `painter` is a callback that will paint with the `clipPath` applied. This
  ///   function calls the `painter` synchronously.
  /// * `clipBehavior` controls how the rounded rectangle is clipped.
  void pushClipPath(bool needsCompositing, Offset offset, Rect bounds, Path clipPath, PaintingContextCallback painter, { Clip clipBehavior = Clip.antiAlias }) {
    assert(clipBehavior != null);
    final Rect offsetBounds = bounds.shift(offset);
    final Path offsetClipPath = clipPath.shift(offset);
    if (needsCompositing) {
      pushLayer(ClipPathLayer(clipPath: offsetClipPath, clipBehavior: clipBehavior), painter, offset, childPaintBounds: offsetBounds);
    } else {
      clipPathAndPaint(offsetClipPath, clipBehavior, offsetBounds, () => painter(this, offset));
    }
  }

  /// Transform further painting using a matrix.
  ///
  /// * `needsCompositing` is whether the child needs compositing. Typically
  ///   matches the value of [RenderObject.needsCompositing] for the caller.
  /// * `offset` is the offset from the origin of the canvas' coordinate system
  ///   to the origin of the caller's coordinate system.
  /// * `transform` is the matrix to apply to the painting done by `painter`.
  /// * `painter` is a callback that will paint with the `transform` applied. This
  ///   function calls the `painter` synchronously.
  void pushTransform(bool needsCompositing, Offset offset, Matrix4 transform, PaintingContextCallback painter) {
    final Matrix4 effectiveTransform = Matrix4.translationValues(offset.dx, offset.dy, 0.0)
      ..multiply(transform)..translate(-offset.dx, -offset.dy);
    if (needsCompositing) {
      pushLayer(
        TransformLayer(transform: effectiveTransform),
        painter,
        offset,
        childPaintBounds: MatrixUtils.inverseTransformRect(effectiveTransform, estimatedBounds),
      );
    } else {
      canvas
        ..save()
        ..transform(effectiveTransform.storage);
      painter(this, offset);
      canvas
        ..restore();
    }
  }

  /// Blend further painting with an alpha value.
  ///
  /// * `offset` is the offset from the origin of the canvas' coordinate system
  ///   to the origin of the caller's coordinate system.
  /// * `alpha` is the alpha value to use when blending the painting done by
  ///   `painter`. An alpha value of 0 means the painting is fully transparent
  ///   and an alpha value of 255 means the painting is fully opaque.
  /// * `painter` is a callback that will paint with the `alpha` applied. This
  ///   function calls the `painter` synchronously.
  ///
  /// A [RenderObject] that uses this function is very likely to require its
  /// [RenderObject.alwaysNeedsCompositing] property to return true. That informs
  /// ancestor render objects that this render object will include a composited
  /// layer, which, for example, causes them to use composited clips.
  void pushOpacity(Offset offset, int alpha, PaintingContextCallback painter) {
    pushLayer(OpacityLayer(alpha: alpha, offset: offset), painter, Offset.zero);
  }

  @override
  String toString() => '$runtimeType#$hashCode(layer: $_containerLayer, canvas bounds: $estimatedBounds)';
}

/// An abstract set of layout constraints.
///
/// Concrete layout models (such as box) will create concrete subclasses to
/// communicate layout constraints between parents and children.
///
/// ## Writing a Constraints subclass
///
/// When creating a new [RenderObject] subclass with a new layout protocol, one
/// will usually need to create a new [Constraints] subclass to express the
/// input to the layout algorithms.
///
/// A [Constraints] subclass should be immutable (all fields final). There are
/// several members to implement, in addition to whatever fields, constructors,
/// and helper methods one may find useful for a particular layout protocol:
///
/// * The [isTight] getter, which should return true if the object represents a
///   case where the [RenderObject] class has no choice for how to lay itself
///   out. For example, [BoxConstraints] returns true for [isTight] when both
///   the minimum and maximum widths and the minimum and maximum heights are
///   equal.
///
/// * The [isNormalized] getter, which should return true if the object
///   represents its data in its canonical form. Sometimes, it is possible for
///   fields to be redundant with each other, such that several different
///   representations have the same implications. For example, a
///   [BoxConstraints] instance with its minimum width greater than its maximum
///   width is equivalent to one where the maximum width is set to that minimum
///   width (`2<w<1` is equivalent to `2<w<2`, since minimum constraints have
///   priority). This getter is used by the default implementation of
///   [debugAssertIsValid].
///
/// * The [debugAssertIsValid] method, which should assert if there's anything
///   wrong with the constraints object. (We use this approach rather than
///   asserting in constructors so that our constructors can be `const` and so
///   that it is possible to create invalid constraints temporarily while
///   building valid ones.) See the implementation of
///   [BoxConstraints.debugAssertIsValid] for an example of the detailed checks
///   that can be made.
///
/// * The [==] operator and the [hashCode] getter, so that constraints can be
///   compared for equality. If a render object is given constraints that are
///   equal, then the rendering library will avoid laying the object out again
///   if it is not dirty.
///
/// * The [toString] method, which should describe the constraints so that they
///   appear in a usefully readable form in the output of [debugDumpRenderTree].
@immutable
abstract class Constraints {
  /// Abstract const constructor. This constructor enables subclasses to provide
  /// const constructors so that they can be used in const expressions.
  const Constraints();

  /// Whether there is exactly one size possible given these constraints
  bool get isTight;

  /// Whether the constraint is expressed in a consistent manner.
  bool get isNormalized;

  /// Asserts that the constraints are valid.
  ///
  /// This might involve checks more detailed than [isNormalized].
  ///
  /// For example, the [BoxConstraints] subclass verifies that the constraints
  /// are not [double.nan].
  ///
  /// If the `isAppliedConstraint` argument is true, then even stricter rules
  /// are enforced. This argument is set to true when checking constraints that
  /// are about to be applied to a [RenderObject] during layout, as opposed to
  /// constraints that may be further affected by other constraints. For
  /// example, the asserts for verifying the validity of
  /// [RenderConstrainedBox.additionalConstraints] do not set this argument, but
  /// the asserts for verifying the argument passed to the [RenderObject.layout]
  /// method do.
  ///
  /// The `informationCollector` argument takes an optional callback which is
  /// called when an exception is to be thrown. The collected information is
  /// then included in the message after the error line.
  ///
  /// Returns the same as [isNormalized] if asserts are disabled.
  bool debugAssertIsValid({
    bool isAppliedConstraint = false,
    InformationCollector informationCollector,
  }) {
    assert(isNormalized);
    return isNormalized;
  }
}

/// Signature for a function that is called for each [RenderObject].
///
/// Used by [RenderObject.visitChildren] and [RenderObject.visitChildrenForSemantics].
typedef RenderObjectVisitor = void Function(RenderObject child);

/// Signature for a function that is called during layout.
///
/// Used by [RenderObject.invokeLayoutCallback].
typedef LayoutCallback<T extends Constraints> = void Function(T constraints);

/// A reference to the semantics tree.
///
/// The framework maintains the semantics tree (used for accessibility and
/// indexing) only when there is at least one client holding an open
/// [SemanticsHandle].
///
/// The framework notifies the client that it has updated the semantics tree by
/// calling the [listener] callback. When the client no longer needs the
/// semantics tree, the client can call [dispose] on the [SemanticsHandle],
/// which stops these callbacks and closes the [SemanticsHandle]. When all the
/// outstanding [SemanticsHandle] objects are closed, the framework stops
/// updating the semantics tree.
///
/// To obtain a [SemanticsHandle], call [PipelineOwner.ensureSemantics] on the
/// [PipelineOwner] for the render tree from which you wish to read semantics.
/// You can obtain the [PipelineOwner] using the [RenderObject.owner] property.
class SemanticsHandle {
  SemanticsHandle._(this._owner, this.listener)
      : assert(_owner != null) {
    if (listener != null)
      _owner.semanticsOwner.addListener(listener);
  }

  PipelineOwner _owner;

  /// The callback that will be notified when the semantics tree updates.
  final VoidCallback listener;

  /// Closes the semantics handle and stops calling [listener] when the
  /// semantics updates.
  ///
  /// When all the outstanding [SemanticsHandle] objects for a given
  /// [PipelineOwner] are closed, the [PipelineOwner] will stop updating the
  /// semantics tree.
  @mustCallSuper
  void dispose() {
    assert(() {
      if (_owner == null) {
        throw FlutterError(
          'SemanticsHandle has already been disposed.\n'
          'Each SemanticsHandle should be disposed exactly once.'
        );
      }
      return true;
    }());
    if (_owner != null) {
      if (listener != null)
        _owner.semanticsOwner.removeListener(listener);
      _owner._didDisposeSemanticsHandle();
      _owner = null;
    }
  }
}

/// The pipeline owner manages the rendering pipeline.
///
/// The pipeline owner provides an interface for driving the rendering pipeline
/// and stores the state about which render objects have requested to be visited
/// in each stage of the pipeline. To flush the pipeline, call the following
/// functions in order:
///
/// 1. [flushLayout] updates any render objects that need to compute their
///    layout. During this phase, the size and position of each render
///    object is calculated. Render objects might dirty their painting or
///    compositing state during this phase.
/// 2. [flushCompositingBits] updates any render objects that have dirty
///    compositing bits. During this phase, each render object learns whether
///    any of its children require compositing. This information is used during
///    the painting phase when selecting how to implement visual effects such as
///    clipping. If a render object has a composited child, its needs to use a
///    [Layer] to create the clip in order for the clip to apply to the
///    composited child (which will be painted into its own [Layer]).
/// 3. [flushPaint] visits any render objects that need to paint. During this
///    phase, render objects get a chance to record painting commands into
///    [PictureLayer]s and construct other composited [Layer]s.
/// 4. Finally, if semantics are enabled, [flushSemantics] will compile the
///    semantics for the render objects. This semantic information is used by
///    assistive technology to improve the accessibility of the render tree.
///
/// The [RendererBinding] holds the pipeline owner for the render objects that
/// are visible on screen. You can create other pipeline owners to manage
/// off-screen objects, which can flush their pipelines independently of the
/// on-screen render objects.
class PipelineOwner {
  /// Creates a pipeline owner.
  ///
  /// Typically created by the binding (e.g., [RendererBinding]), but can be
  /// created separately from the binding to drive off-screen render objects
  /// through the rendering pipeline.
  PipelineOwner({
    this.onNeedVisualUpdate,
    this.onSemanticsOwnerCreated,
    this.onSemanticsOwnerDisposed,
  });

  /// Called when a render object associated with this pipeline owner wishes to
  /// update its visual appearance.
  ///
  /// Typical implementations of this function will schedule a task to flush the
  /// various stages of the pipeline. This function might be called multiple
  /// times in quick succession. Implementations should take care to discard
  /// duplicate calls quickly.
  final VoidCallback onNeedVisualUpdate;

  /// Called whenever this pipeline owner creates a semantics object.
  ///
  /// Typical implementations will schedule the creation of the initial
  /// semantics tree.
  final VoidCallback onSemanticsOwnerCreated;

  /// Called whenever this pipeline owner disposes its semantics owner.
  ///
  /// Typical implementations will tear down the semantics tree.
  final VoidCallback onSemanticsOwnerDisposed;

  /// Calls [onNeedVisualUpdate] if [onNeedVisualUpdate] is not null.
  ///
  /// Used to notify the pipeline owner that an associated render object wishes
  /// to update its visual appearance.
  void requestVisualUpdate() {
    if (onNeedVisualUpdate != null)
      onNeedVisualUpdate();
  }

  /// The unique object managed by this pipeline that has no parent.
  ///
  /// This object does not have to be a [RenderObject].
  AbstractNode get rootNode => _rootNode;
  AbstractNode _rootNode;
  set rootNode(AbstractNode value) {
    if (_rootNode == value)
      return;
    _rootNode?.detach();
    _rootNode = value;
    _rootNode?.attach(this);
  }

  List<RenderObject> _nodesNeedingLayout = <RenderObject>[];

  /// Whether this pipeline is currently in the layout phase.
  ///
  /// Specifically, whether [flushLayout] is currently running.
  ///
  /// Only valid when asserts are enabled.
  bool get debugDoingLayout => _debugDoingLayout;
  bool _debugDoingLayout = false;

  /// Update the layout information for all dirty render objects.
  ///
  /// This function is one of the core stages of the rendering pipeline. Layout
  /// information is cleaned prior to painting so that render objects will
  /// appear on screen in their up-to-date locations.
  ///
  /// See [RendererBinding] for an example of how this function is used.
  void flushLayout() {
    if (!kReleaseMode) {
      Timeline.startSync('Layout', arguments: timelineWhitelistArguments);
    }
    assert(() {
      _debugDoingLayout = true;
      return true;
    }());
    try {
      // TODO(ianh): assert that we're not allowing previously dirty nodes to redirty themselves
      while (_nodesNeedingLayout.isNotEmpty) {
        final List<RenderObject> dirtyNodes = _nodesNeedingLayout;
        _nodesNeedingLayout = <RenderObject>[];
        for (RenderObject node in dirtyNodes..sort((RenderObject a, RenderObject b) => a.depth - b.depth)) {
          if (node._needsLayout && node.owner == this)
            node._layoutWithoutResize();
        }
      }
    } finally {
      assert(() {
        _debugDoingLayout = false;
        return true;
      }());
      if (!kReleaseMode) {
        Timeline.finishSync();
      }
    }
  }

  // This flag is used to allow the kinds of mutations performed by GlobalKey
  // reparenting while a LayoutBuilder is being rebuilt and in so doing tries to
  // move a node from another LayoutBuilder subtree that hasn't been updated
  // yet. To set this, call [_enableMutationsToDirtySubtrees], which is called
  // by [RenderObject.invokeLayoutCallback].
  bool _debugAllowMutationsToDirtySubtrees = false;

  // See [RenderObject.invokeLayoutCallback].
  void _enableMutationsToDirtySubtrees(VoidCallback callback) {
    assert(_debugDoingLayout);
    bool oldState;
    assert(() {
      oldState = _debugAllowMutationsToDirtySubtrees;
      _debugAllowMutationsToDirtySubtrees = true;
      return true;
    }());
    try {
      callback();
    } finally {
      assert(() {
        _debugAllowMutationsToDirtySubtrees = oldState;
        return true;
      }());
    }
  }

  final List<RenderObject> _nodesNeedingCompositingBitsUpdate = <RenderObject>[];
  /// Updates the [RenderObject.needsCompositing] bits.
  ///
  /// Called as part of the rendering pipeline after [flushLayout] and before
  /// [flushPaint].
  void flushCompositingBits() {
    if (!kReleaseMode) {
      Timeline.startSync('Compositing bits');
    }
    _nodesNeedingCompositingBitsUpdate.sort((RenderObject a, RenderObject b) => a.depth - b.depth);
    for (RenderObject node in _nodesNeedingCompositingBitsUpdate) {
      if (node._needsCompositingBitsUpdate && node.owner == this)
        node._updateCompositingBits();
    }
    _nodesNeedingCompositingBitsUpdate.clear();
    if (!kReleaseMode) {
      Timeline.finishSync();
    }
  }

  List<RenderObject> _nodesNeedingPaint = <RenderObject>[];

  /// Whether this pipeline is currently in the paint phase.
  ///
  /// Specifically, whether [flushPaint] is currently running.
  ///
  /// Only valid when asserts are enabled.
  bool get debugDoingPaint => _debugDoingPaint;
  bool _debugDoingPaint = false;

  /// Update the display lists for all render objects.
  ///
  /// This function is one of the core stages of the rendering pipeline.
  /// Painting occurs after layout and before the scene is recomposited so that
  /// scene is composited with up-to-date display lists for every render object.
  ///
  /// See [RendererBinding] for an example of how this function is used.
  void flushPaint() {
    if (!kReleaseMode) {
      Timeline.startSync('Paint', arguments: timelineWhitelistArguments);
    }
    assert(() {
      _debugDoingPaint = true;
      return true;
    }());
    try {
      final List<RenderObject> dirtyNodes = _nodesNeedingPaint;
      _nodesNeedingPaint = <RenderObject>[];
      // Sort the dirty nodes in reverse order (deepest first).
      for (RenderObject node in dirtyNodes..sort((RenderObject a, RenderObject b) => b.depth - a.depth)) {
        assert(node._layer != null);
        if (node._needsPaint && node.owner == this) {
          if (node._layer.attached) {
            PaintingContext.repaintCompositedChild(node);
          } else {
            node._skippedPaintingOnLayer();
          }
        }
      }
      assert(_nodesNeedingPaint.isEmpty);
    } finally {
      assert(() {
        _debugDoingPaint = false;
        return true;
      }());
      if (!kReleaseMode) {
        Timeline.finishSync();
      }
    }
  }

  /// The object that is managing semantics for this pipeline owner, if any.
  ///
  /// An owner is created by [ensureSemantics]. The owner is valid for as long
  /// there are [SemanticsHandle]s returned by [ensureSemantics] that have not
  /// yet been disposed. Once the last handle has been disposed, the
  /// [semanticsOwner] field will revert to null, and the previous owner will be
  /// disposed.
  ///
  /// When [semanticsOwner] is null, the [PipelineOwner] skips all steps
  /// relating to semantics.
  SemanticsOwner get semanticsOwner => _semanticsOwner;
  SemanticsOwner _semanticsOwner;

  /// The number of clients registered to listen for semantics.
  ///
  /// The number is increased whenever [ensureSemantics] is called and decreased
  /// when [SemanticsHandle.dispose] is called.
  int get debugOutstandingSemanticsHandles => _outstandingSemanticsHandles;
  int _outstandingSemanticsHandles = 0;

  /// Opens a [SemanticsHandle] and calls [listener] whenever the semantics tree
  /// updates.
  ///
  /// The [PipelineOwner] updates the semantics tree only when there are clients
  /// that wish to use the semantics tree. These clients express their interest
  /// by holding [SemanticsHandle] objects that notify them whenever the
  /// semantics tree updates.
  ///
  /// Clients can close their [SemanticsHandle] by calling
  /// [SemanticsHandle.dispose]. Once all the outstanding [SemanticsHandle]
  /// objects for a given [PipelineOwner] are closed, the [PipelineOwner] stops
  /// maintaining the semantics tree.
  SemanticsHandle ensureSemantics({ VoidCallback listener }) {
    _outstandingSemanticsHandles += 1;
    if (_outstandingSemanticsHandles == 1) {
      assert(_semanticsOwner == null);
      _semanticsOwner = SemanticsOwner();
      if (onSemanticsOwnerCreated != null)
        onSemanticsOwnerCreated();
    }
    return SemanticsHandle._(this, listener);
  }

  void _didDisposeSemanticsHandle() {
    assert(_semanticsOwner != null);
    _outstandingSemanticsHandles -= 1;
    if (_outstandingSemanticsHandles == 0) {
      _semanticsOwner.dispose();
      _semanticsOwner = null;
      if (onSemanticsOwnerDisposed != null)
        onSemanticsOwnerDisposed();
    }
  }

  bool _debugDoingSemantics = false;
  final Set<RenderObject> _nodesNeedingSemantics = <RenderObject>{};

  /// Update the semantics for render objects marked as needing a semantics
  /// update.
  ///
  /// Initially, only the root node, as scheduled by
  /// [RenderObject.scheduleInitialSemantics], needs a semantics update.
  ///
  /// This function is one of the core stages of the rendering pipeline. The
  /// semantics are compiled after painting and only after
  /// [RenderObject.scheduleInitialSemantics] has been called.
  ///
  /// See [RendererBinding] for an example of how this function is used.
  void flushSemantics() {
    if (_semanticsOwner == null)
      return;
    if (!kReleaseMode) {
      Timeline.startSync('Semantics');
    }
    assert(_semanticsOwner != null);
    assert(() { _debugDoingSemantics = true; return true; }());
    try {
      final List<RenderObject> nodesToProcess = _nodesNeedingSemantics.toList()
        ..sort((RenderObject a, RenderObject b) => a.depth - b.depth);
      _nodesNeedingSemantics.clear();
      for (RenderObject node in nodesToProcess) {
        if (node._needsSemanticsUpdate && node.owner == this)
          node._updateSemantics();
      }
      _semanticsOwner.sendSemanticsUpdate();
    } finally {
      assert(_nodesNeedingSemantics.isEmpty);
      assert(() { _debugDoingSemantics = false; return true; }());
      if (!kReleaseMode) {
        Timeline.finishSync();
      }
    }
  }
}

/// An object in the render tree.
///
/// The [RenderObject] class hierarchy is the core of the rendering
/// library's reason for being.
///
/// [RenderObject]s have a [parent], and have a slot called [parentData] in
/// which the parent [RenderObject] can store child-specific data, for example,
/// the child position. The [RenderObject] class also implements the basic
/// layout and paint protocols.
///
/// The [RenderObject] class, however, does not define a child model (e.g.
/// whether a node has zero, one, or more children). It also doesn't define a
/// coordinate system (e.g. whether children are positioned in Cartesian
/// coordinates, in polar coordinates, etc) or a specific layout protocol (e.g.
/// whether the layout is width-in-height-out, or constraint-in-size-out, or
/// whether the parent sets the size and position of the child before or after
/// the child lays out, etc; or indeed whether the children are allowed to read
/// their parent's [parentData] slot).
///
/// The [RenderBox] subclass introduces the opinion that the layout
/// system uses Cartesian coordinates.
///
/// ## Writing a RenderObject subclass
///
/// In most cases, subclassing [RenderObject] itself is overkill, and
/// [RenderBox] would be a better starting point. However, if a render object
/// doesn't want to use a Cartesian coordinate system, then it should indeed
/// inherit from [RenderObject] directly. This allows it to define its own
/// layout protocol by using a new subclass of [Constraints] rather than using
/// [BoxConstraints], and by potentially using an entirely new set of objects
/// and values to represent the result of the output rather than just a [Size].
/// This increased flexibility comes at the cost of not being able to rely on
/// the features of [RenderBox]. For example, [RenderBox] implements an
/// intrinsic sizing protocol that allows you to measure a child without fully
/// laying it out, in such a way that if that child changes size, the parent
/// will be laid out again (to take into account the new dimensions of the
/// child). This is a subtle and bug-prone feature to get right.
///
/// Most aspects of writing a [RenderBox] apply to writing a [RenderObject] as
/// well, and therefore the discussion at [RenderBox] is recommended background
/// reading. The main differences are around layout and hit testing, since those
/// are the aspects that [RenderBox] primarily specializes.
///
/// ### Layout
///
/// A layout protocol begins with a subclass of [Constraints]. See the
/// discussion at [Constraints] for more information on how to write a
/// [Constraints] subclass.
///
/// The [performLayout] method should take the [constraints], and apply them.
/// The output of the layout algorithm is fields set on the object that describe
/// the geometry of the object for the purposes of the parent's layout. For
/// example, with [RenderBox] the output is the [RenderBox.size] field. This
/// output should only be read by the parent if the parent specified
/// `parentUsesSize` as true when calling [layout] on the child.
///
/// Anytime anything changes on a render object that would affect the layout of
/// that object, it should call [markNeedsLayout].
///
/// ### Hit Testing
///
/// Hit testing is even more open-ended than layout. There is no method to
/// override, you are expected to provide one.
///
/// The general behavior of your hit-testing method should be similar to the
/// behavior described for [RenderBox]. The main difference is that the input
/// need not be an [Offset]. You are also allowed to use a different subclass of
/// [HitTestEntry] when adding entries to the [HitTestResult]. When the
/// [handleEvent] method is called, the same object that was added to the
/// [HitTestResult] will be passed in, so it can be used to track information
/// like the precise coordinate of the hit, in whatever coordinate system is
/// used by the new layout protocol.
///
/// ### Adapting from one protocol to another
///
/// In general, the root of a Flutter render object tree is a [RenderView]. This
/// object has a single child, which must be a [RenderBox]. Thus, if you want to
/// have a custom [RenderObject] subclass in the render tree, you have two
/// choices: you either need to replace the [RenderView] itself, or you need to
/// have a [RenderBox] that has your class as its child. (The latter is the much
/// more common case.)
///
/// This [RenderBox] subclass converts from the box protocol to the protocol of
/// your class.
///
/// In particular, this means that for hit testing it overrides
/// [RenderBox.hitTest], and calls whatever method you have in your class for
/// hit testing.
///
/// Similarly, it overrides [performLayout] to create a [Constraints] object
/// appropriate for your class and passes that to the child's [layout] method.
///
/// ### Layout interactions between render objects
///
/// In general, the layout of a render object should only depend on the output of
/// its child's layout, and then only if `parentUsesSize` is set to true in the
/// [layout] call. Furthermore, if it is set to true, the parent must call the
/// child's [layout] if the child is to be rendered, because otherwise the
/// parent will not be notified when the child changes its layout outputs.
///
/// It is possible to set up render object protocols that transfer additional
/// information. For example, in the [RenderBox] protocol you can query your
/// children's intrinsic dimensions and baseline geometry. However, if this is
/// done then it is imperative that the child call [markNeedsLayout] on the
/// parent any time that additional information changes, if the parent used it
/// in the last layout phase. For an example of how to implement this, see the
/// [RenderBox.markNeedsLayout] method. It overrides
/// [RenderObject.markNeedsLayout] so that if a parent has queried the intrinsic
/// or baseline information, it gets marked dirty whenever the child's geometry
/// changes.
abstract class RenderObject extends AbstractNode with DiagnosticableTreeMixin implements HitTestTarget {
  /// Initializes internal fields for subclasses.
  RenderObject() {
    _needsCompositing = isRepaintBoundary || alwaysNeedsCompositing;
  }

  /// Cause the entire subtree rooted at the given [RenderObject] to be marked
  /// dirty for layout, paint, etc, so that the effects of a hot reload can be
  /// seen, or so that the effect of changing a global debug flag (such as
  /// [debugPaintSizeEnabled]) can be applied.
  ///
  /// This is called by the [RendererBinding] in response to the
  /// `ext.flutter.reassemble` hook, which is used by development tools when the
  /// application code has changed, to cause the widget tree to pick up any
  /// changed implementations.
  ///
  /// This is expensive and should not be called except during development.
  ///
  /// See also:
  ///
  ///  * [BindingBase.reassembleApplication]
  void reassemble() {
    markNeedsLayout();
    markNeedsCompositingBitsUpdate();
    markNeedsPaint();
    markNeedsSemanticsUpdate();
    visitChildren((RenderObject child) {
      child.reassemble();
    });
  }

  // LAYOUT

  /// Data for use by the parent render object.
  ///
  /// The parent data is used by the render object that lays out this object
  /// (typically this object's parent in the render tree) to store information
  /// relevant to itself and to any other nodes who happen to know exactly what
  /// the data means. The parent data is opaque to the child.
  ///
  ///  * The parent data field must not be directly set, except by calling
  ///    [setupParentData] on the parent node.
  ///  * The parent data can be set before the child is added to the parent, by
  ///    calling [setupParentData] on the future parent node.
  ///  * The conventions for using the parent data depend on the layout protocol
  ///    used between the parent and child. For example, in box layout, the
  ///    parent data is completely opaque but in sector layout the child is
  ///    permitted to read some fields of the parent data.
  ParentData parentData;

  /// Override to setup parent data correctly for your children.
  ///
  /// You can call this function to set up the parent data for child before the
  /// child is added to the parent's child list.
  void setupParentData(covariant RenderObject child) {
    assert(_debugCanPerformMutations);
    if (child.parentData is! ParentData)
      child.parentData = ParentData();
  }

  /// Called by subclasses when they decide a render object is a child.
  ///
  /// Only for use by subclasses when changing their child lists. Calling this
  /// in other cases will lead to an inconsistent tree and probably cause crashes.
  @override
  void adoptChild(RenderObject child) {
    assert(_debugCanPerformMutations);
    assert(child != null);
    setupParentData(child);
    markNeedsLayout();
    markNeedsCompositingBitsUpdate();
    markNeedsSemanticsUpdate();
    super.adoptChild(child);
  }

  /// Called by subclasses when they decide a render object is no longer a child.
  ///
  /// Only for use by subclasses when changing their child lists. Calling this
  /// in other cases will lead to an inconsistent tree and probably cause crashes.
  @override
  void dropChild(RenderObject child) {
    assert(_debugCanPerformMutations);
    assert(child != null);
    assert(child.parentData != null);
    child._cleanRelayoutBoundary();
    child.parentData.detach();
    child.parentData = null;
    super.dropChild(child);
    markNeedsLayout();
    markNeedsCompositingBitsUpdate();
    markNeedsSemanticsUpdate();
  }

  /// Calls visitor for each immediate child of this render object.
  ///
  /// Override in subclasses with children and call the visitor for each child.
  void visitChildren(RenderObjectVisitor visitor) { }

  /// The object responsible for creating this render object.
  ///
  /// Used in debug messages.
  dynamic debugCreator;

  void _debugReportException(String method, dynamic exception, StackTrace stack) {
    FlutterError.reportError(FlutterErrorDetailsForRendering(
      exception: exception,
      stack: stack,
      library: 'rendering library',
      context: ErrorDescription('during $method()'),
      renderObject: this,
      informationCollector: () sync* {
        yield describeForError('The following RenderObject was being processed when the exception was fired');
        // TODO(jacobr): this error message has a code smell. Consider whether
        // displaying the truncated children is really useful for command line
        // users. Inspector users can see the full tree by clicking on the
        // render object so this may not be that useful.
        yield describeForError('RenderObject', style: DiagnosticsTreeStyle.truncateChildren);
      }
    ));
  }

  /// Whether [performResize] for this render object is currently running.
  ///
  /// Only valid when asserts are enabled. In release builds, always returns
  /// false.
  bool get debugDoingThisResize => _debugDoingThisResize;
  bool _debugDoingThisResize = false;

  /// Whether [performLayout] for this render object is currently running.
  ///
  /// Only valid when asserts are enabled. In release builds, always returns
  /// false.
  bool get debugDoingThisLayout => _debugDoingThisLayout;
  bool _debugDoingThisLayout = false;

  /// The render object that is actively computing layout.
  ///
  /// Only valid when asserts are enabled. In release builds, always returns
  /// null.
  static RenderObject get debugActiveLayout => _debugActiveLayout;
  static RenderObject _debugActiveLayout;

  /// Whether the parent render object is permitted to use this render object's
  /// size.
  ///
  /// Determined by the `parentUsesSize` parameter to [layout].
  ///
  /// Only valid when asserts are enabled. In release builds, always returns
  /// null.
  bool get debugCanParentUseSize => _debugCanParentUseSize;
  bool _debugCanParentUseSize;

  bool _debugMutationsLocked = false;

  /// Whether tree mutations are currently permitted.
  ///
  /// Only valid when asserts are enabled. In release builds, always returns
  /// null.
  bool get _debugCanPerformMutations {
    bool result;
    assert(() {
      RenderObject node = this;
      while (true) {
        if (node._doingThisLayoutWithCallback) {
          result = true;
          break;
        }
        if (owner != null && owner._debugAllowMutationsToDirtySubtrees && node._needsLayout) {
          result = true;
          break;
        }
        if (node._debugMutationsLocked) {
          result = false;
          break;
        }
        if (node.parent is! RenderObject) {
          result = true;
          break;
        }
        node = node.parent;
      }
      return true;
    }());
    return result;
  }

  @override
  PipelineOwner get owner => super.owner;

  @override
  void attach(PipelineOwner owner) {
    super.attach(owner);
    // If the node was dirtied in some way while unattached, make sure to add
    // it to the appropriate dirty list now that an owner is available
    if (_needsLayout && _relayoutBoundary != null) {
      // Don't enter this block if we've never laid out at all;
      // scheduleInitialLayout() will handle it
      _needsLayout = false;
      markNeedsLayout();
    }
    if (_needsCompositingBitsUpdate) {
      _needsCompositingBitsUpdate = false;
      markNeedsCompositingBitsUpdate();
    }
    if (_needsPaint && _layer != null) {
      // Don't enter this block if we've never painted at all;
      // scheduleInitialPaint() will handle it
      _needsPaint = false;
      markNeedsPaint();
    }
    if (_needsSemanticsUpdate && _semanticsConfiguration.isSemanticBoundary) {
      // Don't enter this block if we've never updated semantics at all;
      // scheduleInitialSemantics() will handle it
      _needsSemanticsUpdate = false;
      markNeedsSemanticsUpdate();
    }
  }

  /// Whether this render object's layout information is dirty.
  ///
  /// This is only set in debug mode. In general, render objects should not need
  /// to condition their runtime behavior on whether they are dirty or not,
  /// since they should only be marked dirty immediately prior to being laid
  /// out and painted.
  ///
  /// It is intended to be used by tests and asserts.
  bool get debugNeedsLayout {
    bool result;
    assert(() {
      result = _needsLayout;
      return true;
    }());
    return result;
  }
  bool _needsLayout = true;

  RenderObject _relayoutBoundary;
  bool _doingThisLayoutWithCallback = false;

  /// The layout constraints most recently supplied by the parent.
  @protected
  Constraints get constraints => _constraints;
  Constraints _constraints;

  /// Verify that the object's constraints are being met. Override
  /// this function in a subclass to verify that your state matches
  /// the constraints object. This function is only called in checked
  /// mode and only when needsLayout is false. If the constraints are
  /// not met, it should assert or throw an exception.
  @protected
  void debugAssertDoesMeetConstraints();

  /// When true, debugAssertDoesMeetConstraints() is currently
  /// executing asserts for verifying the consistent behavior of
  /// intrinsic dimensions methods.
  ///
  /// This should only be set by debugAssertDoesMeetConstraints()
  /// implementations. It is used by tests to selectively ignore
  /// custom layout callbacks. It should not be set outside of
  /// debugAssertDoesMeetConstraints(), and should not be checked in
  /// release mode (where it will always be false).
  static bool debugCheckingIntrinsics = false;
  bool _debugSubtreeRelayoutRootAlreadyMarkedNeedsLayout() {
    if (_relayoutBoundary == null)
      return true; // we haven't yet done layout even once, so there's nothing for us to do
    RenderObject node = this;
    while (node != _relayoutBoundary) {
      assert(node._relayoutBoundary == _relayoutBoundary);
      assert(node.parent != null);
      node = node.parent;
      if ((!node._needsLayout) && (!node._debugDoingThisLayout))
        return false;
    }
    assert(node._relayoutBoundary == node);
    return true;
  }

  /// Mark this render object's layout information as dirty, and either register
  /// this object with its [PipelineOwner], or defer to the parent, depending on
  /// whether this object is a relayout boundary or not respectively.
  ///
  /// ## Background
  ///
  /// Rather than eagerly updating layout information in response to writes into
  /// a render object, we instead mark the layout information as dirty, which
  /// schedules a visual update. As part of the visual update, the rendering
  /// pipeline updates the render object's layout information.
  ///
  /// This mechanism batches the layout work so that multiple sequential writes
  /// are coalesced, removing redundant computation.
  ///
  /// If a render object's parent indicates that it uses the size of one of its
  /// render object children when computing its layout information, this
  /// function, when called for the child, will also mark the parent as needing
  /// layout. In that case, since both the parent and the child need to have
  /// their layout recomputed, the pipeline owner is only notified about the
  /// parent; when the parent is laid out, it will call the child's [layout]
  /// method and thus the child will be laid out as well.
  ///
  /// Once [markNeedsLayout] has been called on a render object,
  /// [debugNeedsLayout] returns true for that render object until just after
  /// the pipeline owner has called [layout] on the render object.
  ///
  /// ## Special cases
  ///
  /// Some subclasses of [RenderObject], notably [RenderBox], have other
  /// situations in which the parent needs to be notified if the child is
  /// dirtied. Such subclasses override markNeedsLayout and either call
  /// `super.markNeedsLayout()`, in the normal case, or call
  /// [markParentNeedsLayout], in the case where the parent needs to be laid out
  /// as well as the child.
  ///
  /// If [sizedByParent] has changed, calls
  /// [markNeedsLayoutForSizedByParentChange] instead of [markNeedsLayout].
  void markNeedsLayout() {
    assert(_debugCanPerformMutations);
    if (_needsLayout) {
      assert(_debugSubtreeRelayoutRootAlreadyMarkedNeedsLayout());
      return;
    }
    assert(_relayoutBoundary != null);
    if (_relayoutBoundary != this) {
      markParentNeedsLayout();
    } else {
      _needsLayout = true;
      if (owner != null) {
        assert(() {
          if (debugPrintMarkNeedsLayoutStacks)
            debugPrintStack(label: 'markNeedsLayout() called for $this');
          return true;
        }());
        owner._nodesNeedingLayout.add(this);
        owner.requestVisualUpdate();
      }
    }
  }

  /// Mark this render object's layout information as dirty, and then defer to
  /// the parent.
  ///
  /// This function should only be called from [markNeedsLayout] or
  /// [markNeedsLayoutForSizedByParentChange] implementations of subclasses that
  /// introduce more reasons for deferring the handling of dirty layout to the
  /// parent. See [markNeedsLayout] for details.
  ///
  /// Only call this if [parent] is not null.
  @protected
  void markParentNeedsLayout() {
    _needsLayout = true;
    final RenderObject parent = this.parent;
    if (!_doingThisLayoutWithCallback) {
      parent.markNeedsLayout();
    } else {
      assert(parent._debugDoingThisLayout);
    }
    assert(parent == this.parent);
  }

  /// Mark this render object's layout information as dirty (like
  /// [markNeedsLayout]), and additionally also handle any necessary work to
  /// handle the case where [sizedByParent] has changed value.
  ///
  /// This should be called whenever [sizedByParent] might have changed.
  ///
  /// Only call this if [parent] is not null.
  void markNeedsLayoutForSizedByParentChange() {
    markNeedsLayout();
    markParentNeedsLayout();
  }

  void _cleanRelayoutBoundary() {
    if (_relayoutBoundary != this) {
      _relayoutBoundary = null;
      _needsLayout = true;
      visitChildren((RenderObject child) {
        child._cleanRelayoutBoundary();
      });
    }
  }

  /// Bootstrap the rendering pipeline by scheduling the very first layout.
  ///
  /// Requires this render object to be attached and that this render object
  /// is the root of the render tree.
  ///
  /// See [RenderView] for an example of how this function is used.
  void scheduleInitialLayout() {
    assert(attached);
    assert(parent is! RenderObject);
    assert(!owner._debugDoingLayout);
    assert(_relayoutBoundary == null);
    _relayoutBoundary = this;
    assert(() {
      _debugCanParentUseSize = false;
      return true;
    }());
    owner._nodesNeedingLayout.add(this);
  }

  void _layoutWithoutResize() {
    assert(_relayoutBoundary == this);
    RenderObject debugPreviousActiveLayout;
    assert(!_debugMutationsLocked);
    assert(!_doingThisLayoutWithCallback);
    assert(_debugCanParentUseSize != null);
    assert(() {
      _debugMutationsLocked = true;
      _debugDoingThisLayout = true;
      debugPreviousActiveLayout = _debugActiveLayout;
      _debugActiveLayout = this;
      if (debugPrintLayouts)
        debugPrint('Laying out (without resize) $this');
      return true;
    }());
    try {
      performLayout();
      markNeedsSemanticsUpdate();
    } catch (e, stack) {
      _debugReportException('performLayout', e, stack);
    }
    assert(() {
      _debugActiveLayout = debugPreviousActiveLayout;
      _debugDoingThisLayout = false;
      _debugMutationsLocked = false;
      return true;
    }());
    _needsLayout = false;
    markNeedsPaint();
  }

  /// Compute the layout for this render object.
  ///
  /// This method is the main entry point for parents to ask their children to
  /// update their layout information. The parent passes a constraints object,
  /// which informs the child as which layouts are permissible. The child is
  /// required to obey the given constraints.
  ///
  /// If the parent reads information computed during the child's layout, the
  /// parent must pass true for `parentUsesSize`. In that case, the parent will
  /// be marked as needing layout whenever the child is marked as needing layout
  /// because the parent's layout information depends on the child's layout
  /// information. If the parent uses the default value (false) for
  /// `parentUsesSize`, the child can change its layout information (subject to
  /// the given constraints) without informing the parent.
  ///
  /// Subclasses should not override [layout] directly. Instead, they should
  /// override [performResize] and/or [performLayout]. The [layout] method
  /// delegates the actual work to [performResize] and [performLayout].
  ///
  /// The parent's [performLayout] method should call the [layout] of all its
  /// children unconditionally. It is the [layout] method's responsibility (as
  /// implemented here) to return early if the child does not need to do any
  /// work to update its layout information.
  void layout(Constraints constraints, { bool parentUsesSize = false }) {
    assert(constraints != null);
    assert(constraints.debugAssertIsValid(
      isAppliedConstraint: true,
      informationCollector: () sync* {
        final List<String> stack = StackTrace.current.toString().split('\n');
        int targetFrame;
        final Pattern layoutFramePattern = RegExp(r'^#[0-9]+ +RenderObject.layout \(');
        for (int i = 0; i < stack.length; i += 1) {
          if (layoutFramePattern.matchAsPrefix(stack[i]) != null) {
            targetFrame = i + 1;
            break;
          }
        }
        if (targetFrame != null && targetFrame < stack.length) {
          final Pattern targetFramePattern = RegExp(r'^#[0-9]+ +(.+)$');
          final Match targetFrameMatch = targetFramePattern.matchAsPrefix(stack[targetFrame]);
          final String problemFunction = (targetFrameMatch != null && targetFrameMatch.groupCount > 0) ? targetFrameMatch.group(1) : stack[targetFrame].trim();
          // TODO(jacobr): this case is similar to displaying a single stack frame.
          yield ErrorDescription(
            'These invalid constraints were provided to $runtimeType\'s layout() '
            'function by the following function, which probably computed the '
            'invalid constraints in question:\n'
            '  $problemFunction'
          );
        }
      },
    ));
    assert(!_debugDoingThisResize);
    assert(!_debugDoingThisLayout);
    RenderObject relayoutBoundary;
    if (!parentUsesSize || sizedByParent || constraints.isTight || parent is! RenderObject) {
      relayoutBoundary = this;
    } else {
      final RenderObject parent = this.parent;
      relayoutBoundary = parent._relayoutBoundary;
    }
    assert(() {
      _debugCanParentUseSize = parentUsesSize;
      return true;
    }());
    if (!_needsLayout && constraints == _constraints && relayoutBoundary == _relayoutBoundary) {
      assert(() {
        // in case parentUsesSize changed since the last invocation, set size
        // to itself, so it has the right internal debug values.
        _debugDoingThisResize = sizedByParent;
        _debugDoingThisLayout = !sizedByParent;
        final RenderObject debugPreviousActiveLayout = _debugActiveLayout;
        _debugActiveLayout = this;
        debugResetSize();
        _debugActiveLayout = debugPreviousActiveLayout;
        _debugDoingThisLayout = false;
        _debugDoingThisResize = false;
        return true;
      }());
      return;
    }
    _constraints = constraints;
    _relayoutBoundary = relayoutBoundary;
    assert(!_debugMutationsLocked);
    assert(!_doingThisLayoutWithCallback);
    assert(() {
      _debugMutationsLocked = true;
      if (debugPrintLayouts)
        debugPrint('Laying out (${sizedByParent ? "with separate resize" : "with resize allowed"}) $this');
      return true;
    }());
    if (sizedByParent) {
      assert(() { _debugDoingThisResize = true; return true; }());
      try {
        performResize();
        assert(() { debugAssertDoesMeetConstraints(); return true; }());
      } catch (e, stack) {
        _debugReportException('performResize', e, stack);
      }
      assert(() { _debugDoingThisResize = false; return true; }());
    }
    RenderObject debugPreviousActiveLayout;
    assert(() {
      _debugDoingThisLayout = true;
      debugPreviousActiveLayout = _debugActiveLayout;
      _debugActiveLayout = this;
      return true;
    }());
    try {
      performLayout();
      markNeedsSemanticsUpdate();
      assert(() { debugAssertDoesMeetConstraints(); return true; }());
    } catch (e, stack) {
      _debugReportException('performLayout', e, stack);
    }
    assert(() {
      _debugActiveLayout = debugPreviousActiveLayout;
      _debugDoingThisLayout = false;
      _debugMutationsLocked = false;
      return true;
    }());
    _needsLayout = false;
    markNeedsPaint();
  }

  /// If a subclass has a "size" (the state controlled by `parentUsesSize`,
  /// whatever it is in the subclass, e.g. the actual `size` property of
  /// [RenderBox]), and the subclass verifies that in checked mode this "size"
  /// property isn't used when [debugCanParentUseSize] isn't set, then that
  /// subclass should override [debugResetSize] to reapply the current values of
  /// [debugCanParentUseSize] to that state.
  @protected
  void debugResetSize() { }

  /// Whether the constraints are the only input to the sizing algorithm (in
  /// particular, child nodes have no impact).
  ///
  /// Returning false is always correct, but returning true can be more
  /// efficient when computing the size of this render object because we don't
  /// need to recompute the size if the constraints don't change.
  ///
  /// Typically, subclasses will always return the same value. If the value can
  /// change, then, when it does change, the subclass should make sure to call
  /// [markNeedsLayoutForSizedByParentChange].
  @protected
  bool get sizedByParent => false;

  /// Updates the render objects size using only the constraints.
  ///
  /// Do not call this function directly: call [layout] instead. This function
  /// is called by [layout] when there is actually work to be done by this
  /// render object during layout. The layout constraints provided by your
  /// parent are available via the [constraints] getter.
  ///
  /// Subclasses that set [sizedByParent] to true should override this method
  /// to compute their size.
  ///
  /// This function is called only if [sizedByParent] is true.
  @protected
  void performResize();

  /// Do the work of computing the layout for this render object.
  ///
  /// Do not call this function directly: call [layout] instead. This function
  /// is called by [layout] when there is actually work to be done by this
  /// render object during layout. The layout constraints provided by your
  /// parent are available via the [constraints] getter.
  ///
  /// If [sizedByParent] is true, then this function should not actually change
  /// the dimensions of this render object. Instead, that work should be done by
  /// [performResize]. If [sizedByParent] is false, then this function should
  /// both change the dimensions of this render object and instruct its children
  /// to layout.
  ///
  /// In implementing this function, you must call [layout] on each of your
  /// children, passing true for parentUsesSize if your layout information is
  /// dependent on your child's layout information. Passing true for
  /// parentUsesSize ensures that this render object will undergo layout if the
  /// child undergoes layout. Otherwise, the child can change its layout
  /// information without informing this render object.
  @protected
  void performLayout();

  /// Allows mutations to be made to this object's child list (and any
  /// descendants) as well as to any other dirty nodes in the render tree owned
  /// by the same [PipelineOwner] as this object. The `callback` argument is
  /// invoked synchronously, and the mutations are allowed only during that
  /// callback's execution.
  ///
  /// This exists to allow child lists to be built on-demand during layout (e.g.
  /// based on the object's size), and to enable nodes to be moved around the
  /// tree as this happens (e.g. to handle [GlobalKey] reparenting), while still
  /// ensuring that any particular node is only laid out once per frame.
  ///
  /// Calling this function disables a number of assertions that are intended to
  /// catch likely bugs. As such, using this function is generally discouraged.
  ///
  /// This function can only be called during layout.
  @protected
  void invokeLayoutCallback<T extends Constraints>(LayoutCallback<T> callback) {
    assert(_debugMutationsLocked);
    assert(_debugDoingThisLayout);
    assert(!_doingThisLayoutWithCallback);
    _doingThisLayoutWithCallback = true;
    try {
      owner._enableMutationsToDirtySubtrees(() { callback(constraints); });
    } finally {
      _doingThisLayoutWithCallback = false;
    }
  }

  /// Rotate this render object (not yet implemented).
  void rotate({
    int oldAngle, // 0..3
    int newAngle, // 0..3
    Duration time,
  }) { }

  // when the parent has rotated (e.g. when the screen has been turned
  // 90 degrees), immediately prior to layout() being called for the
  // new dimensions, rotate() is called with the old and new angles.
  // The next time paint() is called, the coordinate space will have
  // been rotated N quarter-turns clockwise, where:
  //    N = newAngle-oldAngle
  // ...but the rendering is expected to remain the same, pixel for
  // pixel, on the output device. Then, the layout() method or
  // equivalent will be called.


  // PAINTING

  /// Whether [paint] for this render object is currently running.
  ///
  /// Only valid when asserts are enabled. In release builds, always returns
  /// false.
  bool get debugDoingThisPaint => _debugDoingThisPaint;
  bool _debugDoingThisPaint = false;

  /// The render object that is actively painting.
  ///
  /// Only valid when asserts are enabled. In release builds, always returns
  /// null.
  static RenderObject get debugActivePaint => _debugActivePaint;
  static RenderObject _debugActivePaint;

  /// Whether this render object repaints separately from its parent.
  ///
  /// Override this in subclasses to indicate that instances of your class ought
  /// to repaint independently. For example, render objects that repaint
  /// frequently might want to repaint themselves without requiring their parent
  /// to repaint.
  ///
  /// If this getter returns true, the [paintBounds] are applied to this object
  /// and all descendants.
  ///
  /// Warning: This getter must not change value over the lifetime of this object.
  bool get isRepaintBoundary => false;

  /// Called, in checked mode, if [isRepaintBoundary] is true, when either the
  /// this render object or its parent attempt to paint.
  ///
  /// This can be used to record metrics about whether the node should actually
  /// be a repaint boundary.
  void debugRegisterRepaintBoundaryPaint({ bool includedParent = true, bool includedChild = false }) { }

  /// Whether this render object always needs compositing.
  ///
  /// Override this in subclasses to indicate that your paint function always
  /// creates at least one composited layer. For example, videos should return
  /// true if they use hardware decoders.
  ///
  /// You must call [markNeedsCompositingBitsUpdate] if the value of this getter
  /// changes. (This is implied when [adoptChild] or [dropChild] are called.)
  @protected
  bool get alwaysNeedsCompositing => false;

  OffsetLayer _layer;
  /// The compositing layer that this render object uses to repaint.
  ///
  /// Call only when [isRepaintBoundary] is true and the render object has
  /// already painted.
  ///
  /// To access the layer in debug code, even when it might be inappropriate to
  /// access it (e.g. because it is dirty), consider [debugLayer].
  OffsetLayer get layer {
    assert(isRepaintBoundary, 'You can only access RenderObject.layer for render objects that are repaint boundaries.');
    assert(!_needsPaint);
    return _layer;
  }
  /// In debug mode, the compositing layer that this render object uses to repaint.
  ///
  /// This getter is intended for debugging purposes only. In release builds, it
  /// always returns null. In debug builds, it returns the layer even if the layer
  /// is dirty.
  ///
  /// For production code, consider [layer].
  OffsetLayer get debugLayer {
    OffsetLayer result;
    assert(() {
      result = _layer;
      return true;
    }());
    return result;
  }

  bool _needsCompositingBitsUpdate = false; // set to true when a child is added
  /// Mark the compositing state for this render object as dirty.
  ///
  /// This is called to indicate that the value for [needsCompositing] needs to
  /// be recomputed during the next [flushCompositingBits] engine phase.
  ///
  /// When the subtree is mutated, we need to recompute our
  /// [needsCompositing] bit, and some of our ancestors need to do the
  /// same (in case ours changed in a way that will change theirs). To
  /// this end, [adoptChild] and [dropChild] call this method, and, as
  /// necessary, this method calls the parent's, etc, walking up the
  /// tree to mark all the nodes that need updating.
  ///
  /// This method does not schedule a rendering frame, because since
  /// it cannot be the case that _only_ the compositing bits changed,
  /// something else will have scheduled a frame for us.
  void markNeedsCompositingBitsUpdate() {
    if (_needsCompositingBitsUpdate)
      return;
    _needsCompositingBitsUpdate = true;
    if (parent is RenderObject) {
      final RenderObject parent = this.parent;
      if (parent._needsCompositingBitsUpdate)
        return;
      if (!isRepaintBoundary && !parent.isRepaintBoundary) {
        parent.markNeedsCompositingBitsUpdate();
        return;
      }
    }
    assert(() {
      final AbstractNode parent = this.parent;
      if (parent is RenderObject)
        return parent._needsCompositing;
      return true;
    }());
    // parent is fine (or there isn't one), but we are dirty
    if (owner != null)
      owner._nodesNeedingCompositingBitsUpdate.add(this);
  }

  bool _needsCompositing; // initialized in the constructor
  /// Whether we or one of our descendants has a compositing layer.
  ///
  /// If this node needs compositing as indicated by this bit, then all ancestor
  /// nodes will also need compositing.
  ///
  /// Only legal to call after [PipelineOwner.flushLayout] and
  /// [PipelineOwner.flushCompositingBits] have been called.
  bool get needsCompositing {
    assert(!_needsCompositingBitsUpdate); // make sure we don't use this bit when it is dirty
    return _needsCompositing;
  }

  void _updateCompositingBits() {
    if (!_needsCompositingBitsUpdate)
      return;
    final bool oldNeedsCompositing = _needsCompositing;
    _needsCompositing = false;
    visitChildren((RenderObject child) {
      child._updateCompositingBits();
      if (child.needsCompositing)
        _needsCompositing = true;
    });
    if (isRepaintBoundary || alwaysNeedsCompositing)
      _needsCompositing = true;
    if (oldNeedsCompositing != _needsCompositing)
      markNeedsPaint();
    _needsCompositingBitsUpdate = false;
  }

  /// Whether this render object's paint information is dirty.
  ///
  /// This is only set in debug mode. In general, render objects should not need
  /// to condition their runtime behavior on whether they are dirty or not,
  /// since they should only be marked dirty immediately prior to being laid
  /// out and painted.
  ///
  /// It is intended to be used by tests and asserts.
  ///
  /// It is possible (and indeed, quite common) for [debugNeedsPaint] to be
  /// false and [debugNeedsLayout] to be true. The render object will still be
  /// repainted in the next frame when this is the case, because the
  /// [markNeedsPaint] method is implicitly called by the framework after a
  /// render object is laid out, prior to the paint phase.
  bool get debugNeedsPaint {
    bool result;
    assert(() {
      result = _needsPaint;
      return true;
    }());
    return result;
  }
  bool _needsPaint = true;

  /// Mark this render object as having changed its visual appearance.
  ///
  /// Rather than eagerly updating this render object's display list
  /// in response to writes, we instead mark the render object as needing to
  /// paint, which schedules a visual update. As part of the visual update, the
  /// rendering pipeline will give this render object an opportunity to update
  /// its display list.
  ///
  /// This mechanism batches the painting work so that multiple sequential
  /// writes are coalesced, removing redundant computation.
  ///
  /// Once [markNeedsPaint] has been called on a render object,
  /// [debugNeedsPaint] returns true for that render object until just after
  /// the pipeline owner has called [paint] on the render object.
  ///
  /// See also:
  ///
  ///  * [RepaintBoundary], to scope a subtree of render objects to their own
  ///    layer, thus limiting the number of nodes that [markNeedsPaint] must mark
  ///    dirty.
  void markNeedsPaint() {
    assert(owner == null || !owner.debugDoingPaint);
    if (_needsPaint)
      return;
    _needsPaint = true;
    if (isRepaintBoundary) {
      assert(() {
        if (debugPrintMarkNeedsPaintStacks)
          debugPrintStack(label: 'markNeedsPaint() called for $this');
        return true;
      }());
      // If we always have our own layer, then we can just repaint
      // ourselves without involving any other nodes.
      assert(_layer != null);
      if (owner != null) {
        owner._nodesNeedingPaint.add(this);
        owner.requestVisualUpdate();
      }
    } else if (parent is RenderObject) {
      // We don't have our own layer; one of our ancestors will take
      // care of updating the layer we're in and when they do that
      // we'll get our paint() method called.
      assert(_layer == null);
      final RenderObject parent = this.parent;
      parent.markNeedsPaint();
      assert(parent == this.parent);
    } else {
      assert(() {
        if (debugPrintMarkNeedsPaintStacks)
          debugPrintStack(label: 'markNeedsPaint() called for $this (root of render tree)');
        return true;
      }());
      // If we're the root of the render tree (probably a RenderView),
      // then we have to paint ourselves, since nobody else can paint
      // us. We don't add ourselves to _nodesNeedingPaint in this
      // case, because the root is always told to paint regardless.
      if (owner != null)
        owner.requestVisualUpdate();
    }
  }

  // Called when flushPaint() tries to make us paint but our layer is detached.
  // To make sure that our subtree is repainted when it's finally reattached,
  // even in the case where some ancestor layer is itself never marked dirty, we
  // have to mark our entire detached subtree as dirty and needing to be
  // repainted. That way, we'll eventually be repainted.
  void _skippedPaintingOnLayer() {
    assert(attached);
    assert(isRepaintBoundary);
    assert(_needsPaint);
    assert(_layer != null);
    assert(!_layer.attached);
    AbstractNode ancestor = parent;
    while (ancestor is RenderObject) {
      final RenderObject node = ancestor;
      if (node.isRepaintBoundary) {
        if (node._layer == null)
          break; // looks like the subtree here has never been painted. let it handle itself.
        if (node._layer.attached)
          break; // it's the one that detached us, so it's the one that will decide to repaint us.
        node._needsPaint = true;
      }
      ancestor = node.parent;
    }
  }

  /// Bootstrap the rendering pipeline by scheduling the very first paint.
  ///
  /// Requires that this render object is attached, is the root of the render
  /// tree, and has a composited layer.
  ///
  /// See [RenderView] for an example of how this function is used.
  void scheduleInitialPaint(ContainerLayer rootLayer) {
    assert(rootLayer.attached);
    assert(attached);
    assert(parent is! RenderObject);
    assert(!owner._debugDoingPaint);
    assert(isRepaintBoundary);
    assert(_layer == null);
    _layer = rootLayer;
    assert(_needsPaint);
    owner._nodesNeedingPaint.add(this);
  }

  /// Replace the layer. This is only valid for the root of a render
  /// object subtree (whatever object [scheduleInitialPaint] was
  /// called on).
  ///
  /// This might be called if, e.g., the device pixel ratio changed.
  void replaceRootLayer(OffsetLayer rootLayer) {
    assert(rootLayer.attached);
    assert(attached);
    assert(parent is! RenderObject);
    assert(!owner._debugDoingPaint);
    assert(isRepaintBoundary);
    assert(_layer != null); // use scheduleInitialPaint the first time
    _layer.detach();
    _layer = rootLayer;
    markNeedsPaint();
  }

  void _paintWithContext(PaintingContext context, Offset offset) {
    assert(() {
      if (_debugDoingThisPaint) {
        throw FlutterError.fromParts(<DiagnosticsNode>[
          ErrorSummary('Tried to paint a RenderObject reentrantly.'),
          describeForError(
            'The following RenderObject was already being painted when it was '
            'painted again'
          ),
          ErrorDescription(
            'Since this typically indicates an infinite recursion, it is '
            'disallowed.'
          )
        ]);
      }
      return true;
    }());
    // If we still need layout, then that means that we were skipped in the
    // layout phase and therefore don't need painting. We might not know that
    // yet (that is, our layer might not have been detached yet), because the
    // same node that skipped us in layout is above us in the tree (obviously)
    // and therefore may not have had a chance to paint yet (since the tree
    // paints in reverse order). In particular this will happen if they have
    // a different layer, because there's a repaint boundary between us.
    if (_needsLayout)
      return;
    assert(() {
      if (_needsCompositingBitsUpdate) {
        throw FlutterError.fromParts(<DiagnosticsNode>[
          ErrorSummary(
            'Tried to paint a RenderObject before its compositing bits were '
            'updated.'
          ),
          describeForError(
            'The following RenderObject was marked as having dirty compositing '
            'bits at the time that it was painted',
          ),
          ErrorDescription(
            'A RenderObject that still has dirty compositing bits cannot be '
            'painted because this indicates that the tree has not yet been '
            'properly configured for creating the layer tree.'
          ),
          ErrorHint(
            'This usually indicates an error in the Flutter framework itself.'
          )
        ]);
      }
      return true;
    }());
    RenderObject debugLastActivePaint;
    assert(() {
      _debugDoingThisPaint = true;
      debugLastActivePaint = _debugActivePaint;
      _debugActivePaint = this;
      assert(!isRepaintBoundary || _layer != null);
      return true;
    }());
    _needsPaint = false;
    try {
      paint(context, offset);
      assert(!_needsLayout); // check that the paint() method didn't mark us dirty again
      assert(!_needsPaint); // check that the paint() method didn't mark us dirty again
    } catch (e, stack) {
      _debugReportException('paint', e, stack);
    }
    assert(() {
      debugPaint(context, offset);
      _debugActivePaint = debugLastActivePaint;
      _debugDoingThisPaint = false;
      return true;
    }());
  }

  /// An estimate of the bounds within which this render object will paint.
  /// Useful for debugging flags such as [debugPaintLayerBordersEnabled].
  ///
  /// These are also the bounds used by [showOnScreen] to make a [RenderObject]
  /// visible on screen.
  Rect get paintBounds;

  /// Override this method to paint debugging information.
  void debugPaint(PaintingContext context, Offset offset) { }

  /// Paint this render object into the given context at the given offset.
  ///
  /// Subclasses should override this method to provide a visual appearance
  /// for themselves. The render object's local coordinate system is
  /// axis-aligned with the coordinate system of the context's canvas and the
  /// render object's local origin (i.e, x=0 and y=0) is placed at the given
  /// offset in the context's canvas.
  ///
  /// Do not call this function directly. If you wish to paint yourself, call
  /// [markNeedsPaint] instead to schedule a call to this function. If you wish
  /// to paint one of your children, call [PaintingContext.paintChild] on the
  /// given `context`.
  ///
  /// When painting one of your children (via a paint child function on the
  /// given context), the current canvas held by the context might change
  /// because draw operations before and after painting children might need to
  /// be recorded on separate compositing layers.
  void paint(PaintingContext context, Offset offset) { }

  /// Applies the transform that would be applied when painting the given child
  /// to the given matrix.
  ///
  /// Used by coordinate conversion functions to translate coordinates local to
  /// one render object into coordinates local to another render object.
  void applyPaintTransform(covariant RenderObject child, Matrix4 transform) {
    assert(child.parent == this);
  }

  /// Applies the paint transform up the tree to `ancestor`.
  ///
  /// Returns a matrix that maps the local paint coordinate system to the
  /// coordinate system of `ancestor`.
  ///
  /// If `ancestor` is null, this method returns a matrix that maps from the
  /// local paint coordinate system to the coordinate system of the
  /// [PipelineOwner.rootNode]. For the render tree owner by the
  /// [RendererBinding] (i.e. for the main render tree displayed on the device)
  /// this means that this method maps to the global coordinate system in
  /// logical pixels. To get physical pixels, use [applyPaintTransform] from the
  /// [RenderView] to further transform the coordinate.
  Matrix4 getTransformTo(RenderObject ancestor) {
    assert(attached);
    if (ancestor == null) {
      final AbstractNode rootNode = owner.rootNode;
      if (rootNode is RenderObject)
        ancestor = rootNode;
    }
    final List<RenderObject> renderers = <RenderObject>[];
    for (RenderObject renderer = this; renderer != ancestor; renderer = renderer.parent) {
      assert(renderer != null); // Failed to find ancestor in parent chain.
      renderers.add(renderer);
    }
    final Matrix4 transform = Matrix4.identity();
    for (int index = renderers.length - 1; index > 0; index -= 1) {
      renderers[index].applyPaintTransform(renderers[index - 1], transform);
    }
    return transform;
  }


  /// Returns a rect in this object's coordinate system that describes
  /// the approximate bounding box of the clip rect that would be
  /// applied to the given child during the paint phase, if any.
  ///
  /// Returns null if the child would not be clipped.
  ///
  /// This is used in the semantics phase to avoid including children
  /// that are not physically visible.
  Rect describeApproximatePaintClip(covariant RenderObject child) => null;

  /// Returns a rect in this object's coordinate system that describes
  /// which [SemanticsNode]s produced by the `child` should be included in the
  /// semantics tree. [SemanticsNode]s from the `child` that are positioned
  /// outside of this rect will be dropped. Child [SemanticsNode]s that are
  /// positioned inside this rect, but outside of [describeApproximatePaintClip]
  /// will be included in the tree marked as hidden. Child [SemanticsNode]s
  /// that are inside of both rect will be included in the tree as regular
  /// nodes.
  ///
  /// This method only returns a non-null value if the semantics clip rect
  /// is different from the rect returned by [describeApproximatePaintClip].
  /// If the semantics clip rect and the paint clip rect are the same, this
  /// method returns null.
  ///
  /// A viewport would typically implement this method to include semantic nodes
  /// in the semantics tree that are currently hidden just before the leading
  /// or just after the trailing edge. These nodes have to be included in the
  /// semantics tree to implement implicit accessibility scrolling on iOS where
  /// the viewport scrolls implicitly when moving the accessibility focus from
  /// a the last visible node in the viewport to the first hidden one.
  Rect describeSemanticsClip(covariant RenderObject child) => null;

  // SEMANTICS

  /// Bootstrap the semantics reporting mechanism by marking this node
  /// as needing a semantics update.
  ///
  /// Requires that this render object is attached, and is the root of
  /// the render tree.
  ///
  /// See [RendererBinding] for an example of how this function is used.
  void scheduleInitialSemantics() {
    assert(attached);
    assert(parent is! RenderObject);
    assert(!owner._debugDoingSemantics);
    assert(_semantics == null);
    assert(_needsSemanticsUpdate);
    assert(owner._semanticsOwner != null);
    owner._nodesNeedingSemantics.add(this);
    owner.requestVisualUpdate();
  }

  /// Report the semantics of this node, for example for accessibility purposes.
  ///
  /// This method should be overridden by subclasses that have interesting
  /// semantic information.
  ///
  /// The given [SemanticsConfiguration] object is mutable and should be
  /// annotated in a manner that describes the current state. No reference
  /// should be kept to that object; mutating it outside of the context of the
  /// [describeSemanticsConfiguration] call (for example as a result of
  /// asynchronous computation) will at best have no useful effect and at worse
  /// will cause crashes as the data will be in an inconsistent state.
  ///
  /// {@tool sample}
  ///
  /// The following snippet will describe the node as a button that responds to
  /// tap actions.
  ///
  /// ```dart
  /// abstract class SemanticButtonRenderObject extends RenderObject {
  ///   @override
  ///   void describeSemanticsConfiguration(SemanticsConfiguration config) {
  ///     super.describeSemanticsConfiguration(config);
  ///     config
  ///       ..onTap = _handleTap
  ///       ..label = 'I am a button'
  ///       ..isButton = true;
  ///   }
  ///
  ///   void _handleTap() {
  ///     // Do something.
  ///   }
  /// }
  /// ```
  /// {@end-tool}
  @protected
  void describeSemanticsConfiguration(SemanticsConfiguration config) {
    // Nothing to do by default.
  }

  /// Sends a [SemanticsEvent] associated with this render object's [SemanticsNode].
  ///
  /// If this render object has no semantics information, the first parent
  /// render object with a non-null semantic node is used.
  ///
  /// If semantics are disabled, no events are dispatched.
  ///
  /// See [SemanticsNode.sendEvent] for a full description of the behavior.
  void sendSemanticsEvent(SemanticsEvent semanticsEvent) {
    if (owner.semanticsOwner == null)
      return;
    if (_semantics != null && !_semantics.isMergedIntoParent) {
      _semantics.sendEvent(semanticsEvent);
    } else if (parent != null) {
      final RenderObject renderParent = parent;
      renderParent.sendSemanticsEvent(semanticsEvent);
    }
  }

  // Use [_semanticsConfiguration] to access.
  SemanticsConfiguration _cachedSemanticsConfiguration;

  SemanticsConfiguration get _semanticsConfiguration {
    if (_cachedSemanticsConfiguration == null) {
      _cachedSemanticsConfiguration = SemanticsConfiguration();
      describeSemanticsConfiguration(_cachedSemanticsConfiguration);
    }
    return _cachedSemanticsConfiguration;
  }

  /// The bounding box, in the local coordinate system, of this
  /// object, for accessibility purposes.
  Rect get semanticBounds;

  bool _needsSemanticsUpdate = true;
  SemanticsNode _semantics;

  /// The semantics of this render object.
  ///
  /// Exposed only for testing and debugging. To learn about the semantics of
  /// render objects in production, obtain a [SemanticsHandle] from
  /// [PipelineOwner.ensureSemantics].
  ///
  /// Only valid when asserts are enabled. In release builds, always returns
  /// null.
  SemanticsNode get debugSemantics {
    SemanticsNode result;
    assert(() {
      result = _semantics;
      return true;
    }());
    return result;
  }

  /// Removes all semantics from this render object and its descendants.
  ///
  /// Should only be called on objects whose [parent] is not a [RenderObject].
  ///
  /// Override this method if you instantiate new [SemanticsNode]s in an
  /// overridden [assembleSemanticsNode] method, to dispose of those nodes.
  @mustCallSuper
  void clearSemantics() {
    _needsSemanticsUpdate = true;
    _semantics = null;
    visitChildren((RenderObject child) {
      child.clearSemantics();
    });
  }

  /// Mark this node as needing an update to its semantics description.
  ///
  /// This must be called whenever the semantics configuration of this
  /// [RenderObject] as annotated by [describeSemanticsConfiguration] changes in
  /// any way to update the semantics tree.
  void markNeedsSemanticsUpdate() {
    assert(!attached || !owner._debugDoingSemantics);
    if (!attached || owner._semanticsOwner == null) {
      _cachedSemanticsConfiguration = null;
      return;
    }

    // Dirty the semantics tree starting at `this` until we have reached a
    // RenderObject that is a semantics boundary. All semantics past this
    // RenderObject are still up-to date. Therefore, we will later only rebuild
    // the semantics subtree starting at the identified semantics boundary.

    final bool wasSemanticsBoundary = _semantics != null && _cachedSemanticsConfiguration?.isSemanticBoundary == true;
    _cachedSemanticsConfiguration = null;
    bool isEffectiveSemanticsBoundary = _semanticsConfiguration.isSemanticBoundary && wasSemanticsBoundary;
    RenderObject node = this;

    while (!isEffectiveSemanticsBoundary && node.parent is RenderObject) {
      if (node != this && node._needsSemanticsUpdate)
        break;
      node._needsSemanticsUpdate = true;

      node = node.parent;
      isEffectiveSemanticsBoundary = node._semanticsConfiguration.isSemanticBoundary;
      if (isEffectiveSemanticsBoundary && node._semantics == null) {
        // We have reached a semantics boundary that doesn't own a semantics node.
        // That means the semantics of this branch are currently blocked and will
        // not appear in the semantics tree. We can abort the walk here.
        return;
      }
    }
    if (node != this && _semantics != null && _needsSemanticsUpdate) {
      // If `this` node has already been added to [owner._nodesNeedingSemantics]
      // remove it as it is no longer guaranteed that its semantics
      // node will continue to be in the tree. If it still is in the tree, the
      // ancestor `node` added to [owner._nodesNeedingSemantics] at the end of
      // this block will ensure that the semantics of `this` node actually gets
      // updated.
      // (See semantics_10_test.dart for an example why this is required).
      owner._nodesNeedingSemantics.remove(this);
    }
    if (!node._needsSemanticsUpdate) {
      node._needsSemanticsUpdate = true;
      if (owner != null) {
        assert(node._semanticsConfiguration.isSemanticBoundary || node.parent is! RenderObject);
        owner._nodesNeedingSemantics.add(node);
        owner.requestVisualUpdate();
      }
    }
  }

  /// Updates the semantic information of the render object.
  void _updateSemantics() {
    assert(_semanticsConfiguration.isSemanticBoundary || parent is! RenderObject);
    if (_needsLayout) {
      // There's not enough information in this subtree to compute semantics.
      // The subtree is probably being kept alive by a viewport but not laid out.
      return;
    }
    final _SemanticsFragment fragment = _getSemanticsForParent(
      mergeIntoParent: _semantics?.parent?.isPartOfNodeMerging ?? false,
    );
    assert(fragment is _InterestingSemanticsFragment);
    final _InterestingSemanticsFragment interestingFragment = fragment;
    final SemanticsNode node = interestingFragment.compileChildren(
      parentSemanticsClipRect: _semantics?.parentSemanticsClipRect,
      parentPaintClipRect: _semantics?.parentPaintClipRect,
      elevationAdjustment: _semantics?.elevationAdjustment ?? 0.0,
    ).single;
    // Fragment only wants to add this node's SemanticsNode to the parent.
    assert(interestingFragment.config == null && node == _semantics);
  }

  /// Returns the semantics that this node would like to add to its parent.
  _SemanticsFragment _getSemanticsForParent({
    @required bool mergeIntoParent,
  }) {
    assert(mergeIntoParent != null);
    assert(!_needsLayout, 'Updated layout information required for $this to calculate semantics.');

    final SemanticsConfiguration config = _semanticsConfiguration;
    bool dropSemanticsOfPreviousSiblings = config.isBlockingSemanticsOfPreviouslyPaintedNodes;

    final bool producesForkingFragment = !config.hasBeenAnnotated && !config.isSemanticBoundary;
    final List<_InterestingSemanticsFragment> fragments = <_InterestingSemanticsFragment>[];
    final Set<_InterestingSemanticsFragment> toBeMarkedExplicit = <_InterestingSemanticsFragment>{};
    final bool childrenMergeIntoParent = mergeIntoParent || config.isMergingSemanticsOfDescendants;

    // When set to true there's currently not enough information in this subtree
    // to compute semantics. In this case the walk needs to be aborted and no
    // SemanticsNodes in the subtree should be updated.
    // This will be true for subtrees that are currently kept alive by a
    // viewport but not laid out.
    bool abortWalk = false;

    visitChildrenForSemantics((RenderObject renderChild) {
      if (abortWalk || _needsLayout) {
        abortWalk = true;
        return;
      }
      final _SemanticsFragment parentFragment = renderChild._getSemanticsForParent(
        mergeIntoParent: childrenMergeIntoParent,
      );
      if (parentFragment.abortsWalk) {
        abortWalk = true;
        return;
      }
      if (parentFragment.dropsSemanticsOfPreviousSiblings) {
        fragments.clear();
        toBeMarkedExplicit.clear();
        if (!config.isSemanticBoundary)
          dropSemanticsOfPreviousSiblings = true;
      }
      // Figure out which child fragments are to be made explicit.
      for (_InterestingSemanticsFragment fragment in parentFragment.interestingFragments) {
        fragments.add(fragment);
        fragment.addAncestor(this);
        fragment.addTags(config.tagsForChildren);
        if (config.explicitChildNodes || parent is! RenderObject) {
          fragment.markAsExplicit();
          continue;
        }
        if (!fragment.hasConfigForParent || producesForkingFragment)
          continue;
        if (!config.isCompatibleWith(fragment.config))
          toBeMarkedExplicit.add(fragment);
        for (_InterestingSemanticsFragment siblingFragment in fragments.sublist(0, fragments.length - 1)) {
          if (!fragment.config.isCompatibleWith(siblingFragment.config)) {
            toBeMarkedExplicit.add(fragment);
            toBeMarkedExplicit.add(siblingFragment);
          }
        }
      }
    });

    if (abortWalk) {
      return _AbortingSemanticsFragment(owner: this);
    }

    for (_InterestingSemanticsFragment fragment in toBeMarkedExplicit)
      fragment.markAsExplicit();

    _needsSemanticsUpdate = false;

    _SemanticsFragment result;
    if (parent is! RenderObject) {
      assert(!config.hasBeenAnnotated);
      assert(!mergeIntoParent);
      result = _RootSemanticsFragment(
        owner: this,
        dropsSemanticsOfPreviousSiblings: dropSemanticsOfPreviousSiblings,
      );
    } else if (producesForkingFragment) {
      result = _ContainerSemanticsFragment(
        dropsSemanticsOfPreviousSiblings: dropSemanticsOfPreviousSiblings,
      );
    } else {
      result = _SwitchableSemanticsFragment(
        config: config,
        mergeIntoParent: mergeIntoParent,
        owner: this,
        dropsSemanticsOfPreviousSiblings: dropSemanticsOfPreviousSiblings,
      );
      if (config.isSemanticBoundary) {
        final _SwitchableSemanticsFragment fragment = result;
        fragment.markAsExplicit();
      }
    }

    result.addAll(fragments);

    return result;
  }

  /// Called when collecting the semantics of this node.
  ///
  /// The implementation has to return the children in paint order skipping all
  /// children that are not semantically relevant (e.g. because they are
  /// invisible).
  ///
  /// The default implementation mirrors the behavior of
  /// [visitChildren()] (which is supposed to walk all the children).
  void visitChildrenForSemantics(RenderObjectVisitor visitor) {
    visitChildren(visitor);
  }

  /// Assemble the [SemanticsNode] for this [RenderObject].
  ///
  /// If [isSemanticBoundary] is true, this method is called with the `node`
  /// created for this [RenderObject], the `config` to be applied to that node
  /// and the `children` [SemanticNode]s that descendants of this RenderObject
  /// have generated.
  ///
  /// By default, the method will annotate `node` with `config` and add the
  /// `children` to it.
  ///
  /// Subclasses can override this method to add additional [SemanticsNode]s
  /// to the tree. If new [SemanticsNode]s are instantiated in this method
  /// they must be disposed in [clearSemantics].
  void assembleSemanticsNode(
    SemanticsNode node,
    SemanticsConfiguration config,
    Iterable<SemanticsNode> children,
  ) {
    assert(node == _semantics);
    node.updateWith(config: config, childrenInInversePaintOrder: children);
  }

  // EVENTS

  /// Override this method to handle pointer events that hit this render object.
  @override
  void handleEvent(PointerEvent event, covariant HitTestEntry entry) { }


  // HIT TESTING

  // RenderObject subclasses are expected to have a method like the following
  // (with the signature being whatever passes for coordinates for this
  // particular class):
  //
  // bool hitTest(HitTestResult result, { Offset position }) {
  //   // If the given position is not inside this node, then return false.
  //   // Otherwise:
  //   // For each child that intersects the position, in z-order starting from
  //   // the top, call hitTest() for that child, passing it /result/, and the
  //   // coordinates converted to the child's coordinate origin, and stop at
  //   // the first child that returns true.
  //   // Then, add yourself to /result/, and return true.
  // }
  //
  // If you add yourself to /result/ and still return false, then that means you
  // will see events but so will objects below you.


  /// Returns a human understandable name.
  @override
  String toStringShort() {
    String header = describeIdentity(this);
    if (_relayoutBoundary != null && _relayoutBoundary != this) {
      int count = 1;
      RenderObject target = parent;
      while (target != null && target != _relayoutBoundary) {
        target = target.parent;
        count += 1;
      }
      header += ' relayoutBoundary=up$count';
    }
    if (_needsLayout)
      header += ' NEEDS-LAYOUT';
    if (_needsPaint)
      header += ' NEEDS-PAINT';
    if (_needsCompositingBitsUpdate)
      header += ' NEEDS-COMPOSITING-BITS-UPDATE';
    if (!attached)
      header += ' DETACHED';
    return header;
  }

  @override
  String toString({ DiagnosticLevel minLevel = DiagnosticLevel.debug }) => toStringShort();

  /// Returns a description of the tree rooted at this node.
  /// If the prefix argument is provided, then every line in the output
  /// will be prefixed by that string.
  @override
  String toStringDeep({
    String prefixLineOne = '',
    String prefixOtherLines = '',
    DiagnosticLevel minLevel = DiagnosticLevel.debug,
  }) {
    RenderObject debugPreviousActiveLayout;
    assert(() {
      debugPreviousActiveLayout = _debugActiveLayout;
      _debugActiveLayout = null;
      return true;
    }());
    final String result = super.toStringDeep(
      prefixLineOne: prefixLineOne,
      prefixOtherLines: prefixOtherLines,
      minLevel: minLevel,
    );
    assert(() {
      _debugActiveLayout = debugPreviousActiveLayout;
      return true;
    }());
    return result;
  }

  /// Returns a one-line detailed description of the render object.
  /// This description is often somewhat long.
  ///
  /// This includes the same information for this RenderObject as given by
  /// [toStringDeep], but does not recurse to any children.
  @override
  String toStringShallow({
    String joiner = ', ',
    DiagnosticLevel minLevel = DiagnosticLevel.debug,
  }) {
    RenderObject debugPreviousActiveLayout;
    assert(() {
      debugPreviousActiveLayout = _debugActiveLayout;
      _debugActiveLayout = null;
      return true;
    }());
    final String result = super.toStringShallow(joiner: joiner, minLevel: minLevel);
    assert(() {
      _debugActiveLayout = debugPreviousActiveLayout;
      return true;
    }());
    return result;
  }

  @protected
  @override
  void debugFillProperties(DiagnosticPropertiesBuilder properties) {
    super.debugFillProperties(properties);
    properties.add(FlagProperty('needsCompositing', value: _needsCompositing, ifTrue: 'needs compositing'));
    properties.add(DiagnosticsProperty<dynamic>('creator', debugCreator, defaultValue: null, level: DiagnosticLevel.debug));
    properties.add(DiagnosticsProperty<ParentData>('parentData', parentData, tooltip: _debugCanParentUseSize == true ? 'can use size' : null, missingIfNull: true));
    properties.add(DiagnosticsProperty<Constraints>('constraints', constraints, missingIfNull: true));
    // don't access it via the "layer" getter since that's only valid when we don't need paint
    properties.add(DiagnosticsProperty<OffsetLayer>('layer', _layer, defaultValue: null));
    properties.add(DiagnosticsProperty<SemanticsNode>('semantics node', _semantics, defaultValue: null));
    properties.add(FlagProperty(
      'isBlockingSemanticsOfPreviouslyPaintedNodes',
      value: _semanticsConfiguration.isBlockingSemanticsOfPreviouslyPaintedNodes,
      ifTrue: 'blocks semantics of earlier render objects below the common boundary',
    ));
    properties.add(FlagProperty('isSemanticBoundary', value: _semanticsConfiguration.isSemanticBoundary, ifTrue: 'semantic boundary'));
  }

  @override
  List<DiagnosticsNode> debugDescribeChildren() => <DiagnosticsNode>[];

  /// Attempt to make (a portion of) this or a descendant [RenderObject] visible
  /// on screen.
  ///
  /// If `descendant` is provided, that [RenderObject] is made visible. If
  /// `descendant` is omitted, this [RenderObject] is made visible.
  ///
  /// The optional `rect` parameter describes which area of that [RenderObject]
  /// should be shown on screen. If `rect` is null, the entire
  /// [RenderObject] (as defined by its [paintBounds]) will be revealed. The
  /// `rect` parameter is interpreted relative to the coordinate system of
  /// `descendant` if that argument is provided and relative to this
  /// [RenderObject] otherwise.
  ///
  /// The `duration` parameter can be set to a non-zero value to bring the
  /// target object on screen in an animation defined by `curve`.
  void showOnScreen({
    RenderObject descendant,
    Rect rect,
    Duration duration = Duration.zero,
    Curve curve = Curves.ease,
  }) {
    if (parent is RenderObject) {
      final RenderObject renderParent = parent;
      renderParent.showOnScreen(
        descendant: descendant ?? this,
        rect: rect,
        duration: duration,
        curve: curve,
      );
    }
  }

  /// Adds a debug representation of a [RenderObject] optimized for including in
  /// error messages.
  ///
  /// The default [style] of [DiagnosticsTreeStyle.shallow] ensures that all of
  /// the properties of the render object are included in the error output but
  /// none of the children of the object are.
  ///
  /// You should always include a RenderObject in an error message if it is the
  /// [RenderObject] causing the failure or contract violation of the error.
  DiagnosticsNode describeForError(String name, { DiagnosticsTreeStyle style = DiagnosticsTreeStyle.shallow }) {
    return toDiagnosticsNode(name: name, style: style);
  }
}

/// Generic mixin for render objects with one child.
///
/// Provides a child model for a render object subclass that has a unique child.
mixin RenderObjectWithChildMixin<ChildType extends RenderObject> on RenderObject {

  /// Checks whether the given render object has the correct [runtimeType] to be
  /// a child of this render object.
  ///
  /// Does nothing if assertions are disabled.
  ///
  /// Always returns true.
  bool debugValidateChild(RenderObject child) {
    assert(() {
      if (child is! ChildType) {
        throw FlutterError.fromParts(<DiagnosticsNode>[
          ErrorSummary(
            'A $runtimeType expected a child of type $ChildType but received a '
            'child of type ${child.runtimeType}.'
          ),
          ErrorDescription(
            'RenderObjects expect specific types of children because they '
            'coordinate with their children during layout and paint. For '
            'example, a RenderSliver cannot be the child of a RenderBox because '
            'a RenderSliver does not understand the RenderBox layout protocol.',
          ),
          ErrorSpacer(),
          DiagnosticsProperty<dynamic>(
            'The $runtimeType that expected a $ChildType child was created by',
            debugCreator,
            style: DiagnosticsTreeStyle.errorProperty,
          ),
          ErrorSpacer(),
          DiagnosticsProperty<dynamic>(
            'The ${child.runtimeType} that did not match the expected child type '
            'was created by',
            child.debugCreator,
            style: DiagnosticsTreeStyle.errorProperty,
          )
        ]);
      }
      return true;
    }());
    return true;
  }

  ChildType _child;
  /// The render object's unique child
  ChildType get child => _child;
  set child(ChildType value) {
    if (_child != null)
      dropChild(_child);
    _child = value;
    if (_child != null)
      adoptChild(_child);
  }

  @override
  void attach(PipelineOwner owner) {
    super.attach(owner);
    if (_child != null)
      _child.attach(owner);
  }

  @override
  void detach() {
    super.detach();
    if (_child != null)
      _child.detach();
  }

  @override
  void redepthChildren() {
    if (_child != null)
      redepthChild(_child);
  }

  @override
  void visitChildren(RenderObjectVisitor visitor) {
    if (_child != null)
      visitor(_child);
  }

  @override
  List<DiagnosticsNode> debugDescribeChildren() {
    return child != null ? <DiagnosticsNode>[child.toDiagnosticsNode(name: 'child')] : <DiagnosticsNode>[];
  }
}

/// Parent data to support a doubly-linked list of children.
mixin ContainerParentDataMixin<ChildType extends RenderObject> on ParentData {
  /// The previous sibling in the parent's child list.
  ChildType previousSibling;
  /// The next sibling in the parent's child list.
  ChildType nextSibling;

  /// Clear the sibling pointers.
  @override
  void detach() {
    super.detach();
    if (previousSibling != null) {
      final ContainerParentDataMixin<ChildType> previousSiblingParentData = previousSibling.parentData;
      assert(previousSibling != this);
      assert(previousSiblingParentData.nextSibling == this);
      previousSiblingParentData.nextSibling = nextSibling;
    }
    if (nextSibling != null) {
      final ContainerParentDataMixin<ChildType> nextSiblingParentData = nextSibling.parentData;
      assert(nextSibling != this);
      assert(nextSiblingParentData.previousSibling == this);
      nextSiblingParentData.previousSibling = previousSibling;
    }
    previousSibling = null;
    nextSibling = null;
  }
}

/// Generic mixin for render objects with a list of children.
///
/// Provides a child model for a render object subclass that has a doubly-linked
/// list of children.
mixin ContainerRenderObjectMixin<ChildType extends RenderObject, ParentDataType extends ContainerParentDataMixin<ChildType>> on RenderObject {
  bool _debugUltimatePreviousSiblingOf(ChildType child, { ChildType equals }) {
    ParentDataType childParentData = child.parentData;
    while (childParentData.previousSibling != null) {
      assert(childParentData.previousSibling != child);
      child = childParentData.previousSibling;
      childParentData = child.parentData;
    }
    return child == equals;
  }
  bool _debugUltimateNextSiblingOf(ChildType child, { ChildType equals }) {
    ParentDataType childParentData = child.parentData;
    while (childParentData.nextSibling != null) {
      assert(childParentData.nextSibling != child);
      child = childParentData.nextSibling;
      childParentData = child.parentData;
    }
    return child == equals;
  }

  int _childCount = 0;
  /// The number of children.
  int get childCount => _childCount;

  /// Checks whether the given render object has the correct [runtimeType] to be
  /// a child of this render object.
  ///
  /// Does nothing if assertions are disabled.
  ///
  /// Always returns true.
  bool debugValidateChild(RenderObject child) {
    assert(() {
      if (child is! ChildType) {
        throw FlutterError.fromParts(<DiagnosticsNode>[
          ErrorSummary(
            'A $runtimeType expected a child of type $ChildType but received a '
            'child of type ${child.runtimeType}.'
          ),
          ErrorDescription(
            'RenderObjects expect specific types of children because they '
            'coordinate with their children during layout and paint. For '
            'example, a RenderSliver cannot be the child of a RenderBox because '
            'a RenderSliver does not understand the RenderBox layout protocol.'
          ),
          ErrorSpacer(),
          DiagnosticsProperty<dynamic>(
            'The $runtimeType that expected a $ChildType child was created by',
            debugCreator,
            style: DiagnosticsTreeStyle.errorProperty,
          ),
          ErrorSpacer(),
          DiagnosticsProperty<dynamic>(
            'The ${child.runtimeType} that did not match the expected child type '
            'was created by',
            child.debugCreator,
            style: DiagnosticsTreeStyle.errorProperty,
          ),
        ]);
      }
      return true;
    }());
    return true;
  }

  ChildType _firstChild;
  ChildType _lastChild;
  void _insertIntoChildList(ChildType child, { ChildType after }) {
    final ParentDataType childParentData = child.parentData;
    assert(childParentData.nextSibling == null);
    assert(childParentData.previousSibling == null);
    _childCount += 1;
    assert(_childCount > 0);
    if (after == null) {
      // insert at the start (_firstChild)
      childParentData.nextSibling = _firstChild;
      if (_firstChild != null) {
        final ParentDataType _firstChildParentData = _firstChild.parentData;
        _firstChildParentData.previousSibling = child;
      }
      _firstChild = child;
      _lastChild ??= child;
    } else {
      assert(_firstChild != null);
      assert(_lastChild != null);
      assert(_debugUltimatePreviousSiblingOf(after, equals: _firstChild));
      assert(_debugUltimateNextSiblingOf(after, equals: _lastChild));
      final ParentDataType afterParentData = after.parentData;
      if (afterParentData.nextSibling == null) {
        // insert at the end (_lastChild); we'll end up with two or more children
        assert(after == _lastChild);
        childParentData.previousSibling = after;
        afterParentData.nextSibling = child;
        _lastChild = child;
      } else {
        // insert in the middle; we'll end up with three or more children
        // set up links from child to siblings
        childParentData.nextSibling = afterParentData.nextSibling;
        childParentData.previousSibling = after;
        // set up links from siblings to child
        final ParentDataType childPreviousSiblingParentData = childParentData.previousSibling.parentData;
        final ParentDataType childNextSiblingParentData = childParentData.nextSibling.parentData;
        childPreviousSiblingParentData.nextSibling = child;
        childNextSiblingParentData.previousSibling = child;
        assert(afterParentData.nextSibling == child);
      }
    }
  }
  /// Insert child into this render object's child list after the given child.
  ///
  /// If `after` is null, then this inserts the child at the start of the list,
  /// and the child becomes the new [firstChild].
  void insert(ChildType child, { ChildType after }) {
    assert(child != this, 'A RenderObject cannot be inserted into itself.');
    assert(after != this, 'A RenderObject cannot simultaneously be both the parent and the sibling of another RenderObject.');
    assert(child != after, 'A RenderObject cannot be inserted after itself.');
    assert(child != _firstChild);
    assert(child != _lastChild);
    adoptChild(child);
    _insertIntoChildList(child, after: after);
  }

  /// Append child to the end of this render object's child list.
  void add(ChildType child) {
    insert(child, after: _lastChild);
  }

  /// Add all the children to the end of this render object's child list.
  void addAll(List<ChildType> children) {
    children?.forEach(add);
  }

  void _removeFromChildList(ChildType child) {
    final ParentDataType childParentData = child.parentData;
    assert(_debugUltimatePreviousSiblingOf(child, equals: _firstChild));
    assert(_debugUltimateNextSiblingOf(child, equals: _lastChild));
    assert(_childCount >= 0);
    if (childParentData.previousSibling == null) {
      assert(_firstChild == child);
      _firstChild = childParentData.nextSibling;
    } else {
      final ParentDataType childPreviousSiblingParentData = childParentData.previousSibling.parentData;
      childPreviousSiblingParentData.nextSibling = childParentData.nextSibling;
    }
    if (childParentData.nextSibling == null) {
      assert(_lastChild == child);
      _lastChild = childParentData.previousSibling;
    } else {
      final ParentDataType childNextSiblingParentData = childParentData.nextSibling.parentData;
      childNextSiblingParentData.previousSibling = childParentData.previousSibling;
    }
    childParentData.previousSibling = null;
    childParentData.nextSibling = null;
    _childCount -= 1;
  }

  /// Remove this child from the child list.
  ///
  /// Requires the child to be present in the child list.
  void remove(ChildType child) {
    _removeFromChildList(child);
    dropChild(child);
  }

  /// Remove all their children from this render object's child list.
  ///
  /// More efficient than removing them individually.
  void removeAll() {
    ChildType child = _firstChild;
    while (child != null) {
      final ParentDataType childParentData = child.parentData;
      final ChildType next = childParentData.nextSibling;
      childParentData.previousSibling = null;
      childParentData.nextSibling = null;
      dropChild(child);
      child = next;
    }
    _firstChild = null;
    _lastChild = null;
    _childCount = 0;
  }

  /// Move this child in the child list to be before the given child.
  ///
  /// More efficient than removing and re-adding the child. Requires the child
  /// to already be in the child list at some position. Pass null for before to
  /// move the child to the end of the child list.
  void move(ChildType child, { ChildType after }) {
    assert(child != this);
    assert(after != this);
    assert(child != after);
    assert(child.parent == this);
    final ParentDataType childParentData = child.parentData;
    if (childParentData.previousSibling == after)
      return;
    _removeFromChildList(child);
    _insertIntoChildList(child, after: after);
    markNeedsLayout();
  }

  @override
  void attach(PipelineOwner owner) {
    super.attach(owner);
    ChildType child = _firstChild;
    while (child != null) {
      child.attach(owner);
      final ParentDataType childParentData = child.parentData;
      child = childParentData.nextSibling;
    }
  }

  @override
  void detach() {
    super.detach();
    ChildType child = _firstChild;
    while (child != null) {
      child.detach();
      final ParentDataType childParentData = child.parentData;
      child = childParentData.nextSibling;
    }
  }

  @override
  void redepthChildren() {
    ChildType child = _firstChild;
    while (child != null) {
      redepthChild(child);
      final ParentDataType childParentData = child.parentData;
      child = childParentData.nextSibling;
    }
  }

  @override
  void visitChildren(RenderObjectVisitor visitor) {
    ChildType child = _firstChild;
    while (child != null) {
      visitor(child);
      final ParentDataType childParentData = child.parentData;
      child = childParentData.nextSibling;
    }
  }

  /// The first child in the child list.
  ChildType get firstChild => _firstChild;

  /// The last child in the child list.
  ChildType get lastChild => _lastChild;

  /// The previous child before the given child in the child list.
  ChildType childBefore(ChildType child) {
    assert(child != null);
    assert(child.parent == this);
    final ParentDataType childParentData = child.parentData;
    return childParentData.previousSibling;
  }

  /// The next child after the given child in the child list.
  ChildType childAfter(ChildType child) {
    assert(child != null);
    assert(child.parent == this);
    final ParentDataType childParentData = child.parentData;
    return childParentData.nextSibling;
  }

  @override
  List<DiagnosticsNode> debugDescribeChildren() {
    final List<DiagnosticsNode> children = <DiagnosticsNode>[];
    if (firstChild != null) {
      ChildType child = firstChild;
      int count = 1;
      while (true) {
        children.add(child.toDiagnosticsNode(name: 'child $count'));
        if (child == lastChild)
          break;
        count += 1;
        final ParentDataType childParentData = child.parentData;
        child = childParentData.nextSibling;
      }
    }
    return children;
  }
}

/// Variant of [FlutterErrorDetails] with extra fields for the rendering
/// library.
class FlutterErrorDetailsForRendering extends FlutterErrorDetails {
  /// Creates a [FlutterErrorDetailsForRendering] object with the given
  /// arguments setting the object's properties.
  ///
  /// The rendering library calls this constructor when catching an exception
  /// that will subsequently be reported using [FlutterError.onError].
  const FlutterErrorDetailsForRendering({
    dynamic exception,
    StackTrace stack,
    String library,
    DiagnosticsNode context,
    this.renderObject,
    InformationCollector informationCollector,
    bool silent = false,
  }) : super(
    exception: exception,
    stack: stack,
    library: library,
    context: context,
    informationCollector: informationCollector,
    silent: silent
  );

  /// The RenderObject that was being processed when the exception was caught.
  final RenderObject renderObject;
}

/// Describes the semantics information a [RenderObject] wants to add to its
/// parent.
///
/// It has two notable subclasses:
///  * [_InterestingSemanticsFragment] describing actual semantic information to
///    be added to the parent.
///  * [_ContainerSemanticsFragment]: a container class to transport the semantic
///    information of multiple [_InterestingSemanticsFragment] to a parent.
abstract class _SemanticsFragment {
  _SemanticsFragment({@required this.dropsSemanticsOfPreviousSiblings })
    : assert (dropsSemanticsOfPreviousSiblings != null);

  /// Incorporate the fragments of children into this fragment.
  void addAll(Iterable<_InterestingSemanticsFragment> fragments);

  /// Whether this fragment wants to make the semantics information of
  /// previously painted [RenderObject]s unreachable for accessibility purposes.
  ///
  /// See also:
  ///
  ///  * [SemanticsConfiguration.isBlockingSemanticsOfPreviouslyPaintedNodes]
  ///    describes what semantics are dropped in more detail.
  final bool dropsSemanticsOfPreviousSiblings;

  /// Returns [_InterestingSemanticsFragment] describing the actual semantic
  /// information that this fragment wants to add to the parent.
  Iterable<_InterestingSemanticsFragment> get interestingFragments;

  /// Whether this fragment wants to abort the semantics walk because the
  /// information in the tree are not sufficient to calculate semantics.
  ///
  /// This happens for subtrees that are currently kept alive by a viewport but
  /// not laid out.
  ///
  /// See also:
  ///
  ///  * [_AbortingSemanticsFragment], which sets this to true.
  bool get abortsWalk => false;
}

/// A container used when a [RenderObject] wants to add multiple independent
/// [_InterestingSemanticsFragment] to its parent.
///
/// The [_InterestingSemanticsFragment] to be added to the parent can be
/// obtained via [interestingFragments].
class _ContainerSemanticsFragment extends _SemanticsFragment {

  _ContainerSemanticsFragment({ @required bool dropsSemanticsOfPreviousSiblings })
    : super(dropsSemanticsOfPreviousSiblings: dropsSemanticsOfPreviousSiblings);

  @override
  void addAll(Iterable<_InterestingSemanticsFragment> fragments) {
    interestingFragments.addAll(fragments);
  }

  @override
  final List<_InterestingSemanticsFragment> interestingFragments = <_InterestingSemanticsFragment>[];
}

/// A [_SemanticsFragment] that describes which concrete semantic information
/// a [RenderObject] wants to add to the [SemanticsNode] of its parent.
///
/// Specifically, it describes which children (as returned by [compileChildren])
/// should be added to the parent's [SemanticsNode] and which [config] should be
/// merged into the parent's [SemanticsNode].
abstract class _InterestingSemanticsFragment extends _SemanticsFragment {
  _InterestingSemanticsFragment({
    @required RenderObject owner,
    @required bool dropsSemanticsOfPreviousSiblings,
  }) : assert(owner != null),
       _ancestorChain = <RenderObject>[owner],
       super(dropsSemanticsOfPreviousSiblings: dropsSemanticsOfPreviousSiblings);

  /// The [RenderObject] that owns this fragment (and any new [SemanticNode]
  /// introduced by it).
  RenderObject get owner => _ancestorChain.first;

  final List<RenderObject> _ancestorChain;

  /// The children to be added to the parent.
  ///
  /// See also:
  ///
  ///  * [SemanticsNode.parentSemanticsClipRect] for the source and definition
  ///    of the `parentSemanticsClipRect` argument.
  ///  * [SemanticsNode.parentPaintClipRect] for the source and definition
  //     of the `parentPaintClipRect` argument.
  ///  * [SemanticsNode.elevationAdjustment] for the source and definition
  //    of the `elevationAdjustment` argument.
  Iterable<SemanticsNode> compileChildren({
    @required Rect parentSemanticsClipRect,
    @required Rect parentPaintClipRect,
    @required double elevationAdjustment,
  });

  /// The [SemanticsConfiguration] the child wants to merge into the parent's
  /// [SemanticsNode] or null if it doesn't want to merge anything.
  SemanticsConfiguration get config;

  /// Disallows this fragment to merge any configuration into its parent's
  /// [SemanticsNode].
  ///
  /// After calling this the fragment will only produce children to be added
  /// to the parent and it will return null for [config].
  void markAsExplicit();

  /// Consume the fragments of children.
  ///
  /// For each provided fragment it will add that fragment's children to
  /// this fragment's children (as returned by [compileChildren]) and merge that
  /// fragment's [config] into this fragment's [config].
  ///
  /// If a provided fragment should not merge anything into [config] call
  /// [markAsExplicit] before passing the fragment to this method.
  @override
  void addAll(Iterable<_InterestingSemanticsFragment> fragments);

  /// Whether this fragment wants to add any semantic information to the parent
  /// [SemanticsNode].
  bool get hasConfigForParent => config != null;

  @override
  Iterable<_InterestingSemanticsFragment> get interestingFragments sync* {
    yield this;
  }

  Set<SemanticsTag> _tagsForChildren;

  /// Tag all children produced by [compileChildren] with `tags`.
  void addTags(Iterable<SemanticsTag> tags) {
    if (tags == null || tags.isEmpty)
      return;
    _tagsForChildren ??= <SemanticsTag>{};
    _tagsForChildren.addAll(tags);
  }

  /// Adds the geometric information of `ancestor` to this object.
  ///
  /// Those information are required to properly compute the value for
  /// [SemanticsNode.transform], [SemanticsNode.clipRect], and
  /// [SemanticsNode.rect].
  ///
  /// Ancestors have to be added in order from [owner] up until the next
  /// [RenderObject] that owns a [SemanticsNode] is reached.
  void addAncestor(RenderObject ancestor) {
    _ancestorChain.add(ancestor);
  }
}

/// An [_InterestingSemanticsFragment] that produces the root [SemanticsNode] of
/// the semantics tree.
///
/// The root node is available as the only element in the Iterable returned by
/// [children].
class _RootSemanticsFragment extends _InterestingSemanticsFragment {
  _RootSemanticsFragment({
    @required RenderObject owner,
    @required bool dropsSemanticsOfPreviousSiblings,
  }) : super(owner: owner, dropsSemanticsOfPreviousSiblings: dropsSemanticsOfPreviousSiblings);

  @override
  Iterable<SemanticsNode> compileChildren({ Rect parentSemanticsClipRect, Rect parentPaintClipRect, double elevationAdjustment }) sync* {
    assert(_tagsForChildren == null || _tagsForChildren.isEmpty);
    assert(parentSemanticsClipRect == null);
    assert(parentPaintClipRect == null);
    assert(_ancestorChain.length == 1);
    assert(elevationAdjustment == 0.0);

    owner._semantics ??= SemanticsNode.root(
      showOnScreen: owner.showOnScreen,
      owner: owner.owner.semanticsOwner,
    );
    final SemanticsNode node = owner._semantics;
    assert(MatrixUtils.matrixEquals(node.transform, Matrix4.identity()));
    assert(node.parentSemanticsClipRect == null);
    assert(node.parentPaintClipRect == null);

    node.rect = owner.semanticBounds;

    final List<SemanticsNode> children = <SemanticsNode>[];
    for (_InterestingSemanticsFragment fragment in _children) {
      assert(fragment.config == null);
      children.addAll(fragment.compileChildren(
        parentSemanticsClipRect: parentSemanticsClipRect,
        parentPaintClipRect: parentPaintClipRect,
        elevationAdjustment: 0.0,
      ));
    }
    node.updateWith(config: null, childrenInInversePaintOrder: children);

    // The root node is the only semantics node allowed to be invisible. This
    // can happen when the canvas the app is drawn on has a size of 0 by 0
    // pixel. If this happens, the root node must not have any children (because
    // these would be invisible as well and are therefore excluded from the
    // tree).
    assert(!node.isInvisible || children.isEmpty);
    yield node;
  }

  @override
  SemanticsConfiguration get config => null;

  final List<_InterestingSemanticsFragment> _children = <_InterestingSemanticsFragment>[];

  @override
  void markAsExplicit() {
    // nothing to do, we are always explicit.
  }

  @override
  void addAll(Iterable<_InterestingSemanticsFragment> fragments) {
    _children.addAll(fragments);
  }
}

/// An [_InterestingSemanticsFragment] that can be told to only add explicit
/// [SemanticsNode]s to the parent.
///
/// If [markAsExplicit] was not called before this fragment is added to
/// another fragment it will merge [config] into the parent's [SemanticsNode]
/// and add its [children] to it.
///
/// If [markAsExplicit] was called before adding this fragment to another
/// fragment it will create a new [SemanticsNode]. The newly created node will
/// be annotated with the [SemanticsConfiguration] that - without the call to
/// [markAsExplicit] - would have been merged into the parent's [SemanticsNode].
/// Similarly, the new node will also take over the children that otherwise
/// would have been added to the parent's [SemanticsNode].
///
/// After a call to [markAsExplicit] the only element returned by [children]
/// is the newly created node and [config] will return null as the fragment
/// no longer wants to merge any semantic information into the parent's
/// [SemanticsNode].
class _SwitchableSemanticsFragment extends _InterestingSemanticsFragment {
  _SwitchableSemanticsFragment({
    @required bool mergeIntoParent,
    @required SemanticsConfiguration config,
    @required RenderObject owner,
    @required bool dropsSemanticsOfPreviousSiblings,
  }) : _mergeIntoParent = mergeIntoParent,
       _config = config,
       assert(mergeIntoParent != null),
       assert(config != null),
       super(owner: owner, dropsSemanticsOfPreviousSiblings: dropsSemanticsOfPreviousSiblings);

  final bool _mergeIntoParent;
  SemanticsConfiguration _config;
  bool _isConfigWritable = false;
  final List<_InterestingSemanticsFragment> _children = <_InterestingSemanticsFragment>[];

  @override
  Iterable<SemanticsNode> compileChildren({ Rect parentSemanticsClipRect, Rect parentPaintClipRect, double elevationAdjustment }) sync* {
    if (!_isExplicit) {
      owner._semantics = null;
      for (_InterestingSemanticsFragment fragment in _children) {
        assert(_ancestorChain.first == fragment._ancestorChain.last);
        fragment._ancestorChain.addAll(_ancestorChain.sublist(1));
        yield* fragment.compileChildren(
          parentSemanticsClipRect: parentSemanticsClipRect,
          parentPaintClipRect: parentPaintClipRect,
          // The fragment is not explicit, its elevation has been absorbed by
          // the parent config (as thickness). We still need to make sure that
          // its children are placed at the elevation dictated by this config.
          elevationAdjustment: elevationAdjustment + _config.elevation,
        );
      }
      return;
    }

    final _SemanticsGeometry geometry = _needsGeometryUpdate
        ? _SemanticsGeometry(parentSemanticsClipRect: parentSemanticsClipRect, parentPaintClipRect: parentPaintClipRect, ancestors: _ancestorChain)
        : null;

    if (!_mergeIntoParent && (geometry?.dropFromTree == true))
      return;  // Drop the node, it's not going to be visible.

    owner._semantics ??= SemanticsNode(showOnScreen: owner.showOnScreen);
    final SemanticsNode node = owner._semantics
      ..isMergedIntoParent = _mergeIntoParent
      ..tags = _tagsForChildren;

    node.elevationAdjustment = elevationAdjustment;
    if (elevationAdjustment != 0.0) {
      _ensureConfigIsWritable();
      _config.elevation += elevationAdjustment;
    }

    if (geometry != null) {
      assert(_needsGeometryUpdate);
      node
        ..rect = geometry.rect
        ..transform = geometry.transform
        ..parentSemanticsClipRect = geometry.semanticsClipRect
        ..parentPaintClipRect = geometry.paintClipRect;
      if (!_mergeIntoParent && geometry.markAsHidden) {
        _ensureConfigIsWritable();
        _config.isHidden = true;
      }
    }

    final List<SemanticsNode> children = <SemanticsNode>[];
    for (_InterestingSemanticsFragment fragment in _children) {
      children.addAll(fragment.compileChildren(
        parentSemanticsClipRect: node.parentSemanticsClipRect,
        parentPaintClipRect: node.parentPaintClipRect,
        elevationAdjustment: 0.0,
      ));
    }

    if (_config.isSemanticBoundary) {
      owner.assembleSemanticsNode(node, _config, children);
    } else {
      node.updateWith(config: _config, childrenInInversePaintOrder: children);
    }

    yield node;
  }

  @override
  SemanticsConfiguration get config {
    return _isExplicit ? null : _config;
  }

  @override
  void addAll(Iterable<_InterestingSemanticsFragment> fragments) {
    for (_InterestingSemanticsFragment fragment in fragments) {
      _children.add(fragment);
      if (fragment.config == null)
        continue;
      _ensureConfigIsWritable();
      _config.absorb(fragment.config);
    }
  }

  void _ensureConfigIsWritable() {
    if (!_isConfigWritable) {
      _config = _config.copy();
      _isConfigWritable = true;
    }
  }

  bool _isExplicit = false;

  @override
  void markAsExplicit() {
    _isExplicit = true;
  }

  bool get _needsGeometryUpdate => _ancestorChain.length > 1;
}


/// [_SemanticsFragment] used to indicate that the current information in this
/// subtree is not sufficient to update semantics.
///
/// Anybody processing this [_SemanticsFragment] should abort the walk of the
/// current subtree without updating any [SemanticsNode]s as there is no semantic
/// information to compute. As a result, this fragment also doesn't carry any
/// semantics information either.
class _AbortingSemanticsFragment extends _InterestingSemanticsFragment {
  _AbortingSemanticsFragment({@required RenderObject owner}) : super(owner: owner, dropsSemanticsOfPreviousSiblings: false);

  @override
  bool get abortsWalk => true;

  @override
  SemanticsConfiguration get config => null;

  @override
  void addAll(Iterable<_InterestingSemanticsFragment> fragments) {
    assert(false);
  }

  @override
  Iterable<SemanticsNode> compileChildren({ Rect parentSemanticsClipRect, Rect parentPaintClipRect, double elevationAdjustment }) sync* {
    yield owner._semantics;
  }

  @override
  void markAsExplicit() {
    // Is never explicit.
  }
}

/// Helper class that keeps track of the geometry of a [SemanticsNode].
///
/// It is used to annotate a [SemanticsNode] with the current information for
/// [SemanticsNode.rect] and [SemanticsNode.transform].
class _SemanticsGeometry {

  /// The `parentClippingRect` may be null if no clip is to be applied.
  ///
  /// The `ancestors` list has to include all [RenderObject] in order that are
  /// located between the [SemanticsNode] whose geometry is represented here
  /// (first [RenderObject] in the list) and its closest ancestor [RenderObject]
  /// that also owns its own [SemanticsNode] (last [RenderObject] in the list).
  _SemanticsGeometry({
    @required Rect parentSemanticsClipRect,
    @required Rect parentPaintClipRect,
    @required List<RenderObject> ancestors,
  }) {
    _computeValues(parentSemanticsClipRect, parentPaintClipRect, ancestors);
  }

  Rect _paintClipRect;
  Rect _semanticsClipRect;
  Matrix4 _transform;
  Rect _rect;

  /// Value for [SemanticsNode.transform].
  Matrix4 get transform => _transform;

  /// Value for [SemanticsNode.parentSemanticsClipRect].
  Rect get semanticsClipRect => _semanticsClipRect;

  /// Value for [SemanticsNode.parentPaintClipRect].
  Rect get paintClipRect => _paintClipRect;

  /// Value for [SemanticsNode.rect].
  Rect get rect => _rect;

  void _computeValues(Rect parentSemanticsClipRect, Rect parentPaintClipRect, List<RenderObject> ancestors) {
    assert(ancestors.length > 1);

    _transform = Matrix4.identity();
    _semanticsClipRect = parentSemanticsClipRect;
    _paintClipRect = parentPaintClipRect;
    for (int index = ancestors.length-1; index > 0; index -= 1) {
      final RenderObject parent = ancestors[index];
      final RenderObject child = ancestors[index-1];
      final Rect parentSemanticsClipRect = parent.describeSemanticsClip(child);
      if (parentSemanticsClipRect != null) {
        _semanticsClipRect = parentSemanticsClipRect;
        _paintClipRect = _intersectRects(_paintClipRect, parent.describeApproximatePaintClip(child));
      } else {
        _semanticsClipRect = _intersectRects(_semanticsClipRect, parent.describeApproximatePaintClip(child));
      }
      final Matrix4 clipRectTransform = Matrix4.identity();
      _applyIntermediatePaintTransforms(parent, child, _transform, clipRectTransform);
      _semanticsClipRect = _transformRect(_semanticsClipRect, clipRectTransform.clone());
      _paintClipRect = _transformRect(_paintClipRect, clipRectTransform.clone());
    }

    final RenderObject owner = ancestors.first;
    _rect = _semanticsClipRect == null ? owner.semanticBounds : _semanticsClipRect.intersect(owner.semanticBounds);
    if (_paintClipRect != null) {
      final Rect paintRect = _paintClipRect.intersect(_rect);
      _markAsHidden = paintRect.isEmpty && !_rect.isEmpty;
      if (!_markAsHidden)
        _rect = paintRect;
    }
  }

  // A matrix used to store transient transform data.
  //
  // Reusing this matrix avoids allocating a new matrix every time a temporary
  // matrix is needed.
  //
  // This instance should never be returned to the caller. Otherwise, the data
  // stored in it will be overwritten unpredictably by subsequent reuses.
  static final Matrix4 _temporaryTransformHolder = Matrix4.zero();

  /// From parent to child coordinate system.
  static Rect _transformRect(Rect rect, Matrix4 transform) {
    assert(transform != null);
    if (rect == null)
      return null;
    if (rect.isEmpty)
      return Rect.zero;
<<<<<<< HEAD
    return MatrixUtils.inverseTransformRect(transform, rect);
=======
    _temporaryTransformHolder.setIdentity();  // clears data from a previous call
    parent.applyPaintTransform(child, _temporaryTransformHolder);
    return MatrixUtils.inverseTransformRect(_temporaryTransformHolder, rect);
>>>>>>> 919dcf53
  }

  static void _applyIntermediatePaintTransforms(
    RenderObject ancestor,
    RenderObject child,
    Matrix4 transform,
    Matrix4 clipRectTransform,
  ) {
    assert(ancestor != null);
    assert(child != null);
    assert(transform != null);
    RenderObject intermediateParent = child.parent;
    assert(intermediateParent != null);
    while (intermediateParent != ancestor) {
      intermediateParent.applyPaintTransform(child, transform);
      intermediateParent = intermediateParent.parent;
      child = child.parent;
      assert(intermediateParent != null);
    }
    ancestor.applyPaintTransform(child, transform);
    ancestor.applyPaintTransform(child, clipRectTransform);
  }

  static Rect _intersectRects(Rect a, Rect b) {
    if (a == null)
      return b;
    if (b == null)
      return a;
    return a.intersect(b);
  }

  /// Whether the [SemanticsNode] annotated with the geometric information tracked
  /// by this object can be dropped from the semantics tree without losing
  /// semantics information.
  bool get dropFromTree {
    return _rect.isEmpty;
  }

  /// Whether the [SemanticsNode] annotated with the geometric information
  /// tracked by this object should be marked as hidden because it is not
  /// visible on screen.
  ///
  /// Hidden elements should still be included in the tree to work around
  /// platform limitations (e.g. accessibility scrolling on iOS).
  ///
  /// See also:
  ///
  ///  * [SemanticsFlag.isHidden] for the purpose of marking a node as hidden.
  bool get markAsHidden => _markAsHidden;
  bool _markAsHidden = false;
}<|MERGE_RESOLUTION|>--- conflicted
+++ resolved
@@ -3616,13 +3616,7 @@
       return null;
     if (rect.isEmpty)
       return Rect.zero;
-<<<<<<< HEAD
     return MatrixUtils.inverseTransformRect(transform, rect);
-=======
-    _temporaryTransformHolder.setIdentity();  // clears data from a previous call
-    parent.applyPaintTransform(child, _temporaryTransformHolder);
-    return MatrixUtils.inverseTransformRect(_temporaryTransformHolder, rect);
->>>>>>> 919dcf53
   }
 
   static void _applyIntermediatePaintTransforms(
