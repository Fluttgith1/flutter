// Copyright 2014 The Flutter Authors. All rights reserved.
// Use of this source code is governed by a BSD-style license that can be
// found in the LICENSE file.

import 'dart:developer';
import 'dart:ui' as ui show PictureRecorder;

import 'package:flutter/animation.dart';
import 'package:flutter/foundation.dart';
import 'package:flutter/gestures.dart';
import 'package:flutter/painting.dart';
import 'package:flutter/semantics.dart';
import 'package:vector_math/vector_math_64.dart';

import 'binding.dart';
import 'debug.dart';
import 'layer.dart';

export 'package:flutter/foundation.dart' show FlutterError, InformationCollector, DiagnosticsNode, ErrorSummary, ErrorDescription, ErrorHint, DiagnosticsProperty, StringProperty, DoubleProperty, EnumProperty, FlagProperty, IntProperty, DiagnosticPropertiesBuilder;
export 'package:flutter/gestures.dart' show HitTestEntry, HitTestResult;
export 'package:flutter/painting.dart';

/// Base class for data associated with a [RenderObject] by its parent.
///
/// Some render objects wish to store data on their children, such as the
/// children's input parameters to the parent's layout algorithm or the
/// children's position relative to other children.
///
/// See also:
///
///  * [RenderObject.setupParentData], which [RenderObject] subclasses may
///    override to attach specific types of parent data to children.
class ParentData {
  /// Called when the RenderObject is removed from the tree.
  @protected
  @mustCallSuper
  void detach() { }

  @override
  String toString() => '<none>';
}

/// Signature for painting into a [PaintingContext].
///
/// The `offset` argument is the offset from the origin of the coordinate system
/// of the [PaintingContext.canvas] to the coordinate system of the callee.
///
/// Used by many of the methods of [PaintingContext].
typedef PaintingContextCallback = void Function(PaintingContext context, Offset offset);

/// A place to paint.
///
/// Rather than holding a canvas directly, [RenderObject]s paint using a painting
/// context. The painting context has a [Canvas], which receives the
/// individual draw operations, and also has functions for painting child
/// render objects.
///
/// When painting a child render object, the canvas held by the painting context
/// can change because the draw operations issued before and after painting the
/// child might be recorded in separate compositing layers. For this reason, do
/// not hold a reference to the canvas across operations that might paint
/// child render objects.
///
/// New [PaintingContext] objects are created automatically when using
/// [PaintingContext.repaintCompositedChild] and [pushLayer].
class PaintingContext extends ClipContext {

  /// Creates a painting context.
  ///
  /// Typically only called by [PaintingContext.repaintCompositedChild]
  /// and [pushLayer].
  @protected
  PaintingContext(this._containerLayer, this.estimatedBounds)
    : assert(_containerLayer != null),
      assert(estimatedBounds != null);

  final ContainerLayer _containerLayer;

  /// An estimate of the bounds within which the painting context's [canvas]
  /// will record painting commands. This can be useful for debugging.
  ///
  /// The canvas will allow painting outside these bounds.
  ///
  /// The [estimatedBounds] rectangle is in the [canvas] coordinate system.
  final Rect estimatedBounds;

  /// Repaint the given render object.
  ///
  /// The render object must be attached to a [PipelineOwner], must have a
  /// composited layer, and must be in need of painting. The render object's
  /// layer, if any, is re-used, along with any layers in the subtree that don't
  /// need to be repainted.
  ///
  /// See also:
  ///
  ///  * [RenderObject.isRepaintBoundary], which determines if a [RenderObject]
  ///    has a composited layer.
  static void repaintCompositedChild(RenderObject child, { bool debugAlsoPaintedParent = false }) {
    assert(child._needsPaint);
    _repaintCompositedChild(
      child,
      debugAlsoPaintedParent: debugAlsoPaintedParent,
    );
  }

  static void _repaintCompositedChild(
    RenderObject child, {
    bool debugAlsoPaintedParent = false,
    PaintingContext? childContext,
  }) {
    assert(child.isRepaintBoundary);
    assert(() {
      // register the call for RepaintBoundary metrics
      child.debugRegisterRepaintBoundaryPaint(
        includedParent: debugAlsoPaintedParent,
        includedChild: true,
      );
      return true;
    }());
    OffsetLayer? childLayer = child._layer as OffsetLayer?;
    if (childLayer == null) {
      assert(debugAlsoPaintedParent);
      // Not using the `layer` setter because the setter asserts that we not
      // replace the layer for repaint boundaries. That assertion does not
      // apply here because this is exactly the place designed to create a
      // layer for repaint boundaries.
      child._layer = childLayer = OffsetLayer();
    } else {
      assert(debugAlsoPaintedParent || childLayer.attached);
      childLayer.removeAllChildren();
      childLayer.dispose();
    }
    assert(identical(childLayer, child._layer));
    assert(child._layer is OffsetLayer);
    assert(() {
      child._layer!.debugCreator = child.debugCreator ?? child.runtimeType;
      return true;
    }());
    childContext ??= PaintingContext(child._layer!, child.paintBounds);
    child._paintWithContext(childContext, Offset.zero);

    // Double-check that the paint method did not replace the layer (the first
    // check is done in the [layer] setter itself).
    assert(identical(childLayer, child._layer));
    childContext.stopRecordingIfNeeded();
  }

  /// In debug mode, repaint the given render object using a custom painting
  /// context that can record the results of the painting operation in addition
  /// to performing the regular paint of the child.
  ///
  /// See also:
  ///
  ///  * [repaintCompositedChild], for repainting a composited child without
  ///    instrumentation.
  static void debugInstrumentRepaintCompositedChild(
    RenderObject child, {
    bool debugAlsoPaintedParent = false,
    required PaintingContext customContext,
  }) {
    assert(() {
      _repaintCompositedChild(
        child,
        debugAlsoPaintedParent: debugAlsoPaintedParent,
        childContext: customContext,
      );
      return true;
    }());
  }

  /// Paint a child [RenderObject].
  ///
  /// If the child has its own composited layer, the child will be composited
  /// into the layer subtree associated with this painting context. Otherwise,
  /// the child will be painted into the current PictureLayer for this context.
  void paintChild(RenderObject child, Offset offset) {
    assert(() {
      if (debugProfilePaintsEnabled)
        Timeline.startSync('${child.runtimeType}', arguments: timelineArgumentsIndicatingLandmarkEvent);
      debugOnProfilePaint?.call(child);
      return true;
    }());

    if (child.isRepaintBoundary) {
      stopRecordingIfNeeded();
      _compositeChild(child, offset);
    } else {
      child._paintWithContext(this, offset);
    }

    assert(() {
      if (debugProfilePaintsEnabled)
        Timeline.finishSync();
      return true;
    }());
  }

  void _compositeChild(RenderObject child, Offset offset) {
    assert(!_isRecording);
    assert(child.isRepaintBoundary);
    assert(_canvas == null || _canvas!.getSaveCount() == 1);

    // Create a layer for our child, and paint the child into it.
    if (child._needsPaint) {
      repaintCompositedChild(child, debugAlsoPaintedParent: true);
    } else {
      assert(() {
        // register the call for RepaintBoundary metrics
        child.debugRegisterRepaintBoundaryPaint(
          includedParent: true,
          includedChild: false,
        );
        child._layer!.debugCreator = child.debugCreator ?? child;
        return true;
      }());
    }
    assert(child._layer is OffsetLayer);
    assert(!child._layer!.debugDisposed!, '${child._layer}');
    final OffsetLayer childOffsetLayer = child._layer! as OffsetLayer;
    childOffsetLayer.offset = offset;
    appendLayer(child._layer!);
  }

  /// Adds a layer to the recording requiring that the recording is already
  /// stopped.
  ///
  /// Do not call this function directly: call [addLayer] or [pushLayer]
  /// instead. This function is called internally when all layers not
  /// generated from the [canvas] are added.
  ///
  /// Subclasses that need to customize how layers are added should override
  /// this method.
  @protected
  void appendLayer(Layer layer) {
    assert(!_isRecording);
    assert(!layer.debugDisposed!);
    layer.remove();
    _containerLayer.append(layer);
  }

  bool get _isRecording {
    final bool hasCanvas = _canvas != null;
    assert(() {
      if (hasCanvas) {
        assert(_currentLayer != null);
        assert(_recorder != null);
        assert(_canvas != null);
      } else {
        assert(_currentLayer == null);
        assert(_recorder == null);
        assert(_canvas == null);
      }
      return true;
    }());
    return hasCanvas;
  }

  // Recording state
  PictureLayer? _currentLayer;
  ui.PictureRecorder? _recorder;
  Canvas? _canvas;

  /// The canvas on which to paint.
  ///
  /// The current canvas can change whenever you paint a child using this
  /// context, which means it's fragile to hold a reference to the canvas
  /// returned by this getter.
  @override
  Canvas get canvas {
    if (_canvas == null)
      _startRecording();
    return _canvas!;
  }

  void _startRecording() {
    assert(!_isRecording);
    _currentLayer = PictureLayer(estimatedBounds);
    _recorder = ui.PictureRecorder();
    _canvas = Canvas(_recorder!);
    _containerLayer.append(_currentLayer!);
    _containerLayer.addDisposalHandle(_currentLayer!.createDisposalHandle(_containerLayer.runtimeType.toString()));
  }

  /// Stop recording to a canvas if recording has started.
  ///
  /// Do not call this function directly: functions in this class will call
  /// this method as needed. This function is called internally to ensure that
  /// recording is stopped before adding layers or finalizing the results of a
  /// paint.
  ///
  /// Subclasses that need to customize how recording to a canvas is performed
  /// should override this method to save the results of the custom canvas
  /// recordings.
  @protected
  @mustCallSuper
  void stopRecordingIfNeeded() {
    if (!_isRecording)
      return;
    assert(() {
      if (debugRepaintRainbowEnabled) {
        final Paint paint = Paint()
          ..style = PaintingStyle.stroke
          ..strokeWidth = 6.0
          ..color = debugCurrentRepaintColor.toColor();
        canvas.drawRect(estimatedBounds.deflate(3.0), paint);
      }
      if (debugPaintLayerBordersEnabled) {
        final Paint paint = Paint()
          ..style = PaintingStyle.stroke
          ..strokeWidth = 1.0
          ..color = const Color(0xFFFF9800);
        canvas.drawRect(estimatedBounds, paint);
      }
      return true;
    }());
    _currentLayer!.picture = _recorder!.endRecording();
    _currentLayer = null;
    _recorder = null;
    _canvas = null;
  }

  /// Hints that the painting in the current layer is complex and would benefit
  /// from caching.
  ///
  /// If this hint is not set, the compositor will apply its own heuristics to
  /// decide whether the current layer is complex enough to benefit from
  /// caching.
  void setIsComplexHint() {
    _currentLayer?.isComplexHint = true;
  }

  /// Hints that the painting in the current layer is likely to change next frame.
  ///
  /// This hint tells the compositor not to cache the current layer because the
  /// cache will not be used in the future. If this hint is not set, the
  /// compositor will apply its own heuristics to decide whether the current
  /// layer is likely to be reused in the future.
  void setWillChangeHint() {
    _currentLayer?.willChangeHint = true;
  }

  /// Adds a composited leaf layer to the recording.
  ///
  /// After calling this function, the [canvas] property will change to refer to
  /// a new [Canvas] that draws on top of the given layer.
  ///
  /// A [RenderObject] that uses this function is very likely to require its
  /// [RenderObject.alwaysNeedsCompositing] property to return true. That informs
  /// ancestor render objects that this render object will include a composited
  /// layer, which, for example, causes them to use composited clips.
  ///
  /// See also:
  ///
  ///  * [pushLayer], for adding a layer and painting further contents within
  ///    it.
  void addLayer(Layer layer) {
    stopRecordingIfNeeded();
    appendLayer(layer);
  }

  /// Appends the given layer to the recording, and calls the `painter` callback
  /// with that layer, providing the `childPaintBounds` as the estimated paint
  /// bounds of the child. The `childPaintBounds` can be used for debugging but
  /// have no effect on painting.
  ///
  /// The given layer must be an unattached orphan. (Providing a newly created
  /// object, rather than reusing an existing layer, satisfies that
  /// requirement.)
  ///
  /// {@template flutter.rendering.PaintingContext.pushLayer.offset}
  /// The `offset` is the offset to pass to the `painter`. In particular, it is
  /// not an offset applied to the layer itself. Layers conceptually by default
  /// have no position or size, though they can transform their contents. For
  /// example, an [OffsetLayer] applies an offset to its children.
  /// {@endtemplate}
  ///
  /// If the `childPaintBounds` are not specified then the current layer's paint
  /// bounds are used. This is appropriate if the child layer does not apply any
  /// transformation or clipping to its contents. The `childPaintBounds`, if
  /// specified, must be in the coordinate system of the new layer (i.e. as seen
  /// by its children after it applies whatever transform to its contents), and
  /// should not go outside the current layer's paint bounds.
  ///
  /// See also:
  ///
  ///  * [addLayer], for pushing a layer without painting further contents
  ///    within it.
  void pushLayer(ContainerLayer childLayer, PaintingContextCallback painter, Offset offset, { Rect? childPaintBounds }) {
    assert(painter != null);
    // If a layer is being reused, it may already contain children. We remove
    // them so that `painter` can add children that are relevant for this frame.
    if (childLayer.hasChildren) {
      childLayer.removeAllChildren();
    }
    stopRecordingIfNeeded();
    appendLayer(childLayer);
    final PaintingContext childContext = createChildContext(childLayer, childPaintBounds ?? estimatedBounds);
    painter(childContext, offset);
    childContext.stopRecordingIfNeeded();
  }

  /// Creates a painting context configured to paint into [childLayer].
  ///
  /// The `bounds` are estimated paint bounds for debugging purposes.
  @protected
  PaintingContext createChildContext(ContainerLayer childLayer, Rect bounds) {
    return PaintingContext(childLayer, bounds);
  }

  /// Clip further painting using a rectangle.
  ///
  /// {@template flutter.rendering.PaintingContext.pushClipRect.needsCompositing}
  /// The `needsCompositing` argument specifies whether the child needs
  /// compositing. Typically this matches the value of
  /// [RenderObject.needsCompositing] for the caller. If false, this method
  /// returns null, indicating that a layer is no longer necessary. If a render
  /// object calling this method stores the `oldLayer` in its
  /// [RenderObject.layer] field, it should set that field to null.
  ///
  /// When `needsCompositing` is false, this method will use a more efficient
  /// way to apply the layer effect than actually creating a layer.
  /// {@endtemplate}
  ///
  /// {@template flutter.rendering.PaintingContext.pushClipRect.offset}
  /// The `offset` argument is the offset from the origin of the canvas'
  /// coordinate system to the origin of the caller's coordinate system.
  /// {@endtemplate}
  ///
  /// The `clipRect` is the rectangle (in the caller's coordinate system) to use
  /// to clip the painting done by [painter]. It should not include the
  /// `offset`.
  ///
  /// The `painter` callback will be called while the `clipRect` is applied. It
  /// is called synchronously during the call to [pushClipRect].
  ///
  /// The `clipBehavior` argument controls how the rectangle is clipped.
  ///
  /// {@template flutter.rendering.PaintingContext.pushClipRect.oldLayer}
  /// For the `oldLayer` argument, specify the layer created in the previous
  /// frame. This gives the engine more information for performance
  /// optimizations. Typically this is the value of [RenderObject.layer] that a
  /// render object creates once, then reuses for all subsequent frames until a
  /// layer is no longer needed (e.g. the render object no longer needs
  /// compositing) or until the render object changes the type of the layer
  /// (e.g. from opacity layer to a clip rect layer).
  /// {@endtemplate}
  ClipRectLayer? pushClipRect(bool needsCompositing, Offset offset, Rect clipRect, PaintingContextCallback painter, { Clip clipBehavior = Clip.hardEdge, ClipRectLayer? oldLayer }) {
    final Rect offsetClipRect = clipRect.shift(offset);
    if (needsCompositing) {
      final ClipRectLayer layer = oldLayer ?? ClipRectLayer();
      layer
        ..clipRect = offsetClipRect
        ..clipBehavior = clipBehavior;
      pushLayer(layer, painter, offset, childPaintBounds: offsetClipRect);
      return layer;
    } else {
      clipRectAndPaint(offsetClipRect, clipBehavior, offsetClipRect, () => painter(this, offset));
      return null;
    }
  }

  /// Clip further painting using a rounded rectangle.
  ///
  /// {@macro flutter.rendering.PaintingContext.pushClipRect.needsCompositing}
  ///
  /// {@macro flutter.rendering.PaintingContext.pushClipRect.offset}
  ///
  /// The `bounds` argument is used to specify the region of the canvas (in the
  /// caller's coordinate system) into which `painter` will paint.
  ///
  /// The `clipRRect` argument specifies the rounded-rectangle (in the caller's
  /// coordinate system) to use to clip the painting done by `painter`. It
  /// should not include the `offset`.
  ///
  /// The `painter` callback will be called while the `clipRRect` is applied. It
  /// is called synchronously during the call to [pushClipRRect].
  ///
  /// The `clipBehavior` argument controls how the rounded rectangle is clipped.
  ///
  /// {@macro flutter.rendering.PaintingContext.pushClipRect.oldLayer}
  ClipRRectLayer? pushClipRRect(bool needsCompositing, Offset offset, Rect bounds, RRect clipRRect, PaintingContextCallback painter, { Clip clipBehavior = Clip.antiAlias, ClipRRectLayer? oldLayer }) {
    assert(clipBehavior != null);
    final Rect offsetBounds = bounds.shift(offset);
    final RRect offsetClipRRect = clipRRect.shift(offset);
    if (needsCompositing) {
      final ClipRRectLayer layer = oldLayer ?? ClipRRectLayer();
      layer
        ..clipRRect = offsetClipRRect
        ..clipBehavior = clipBehavior;
      pushLayer(layer, painter, offset, childPaintBounds: offsetBounds);
      return layer;
    } else {
      clipRRectAndPaint(offsetClipRRect, clipBehavior, offsetBounds, () => painter(this, offset));
      return null;
    }
  }

  /// Clip further painting using a path.
  ///
  /// {@macro flutter.rendering.PaintingContext.pushClipRect.needsCompositing}
  ///
  /// {@macro flutter.rendering.PaintingContext.pushClipRect.offset}
  ///
  /// The `bounds` argument is used to specify the region of the canvas (in the
  /// caller's coordinate system) into which `painter` will paint.
  ///
  /// The `clipPath` argument specifies the [Path] (in the caller's coordinate
  /// system) to use to clip the painting done by `painter`. It should not
  /// include the `offset`.
  ///
  /// The `painter` callback will be called while the `clipPath` is applied. It
  /// is called synchronously during the call to [pushClipPath].
  ///
  /// The `clipBehavior` argument controls how the path is clipped.
  ///
  /// {@macro flutter.rendering.PaintingContext.pushClipRect.oldLayer}
  ClipPathLayer? pushClipPath(bool needsCompositing, Offset offset, Rect bounds, Path clipPath, PaintingContextCallback painter, { Clip clipBehavior = Clip.antiAlias, ClipPathLayer? oldLayer }) {
    assert(clipBehavior != null);
    final Rect offsetBounds = bounds.shift(offset);
    final Path offsetClipPath = clipPath.shift(offset);
    if (needsCompositing) {
      final ClipPathLayer layer = oldLayer ?? ClipPathLayer();
      layer
        ..clipPath = offsetClipPath
        ..clipBehavior = clipBehavior;
      pushLayer(layer, painter, offset, childPaintBounds: offsetBounds);
      return layer;
    } else {
      clipPathAndPaint(offsetClipPath, clipBehavior, offsetBounds, () => painter(this, offset));
      return null;
    }
  }

  /// Blend further painting with a color filter.
  ///
  /// {@macro flutter.rendering.PaintingContext.pushLayer.offset}
  ///
  /// The `colorFilter` argument is the [ColorFilter] value to use when blending
  /// the painting done by `painter`.
  ///
  /// The `painter` callback will be called while the `colorFilter` is applied.
  /// It is called synchronously during the call to [pushColorFilter].
  ///
  /// {@macro flutter.rendering.PaintingContext.pushClipRect.oldLayer}
  ///
  /// A [RenderObject] that uses this function is very likely to require its
  /// [RenderObject.alwaysNeedsCompositing] property to return true. That informs
  /// ancestor render objects that this render object will include a composited
  /// layer, which, for example, causes them to use composited clips.
  ColorFilterLayer pushColorFilter(Offset offset, ColorFilter colorFilter, PaintingContextCallback painter, { ColorFilterLayer? oldLayer }) {
    assert(colorFilter != null);
    final ColorFilterLayer layer = oldLayer ?? ColorFilterLayer();
    layer.colorFilter = colorFilter;
    pushLayer(layer, painter, offset);
    return layer;
  }

  /// Transform further painting using a matrix.
  ///
  /// {@macro flutter.rendering.PaintingContext.pushClipRect.needsCompositing}
  ///
  /// The `offset` argument is the offset to pass to `painter` and the offset to
  /// the origin used by `transform`.
  ///
  /// The `transform` argument is the [Matrix4] with which to transform the
  /// coordinate system while calling `painter`. It should not include `offset`.
  /// It is applied effectively after applying `offset`.
  ///
  /// The `painter` callback will be called while the `transform` is applied. It
  /// is called synchronously during the call to [pushTransform].
  ///
  /// {@macro flutter.rendering.PaintingContext.pushClipRect.oldLayer}
  TransformLayer? pushTransform(bool needsCompositing, Offset offset, Matrix4 transform, PaintingContextCallback painter, { TransformLayer? oldLayer }) {
    final Matrix4 effectiveTransform = Matrix4.translationValues(offset.dx, offset.dy, 0.0)
      ..multiply(transform)..translate(-offset.dx, -offset.dy);
    if (needsCompositing) {
      final TransformLayer layer = oldLayer ?? TransformLayer();
      layer.transform = effectiveTransform;
      pushLayer(
        layer,
        painter,
        offset,
        childPaintBounds: MatrixUtils.inverseTransformRect(effectiveTransform, estimatedBounds),
      );
      return layer;
    } else {
      canvas
        ..save()
        ..transform(effectiveTransform.storage);
      painter(this, offset);
      canvas.restore();
      return null;
    }
  }

  /// Blend further painting with an alpha value.
  ///
  /// The `offset` argument indicates an offset to apply to all the children
  /// (the rendering created by `painter`).
  ///
  /// The `alpha` argument is the alpha value to use when blending the painting
  /// done by `painter`. An alpha value of 0 means the painting is fully
  /// transparent and an alpha value of 255 means the painting is fully opaque.
  ///
  /// The `painter` callback will be called while the `alpha` is applied. It
  /// is called synchronously during the call to [pushOpacity].
  ///
  /// {@macro flutter.rendering.PaintingContext.pushClipRect.oldLayer}
  ///
  /// A [RenderObject] that uses this function is very likely to require its
  /// [RenderObject.alwaysNeedsCompositing] property to return true. That informs
  /// ancestor render objects that this render object will include a composited
  /// layer, which, for example, causes them to use composited clips.
  OpacityLayer pushOpacity(Offset offset, int alpha, PaintingContextCallback painter, { OpacityLayer? oldLayer }) {
    final OpacityLayer layer = oldLayer ?? OpacityLayer();
    layer
      ..alpha = alpha
      ..offset = offset;
    pushLayer(layer, painter, Offset.zero);
    return layer;
  }

  @override
  String toString() => '${objectRuntimeType(this, 'PaintingContext')}#$hashCode(layer: $_containerLayer, canvas bounds: $estimatedBounds)';
}

/// An abstract set of layout constraints.
///
/// Concrete layout models (such as box) will create concrete subclasses to
/// communicate layout constraints between parents and children.
///
/// ## Writing a Constraints subclass
///
/// When creating a new [RenderObject] subclass with a new layout protocol, one
/// will usually need to create a new [Constraints] subclass to express the
/// input to the layout algorithms.
///
/// A [Constraints] subclass should be immutable (all fields final). There are
/// several members to implement, in addition to whatever fields, constructors,
/// and helper methods one may find useful for a particular layout protocol:
///
/// * The [isTight] getter, which should return true if the object represents a
///   case where the [RenderObject] class has no choice for how to lay itself
///   out. For example, [BoxConstraints] returns true for [isTight] when both
///   the minimum and maximum widths and the minimum and maximum heights are
///   equal.
///
/// * The [isNormalized] getter, which should return true if the object
///   represents its data in its canonical form. Sometimes, it is possible for
///   fields to be redundant with each other, such that several different
///   representations have the same implications. For example, a
///   [BoxConstraints] instance with its minimum width greater than its maximum
///   width is equivalent to one where the maximum width is set to that minimum
///   width (`2<w<1` is equivalent to `2<w<2`, since minimum constraints have
///   priority). This getter is used by the default implementation of
///   [debugAssertIsValid].
///
/// * The [debugAssertIsValid] method, which should assert if there's anything
///   wrong with the constraints object. (We use this approach rather than
///   asserting in constructors so that our constructors can be `const` and so
///   that it is possible to create invalid constraints temporarily while
///   building valid ones.) See the implementation of
///   [BoxConstraints.debugAssertIsValid] for an example of the detailed checks
///   that can be made.
///
/// * The [==] operator and the [hashCode] getter, so that constraints can be
///   compared for equality. If a render object is given constraints that are
///   equal, then the rendering library will avoid laying the object out again
///   if it is not dirty.
///
/// * The [toString] method, which should describe the constraints so that they
///   appear in a usefully readable form in the output of [debugDumpRenderTree].
@immutable
abstract class Constraints {
  /// Abstract const constructor. This constructor enables subclasses to provide
  /// const constructors so that they can be used in const expressions.
  const Constraints();

  /// Whether there is exactly one size possible given these constraints.
  bool get isTight;

  /// Whether the constraint is expressed in a consistent manner.
  bool get isNormalized;

  /// Asserts that the constraints are valid.
  ///
  /// This might involve checks more detailed than [isNormalized].
  ///
  /// For example, the [BoxConstraints] subclass verifies that the constraints
  /// are not [double.nan].
  ///
  /// If the `isAppliedConstraint` argument is true, then even stricter rules
  /// are enforced. This argument is set to true when checking constraints that
  /// are about to be applied to a [RenderObject] during layout, as opposed to
  /// constraints that may be further affected by other constraints. For
  /// example, the asserts for verifying the validity of
  /// [RenderConstrainedBox.additionalConstraints] do not set this argument, but
  /// the asserts for verifying the argument passed to the [RenderObject.layout]
  /// method do.
  ///
  /// The `informationCollector` argument takes an optional callback which is
  /// called when an exception is to be thrown. The collected information is
  /// then included in the message after the error line.
  ///
  /// Returns the same as [isNormalized] if asserts are disabled.
  bool debugAssertIsValid({
    bool isAppliedConstraint = false,
    InformationCollector? informationCollector,
  }) {
    assert(isNormalized);
    return isNormalized;
  }
}

/// Signature for a function that is called for each [RenderObject].
///
/// Used by [RenderObject.visitChildren] and [RenderObject.visitChildrenForSemantics].
///
/// The `child` argument must not be null.
typedef RenderObjectVisitor = void Function(RenderObject child);

/// Signature for a function that is called during layout.
///
/// Used by [RenderObject.invokeLayoutCallback].
typedef LayoutCallback<T extends Constraints> = void Function(T constraints);

/// A reference to the semantics tree.
///
/// The framework maintains the semantics tree (used for accessibility and
/// indexing) only when there is at least one client holding an open
/// [SemanticsHandle].
///
/// The framework notifies the client that it has updated the semantics tree by
/// calling the [listener] callback. When the client no longer needs the
/// semantics tree, the client can call [dispose] on the [SemanticsHandle],
/// which stops these callbacks and closes the [SemanticsHandle]. When all the
/// outstanding [SemanticsHandle] objects are closed, the framework stops
/// updating the semantics tree.
///
/// To obtain a [SemanticsHandle], call [PipelineOwner.ensureSemantics] on the
/// [PipelineOwner] for the render tree from which you wish to read semantics.
/// You can obtain the [PipelineOwner] using the [RenderObject.owner] property.
class SemanticsHandle {
  SemanticsHandle._(PipelineOwner owner, this.listener)
      : assert(owner != null),
        _owner = owner {
    if (listener != null)
      _owner.semanticsOwner!.addListener(listener!);
  }

  final PipelineOwner _owner;

  /// The callback that will be notified when the semantics tree updates.
  final VoidCallback? listener;

  /// Closes the semantics handle and stops calling [listener] when the
  /// semantics updates.
  ///
  /// When all the outstanding [SemanticsHandle] objects for a given
  /// [PipelineOwner] are closed, the [PipelineOwner] will stop updating the
  /// semantics tree.
  @mustCallSuper
  void dispose() {
    if (listener != null)
      _owner.semanticsOwner!.removeListener(listener!);
    _owner._didDisposeSemanticsHandle();
  }
}

/// The pipeline owner manages the rendering pipeline.
///
/// The pipeline owner provides an interface for driving the rendering pipeline
/// and stores the state about which render objects have requested to be visited
/// in each stage of the pipeline. To flush the pipeline, call the following
/// functions in order:
///
/// 1. [flushLayout] updates any render objects that need to compute their
///    layout. During this phase, the size and position of each render
///    object is calculated. Render objects might dirty their painting or
///    compositing state during this phase.
/// 2. [flushCompositingBits] updates any render objects that have dirty
///    compositing bits. During this phase, each render object learns whether
///    any of its children require compositing. This information is used during
///    the painting phase when selecting how to implement visual effects such as
///    clipping. If a render object has a composited child, its needs to use a
///    [Layer] to create the clip in order for the clip to apply to the
///    composited child (which will be painted into its own [Layer]).
/// 3. [flushPaint] visits any render objects that need to paint. During this
///    phase, render objects get a chance to record painting commands into
///    [PictureLayer]s and construct other composited [Layer]s.
/// 4. Finally, if semantics are enabled, [flushSemantics] will compile the
///    semantics for the render objects. This semantic information is used by
///    assistive technology to improve the accessibility of the render tree.
///
/// The [RendererBinding] holds the pipeline owner for the render objects that
/// are visible on screen. You can create other pipeline owners to manage
/// off-screen objects, which can flush their pipelines independently of the
/// on-screen render objects.
class PipelineOwner {
  /// Creates a pipeline owner.
  ///
  /// Typically created by the binding (e.g., [RendererBinding]), but can be
  /// created separately from the binding to drive off-screen render objects
  /// through the rendering pipeline.
  PipelineOwner({
    this.onNeedVisualUpdate,
    this.onSemanticsOwnerCreated,
    this.onSemanticsOwnerDisposed,
  });

  /// Called when a render object associated with this pipeline owner wishes to
  /// update its visual appearance.
  ///
  /// Typical implementations of this function will schedule a task to flush the
  /// various stages of the pipeline. This function might be called multiple
  /// times in quick succession. Implementations should take care to discard
  /// duplicate calls quickly.
  final VoidCallback? onNeedVisualUpdate;

  /// Called whenever this pipeline owner creates a semantics object.
  ///
  /// Typical implementations will schedule the creation of the initial
  /// semantics tree.
  final VoidCallback? onSemanticsOwnerCreated;

  /// Called whenever this pipeline owner disposes its semantics owner.
  ///
  /// Typical implementations will tear down the semantics tree.
  final VoidCallback? onSemanticsOwnerDisposed;

  /// Calls [onNeedVisualUpdate] if [onNeedVisualUpdate] is not null.
  ///
  /// Used to notify the pipeline owner that an associated render object wishes
  /// to update its visual appearance.
  void requestVisualUpdate() {
    onNeedVisualUpdate?.call();
  }

  /// The unique object managed by this pipeline that has no parent.
  ///
  /// This object does not have to be a [RenderObject].
  AbstractNode? get rootNode => _rootNode;
  AbstractNode? _rootNode;
  set rootNode(AbstractNode? value) {
    if (_rootNode == value)
      return;
    _rootNode?.detach();
    _rootNode = value;
    _rootNode?.attach(this);
  }

  List<RenderObject> _nodesNeedingLayout = <RenderObject>[];

  /// Whether this pipeline is currently in the layout phase.
  ///
  /// Specifically, whether [flushLayout] is currently running.
  ///
  /// Only valid when asserts are enabled; in release builds, this
  /// always returns false.
  bool get debugDoingLayout => _debugDoingLayout;
  bool _debugDoingLayout = false;

  /// Update the layout information for all dirty render objects.
  ///
  /// This function is one of the core stages of the rendering pipeline. Layout
  /// information is cleaned prior to painting so that render objects will
  /// appear on screen in their up-to-date locations.
  ///
  /// See [RendererBinding] for an example of how this function is used.
  void flushLayout() {
    if (!kReleaseMode) {
      Timeline.startSync('Layout', arguments: timelineArgumentsIndicatingLandmarkEvent);
    }
    assert(() {
      _debugDoingLayout = true;
      return true;
    }());
    try {
      // TODO(ianh): assert that we're not allowing previously dirty nodes to redirty themselves
      while (_nodesNeedingLayout.isNotEmpty) {
        final List<RenderObject> dirtyNodes = _nodesNeedingLayout;
        _nodesNeedingLayout = <RenderObject>[];
        for (final RenderObject node in dirtyNodes..sort((RenderObject a, RenderObject b) => a.depth - b.depth)) {
          if (node._needsLayout && node.owner == this)
            node._layoutWithoutResize();
        }
      }
    } finally {
      assert(() {
        _debugDoingLayout = false;
        return true;
      }());
      if (!kReleaseMode) {
        Timeline.finishSync();
      }
    }
  }

  // This flag is used to allow the kinds of mutations performed by GlobalKey
  // reparenting while a LayoutBuilder is being rebuilt and in so doing tries to
  // move a node from another LayoutBuilder subtree that hasn't been updated
  // yet. To set this, call [_enableMutationsToDirtySubtrees], which is called
  // by [RenderObject.invokeLayoutCallback].
  bool _debugAllowMutationsToDirtySubtrees = false;

  // See [RenderObject.invokeLayoutCallback].
  void _enableMutationsToDirtySubtrees(VoidCallback callback) {
    assert(_debugDoingLayout);
    bool? oldState;
    assert(() {
      oldState = _debugAllowMutationsToDirtySubtrees;
      _debugAllowMutationsToDirtySubtrees = true;
      return true;
    }());
    try {
      callback();
    } finally {
      assert(() {
        _debugAllowMutationsToDirtySubtrees = oldState!;
        return true;
      }());
    }
  }

  final List<RenderObject> _nodesNeedingCompositingBitsUpdate = <RenderObject>[];
  /// Updates the [RenderObject.needsCompositing] bits.
  ///
  /// Called as part of the rendering pipeline after [flushLayout] and before
  /// [flushPaint].
  void flushCompositingBits() {
    if (!kReleaseMode) {
      Timeline.startSync('Compositing bits');
    }
    _nodesNeedingCompositingBitsUpdate.sort((RenderObject a, RenderObject b) => a.depth - b.depth);
    for (final RenderObject node in _nodesNeedingCompositingBitsUpdate) {
      if (node._needsCompositingBitsUpdate && node.owner == this)
        node._updateCompositingBits();
    }
    _nodesNeedingCompositingBitsUpdate.clear();
    if (!kReleaseMode) {
      Timeline.finishSync();
    }
  }

  List<RenderObject> _nodesNeedingPaint = <RenderObject>[];

  /// Whether this pipeline is currently in the paint phase.
  ///
  /// Specifically, whether [flushPaint] is currently running.
  ///
  /// Only valid when asserts are enabled. In release builds,
  /// this always returns false.
  bool get debugDoingPaint => _debugDoingPaint;
  bool _debugDoingPaint = false;

  /// Update the display lists for all render objects.
  ///
  /// This function is one of the core stages of the rendering pipeline.
  /// Painting occurs after layout and before the scene is recomposited so that
  /// scene is composited with up-to-date display lists for every render object.
  ///
  /// See [RendererBinding] for an example of how this function is used.
  void flushPaint() {
    if (!kReleaseMode) {
      Timeline.startSync('Paint', arguments: timelineArgumentsIndicatingLandmarkEvent);
    }
    assert(() {
      _debugDoingPaint = true;
      return true;
    }());
    try {
      final List<RenderObject> dirtyNodes = _nodesNeedingPaint;
      _nodesNeedingPaint = <RenderObject>[];
      // Sort the dirty nodes in reverse order (deepest first).
      for (final RenderObject node in dirtyNodes..sort((RenderObject a, RenderObject b) => b.depth - a.depth)) {
        assert(node._layer != null);
        if (node._needsPaint && node.owner == this) {
          if (node._layer!.attached) {
            PaintingContext.repaintCompositedChild(node);
          } else {
            node._skippedPaintingOnLayer();
          }
        }
      }
      assert(_nodesNeedingPaint.isEmpty);
    } finally {
      assert(() {
        _debugDoingPaint = false;
        return true;
      }());
      if (!kReleaseMode) {
        Timeline.finishSync();
      }
    }
  }

  /// The object that is managing semantics for this pipeline owner, if any.
  ///
  /// An owner is created by [ensureSemantics]. The owner is valid for as long
  /// there are [SemanticsHandle]s returned by [ensureSemantics] that have not
  /// yet been disposed. Once the last handle has been disposed, the
  /// [semanticsOwner] field will revert to null, and the previous owner will be
  /// disposed.
  ///
  /// When [semanticsOwner] is null, the [PipelineOwner] skips all steps
  /// relating to semantics.
  SemanticsOwner? get semanticsOwner => _semanticsOwner;
  SemanticsOwner? _semanticsOwner;

  /// The number of clients registered to listen for semantics.
  ///
  /// The number is increased whenever [ensureSemantics] is called and decreased
  /// when [SemanticsHandle.dispose] is called.
  int get debugOutstandingSemanticsHandles => _outstandingSemanticsHandles;
  int _outstandingSemanticsHandles = 0;

  /// Opens a [SemanticsHandle] and calls [listener] whenever the semantics tree
  /// updates.
  ///
  /// The [PipelineOwner] updates the semantics tree only when there are clients
  /// that wish to use the semantics tree. These clients express their interest
  /// by holding [SemanticsHandle] objects that notify them whenever the
  /// semantics tree updates.
  ///
  /// Clients can close their [SemanticsHandle] by calling
  /// [SemanticsHandle.dispose]. Once all the outstanding [SemanticsHandle]
  /// objects for a given [PipelineOwner] are closed, the [PipelineOwner] stops
  /// maintaining the semantics tree.
  SemanticsHandle ensureSemantics({ VoidCallback? listener }) {
    _outstandingSemanticsHandles += 1;
    if (_outstandingSemanticsHandles == 1) {
      assert(_semanticsOwner == null);
      _semanticsOwner = SemanticsOwner();
      onSemanticsOwnerCreated?.call();
    }
    return SemanticsHandle._(this, listener);
  }

  void _didDisposeSemanticsHandle() {
    assert(_semanticsOwner != null);
    _outstandingSemanticsHandles -= 1;
    if (_outstandingSemanticsHandles == 0) {
      _semanticsOwner!.dispose();
      _semanticsOwner = null;
      onSemanticsOwnerDisposed?.call();
    }
  }

  bool _debugDoingSemantics = false;
  final Set<RenderObject> _nodesNeedingSemantics = <RenderObject>{};

  /// Update the semantics for render objects marked as needing a semantics
  /// update.
  ///
  /// Initially, only the root node, as scheduled by
  /// [RenderObject.scheduleInitialSemantics], needs a semantics update.
  ///
  /// This function is one of the core stages of the rendering pipeline. The
  /// semantics are compiled after painting and only after
  /// [RenderObject.scheduleInitialSemantics] has been called.
  ///
  /// See [RendererBinding] for an example of how this function is used.
  void flushSemantics() {
    if (_semanticsOwner == null)
      return;
    if (!kReleaseMode) {
      Timeline.startSync('Semantics');
    }
    assert(_semanticsOwner != null);
    assert(() {
      _debugDoingSemantics = true;
      return true;
    }());
    try {
      final List<RenderObject> nodesToProcess = _nodesNeedingSemantics.toList()
        ..sort((RenderObject a, RenderObject b) => a.depth - b.depth);
      _nodesNeedingSemantics.clear();
      for (final RenderObject node in nodesToProcess) {
        if (node._needsSemanticsUpdate && node.owner == this)
          node._updateSemantics();
      }
      _semanticsOwner!.sendSemanticsUpdate();
    } finally {
      assert(_nodesNeedingSemantics.isEmpty);
      assert(() {
        _debugDoingSemantics = false;
        return true;
      }());
      if (!kReleaseMode) {
        Timeline.finishSync();
      }
    }
  }
}

/// An object in the render tree.
///
/// The [RenderObject] class hierarchy is the core of the rendering
/// library's reason for being.
///
/// [RenderObject]s have a [parent], and have a slot called [parentData] in
/// which the parent [RenderObject] can store child-specific data, for example,
/// the child position. The [RenderObject] class also implements the basic
/// layout and paint protocols.
///
/// The [RenderObject] class, however, does not define a child model (e.g.
/// whether a node has zero, one, or more children). It also doesn't define a
/// coordinate system (e.g. whether children are positioned in Cartesian
/// coordinates, in polar coordinates, etc) or a specific layout protocol (e.g.
/// whether the layout is width-in-height-out, or constraint-in-size-out, or
/// whether the parent sets the size and position of the child before or after
/// the child lays out, etc; or indeed whether the children are allowed to read
/// their parent's [parentData] slot).
///
/// The [RenderBox] subclass introduces the opinion that the layout
/// system uses Cartesian coordinates.
///
/// ## Lifecycle
///
/// A [RenderObject] must [dispose] when it is no longer needed. The creator
/// of the object is responsible for disposing of it. Typically, the creator is
/// a [RenderObjectElement], and that element will dispose the object it creates
/// when it is unmounted.
///
/// [RenderObject]s are responsible for cleaning up any expensive resources
/// they hold when [dispose] is called, such as [Picture] or [Image] objects.
/// This includes any [Layer]s that the render object has directly created. By
/// default, the base implementation of dispose will dispose of the [layer], and
/// implementations must dispose of any other layer(s) it directly creates.
///
/// ## Writing a RenderObject subclass
///
/// In most cases, subclassing [RenderObject] itself is overkill, and
/// [RenderBox] would be a better starting point. However, if a render object
/// doesn't want to use a Cartesian coordinate system, then it should indeed
/// inherit from [RenderObject] directly. This allows it to define its own
/// layout protocol by using a new subclass of [Constraints] rather than using
/// [BoxConstraints], and by potentially using an entirely new set of objects
/// and values to represent the result of the output rather than just a [Size].
/// This increased flexibility comes at the cost of not being able to rely on
/// the features of [RenderBox]. For example, [RenderBox] implements an
/// intrinsic sizing protocol that allows you to measure a child without fully
/// laying it out, in such a way that if that child changes size, the parent
/// will be laid out again (to take into account the new dimensions of the
/// child). This is a subtle and bug-prone feature to get right.
///
/// Most aspects of writing a [RenderBox] apply to writing a [RenderObject] as
/// well, and therefore the discussion at [RenderBox] is recommended background
/// reading. The main differences are around layout and hit testing, since those
/// are the aspects that [RenderBox] primarily specializes.
///
/// ### Layout
///
/// A layout protocol begins with a subclass of [Constraints]. See the
/// discussion at [Constraints] for more information on how to write a
/// [Constraints] subclass.
///
/// The [performLayout] method should take the [constraints], and apply them.
/// The output of the layout algorithm is fields set on the object that describe
/// the geometry of the object for the purposes of the parent's layout. For
/// example, with [RenderBox] the output is the [RenderBox.size] field. This
/// output should only be read by the parent if the parent specified
/// `parentUsesSize` as true when calling [layout] on the child.
///
/// Anytime anything changes on a render object that would affect the layout of
/// that object, it should call [markNeedsLayout].
///
/// ### Hit Testing
///
/// Hit testing is even more open-ended than layout. There is no method to
/// override, you are expected to provide one.
///
/// The general behavior of your hit-testing method should be similar to the
/// behavior described for [RenderBox]. The main difference is that the input
/// need not be an [Offset]. You are also allowed to use a different subclass of
/// [HitTestEntry] when adding entries to the [HitTestResult]. When the
/// [handleEvent] method is called, the same object that was added to the
/// [HitTestResult] will be passed in, so it can be used to track information
/// like the precise coordinate of the hit, in whatever coordinate system is
/// used by the new layout protocol.
///
/// ### Adapting from one protocol to another
///
/// In general, the root of a Flutter render object tree is a [RenderView]. This
/// object has a single child, which must be a [RenderBox]. Thus, if you want to
/// have a custom [RenderObject] subclass in the render tree, you have two
/// choices: you either need to replace the [RenderView] itself, or you need to
/// have a [RenderBox] that has your class as its child. (The latter is the much
/// more common case.)
///
/// This [RenderBox] subclass converts from the box protocol to the protocol of
/// your class.
///
/// In particular, this means that for hit testing it overrides
/// [RenderBox.hitTest], and calls whatever method you have in your class for
/// hit testing.
///
/// Similarly, it overrides [performLayout] to create a [Constraints] object
/// appropriate for your class and passes that to the child's [layout] method.
///
/// ### Layout interactions between render objects
///
/// In general, the layout of a render object should only depend on the output of
/// its child's layout, and then only if `parentUsesSize` is set to true in the
/// [layout] call. Furthermore, if it is set to true, the parent must call the
/// child's [layout] if the child is to be rendered, because otherwise the
/// parent will not be notified when the child changes its layout outputs.
///
/// It is possible to set up render object protocols that transfer additional
/// information. For example, in the [RenderBox] protocol you can query your
/// children's intrinsic dimensions and baseline geometry. However, if this is
/// done then it is imperative that the child call [markNeedsLayout] on the
/// parent any time that additional information changes, if the parent used it
/// in the last layout phase. For an example of how to implement this, see the
/// [RenderBox.markNeedsLayout] method. It overrides
/// [RenderObject.markNeedsLayout] so that if a parent has queried the intrinsic
/// or baseline information, it gets marked dirty whenever the child's geometry
/// changes.
abstract class RenderObject extends AbstractNode with DiagnosticableTreeMixin implements HitTestTarget {
  /// Initializes internal fields for subclasses.
  RenderObject() {
    _needsCompositing = isRepaintBoundary || alwaysNeedsCompositing;
  }

  /// Cause the entire subtree rooted at the given [RenderObject] to be marked
  /// dirty for layout, paint, etc, so that the effects of a hot reload can be
  /// seen, or so that the effect of changing a global debug flag (such as
  /// [debugPaintSizeEnabled]) can be applied.
  ///
  /// This is called by the [RendererBinding] in response to the
  /// `ext.flutter.reassemble` hook, which is used by development tools when the
  /// application code has changed, to cause the widget tree to pick up any
  /// changed implementations.
  ///
  /// This is expensive and should not be called except during development.
  ///
  /// See also:
  ///
  ///  * [BindingBase.reassembleApplication]
  void reassemble() {
    markNeedsLayout();
    markNeedsCompositingBitsUpdate();
    markNeedsPaint();
    markNeedsSemanticsUpdate();
    visitChildren((RenderObject child) {
      child.reassemble();
    });
  }

  /// Whether this has been disposed.
  ///
  /// If asserts are disabled, this property is always null.
  bool? get debugDisposed {
    bool? disposed;
    assert(() {
      disposed = _debugDisposed;
      return true;
    }());
    return disposed;
  }

  bool _debugDisposed = false;

  /// Release any resources held by this render object.
  ///
<<<<<<< HEAD
  /// If this render object has created any children directly, it should dispose
  /// of those children in this method as well. However, it should not
  /// dispose of children that were created by some other object, such as
  /// a [RenderObjectElement].
  ///
  /// If [isRepaintBoundary] returns true, the layer tree rooted at this
  /// object's layer will also dispose.
  @mustCallSuper
  void dispose() {
    assert(!_debugDisposed);
    _layer?.dispose();
    _layer = null;
    _disposalHandle?.dispose();
    _disposalHandle = null;
    assert(() {
      visitChildren((RenderObject child) {
        assert(child._debugDisposed);
=======
  /// The object that creates a RenderObject is in charge of disposing it.
  /// If this render object has created any children directly, it must dispose
  /// of those children in this method as well. It must not dispose of any
  /// children that were created by some other object, such as
  /// a [RenderObjectElement]. Those children will be disposed when that
  /// element unmounts, which may be delayed if the element is moved to another
  /// part of the tree.
  ///
  /// If [isRepaintBoundary] returns true, the layer tree rooted at this
  /// object's layer will also dispose.
  ///
  /// Implementations of this method must end with a call to the inherited
  /// method, as in `super.dispose()`.
  ///
  /// The object is no longer usable after calling dispose.
  @mustCallSuper
  void dispose() {
    assert(!_debugDisposed);
    _layer = null;
    assert(() {
      visitChildren((RenderObject child) {
        assert(
          child.debugDisposed!,
          '${child.runtimeType} (child of $runtimeType) must be disposed before calling super.dispose().',
        );
>>>>>>> 35833e89
      });
      _debugDisposed = true;
      return true;
    }());
  }

  // LAYOUT

  /// Data for use by the parent render object.
  ///
  /// The parent data is used by the render object that lays out this object
  /// (typically this object's parent in the render tree) to store information
  /// relevant to itself and to any other nodes who happen to know exactly what
  /// the data means. The parent data is opaque to the child.
  ///
  ///  * The parent data field must not be directly set, except by calling
  ///    [setupParentData] on the parent node.
  ///  * The parent data can be set before the child is added to the parent, by
  ///    calling [setupParentData] on the future parent node.
  ///  * The conventions for using the parent data depend on the layout protocol
  ///    used between the parent and child. For example, in box layout, the
  ///    parent data is completely opaque but in sector layout the child is
  ///    permitted to read some fields of the parent data.
  ParentData? parentData;

  /// Override to setup parent data correctly for your children.
  ///
  /// You can call this function to set up the parent data for child before the
  /// child is added to the parent's child list.
  void setupParentData(covariant RenderObject child) {
    assert(_debugCanPerformMutations);
    if (child.parentData is! ParentData)
      child.parentData = ParentData();
  }

  /// Called by subclasses when they decide a render object is a child.
  ///
  /// Only for use by subclasses when changing their child lists. Calling this
  /// in other cases will lead to an inconsistent tree and probably cause crashes.
  @override
  void adoptChild(RenderObject child) {
    assert(_debugCanPerformMutations);
    assert(child != null);
    setupParentData(child);
    markNeedsLayout();
    markNeedsCompositingBitsUpdate();
    markNeedsSemanticsUpdate();
    super.adoptChild(child);
  }

  /// Called by subclasses when they decide a render object is no longer a child.
  ///
  /// Only for use by subclasses when changing their child lists. Calling this
  /// in other cases will lead to an inconsistent tree and probably cause crashes.
  @override
  void dropChild(RenderObject child) {
    assert(_debugCanPerformMutations);
    assert(child != null);
    assert(child.parentData != null);
    child._cleanRelayoutBoundary();
    child.parentData!.detach();
    child.parentData = null;
    super.dropChild(child);
    markNeedsLayout();
    markNeedsCompositingBitsUpdate();
    markNeedsSemanticsUpdate();
  }

  /// Calls visitor for each immediate child of this render object.
  ///
  /// Override in subclasses with children and call the visitor for each child.
  void visitChildren(RenderObjectVisitor visitor) { }

  /// The object responsible for creating this render object.
  ///
  /// Used in debug messages.
  ///
  /// See also:
  ///
  ///  * [DebugCreator], which the [widgets] library uses as values for this field.
  Object? debugCreator;

  void _debugReportException(String method, Object exception, StackTrace stack) {
    FlutterError.reportError(FlutterErrorDetails(
      exception: exception,
      stack: stack,
      library: 'rendering library',
      context: ErrorDescription('during $method()'),
      informationCollector: () sync* {
        if (debugCreator != null)
          yield DiagnosticsDebugCreator(debugCreator!);
        yield describeForError('The following RenderObject was being processed when the exception was fired');
        // TODO(jacobr): this error message has a code smell. Consider whether
        // displaying the truncated children is really useful for command line
        // users. Inspector users can see the full tree by clicking on the
        // render object so this may not be that useful.
        yield describeForError('RenderObject', style: DiagnosticsTreeStyle.truncateChildren);
      },
    ));
  }

  /// Whether [performResize] for this render object is currently running.
  ///
  /// Only valid when asserts are enabled. In release builds, always returns
  /// false.
  bool get debugDoingThisResize => _debugDoingThisResize;
  bool _debugDoingThisResize = false;

  /// Whether [performLayout] for this render object is currently running.
  ///
  /// Only valid when asserts are enabled. In release builds, always returns
  /// false.
  bool get debugDoingThisLayout => _debugDoingThisLayout;
  bool _debugDoingThisLayout = false;

  /// The render object that is actively computing layout.
  ///
  /// Only valid when asserts are enabled. In release builds, always returns
  /// null.
  static RenderObject? get debugActiveLayout => _debugActiveLayout;
  static RenderObject? _debugActiveLayout;

  /// Whether the parent render object is permitted to use this render object's
  /// size.
  ///
  /// Determined by the `parentUsesSize` parameter to [layout].
  ///
  /// Only valid when asserts are enabled. In release builds, throws.
  bool get debugCanParentUseSize => _debugCanParentUseSize!;
  bool? _debugCanParentUseSize;

  bool _debugMutationsLocked = false;

  /// Whether tree mutations are currently permitted.
  ///
  /// This is only useful during layout. One should also not mutate the tree at
  /// other times (e.g. during paint or while assembling the semantic tree) but
  /// this function does not currently enforce those conventions.
  ///
  /// Only valid when asserts are enabled. This will throw in release builds.
  bool get _debugCanPerformMutations {
    late bool result;
    assert(() {
      if (_debugDisposed) {
        result = false;
        return true;
      }
      if (owner != null && !owner!.debugDoingLayout) {
        result = true;
        return true;
      }
      RenderObject node = this;
      while (true) {
        if (node._doingThisLayoutWithCallback) {
          result = true;
          break;
        }
        if (owner != null && owner!._debugAllowMutationsToDirtySubtrees && node._needsLayout) {
          result = true;
          break;
        }
        if (node._debugMutationsLocked) {
          result = false;
          break;
        }
        if (node.parent is! RenderObject) {
          result = true;
          break;
        }
        node = node.parent! as RenderObject;
      }
      return true;
    }());
    return result;
  }

  @override
  PipelineOwner? get owner => super.owner as PipelineOwner?;

  @override
  void attach(PipelineOwner owner) {
    assert(!_debugDisposed);
    super.attach(owner);
    // If the node was dirtied in some way while unattached, make sure to add
    // it to the appropriate dirty list now that an owner is available
    if (_needsLayout && _relayoutBoundary != null) {
      // Don't enter this block if we've never laid out at all;
      // scheduleInitialLayout() will handle it
      _needsLayout = false;
      markNeedsLayout();
    }
    if (_needsCompositingBitsUpdate) {
      _needsCompositingBitsUpdate = false;
      markNeedsCompositingBitsUpdate();
    }
    if (_needsPaint && _layer != null) {
      // Don't enter this block if we've never painted at all;
      // scheduleInitialPaint() will handle it
      _needsPaint = false;
      markNeedsPaint();
    }
    if (_needsSemanticsUpdate && _semanticsConfiguration.isSemanticBoundary) {
      // Don't enter this block if we've never updated semantics at all;
      // scheduleInitialSemantics() will handle it
      _needsSemanticsUpdate = false;
      markNeedsSemanticsUpdate();
    }
  }

  /// Whether this render object's layout information is dirty.
  ///
  /// This is only set in debug mode. In general, render objects should not need
  /// to condition their runtime behavior on whether they are dirty or not,
  /// since they should only be marked dirty immediately prior to being laid
  /// out and painted. In release builds, this throws.
  ///
  /// It is intended to be used by tests and asserts.
  bool get debugNeedsLayout {
    late bool result;
    assert(() {
      result = _needsLayout;
      return true;
    }());
    return result;
  }
  bool _needsLayout = true;

  RenderObject? _relayoutBoundary;

  /// Whether [invokeLayoutCallback] for this render object is currently running.
  bool get debugDoingThisLayoutWithCallback => _doingThisLayoutWithCallback;
  bool _doingThisLayoutWithCallback = false;

  /// The layout constraints most recently supplied by the parent.
  ///
  /// If layout has not yet happened, accessing this getter will
  /// throw a [StateError] exception.
  @protected
  Constraints get constraints {
    if (_constraints == null)
      throw StateError('A RenderObject does not have any constraints before it has been laid out.');
    return _constraints!;
  }
  Constraints? _constraints;

  /// Verify that the object's constraints are being met. Override
  /// this function in a subclass to verify that your state matches
  /// the constraints object. This function is only called in checked
  /// mode and only when needsLayout is false. If the constraints are
  /// not met, it should assert or throw an exception.
  @protected
  void debugAssertDoesMeetConstraints();

  /// When true, debugAssertDoesMeetConstraints() is currently
  /// executing asserts for verifying the consistent behavior of
  /// intrinsic dimensions methods.
  ///
  /// This should only be set by debugAssertDoesMeetConstraints()
  /// implementations. It is used by tests to selectively ignore
  /// custom layout callbacks. It should not be set outside of
  /// debugAssertDoesMeetConstraints(), and should not be checked in
  /// release mode (where it will always be false).
  static bool debugCheckingIntrinsics = false;
  bool _debugSubtreeRelayoutRootAlreadyMarkedNeedsLayout() {
    if (_relayoutBoundary == null)
      return true; // we don't know where our relayout boundary is yet
    RenderObject node = this;
    while (node != _relayoutBoundary) {
      assert(node._relayoutBoundary == _relayoutBoundary);
      assert(node.parent != null);
      node = node.parent! as RenderObject;
      if ((!node._needsLayout) && (!node._debugDoingThisLayout))
        return false;
    }
    assert(node._relayoutBoundary == node);
    return true;
  }

  /// Mark this render object's layout information as dirty, and either register
  /// this object with its [PipelineOwner], or defer to the parent, depending on
  /// whether this object is a relayout boundary or not respectively.
  ///
  /// ## Background
  ///
  /// Rather than eagerly updating layout information in response to writes into
  /// a render object, we instead mark the layout information as dirty, which
  /// schedules a visual update. As part of the visual update, the rendering
  /// pipeline updates the render object's layout information.
  ///
  /// This mechanism batches the layout work so that multiple sequential writes
  /// are coalesced, removing redundant computation.
  ///
  /// If a render object's parent indicates that it uses the size of one of its
  /// render object children when computing its layout information, this
  /// function, when called for the child, will also mark the parent as needing
  /// layout. In that case, since both the parent and the child need to have
  /// their layout recomputed, the pipeline owner is only notified about the
  /// parent; when the parent is laid out, it will call the child's [layout]
  /// method and thus the child will be laid out as well.
  ///
  /// Once [markNeedsLayout] has been called on a render object,
  /// [debugNeedsLayout] returns true for that render object until just after
  /// the pipeline owner has called [layout] on the render object.
  ///
  /// ## Special cases
  ///
  /// Some subclasses of [RenderObject], notably [RenderBox], have other
  /// situations in which the parent needs to be notified if the child is
  /// dirtied (e.g., if the child's intrinsic dimensions or baseline changes).
  /// Such subclasses override markNeedsLayout and either call
  /// `super.markNeedsLayout()`, in the normal case, or call
  /// [markParentNeedsLayout], in the case where the parent needs to be laid out
  /// as well as the child.
  ///
  /// If [sizedByParent] has changed, calls
  /// [markNeedsLayoutForSizedByParentChange] instead of [markNeedsLayout].
  void markNeedsLayout() {
    assert(_debugCanPerformMutations);
    if (_needsLayout) {
      assert(_debugSubtreeRelayoutRootAlreadyMarkedNeedsLayout());
      return;
    }
    assert(_relayoutBoundary != null);
    if (_relayoutBoundary != this) {
      markParentNeedsLayout();
    } else {
      _needsLayout = true;
      if (owner != null) {
        assert(() {
          if (debugPrintMarkNeedsLayoutStacks)
            debugPrintStack(label: 'markNeedsLayout() called for $this');
          return true;
        }());
        owner!._nodesNeedingLayout.add(this);
        owner!.requestVisualUpdate();
      }
    }
  }

  /// Mark this render object's layout information as dirty, and then defer to
  /// the parent.
  ///
  /// This function should only be called from [markNeedsLayout] or
  /// [markNeedsLayoutForSizedByParentChange] implementations of subclasses that
  /// introduce more reasons for deferring the handling of dirty layout to the
  /// parent. See [markNeedsLayout] for details.
  ///
  /// Only call this if [parent] is not null.
  @protected
  void markParentNeedsLayout() {
    _needsLayout = true;
    assert(this.parent != null);
    final RenderObject parent = this.parent! as RenderObject;
    if (!_doingThisLayoutWithCallback) {
      parent.markNeedsLayout();
    } else {
      assert(parent._debugDoingThisLayout);
    }
    assert(parent == this.parent);
  }

  /// Mark this render object's layout information as dirty (like
  /// [markNeedsLayout]), and additionally also handle any necessary work to
  /// handle the case where [sizedByParent] has changed value.
  ///
  /// This should be called whenever [sizedByParent] might have changed.
  ///
  /// Only call this if [parent] is not null.
  void markNeedsLayoutForSizedByParentChange() {
    markNeedsLayout();
    markParentNeedsLayout();
  }

  void _cleanRelayoutBoundary() {
    if (_relayoutBoundary != this) {
      _relayoutBoundary = null;
      _needsLayout = true;
      visitChildren(_cleanChildRelayoutBoundary);
    }
  }

  // Reduces closure allocation for visitChildren use cases.
  static void _cleanChildRelayoutBoundary(RenderObject child) {
    child._cleanRelayoutBoundary();
  }

  /// Bootstrap the rendering pipeline by scheduling the very first layout.
  ///
  /// Requires this render object to be attached and that this render object
  /// is the root of the render tree.
  ///
  /// See [RenderView] for an example of how this function is used.
  void scheduleInitialLayout() {
    assert(!_debugDisposed);
    assert(attached);
    assert(parent is! RenderObject);
    assert(!owner!._debugDoingLayout);
    assert(_relayoutBoundary == null);
    _relayoutBoundary = this;
    assert(() {
      _debugCanParentUseSize = false;
      return true;
    }());
    owner!._nodesNeedingLayout.add(this);
  }

  @pragma('vm:notify-debugger-on-exception')
  void _layoutWithoutResize() {
    assert(_relayoutBoundary == this);
    RenderObject? debugPreviousActiveLayout;
    assert(!_debugMutationsLocked);
    assert(!_doingThisLayoutWithCallback);
    assert(_debugCanParentUseSize != null);
    assert(() {
      _debugMutationsLocked = true;
      _debugDoingThisLayout = true;
      debugPreviousActiveLayout = _debugActiveLayout;
      _debugActiveLayout = this;
      if (debugPrintLayouts)
        debugPrint('Laying out (without resize) $this');
      return true;
    }());
    try {
      performLayout();
      markNeedsSemanticsUpdate();
    } catch (e, stack) {
      _debugReportException('performLayout', e, stack);
    }
    assert(() {
      _debugActiveLayout = debugPreviousActiveLayout;
      _debugDoingThisLayout = false;
      _debugMutationsLocked = false;
      return true;
    }());
    _needsLayout = false;
    markNeedsPaint();
  }

  /// Compute the layout for this render object.
  ///
  /// This method is the main entry point for parents to ask their children to
  /// update their layout information. The parent passes a constraints object,
  /// which informs the child as to which layouts are permissible. The child is
  /// required to obey the given constraints.
  ///
  /// If the parent reads information computed during the child's layout, the
  /// parent must pass true for `parentUsesSize`. In that case, the parent will
  /// be marked as needing layout whenever the child is marked as needing layout
  /// because the parent's layout information depends on the child's layout
  /// information. If the parent uses the default value (false) for
  /// `parentUsesSize`, the child can change its layout information (subject to
  /// the given constraints) without informing the parent.
  ///
  /// Subclasses should not override [layout] directly. Instead, they should
  /// override [performResize] and/or [performLayout]. The [layout] method
  /// delegates the actual work to [performResize] and [performLayout].
  ///
  /// The parent's [performLayout] method should call the [layout] of all its
  /// children unconditionally. It is the [layout] method's responsibility (as
  /// implemented here) to return early if the child does not need to do any
  /// work to update its layout information.
  @pragma('vm:notify-debugger-on-exception')
  void layout(Constraints constraints, { bool parentUsesSize = false }) {
    assert(!_debugDisposed);
    if (!kReleaseMode && debugProfileLayoutsEnabled)
      Timeline.startSync('$runtimeType',  arguments: timelineArgumentsIndicatingLandmarkEvent);

    assert(constraints != null);
    assert(constraints.debugAssertIsValid(
      isAppliedConstraint: true,
      informationCollector: () sync* {
        final List<String> stack = StackTrace.current.toString().split('\n');
        int? targetFrame;
        final Pattern layoutFramePattern = RegExp(r'^#[0-9]+ +RenderObject.layout \(');
        for (int i = 0; i < stack.length; i += 1) {
          if (layoutFramePattern.matchAsPrefix(stack[i]) != null) {
            targetFrame = i + 1;
            break;
          }
        }
        if (targetFrame != null && targetFrame < stack.length) {
          final Pattern targetFramePattern = RegExp(r'^#[0-9]+ +(.+)$');
          final Match? targetFrameMatch = targetFramePattern.matchAsPrefix(stack[targetFrame]);
          final String? problemFunction = (targetFrameMatch != null && targetFrameMatch.groupCount > 0) ? targetFrameMatch.group(1) : stack[targetFrame].trim();
          // TODO(jacobr): this case is similar to displaying a single stack frame.
          yield ErrorDescription(
            "These invalid constraints were provided to $runtimeType's layout() "
            'function by the following function, which probably computed the '
            'invalid constraints in question:\n'
            '  $problemFunction',
          );
        }
      },
    ));
    assert(!_debugDoingThisResize);
    assert(!_debugDoingThisLayout);
    RenderObject? relayoutBoundary;
    if (!parentUsesSize || sizedByParent || constraints.isTight || parent is! RenderObject) {
      relayoutBoundary = this;
    } else {
      relayoutBoundary = (parent! as RenderObject)._relayoutBoundary;
    }
    assert(() {
      _debugCanParentUseSize = parentUsesSize;
      return true;
    }());
    if (!_needsLayout && constraints == _constraints && relayoutBoundary == _relayoutBoundary) {
      assert(() {
        // in case parentUsesSize changed since the last invocation, set size
        // to itself, so it has the right internal debug values.
        _debugDoingThisResize = sizedByParent;
        _debugDoingThisLayout = !sizedByParent;
        final RenderObject? debugPreviousActiveLayout = _debugActiveLayout;
        _debugActiveLayout = this;
        debugResetSize();
        _debugActiveLayout = debugPreviousActiveLayout;
        _debugDoingThisLayout = false;
        _debugDoingThisResize = false;
        return true;
      }());

      if (!kReleaseMode && debugProfileLayoutsEnabled)
        Timeline.finishSync();
      return;
    }
    _constraints = constraints;
    if (_relayoutBoundary != null && relayoutBoundary != _relayoutBoundary) {
      // The local relayout boundary has changed, must notify children in case
      // they also need updating. Otherwise, they will be confused about what
      // their actual relayout boundary is later.
      visitChildren(_cleanChildRelayoutBoundary);
    }
    _relayoutBoundary = relayoutBoundary;
    assert(!_debugMutationsLocked);
    assert(!_doingThisLayoutWithCallback);
    assert(() {
      _debugMutationsLocked = true;
      if (debugPrintLayouts)
        debugPrint('Laying out (${sizedByParent ? "with separate resize" : "with resize allowed"}) $this');
      return true;
    }());
    if (sizedByParent) {
      assert(() {
        _debugDoingThisResize = true;
        return true;
      }());
      try {
        performResize();
        assert(() {
          debugAssertDoesMeetConstraints();
          return true;
        }());
      } catch (e, stack) {
        _debugReportException('performResize', e, stack);
      }
      assert(() {
        _debugDoingThisResize = false;
        return true;
      }());
    }
    RenderObject? debugPreviousActiveLayout;
    assert(() {
      _debugDoingThisLayout = true;
      debugPreviousActiveLayout = _debugActiveLayout;
      _debugActiveLayout = this;
      return true;
    }());
    try {
      performLayout();
      markNeedsSemanticsUpdate();
      assert(() {
        debugAssertDoesMeetConstraints();
        return true;
      }());
    } catch (e, stack) {
      _debugReportException('performLayout', e, stack);
    }
    assert(() {
      _debugActiveLayout = debugPreviousActiveLayout;
      _debugDoingThisLayout = false;
      _debugMutationsLocked = false;
      return true;
    }());
    _needsLayout = false;
    markNeedsPaint();

    if (!kReleaseMode && debugProfileLayoutsEnabled)
      Timeline.finishSync();
  }

  /// If a subclass has a "size" (the state controlled by `parentUsesSize`,
  /// whatever it is in the subclass, e.g. the actual `size` property of
  /// [RenderBox]), and the subclass verifies that in checked mode this "size"
  /// property isn't used when [debugCanParentUseSize] isn't set, then that
  /// subclass should override [debugResetSize] to reapply the current values of
  /// [debugCanParentUseSize] to that state.
  @protected
  void debugResetSize() { }

  /// Whether the constraints are the only input to the sizing algorithm (in
  /// particular, child nodes have no impact).
  ///
  /// Returning false is always correct, but returning true can be more
  /// efficient when computing the size of this render object because we don't
  /// need to recompute the size if the constraints don't change.
  ///
  /// Typically, subclasses will always return the same value. If the value can
  /// change, then, when it does change, the subclass should make sure to call
  /// [markNeedsLayoutForSizedByParentChange].
  ///
  /// Subclasses that return true must not change the dimensions of this render
  /// object in [performLayout]. Instead, that work should be done by
  /// [performResize] or - for subclasses of [RenderBox] - in
  /// [RenderBox.computeDryLayout].
  @protected
  bool get sizedByParent => false;

  /// {@template flutter.rendering.RenderObject.performResize}
  /// Updates the render objects size using only the constraints.
  ///
  /// Do not call this function directly: call [layout] instead. This function
  /// is called by [layout] when there is actually work to be done by this
  /// render object during layout. The layout constraints provided by your
  /// parent are available via the [constraints] getter.
  ///
  /// This function is called only if [sizedByParent] is true.
  /// {@endtemplate}
  ///
  /// Subclasses that set [sizedByParent] to true should override this method to
  /// compute their size. Subclasses of [RenderBox] should consider overriding
  /// [RenderBox.computeDryLayout] instead.
  @protected
  void performResize();

  /// Do the work of computing the layout for this render object.
  ///
  /// Do not call this function directly: call [layout] instead. This function
  /// is called by [layout] when there is actually work to be done by this
  /// render object during layout. The layout constraints provided by your
  /// parent are available via the [constraints] getter.
  ///
  /// If [sizedByParent] is true, then this function should not actually change
  /// the dimensions of this render object. Instead, that work should be done by
  /// [performResize]. If [sizedByParent] is false, then this function should
  /// both change the dimensions of this render object and instruct its children
  /// to layout.
  ///
  /// In implementing this function, you must call [layout] on each of your
  /// children, passing true for parentUsesSize if your layout information is
  /// dependent on your child's layout information. Passing true for
  /// parentUsesSize ensures that this render object will undergo layout if the
  /// child undergoes layout. Otherwise, the child can change its layout
  /// information without informing this render object.
  @protected
  void performLayout();

  /// Allows mutations to be made to this object's child list (and any
  /// descendants) as well as to any other dirty nodes in the render tree owned
  /// by the same [PipelineOwner] as this object. The `callback` argument is
  /// invoked synchronously, and the mutations are allowed only during that
  /// callback's execution.
  ///
  /// This exists to allow child lists to be built on-demand during layout (e.g.
  /// based on the object's size), and to enable nodes to be moved around the
  /// tree as this happens (e.g. to handle [GlobalKey] reparenting), while still
  /// ensuring that any particular node is only laid out once per frame.
  ///
  /// Calling this function disables a number of assertions that are intended to
  /// catch likely bugs. As such, using this function is generally discouraged.
  ///
  /// This function can only be called during layout.
  @protected
  void invokeLayoutCallback<T extends Constraints>(LayoutCallback<T> callback) {
    assert(_debugMutationsLocked);
    assert(_debugDoingThisLayout);
    assert(!_doingThisLayoutWithCallback);
    _doingThisLayoutWithCallback = true;
    try {
      owner!._enableMutationsToDirtySubtrees(() { callback(constraints as T); });
    } finally {
      _doingThisLayoutWithCallback = false;
    }
  }

  /// Rotate this render object (not yet implemented).
  void rotate({
    int? oldAngle, // 0..3
    int? newAngle, // 0..3
    Duration? time,
  }) { }

  // when the parent has rotated (e.g. when the screen has been turned
  // 90 degrees), immediately prior to layout() being called for the
  // new dimensions, rotate() is called with the old and new angles.
  // The next time paint() is called, the coordinate space will have
  // been rotated N quarter-turns clockwise, where:
  //    N = newAngle-oldAngle
  // ...but the rendering is expected to remain the same, pixel for
  // pixel, on the output device. Then, the layout() method or
  // equivalent will be called.


  // PAINTING

  /// Whether [paint] for this render object is currently running.
  ///
  /// Only valid when asserts are enabled. In release builds, always returns
  /// false.
  bool get debugDoingThisPaint => _debugDoingThisPaint;
  bool _debugDoingThisPaint = false;

  /// The render object that is actively painting.
  ///
  /// Only valid when asserts are enabled. In release builds, always returns
  /// null.
  static RenderObject? get debugActivePaint => _debugActivePaint;
  static RenderObject? _debugActivePaint;

  /// Whether this render object repaints separately from its parent.
  ///
  /// Override this in subclasses to indicate that instances of your class ought
  /// to repaint independently. For example, render objects that repaint
  /// frequently might want to repaint themselves without requiring their parent
  /// to repaint.
  ///
  /// If this getter returns true, the [paintBounds] are applied to this object
  /// and all descendants. The framework automatically creates an [OffsetLayer]
  /// and assigns it to the [layer] field. Render objects that declare
  /// themselves as repaint boundaries must not replace the layer created by
  /// the framework.
  ///
  /// Warning: This getter must not change value over the lifetime of this object.
  ///
  /// See [RepaintBoundary] for more information about how repaint boundaries function.
  bool get isRepaintBoundary => false;

  /// Called, in checked mode, if [isRepaintBoundary] is true, when either the
  /// this render object or its parent attempt to paint.
  ///
  /// This can be used to record metrics about whether the node should actually
  /// be a repaint boundary.
  void debugRegisterRepaintBoundaryPaint({ bool includedParent = true, bool includedChild = false }) { }

  /// Whether this render object always needs compositing.
  ///
  /// Override this in subclasses to indicate that your paint function always
  /// creates at least one composited layer. For example, videos should return
  /// true if they use hardware decoders.
  ///
  /// You must call [markNeedsCompositingBitsUpdate] if the value of this getter
  /// changes. (This is implied when [adoptChild] or [dropChild] are called.)
  @protected
  bool get alwaysNeedsCompositing => false;

  /// The compositing layer that this render object uses to repaint.
  ///
  /// If this render object is not a repaint boundary, it is the responsibility
  /// of the [paint] method to populate this field. If [needsCompositing] is
  /// true, this field may be populated with the root-most layer used by the
  /// render object implementation. When repainting, instead of creating a new
  /// layer the render object may update the layer stored in this field for better
  /// performance. It is also OK to leave this field as null and create a new
  /// layer on every repaint, but without the performance benefit. If
  /// [needsCompositing] is false, this field must be set to null either by
  /// never populating this field, or by setting it to null when the value of
  /// [needsCompositing] changes from true to false.
  ///
  /// If this render object is a repaint boundary, the framework automatically
  /// creates an [OffsetLayer] and populates this field prior to calling the
  /// [paint] method. The [paint] method must not replace the value of this
  /// field.
  @protected
  ContainerLayer? get layer {
    assert(!isRepaintBoundary || (_layer == null || _layer is OffsetLayer));
    return _layer;
  }

  @protected
  set layer(ContainerLayer? newLayer) {
    assert(newLayer == null || !newLayer.debugDisposed!);
    assert(
      !isRepaintBoundary,
      'Attempted to set a layer to a repaint boundary render object.\n'
      'The framework creates and assigns an OffsetLayer to a repaint '
      'boundary automatically.',
    );
    _layer?.dispose();
    _layer = newLayer;
  }
  ContainerLayer? _layer;

  /// In debug mode, the compositing layer that this render object uses to repaint.
  ///
  /// This getter is intended for debugging purposes only. In release builds, it
  /// always returns null. In debug builds, it returns the layer even if the layer
  /// is dirty.
  ///
  /// For production code, consider [layer].
  ContainerLayer? get debugLayer {
    ContainerLayer? result;
    assert(() {
      result = _layer;
      return true;
    }());
    return result;
  }

  bool _needsCompositingBitsUpdate = false; // set to true when a child is added
  /// Mark the compositing state for this render object as dirty.
  ///
  /// This is called to indicate that the value for [needsCompositing] needs to
  /// be recomputed during the next [PipelineOwner.flushCompositingBits] engine
  /// phase.
  ///
  /// When the subtree is mutated, we need to recompute our
  /// [needsCompositing] bit, and some of our ancestors need to do the
  /// same (in case ours changed in a way that will change theirs). To
  /// this end, [adoptChild] and [dropChild] call this method, and, as
  /// necessary, this method calls the parent's, etc, walking up the
  /// tree to mark all the nodes that need updating.
  ///
  /// This method does not schedule a rendering frame, because since
  /// it cannot be the case that _only_ the compositing bits changed,
  /// something else will have scheduled a frame for us.
  void markNeedsCompositingBitsUpdate() {
    assert(!_debugDisposed);
    if (_needsCompositingBitsUpdate)
      return;
    _needsCompositingBitsUpdate = true;
    if (parent is RenderObject) {
      final RenderObject parent = this.parent! as RenderObject;
      if (parent._needsCompositingBitsUpdate)
        return;
      if (!isRepaintBoundary && !parent.isRepaintBoundary) {
        parent.markNeedsCompositingBitsUpdate();
        return;
      }
    }
    assert(() {
      final AbstractNode? parent = this.parent;
      if (parent is RenderObject)
        return parent._needsCompositing;
      return true;
    }());
    // parent is fine (or there isn't one), but we are dirty
    if (owner != null)
      owner!._nodesNeedingCompositingBitsUpdate.add(this);
  }

  late bool _needsCompositing; // initialized in the constructor
  /// Whether we or one of our descendants has a compositing layer.
  ///
  /// If this node needs compositing as indicated by this bit, then all ancestor
  /// nodes will also need compositing.
  ///
  /// Only legal to call after [PipelineOwner.flushLayout] and
  /// [PipelineOwner.flushCompositingBits] have been called.
  bool get needsCompositing {
    assert(!_needsCompositingBitsUpdate); // make sure we don't use this bit when it is dirty
    return _needsCompositing;
  }

  void _updateCompositingBits() {
    if (!_needsCompositingBitsUpdate)
      return;
    final bool oldNeedsCompositing = _needsCompositing;
    _needsCompositing = false;
    visitChildren((RenderObject child) {
      child._updateCompositingBits();
      if (child.needsCompositing)
        _needsCompositing = true;
    });
    if (isRepaintBoundary || alwaysNeedsCompositing)
      _needsCompositing = true;
    if (oldNeedsCompositing != _needsCompositing)
      markNeedsPaint();
    _needsCompositingBitsUpdate = false;
  }

  /// Whether this render object's paint information is dirty.
  ///
  /// This is only set in debug mode. In general, render objects should not need
  /// to condition their runtime behavior on whether they are dirty or not,
  /// since they should only be marked dirty immediately prior to being laid
  /// out and painted. (In release builds, this throws.)
  ///
  /// It is intended to be used by tests and asserts.
  ///
  /// It is possible (and indeed, quite common) for [debugNeedsPaint] to be
  /// false and [debugNeedsLayout] to be true. The render object will still be
  /// repainted in the next frame when this is the case, because the
  /// [markNeedsPaint] method is implicitly called by the framework after a
  /// render object is laid out, prior to the paint phase.
  bool get debugNeedsPaint {
    late bool result;
    assert(() {
      result = _needsPaint;
      return true;
    }());
    return result;
  }
  bool _needsPaint = true;

  /// Mark this render object as having changed its visual appearance.
  ///
  /// Rather than eagerly updating this render object's display list
  /// in response to writes, we instead mark the render object as needing to
  /// paint, which schedules a visual update. As part of the visual update, the
  /// rendering pipeline will give this render object an opportunity to update
  /// its display list.
  ///
  /// This mechanism batches the painting work so that multiple sequential
  /// writes are coalesced, removing redundant computation.
  ///
  /// Once [markNeedsPaint] has been called on a render object,
  /// [debugNeedsPaint] returns true for that render object until just after
  /// the pipeline owner has called [paint] on the render object.
  ///
  /// See also:
  ///
  ///  * [RepaintBoundary], to scope a subtree of render objects to their own
  ///    layer, thus limiting the number of nodes that [markNeedsPaint] must mark
  ///    dirty.
  void markNeedsPaint() {
    assert(!_debugDisposed);
    assert(owner == null || !owner!.debugDoingPaint);
    if (_needsPaint)
      return;
    _needsPaint = true;
    if (isRepaintBoundary) {
      assert(() {
        if (debugPrintMarkNeedsPaintStacks)
          debugPrintStack(label: 'markNeedsPaint() called for $this');
        return true;
      }());
      // If we always have our own layer, then we can just repaint
      // ourselves without involving any other nodes.
      assert(_layer is OffsetLayer);
      if (owner != null) {
        owner!._nodesNeedingPaint.add(this);
        owner!.requestVisualUpdate();
      }
    } else if (parent is RenderObject) {
      final RenderObject parent = this.parent! as RenderObject;
      parent.markNeedsPaint();
      assert(parent == this.parent);
    } else {
      assert(() {
        if (debugPrintMarkNeedsPaintStacks)
          debugPrintStack(label: 'markNeedsPaint() called for $this (root of render tree)');
        return true;
      }());
      // If we're the root of the render tree (probably a RenderView),
      // then we have to paint ourselves, since nobody else can paint
      // us. We don't add ourselves to _nodesNeedingPaint in this
      // case, because the root is always told to paint regardless.
      if (owner != null)
        owner!.requestVisualUpdate();
    }
  }

  // Called when flushPaint() tries to make us paint but our layer is detached.
  // To make sure that our subtree is repainted when it's finally reattached,
  // even in the case where some ancestor layer is itself never marked dirty, we
  // have to mark our entire detached subtree as dirty and needing to be
  // repainted. That way, we'll eventually be repainted.
  void _skippedPaintingOnLayer() {
    assert(attached);
    assert(isRepaintBoundary);
    assert(_needsPaint);
    assert(_layer != null);
    assert(!_layer!.attached);
    AbstractNode? node = parent;
    while (node is RenderObject) {
      if (node.isRepaintBoundary) {
        if (node._layer == null)
          break; // looks like the subtree here has never been painted. let it handle itself.
        if (node._layer!.attached)
          break; // it's the one that detached us, so it's the one that will decide to repaint us.
        node._needsPaint = true;
      }
      node = node.parent;
    }
  }

  /// Bootstrap the rendering pipeline by scheduling the very first paint.
  ///
  /// Requires that this render object is attached, is the root of the render
  /// tree, and has a composited layer.
  ///
  /// See [RenderView] for an example of how this function is used.
  void scheduleInitialPaint(ContainerLayer rootLayer) {
    assert(rootLayer.attached);
    assert(attached);
    assert(parent is! RenderObject);
    assert(!owner!._debugDoingPaint);
    assert(isRepaintBoundary);
    assert(_layer == null);
    _layer = rootLayer;
    assert(_needsPaint);
    owner!._nodesNeedingPaint.add(this);
  }

  /// Replace the layer. This is only valid for the root of a render
  /// object subtree (whatever object [scheduleInitialPaint] was
  /// called on).
  ///
  /// This might be called if, e.g., the device pixel ratio changed.
  void replaceRootLayer(OffsetLayer rootLayer) {
    assert(!_debugDisposed);
    assert(rootLayer.attached);
    assert(attached);
    assert(parent is! RenderObject);
    assert(!owner!._debugDoingPaint);
    assert(isRepaintBoundary);
    assert(_layer != null); // use scheduleInitialPaint the first time
    _layer!..detach()..dispose();
    _layer = rootLayer;
    markNeedsPaint();
  }

  DisposalHandle? _disposalHandle;

  void _paintWithContext(PaintingContext context, Offset offset) {
    assert(!_debugDisposed);
    assert(() {
      if (_debugDoingThisPaint) {
        throw FlutterError.fromParts(<DiagnosticsNode>[
          ErrorSummary('Tried to paint a RenderObject reentrantly.'),
          describeForError(
            'The following RenderObject was already being painted when it was '
            'painted again',
          ),
          ErrorDescription(
            'Since this typically indicates an infinite recursion, it is '
            'disallowed.',
          ),
        ]);
      }
      return true;
    }());
    // If we still need layout, then that means that we were skipped in the
    // layout phase and therefore don't need painting. We might not know that
    // yet (that is, our layer might not have been detached yet), because the
    // same node that skipped us in layout is above us in the tree (obviously)
    // and therefore may not have had a chance to paint yet (since the tree
    // paints in reverse order). In particular this will happen if they have
    // a different layer, because there's a repaint boundary between us.
    if (_needsLayout)
      return;
    assert(() {
      if (_needsCompositingBitsUpdate) {
        if (parent is RenderObject) {
          final RenderObject parent = this.parent! as RenderObject;
          bool visitedByParent = false;
          parent.visitChildren((RenderObject child) {
            if (child == this) {
              visitedByParent = true;
            }
          });
          if (!visitedByParent) {
            throw FlutterError.fromParts(<DiagnosticsNode>[
              ErrorSummary(
                "A RenderObject was not visited by the parent's visitChildren "
                'during paint.',
              ),
              parent.describeForError(
                'The parent was',
              ),
              describeForError(
                'The child that was not visited was',
              ),
              ErrorDescription(
                'A RenderObject with children must implement visitChildren and '
                'call the visitor exactly once for each child; it also should not '
                'paint children that were removed with dropChild.',
              ),
              ErrorHint(
                'This usually indicates an error in the Flutter framework itself.',
              ),
            ]);
          }
        }
        throw FlutterError.fromParts(<DiagnosticsNode>[
          ErrorSummary(
            'Tried to paint a RenderObject before its compositing bits were '
            'updated.',
          ),
          describeForError(
            'The following RenderObject was marked as having dirty compositing '
            'bits at the time that it was painted',
          ),
          ErrorDescription(
            'A RenderObject that still has dirty compositing bits cannot be '
            'painted because this indicates that the tree has not yet been '
            'properly configured for creating the layer tree.',
          ),
          ErrorHint(
            'This usually indicates an error in the Flutter framework itself.',
          ),
        ]);
      }
      return true;
    }());
    RenderObject? debugLastActivePaint;
    assert(() {
      _debugDoingThisPaint = true;
      debugLastActivePaint = _debugActivePaint;
      _debugActivePaint = this;
      assert(!isRepaintBoundary || _layer != null);
      return true;
    }());
    _needsPaint = false;
    try {
      paint(context, offset);
      assert(!_needsLayout); // check that the paint() method didn't mark us dirty again
      assert(!_needsPaint); // check that the paint() method didn't mark us dirty again
      _disposalHandle?.dispose();
      _disposalHandle = context._currentLayer?.createDisposalHandle(toStringShort());
    } catch (e, stack) {
      _debugReportException('paint', e, stack);
    }
    assert(() {
      debugPaint(context, offset);
      _debugActivePaint = debugLastActivePaint;
      _debugDoingThisPaint = false;
      return true;
    }());
  }

  /// An estimate of the bounds within which this render object will paint.
  /// Useful for debugging flags such as [debugPaintLayerBordersEnabled].
  ///
  /// These are also the bounds used by [showOnScreen] to make a [RenderObject]
  /// visible on screen.
  Rect get paintBounds;

  /// Override this method to paint debugging information.
  void debugPaint(PaintingContext context, Offset offset) { }

  /// Paint this render object into the given context at the given offset.
  ///
  /// Subclasses should override this method to provide a visual appearance
  /// for themselves. The render object's local coordinate system is
  /// axis-aligned with the coordinate system of the context's canvas and the
  /// render object's local origin (i.e, x=0 and y=0) is placed at the given
  /// offset in the context's canvas.
  ///
  /// Do not call this function directly. If you wish to paint yourself, call
  /// [markNeedsPaint] instead to schedule a call to this function. If you wish
  /// to paint one of your children, call [PaintingContext.paintChild] on the
  /// given `context`.
  ///
  /// When painting one of your children (via a paint child function on the
  /// given context), the current canvas held by the context might change
  /// because draw operations before and after painting children might need to
  /// be recorded on separate compositing layers.
  void paint(PaintingContext context, Offset offset) { }

  /// Applies the transform that would be applied when painting the given child
  /// to the given matrix.
  ///
  /// Used by coordinate conversion functions to translate coordinates local to
  /// one render object into coordinates local to another render object.
  void applyPaintTransform(covariant RenderObject child, Matrix4 transform) {
    assert(child.parent == this);
  }

  /// Applies the paint transform up the tree to `ancestor`.
  ///
  /// Returns a matrix that maps the local paint coordinate system to the
  /// coordinate system of `ancestor`.
  ///
  /// If `ancestor` is null, this method returns a matrix that maps from the
  /// local paint coordinate system to the coordinate system of the
  /// [PipelineOwner.rootNode]. For the render tree owner by the
  /// [RendererBinding] (i.e. for the main render tree displayed on the device)
  /// this means that this method maps to the global coordinate system in
  /// logical pixels. To get physical pixels, use [applyPaintTransform] from the
  /// [RenderView] to further transform the coordinate.
  Matrix4 getTransformTo(RenderObject? ancestor) {
    final bool ancestorSpecified = ancestor != null;
    assert(attached);
    if (ancestor == null) {
      final AbstractNode? rootNode = owner!.rootNode;
      if (rootNode is RenderObject)
        ancestor = rootNode;
    }
    final List<RenderObject> renderers = <RenderObject>[];
    for (RenderObject renderer = this; renderer != ancestor; renderer = renderer.parent! as RenderObject) {
      renderers.add(renderer);
      assert(renderer.parent != null); // Failed to find ancestor in parent chain.
    }
    if (ancestorSpecified)
      renderers.add(ancestor!);
    final Matrix4 transform = Matrix4.identity();
    for (int index = renderers.length - 1; index > 0; index -= 1) {
      renderers[index].applyPaintTransform(renderers[index - 1], transform);
    }
    return transform;
  }


  /// Returns a rect in this object's coordinate system that describes
  /// the approximate bounding box of the clip rect that would be
  /// applied to the given child during the paint phase, if any.
  ///
  /// Returns null if the child would not be clipped.
  ///
  /// This is used in the semantics phase to avoid including children
  /// that are not physically visible.
  Rect? describeApproximatePaintClip(covariant RenderObject child) => null;

  /// Returns a rect in this object's coordinate system that describes
  /// which [SemanticsNode]s produced by the `child` should be included in the
  /// semantics tree. [SemanticsNode]s from the `child` that are positioned
  /// outside of this rect will be dropped. Child [SemanticsNode]s that are
  /// positioned inside this rect, but outside of [describeApproximatePaintClip]
  /// will be included in the tree marked as hidden. Child [SemanticsNode]s
  /// that are inside of both rect will be included in the tree as regular
  /// nodes.
  ///
  /// This method only returns a non-null value if the semantics clip rect
  /// is different from the rect returned by [describeApproximatePaintClip].
  /// If the semantics clip rect and the paint clip rect are the same, this
  /// method returns null.
  ///
  /// A viewport would typically implement this method to include semantic nodes
  /// in the semantics tree that are currently hidden just before the leading
  /// or just after the trailing edge. These nodes have to be included in the
  /// semantics tree to implement implicit accessibility scrolling on iOS where
  /// the viewport scrolls implicitly when moving the accessibility focus from
  /// the last visible node in the viewport to the first hidden one.
  ///
  /// See also:
  ///
  /// * [RenderViewportBase.cacheExtent], used by viewports to extend their
  ///   semantics clip beyond their approximate paint clip.
  Rect? describeSemanticsClip(covariant RenderObject? child) => null;

  // SEMANTICS

  /// Bootstrap the semantics reporting mechanism by marking this node
  /// as needing a semantics update.
  ///
  /// Requires that this render object is attached, and is the root of
  /// the render tree.
  ///
  /// See [RendererBinding] for an example of how this function is used.
  void scheduleInitialSemantics() {
    assert(!_debugDisposed);
    assert(attached);
    assert(parent is! RenderObject);
    assert(!owner!._debugDoingSemantics);
    assert(_semantics == null);
    assert(_needsSemanticsUpdate);
    assert(owner!._semanticsOwner != null);
    owner!._nodesNeedingSemantics.add(this);
    owner!.requestVisualUpdate();
  }

  /// Report the semantics of this node, for example for accessibility purposes.
  ///
  /// This method should be overridden by subclasses that have interesting
  /// semantic information.
  ///
  /// The given [SemanticsConfiguration] object is mutable and should be
  /// annotated in a manner that describes the current state. No reference
  /// should be kept to that object; mutating it outside of the context of the
  /// [describeSemanticsConfiguration] call (for example as a result of
  /// asynchronous computation) will at best have no useful effect and at worse
  /// will cause crashes as the data will be in an inconsistent state.
  ///
  /// {@tool snippet}
  ///
  /// The following snippet will describe the node as a button that responds to
  /// tap actions.
  ///
  /// ```dart
  /// abstract class SemanticButtonRenderObject extends RenderObject {
  ///   @override
  ///   void describeSemanticsConfiguration(SemanticsConfiguration config) {
  ///     super.describeSemanticsConfiguration(config);
  ///     config
  ///       ..onTap = _handleTap
  ///       ..label = 'I am a button'
  ///       ..isButton = true;
  ///   }
  ///
  ///   void _handleTap() {
  ///     // Do something.
  ///   }
  /// }
  /// ```
  /// {@end-tool}
  @protected
  void describeSemanticsConfiguration(SemanticsConfiguration config) {
    // Nothing to do by default.
  }

  /// Sends a [SemanticsEvent] associated with this render object's [SemanticsNode].
  ///
  /// If this render object has no semantics information, the first parent
  /// render object with a non-null semantic node is used.
  ///
  /// If semantics are disabled, no events are dispatched.
  ///
  /// See [SemanticsNode.sendEvent] for a full description of the behavior.
  void sendSemanticsEvent(SemanticsEvent semanticsEvent) {
    if (owner!.semanticsOwner == null)
      return;
    if (_semantics != null && !_semantics!.isMergedIntoParent) {
      _semantics!.sendEvent(semanticsEvent);
    } else if (parent != null) {
      final RenderObject renderParent = parent! as RenderObject;
      renderParent.sendSemanticsEvent(semanticsEvent);
    }
  }

  // Use [_semanticsConfiguration] to access.
  SemanticsConfiguration? _cachedSemanticsConfiguration;

  SemanticsConfiguration get _semanticsConfiguration {
    if (_cachedSemanticsConfiguration == null) {
      _cachedSemanticsConfiguration = SemanticsConfiguration();
      describeSemanticsConfiguration(_cachedSemanticsConfiguration!);
    }
    return _cachedSemanticsConfiguration!;
  }

  /// The bounding box, in the local coordinate system, of this
  /// object, for accessibility purposes.
  Rect get semanticBounds;

  bool _needsSemanticsUpdate = true;
  SemanticsNode? _semantics;

  /// The semantics of this render object.
  ///
  /// Exposed only for testing and debugging. To learn about the semantics of
  /// render objects in production, obtain a [SemanticsHandle] from
  /// [PipelineOwner.ensureSemantics].
  ///
  /// Only valid in debug and profile mode. In release builds, always returns
  /// null.
  SemanticsNode? get debugSemantics {
    if (!kReleaseMode) {
      return _semantics;
    }
    return null;
  }

  /// Removes all semantics from this render object and its descendants.
  ///
  /// Should only be called on objects whose [parent] is not a [RenderObject].
  ///
  /// Override this method if you instantiate new [SemanticsNode]s in an
  /// overridden [assembleSemanticsNode] method, to dispose of those nodes.
  @mustCallSuper
  void clearSemantics() {
    _needsSemanticsUpdate = true;
    _semantics = null;
    visitChildren((RenderObject child) {
      child.clearSemantics();
    });
  }

  /// Mark this node as needing an update to its semantics description.
  ///
  /// This must be called whenever the semantics configuration of this
  /// [RenderObject] as annotated by [describeSemanticsConfiguration] changes in
  /// any way to update the semantics tree.
  void markNeedsSemanticsUpdate() {
    assert(!_debugDisposed);
    assert(!attached || !owner!._debugDoingSemantics);
    if (!attached || owner!._semanticsOwner == null) {
      _cachedSemanticsConfiguration = null;
      return;
    }

    // Dirty the semantics tree starting at `this` until we have reached a
    // RenderObject that is a semantics boundary. All semantics past this
    // RenderObject are still up-to date. Therefore, we will later only rebuild
    // the semantics subtree starting at the identified semantics boundary.

    final bool wasSemanticsBoundary = _semantics != null && _cachedSemanticsConfiguration?.isSemanticBoundary == true;
    _cachedSemanticsConfiguration = null;
    bool isEffectiveSemanticsBoundary = _semanticsConfiguration.isSemanticBoundary && wasSemanticsBoundary;
    RenderObject node = this;

    while (!isEffectiveSemanticsBoundary && node.parent is RenderObject) {
      if (node != this && node._needsSemanticsUpdate)
        break;
      node._needsSemanticsUpdate = true;

      node = node.parent! as RenderObject;
      isEffectiveSemanticsBoundary = node._semanticsConfiguration.isSemanticBoundary;
      if (isEffectiveSemanticsBoundary && node._semantics == null) {
        // We have reached a semantics boundary that doesn't own a semantics node.
        // That means the semantics of this branch are currently blocked and will
        // not appear in the semantics tree. We can abort the walk here.
        return;
      }
    }
    if (node != this && _semantics != null && _needsSemanticsUpdate) {
      // If `this` node has already been added to [owner._nodesNeedingSemantics]
      // remove it as it is no longer guaranteed that its semantics
      // node will continue to be in the tree. If it still is in the tree, the
      // ancestor `node` added to [owner._nodesNeedingSemantics] at the end of
      // this block will ensure that the semantics of `this` node actually gets
      // updated.
      // (See semantics_10_test.dart for an example why this is required).
      owner!._nodesNeedingSemantics.remove(this);
    }
    if (!node._needsSemanticsUpdate) {
      node._needsSemanticsUpdate = true;
      if (owner != null) {
        assert(node._semanticsConfiguration.isSemanticBoundary || node.parent is! RenderObject);
        owner!._nodesNeedingSemantics.add(node);
        owner!.requestVisualUpdate();
      }
    }
  }

  /// Updates the semantic information of the render object.
  void _updateSemantics() {
    assert(_semanticsConfiguration.isSemanticBoundary || parent is! RenderObject);
    if (_needsLayout) {
      // There's not enough information in this subtree to compute semantics.
      // The subtree is probably being kept alive by a viewport but not laid out.
      return;
    }
    final _SemanticsFragment fragment = _getSemanticsForParent(
      mergeIntoParent: _semantics?.parent?.isPartOfNodeMerging ?? false,
    );
    assert(fragment is _InterestingSemanticsFragment);
    final _InterestingSemanticsFragment interestingFragment = fragment as _InterestingSemanticsFragment;
    final List<SemanticsNode> result = <SemanticsNode>[];
    interestingFragment.compileChildren(
      parentSemanticsClipRect: _semantics?.parentSemanticsClipRect,
      parentPaintClipRect: _semantics?.parentPaintClipRect,
      elevationAdjustment: _semantics?.elevationAdjustment ?? 0.0,
      result: result,
    );
    final SemanticsNode node = result.single;
    // Fragment only wants to add this node's SemanticsNode to the parent.
    assert(interestingFragment.config == null && node == _semantics);
  }

  /// Returns the semantics that this node would like to add to its parent.
  _SemanticsFragment _getSemanticsForParent({
    required bool mergeIntoParent,
  }) {
    assert(mergeIntoParent != null);
    assert(!_needsLayout, 'Updated layout information required for $this to calculate semantics.');

    final SemanticsConfiguration config = _semanticsConfiguration;
    bool dropSemanticsOfPreviousSiblings = config.isBlockingSemanticsOfPreviouslyPaintedNodes;

    final bool producesForkingFragment = !config.hasBeenAnnotated && !config.isSemanticBoundary;
    final List<_InterestingSemanticsFragment> fragments = <_InterestingSemanticsFragment>[];
    final Set<_InterestingSemanticsFragment> toBeMarkedExplicit = <_InterestingSemanticsFragment>{};
    final bool childrenMergeIntoParent = mergeIntoParent || config.isMergingSemanticsOfDescendants;

    // When set to true there's currently not enough information in this subtree
    // to compute semantics. In this case the walk needs to be aborted and no
    // SemanticsNodes in the subtree should be updated.
    // This will be true for subtrees that are currently kept alive by a
    // viewport but not laid out.
    bool abortWalk = false;

    visitChildrenForSemantics((RenderObject renderChild) {
      if (abortWalk || _needsLayout) {
        abortWalk = true;
        return;
      }
      final _SemanticsFragment parentFragment = renderChild._getSemanticsForParent(
        mergeIntoParent: childrenMergeIntoParent,
      );
      if (parentFragment.abortsWalk) {
        abortWalk = true;
        return;
      }
      if (parentFragment.dropsSemanticsOfPreviousSiblings) {
        fragments.clear();
        toBeMarkedExplicit.clear();
        if (!config.isSemanticBoundary)
          dropSemanticsOfPreviousSiblings = true;
      }
      // Figure out which child fragments are to be made explicit.
      for (final _InterestingSemanticsFragment fragment in parentFragment.interestingFragments) {
        fragments.add(fragment);
        fragment.addAncestor(this);
        fragment.addTags(config.tagsForChildren);
        if (config.explicitChildNodes || parent is! RenderObject) {
          fragment.markAsExplicit();
          continue;
        }
        if (!fragment.hasConfigForParent || producesForkingFragment)
          continue;
        if (!config.isCompatibleWith(fragment.config))
          toBeMarkedExplicit.add(fragment);
        final int siblingLength = fragments.length - 1;
        for (int i = 0; i < siblingLength; i += 1) {
          final _InterestingSemanticsFragment siblingFragment = fragments[i];
          if (!fragment.config!.isCompatibleWith(siblingFragment.config)) {
            toBeMarkedExplicit.add(fragment);
            toBeMarkedExplicit.add(siblingFragment);
          }
        }
      }
    });

    if (abortWalk) {
      return _AbortingSemanticsFragment(owner: this);
    }

    for (final _InterestingSemanticsFragment fragment in toBeMarkedExplicit)
      fragment.markAsExplicit();

    _needsSemanticsUpdate = false;

    _SemanticsFragment result;
    if (parent is! RenderObject) {
      assert(!config.hasBeenAnnotated);
      assert(!mergeIntoParent);
      result = _RootSemanticsFragment(
        owner: this,
        dropsSemanticsOfPreviousSiblings: dropSemanticsOfPreviousSiblings,
      );
    } else if (producesForkingFragment) {
      result = _ContainerSemanticsFragment(
        dropsSemanticsOfPreviousSiblings: dropSemanticsOfPreviousSiblings,
      );
    } else {
      result = _SwitchableSemanticsFragment(
        config: config,
        mergeIntoParent: mergeIntoParent,
        owner: this,
        dropsSemanticsOfPreviousSiblings: dropSemanticsOfPreviousSiblings,
      );
      if (config.isSemanticBoundary) {
        final _SwitchableSemanticsFragment fragment = result as _SwitchableSemanticsFragment;
        fragment.markAsExplicit();
      }
    }

    result.addAll(fragments);

    return result;
  }

  /// Called when collecting the semantics of this node.
  ///
  /// The implementation has to return the children in paint order skipping all
  /// children that are not semantically relevant (e.g. because they are
  /// invisible).
  ///
  /// The default implementation mirrors the behavior of
  /// [visitChildren] (which is supposed to walk all the children).
  void visitChildrenForSemantics(RenderObjectVisitor visitor) {
    visitChildren(visitor);
  }

  /// Assemble the [SemanticsNode] for this [RenderObject].
  ///
  /// If [describeSemanticsConfiguration] sets
  /// [SemanticsConfiguration.isSemanticBoundary] to true, this method is called
  /// with the `node` created for this [RenderObject], the `config` to be
  /// applied to that node and the `children` [SemanticsNode]s that descendants
  /// of this RenderObject have generated.
  ///
  /// By default, the method will annotate `node` with `config` and add the
  /// `children` to it.
  ///
  /// Subclasses can override this method to add additional [SemanticsNode]s
  /// to the tree. If new [SemanticsNode]s are instantiated in this method
  /// they must be disposed in [clearSemantics].
  void assembleSemanticsNode(
    SemanticsNode node,
    SemanticsConfiguration config,
    Iterable<SemanticsNode> children,
  ) {
    assert(node == _semantics);
    // TODO(a14n): remove the following cast by updating type of parameter in either updateWith or assembleSemanticsNode
    node.updateWith(config: config, childrenInInversePaintOrder: children as List<SemanticsNode>);
  }

  // EVENTS

  /// Override this method to handle pointer events that hit this render object.
  @override
  void handleEvent(PointerEvent event, covariant HitTestEntry entry) { }


  // HIT TESTING

  // RenderObject subclasses are expected to have a method like the following
  // (with the signature being whatever passes for coordinates for this
  // particular class):
  //
  // bool hitTest(HitTestResult result, { Offset position }) {
  //   // If the given position is not inside this node, then return false.
  //   // Otherwise:
  //   // For each child that intersects the position, in z-order starting from
  //   // the top, call hitTest() for that child, passing it /result/, and the
  //   // coordinates converted to the child's coordinate origin, and stop at
  //   // the first child that returns true.
  //   // Then, add yourself to /result/, and return true.
  // }
  //
  // If you add yourself to /result/ and still return false, then that means you
  // will see events but so will objects below you.


  /// Returns a human understandable name.
  @override
  String toStringShort() {
    String header = describeIdentity(this);
    if (_debugDisposed) {
      header += ' DISPOSED';
      return header;
    }
    if (_relayoutBoundary != null && _relayoutBoundary != this) {
      int count = 1;
      RenderObject? target = parent as RenderObject?;
      while (target != null && target != _relayoutBoundary) {
        target = target.parent as RenderObject?;
        count += 1;
      }
      header += ' relayoutBoundary=up$count';
    }
    if (_needsLayout)
      header += ' NEEDS-LAYOUT';
    if (_needsPaint)
      header += ' NEEDS-PAINT';
    if (_needsCompositingBitsUpdate)
      header += ' NEEDS-COMPOSITING-BITS-UPDATE';
    if (!attached)
      header += ' DETACHED';
    if (_debugDisposed)
      header += ' DISPOSED';
    return header;
  }

  @override
  String toString({ DiagnosticLevel minLevel = DiagnosticLevel.info }) => toStringShort();

  /// Returns a description of the tree rooted at this node.
  /// If the prefix argument is provided, then every line in the output
  /// will be prefixed by that string.
  @override
  String toStringDeep({
    String prefixLineOne = '',
    String? prefixOtherLines = '',
    DiagnosticLevel minLevel = DiagnosticLevel.debug,
  }) {
    RenderObject? debugPreviousActiveLayout;
    assert(() {
      debugPreviousActiveLayout = _debugActiveLayout;
      _debugActiveLayout = null;
      return true;
    }());
    final String result = super.toStringDeep(
      prefixLineOne: prefixLineOne,
      prefixOtherLines: prefixOtherLines,
      minLevel: minLevel,
    );
    assert(() {
      _debugActiveLayout = debugPreviousActiveLayout;
      return true;
    }());
    return result;
  }

  /// Returns a one-line detailed description of the render object.
  /// This description is often somewhat long.
  ///
  /// This includes the same information for this RenderObject as given by
  /// [toStringDeep], but does not recurse to any children.
  @override
  String toStringShallow({
    String joiner = ', ',
    DiagnosticLevel minLevel = DiagnosticLevel.debug,
  }) {
    RenderObject? debugPreviousActiveLayout;
    assert(() {
      debugPreviousActiveLayout = _debugActiveLayout;
      _debugActiveLayout = null;
      return true;
    }());
    final String result = super.toStringShallow(joiner: joiner, minLevel: minLevel);
    assert(() {
      _debugActiveLayout = debugPreviousActiveLayout;
      return true;
    }());
    return result;
  }

  @protected
  @override
  void debugFillProperties(DiagnosticPropertiesBuilder properties) {
    super.debugFillProperties(properties);
    properties.add(FlagProperty('needsCompositing', value: _needsCompositing, ifTrue: 'needs compositing'));
    properties.add(DiagnosticsProperty<Object?>('creator', debugCreator, defaultValue: null, level: DiagnosticLevel.debug));
    properties.add(DiagnosticsProperty<ParentData>('parentData', parentData, tooltip: _debugCanParentUseSize == true ? 'can use size' : null, missingIfNull: true));
    properties.add(DiagnosticsProperty<Constraints>('constraints', _constraints, missingIfNull: true));
    // don't access it via the "layer" getter since that's only valid when we don't need paint
    properties.add(DiagnosticsProperty<ContainerLayer>('layer', _layer, defaultValue: null));
    properties.add(DiagnosticsProperty<SemanticsNode>('semantics node', _semantics, defaultValue: null));
    properties.add(FlagProperty(
      'isBlockingSemanticsOfPreviouslyPaintedNodes',
      value: _semanticsConfiguration.isBlockingSemanticsOfPreviouslyPaintedNodes,
      ifTrue: 'blocks semantics of earlier render objects below the common boundary',
    ));
    properties.add(FlagProperty('isSemanticBoundary', value: _semanticsConfiguration.isSemanticBoundary, ifTrue: 'semantic boundary'));
  }

  @override
  List<DiagnosticsNode> debugDescribeChildren() => <DiagnosticsNode>[];

  /// Attempt to make (a portion of) this or a descendant [RenderObject] visible
  /// on screen.
  ///
  /// If `descendant` is provided, that [RenderObject] is made visible. If
  /// `descendant` is omitted, this [RenderObject] is made visible.
  ///
  /// The optional `rect` parameter describes which area of that [RenderObject]
  /// should be shown on screen. If `rect` is null, the entire
  /// [RenderObject] (as defined by its [paintBounds]) will be revealed. The
  /// `rect` parameter is interpreted relative to the coordinate system of
  /// `descendant` if that argument is provided and relative to this
  /// [RenderObject] otherwise.
  ///
  /// The `duration` parameter can be set to a non-zero value to bring the
  /// target object on screen in an animation defined by `curve`.
  ///
  /// See also:
  ///
  /// * [RenderViewportBase.showInViewport], which [RenderViewportBase] and
  ///   [SingleChildScrollView] delegate this method to.
  void showOnScreen({
    RenderObject? descendant,
    Rect? rect,
    Duration duration = Duration.zero,
    Curve curve = Curves.ease,
  }) {
    if (parent is RenderObject) {
      final RenderObject renderParent = parent! as RenderObject;
      renderParent.showOnScreen(
        descendant: descendant ?? this,
        rect: rect,
        duration: duration,
        curve: curve,
      );
    }
  }

  /// Adds a debug representation of a [RenderObject] optimized for including in
  /// error messages.
  ///
  /// The default [style] of [DiagnosticsTreeStyle.shallow] ensures that all of
  /// the properties of the render object are included in the error output but
  /// none of the children of the object are.
  ///
  /// You should always include a RenderObject in an error message if it is the
  /// [RenderObject] causing the failure or contract violation of the error.
  DiagnosticsNode describeForError(String name, { DiagnosticsTreeStyle style = DiagnosticsTreeStyle.shallow }) {
    return toDiagnosticsNode(name: name, style: style);
  }
}

/// Generic mixin for render objects with one child.
///
/// Provides a child model for a render object subclass that has
/// a unique child, which is accessible via the [child] getter.
///
/// This mixin is typically used to implement render objects created
/// in a [SingleChildRenderObjectWidget].
mixin RenderObjectWithChildMixin<ChildType extends RenderObject> on RenderObject {

  /// Checks whether the given render object has the correct [runtimeType] to be
  /// a child of this render object.
  ///
  /// Does nothing if assertions are disabled.
  ///
  /// Always returns true.
  bool debugValidateChild(RenderObject child) {
    assert(() {
      if (child is! ChildType) {
        throw FlutterError.fromParts(<DiagnosticsNode>[
          ErrorSummary(
            'A $runtimeType expected a child of type $ChildType but received a '
            'child of type ${child.runtimeType}.',
          ),
          ErrorDescription(
            'RenderObjects expect specific types of children because they '
            'coordinate with their children during layout and paint. For '
            'example, a RenderSliver cannot be the child of a RenderBox because '
            'a RenderSliver does not understand the RenderBox layout protocol.',
          ),
          ErrorSpacer(),
          DiagnosticsProperty<Object?>(
            'The $runtimeType that expected a $ChildType child was created by',
            debugCreator,
            style: DiagnosticsTreeStyle.errorProperty,
          ),
          ErrorSpacer(),
          DiagnosticsProperty<Object?>(
            'The ${child.runtimeType} that did not match the expected child type '
            'was created by',
            child.debugCreator,
            style: DiagnosticsTreeStyle.errorProperty,
          ),
        ]);
      }
      return true;
    }());
    return true;
  }

  ChildType? _child;
  /// The render object's unique child.
  ChildType? get child => _child;
  set child(ChildType? value) {
    if (_child != null)
      dropChild(_child!);
    _child = value;
    if (_child != null)
      adoptChild(_child!);
  }

  @override
  void attach(PipelineOwner owner) {
    super.attach(owner);
    if (_child != null)
      _child!.attach(owner);
  }

  @override
  void detach() {
    super.detach();
    if (_child != null)
      _child!.detach();
  }

  @override
  void redepthChildren() {
    if (_child != null)
      redepthChild(_child!);
  }

  @override
  void visitChildren(RenderObjectVisitor visitor) {
    if (_child != null)
      visitor(_child!);
  }

  @override
  List<DiagnosticsNode> debugDescribeChildren() {
    return child != null ? <DiagnosticsNode>[child!.toDiagnosticsNode(name: 'child')] : <DiagnosticsNode>[];
  }
}

/// Parent data to support a doubly-linked list of children.
///
/// The children can be traversed using [nextSibling] or [previousSibling],
/// which can be called on the parent data of the render objects
/// obtained via [ContainerRenderObjectMixin.firstChild] or
/// [ContainerRenderObjectMixin.lastChild].
mixin ContainerParentDataMixin<ChildType extends RenderObject> on ParentData {
  /// The previous sibling in the parent's child list.
  ChildType? previousSibling;
  /// The next sibling in the parent's child list.
  ChildType? nextSibling;

  /// Clear the sibling pointers.
  @override
  void detach() {
    assert(previousSibling == null, 'Pointers to siblings must be nulled before detaching ParentData.');
    assert(nextSibling == null, 'Pointers to siblings must be nulled before detaching ParentData.');
    super.detach();
  }
}

/// Generic mixin for render objects with a list of children.
///
/// Provides a child model for a render object subclass that has a doubly-linked
/// list of children.
///
/// The [ChildType] specifies the type of the children (extending [RenderObject]),
/// e.g. [RenderBox].
///
/// [ParentDataType] stores parent container data on its child render objects.
/// It must extend [ContainerParentDataMixin], which provides the interface
/// for visiting children. This data is populated by
/// [RenderObject.setupParentData] implemented by the class using this mixin.
///
/// When using [RenderBox] as the child type, you will usually want to make use of
/// [RenderBoxContainerDefaultsMixin] and extend [ContainerBoxParentData] for the
/// parent data.
///
/// Moreover, this is a required mixin for render objects returned to [MultiChildRenderObjectWidget].
mixin ContainerRenderObjectMixin<ChildType extends RenderObject, ParentDataType extends ContainerParentDataMixin<ChildType>> on RenderObject {
  bool _debugUltimatePreviousSiblingOf(ChildType child, { ChildType? equals }) {
    ParentDataType childParentData = child.parentData! as ParentDataType;
    while (childParentData.previousSibling != null) {
      assert(childParentData.previousSibling != child);
      child = childParentData.previousSibling!;
      childParentData = child.parentData! as ParentDataType;
    }
    return child == equals;
  }
  bool _debugUltimateNextSiblingOf(ChildType child, { ChildType? equals }) {
    ParentDataType childParentData = child.parentData! as ParentDataType;
    while (childParentData.nextSibling != null) {
      assert(childParentData.nextSibling != child);
      child = childParentData.nextSibling!;
      childParentData = child.parentData! as ParentDataType;
    }
    return child == equals;
  }

  int _childCount = 0;
  /// The number of children.
  int get childCount => _childCount;

  /// Checks whether the given render object has the correct [runtimeType] to be
  /// a child of this render object.
  ///
  /// Does nothing if assertions are disabled.
  ///
  /// Always returns true.
  bool debugValidateChild(RenderObject child) {
    assert(() {
      if (child is! ChildType) {
        throw FlutterError.fromParts(<DiagnosticsNode>[
          ErrorSummary(
            'A $runtimeType expected a child of type $ChildType but received a '
            'child of type ${child.runtimeType}.',
          ),
          ErrorDescription(
            'RenderObjects expect specific types of children because they '
            'coordinate with their children during layout and paint. For '
            'example, a RenderSliver cannot be the child of a RenderBox because '
            'a RenderSliver does not understand the RenderBox layout protocol.',
          ),
          ErrorSpacer(),
          DiagnosticsProperty<Object?>(
            'The $runtimeType that expected a $ChildType child was created by',
            debugCreator,
            style: DiagnosticsTreeStyle.errorProperty,
          ),
          ErrorSpacer(),
          DiagnosticsProperty<Object?>(
            'The ${child.runtimeType} that did not match the expected child type '
            'was created by',
            child.debugCreator,
            style: DiagnosticsTreeStyle.errorProperty,
          ),
        ]);
      }
      return true;
    }());
    return true;
  }

  ChildType? _firstChild;
  ChildType? _lastChild;
  void _insertIntoChildList(ChildType child, { ChildType? after }) {
    final ParentDataType childParentData = child.parentData! as ParentDataType;
    assert(childParentData.nextSibling == null);
    assert(childParentData.previousSibling == null);
    _childCount += 1;
    assert(_childCount > 0);
    if (after == null) {
      // insert at the start (_firstChild)
      childParentData.nextSibling = _firstChild;
      if (_firstChild != null) {
        final ParentDataType _firstChildParentData = _firstChild!.parentData! as ParentDataType;
        _firstChildParentData.previousSibling = child;
      }
      _firstChild = child;
      _lastChild ??= child;
    } else {
      assert(_firstChild != null);
      assert(_lastChild != null);
      assert(_debugUltimatePreviousSiblingOf(after, equals: _firstChild));
      assert(_debugUltimateNextSiblingOf(after, equals: _lastChild));
      final ParentDataType afterParentData = after.parentData! as ParentDataType;
      if (afterParentData.nextSibling == null) {
        // insert at the end (_lastChild); we'll end up with two or more children
        assert(after == _lastChild);
        childParentData.previousSibling = after;
        afterParentData.nextSibling = child;
        _lastChild = child;
      } else {
        // insert in the middle; we'll end up with three or more children
        // set up links from child to siblings
        childParentData.nextSibling = afterParentData.nextSibling;
        childParentData.previousSibling = after;
        // set up links from siblings to child
        final ParentDataType childPreviousSiblingParentData = childParentData.previousSibling!.parentData! as ParentDataType;
        final ParentDataType childNextSiblingParentData = childParentData.nextSibling!.parentData! as ParentDataType;
        childPreviousSiblingParentData.nextSibling = child;
        childNextSiblingParentData.previousSibling = child;
        assert(afterParentData.nextSibling == child);
      }
    }
  }

  /// Insert child into this render object's child list after the given child.
  ///
  /// If `after` is null, then this inserts the child at the start of the list,
  /// and the child becomes the new [firstChild].
  void insert(ChildType child, { ChildType? after }) {
    assert(child != this, 'A RenderObject cannot be inserted into itself.');
    assert(after != this, 'A RenderObject cannot simultaneously be both the parent and the sibling of another RenderObject.');
    assert(child != after, 'A RenderObject cannot be inserted after itself.');
    assert(child != _firstChild);
    assert(child != _lastChild);
    adoptChild(child);
    _insertIntoChildList(child, after: after);
  }

  /// Append child to the end of this render object's child list.
  void add(ChildType child) {
    insert(child, after: _lastChild);
  }

  /// Add all the children to the end of this render object's child list.
  void addAll(List<ChildType>? children) {
    children?.forEach(add);
  }

  void _removeFromChildList(ChildType child) {
    final ParentDataType childParentData = child.parentData! as ParentDataType;
    assert(_debugUltimatePreviousSiblingOf(child, equals: _firstChild));
    assert(_debugUltimateNextSiblingOf(child, equals: _lastChild));
    assert(_childCount >= 0);
    if (childParentData.previousSibling == null) {
      assert(_firstChild == child);
      _firstChild = childParentData.nextSibling;
    } else {
      final ParentDataType childPreviousSiblingParentData = childParentData.previousSibling!.parentData! as ParentDataType;
      childPreviousSiblingParentData.nextSibling = childParentData.nextSibling;
    }
    if (childParentData.nextSibling == null) {
      assert(_lastChild == child);
      _lastChild = childParentData.previousSibling;
    } else {
      final ParentDataType childNextSiblingParentData = childParentData.nextSibling!.parentData! as ParentDataType;
      childNextSiblingParentData.previousSibling = childParentData.previousSibling;
    }
    childParentData.previousSibling = null;
    childParentData.nextSibling = null;
    _childCount -= 1;
  }

  /// Remove this child from the child list.
  ///
  /// Requires the child to be present in the child list.
  void remove(ChildType child) {
    _removeFromChildList(child);
    dropChild(child);
  }

  /// Remove all their children from this render object's child list.
  ///
  /// More efficient than removing them individually.
  void removeAll() {
    ChildType? child = _firstChild;
    while (child != null) {
      final ParentDataType childParentData = child.parentData! as ParentDataType;
      final ChildType? next = childParentData.nextSibling;
      childParentData.previousSibling = null;
      childParentData.nextSibling = null;
      dropChild(child);
      child = next;
    }
    _firstChild = null;
    _lastChild = null;
    _childCount = 0;
  }

  /// Move the given `child` in the child list to be after another child.
  ///
  /// More efficient than removing and re-adding the child. Requires the child
  /// to already be in the child list at some position. Pass null for `after` to
  /// move the child to the start of the child list.
  void move(ChildType child, { ChildType? after }) {
    assert(child != this);
    assert(after != this);
    assert(child != after);
    assert(child.parent == this);
    final ParentDataType childParentData = child.parentData! as ParentDataType;
    if (childParentData.previousSibling == after)
      return;
    _removeFromChildList(child);
    _insertIntoChildList(child, after: after);
    markNeedsLayout();
  }

  @override
  void attach(PipelineOwner owner) {
    super.attach(owner);
    ChildType? child = _firstChild;
    while (child != null) {
      child.attach(owner);
      final ParentDataType childParentData = child.parentData! as ParentDataType;
      child = childParentData.nextSibling;
    }
  }

  @override
  void detach() {
    super.detach();
    ChildType? child = _firstChild;
    while (child != null) {
      child.detach();
      final ParentDataType childParentData = child.parentData! as ParentDataType;
      child = childParentData.nextSibling;
    }
  }

  @override
  void redepthChildren() {
    ChildType? child = _firstChild;
    while (child != null) {
      redepthChild(child);
      final ParentDataType childParentData = child.parentData! as ParentDataType;
      child = childParentData.nextSibling;
    }
  }

  @override
  void visitChildren(RenderObjectVisitor visitor) {
    ChildType? child = _firstChild;
    while (child != null) {
      visitor(child);
      final ParentDataType childParentData = child.parentData! as ParentDataType;
      child = childParentData.nextSibling;
    }
  }

  /// The first child in the child list.
  ChildType? get firstChild => _firstChild;

  /// The last child in the child list.
  ChildType? get lastChild => _lastChild;

  /// The previous child before the given child in the child list.
  ChildType? childBefore(ChildType child) {
    assert(child != null);
    assert(child.parent == this);
    final ParentDataType childParentData = child.parentData! as ParentDataType;
    return childParentData.previousSibling;
  }

  /// The next child after the given child in the child list.
  ChildType? childAfter(ChildType child) {
    assert(child != null);
    assert(child.parent == this);
    final ParentDataType childParentData = child.parentData! as ParentDataType;
    return childParentData.nextSibling;
  }

  @override
  List<DiagnosticsNode> debugDescribeChildren() {
    final List<DiagnosticsNode> children = <DiagnosticsNode>[];
    if (firstChild != null) {
      ChildType child = firstChild!;
      int count = 1;
      while (true) {
        children.add(child.toDiagnosticsNode(name: 'child $count'));
        if (child == lastChild)
          break;
        count += 1;
        final ParentDataType childParentData = child.parentData! as ParentDataType;
        child = childParentData.nextSibling!;
      }
    }
    return children;
  }
}

/// Mixin for [RenderObject] that will call [systemFontsDidChange] whenever the
/// system fonts change.
///
/// System fonts can change when the OS install or remove a font. Use this mixin if
/// the [RenderObject] uses [TextPainter] or [Paragraph] to correctly update the
/// text when it happens.
mixin RelayoutWhenSystemFontsChangeMixin on RenderObject {

  /// A callback that is called when system fonts have changed.
  ///
  /// By default, [markNeedsLayout] is called on the [RenderObject]
  /// implementing this mixin.
  ///
  /// Subclass should override this method to clear any extra cache that depend
  /// on font-related metrics.
  @protected
  @mustCallSuper
  void systemFontsDidChange() {
    markNeedsLayout();
  }

  @override
  void attach(covariant PipelineOwner owner) {
    super.attach(owner);
    PaintingBinding.instance!.systemFonts.addListener(systemFontsDidChange);
  }

  @override
  void detach() {
    PaintingBinding.instance!.systemFonts.removeListener(systemFontsDidChange);
    super.detach();
  }
}

/// Describes the semantics information a [RenderObject] wants to add to its
/// parent.
///
/// It has two notable subclasses:
///  * [_InterestingSemanticsFragment] describing actual semantic information to
///    be added to the parent.
///  * [_ContainerSemanticsFragment]: a container class to transport the semantic
///    information of multiple [_InterestingSemanticsFragment] to a parent.
abstract class _SemanticsFragment {
  _SemanticsFragment({ required this.dropsSemanticsOfPreviousSiblings })
    : assert (dropsSemanticsOfPreviousSiblings != null);

  /// Incorporate the fragments of children into this fragment.
  void addAll(Iterable<_InterestingSemanticsFragment> fragments);

  /// Whether this fragment wants to make the semantics information of
  /// previously painted [RenderObject]s unreachable for accessibility purposes.
  ///
  /// See also:
  ///
  ///  * [SemanticsConfiguration.isBlockingSemanticsOfPreviouslyPaintedNodes]
  ///    describes what semantics are dropped in more detail.
  final bool dropsSemanticsOfPreviousSiblings;

  /// Returns [_InterestingSemanticsFragment] describing the actual semantic
  /// information that this fragment wants to add to the parent.
  List<_InterestingSemanticsFragment> get interestingFragments;

  /// Whether this fragment wants to abort the semantics walk because the
  /// information in the tree are not sufficient to calculate semantics.
  ///
  /// This happens for subtrees that are currently kept alive by a viewport but
  /// not laid out.
  ///
  /// See also:
  ///
  ///  * [_AbortingSemanticsFragment], which sets this to true.
  bool get abortsWalk => false;
}

/// A container used when a [RenderObject] wants to add multiple independent
/// [_InterestingSemanticsFragment] to its parent.
///
/// The [_InterestingSemanticsFragment] to be added to the parent can be
/// obtained via [interestingFragments].
class _ContainerSemanticsFragment extends _SemanticsFragment {

  _ContainerSemanticsFragment({ required bool dropsSemanticsOfPreviousSiblings })
    : super(dropsSemanticsOfPreviousSiblings: dropsSemanticsOfPreviousSiblings);

  @override
  void addAll(Iterable<_InterestingSemanticsFragment> fragments) {
    interestingFragments.addAll(fragments);
  }

  @override
  final List<_InterestingSemanticsFragment> interestingFragments = <_InterestingSemanticsFragment>[];
}

/// A [_SemanticsFragment] that describes which concrete semantic information
/// a [RenderObject] wants to add to the [SemanticsNode] of its parent.
///
/// Specifically, it describes which children (as returned by [compileChildren])
/// should be added to the parent's [SemanticsNode] and which [config] should be
/// merged into the parent's [SemanticsNode].
abstract class _InterestingSemanticsFragment extends _SemanticsFragment {
  _InterestingSemanticsFragment({
    required RenderObject owner,
    required bool dropsSemanticsOfPreviousSiblings,
  }) : assert(owner != null),
       _ancestorChain = <RenderObject>[owner],
       super(dropsSemanticsOfPreviousSiblings: dropsSemanticsOfPreviousSiblings);

  /// The [RenderObject] that owns this fragment (and any new [SemanticsNode]
  /// introduced by it).
  RenderObject get owner => _ancestorChain.first;

  final List<RenderObject> _ancestorChain;

  /// The children to be added to the parent.
  ///
  /// See also:
  ///
  ///  * [SemanticsNode.parentSemanticsClipRect] for the source and definition
  ///    of the `parentSemanticsClipRect` argument.
  ///  * [SemanticsNode.parentPaintClipRect] for the source and definition
  ///    of the `parentPaintClipRect` argument.
  ///  * [SemanticsNode.elevationAdjustment] for the source and definition
  ///    of the `elevationAdjustment` argument.
  void compileChildren({
    required Rect? parentSemanticsClipRect,
    required Rect? parentPaintClipRect,
    required double elevationAdjustment,
    required List<SemanticsNode> result,
  });

  /// The [SemanticsConfiguration] the child wants to merge into the parent's
  /// [SemanticsNode] or null if it doesn't want to merge anything.
  SemanticsConfiguration? get config;

  /// Disallows this fragment to merge any configuration into its parent's
  /// [SemanticsNode].
  ///
  /// After calling this the fragment will only produce children to be added
  /// to the parent and it will return null for [config].
  void markAsExplicit();

  /// Consume the fragments of children.
  ///
  /// For each provided fragment it will add that fragment's children to
  /// this fragment's children (as returned by [compileChildren]) and merge that
  /// fragment's [config] into this fragment's [config].
  ///
  /// If a provided fragment should not merge anything into [config] call
  /// [markAsExplicit] before passing the fragment to this method.
  @override
  void addAll(Iterable<_InterestingSemanticsFragment> fragments);

  /// Whether this fragment wants to add any semantic information to the parent
  /// [SemanticsNode].
  bool get hasConfigForParent => config != null;

  @override
  List<_InterestingSemanticsFragment> get interestingFragments => <_InterestingSemanticsFragment>[this];

  Set<SemanticsTag>? _tagsForChildren;

  /// Tag all children produced by [compileChildren] with `tags`.
  void addTags(Iterable<SemanticsTag>? tags) {
    if (tags == null || tags.isEmpty)
      return;
    _tagsForChildren ??= <SemanticsTag>{};
    _tagsForChildren!.addAll(tags);
  }

  /// Adds the geometric information of `ancestor` to this object.
  ///
  /// Those information are required to properly compute the value for
  /// [SemanticsNode.transform], [SemanticsNode.clipRect], and
  /// [SemanticsNode.rect].
  ///
  /// Ancestors have to be added in order from [owner] up until the next
  /// [RenderObject] that owns a [SemanticsNode] is reached.
  void addAncestor(RenderObject ancestor) {
    _ancestorChain.add(ancestor);
  }
}

/// An [_InterestingSemanticsFragment] that produces the root [SemanticsNode] of
/// the semantics tree.
///
/// The root node is available as the only element in the Iterable returned by
/// [children].
class _RootSemanticsFragment extends _InterestingSemanticsFragment {
  _RootSemanticsFragment({
    required RenderObject owner,
    required bool dropsSemanticsOfPreviousSiblings,
  }) : super(owner: owner, dropsSemanticsOfPreviousSiblings: dropsSemanticsOfPreviousSiblings);

  @override
  void compileChildren({ Rect? parentSemanticsClipRect, Rect? parentPaintClipRect, required double elevationAdjustment, required List<SemanticsNode> result }) {
    assert(_tagsForChildren == null || _tagsForChildren!.isEmpty);
    assert(parentSemanticsClipRect == null);
    assert(parentPaintClipRect == null);
    assert(_ancestorChain.length == 1);
    assert(elevationAdjustment == 0.0);

    owner._semantics ??= SemanticsNode.root(
      showOnScreen: owner.showOnScreen,
      owner: owner.owner!.semanticsOwner!,
    );
    final SemanticsNode node = owner._semantics!;
    assert(MatrixUtils.matrixEquals(node.transform, Matrix4.identity()));
    assert(node.parentSemanticsClipRect == null);
    assert(node.parentPaintClipRect == null);

    node.rect = owner.semanticBounds;

    final List<SemanticsNode> children = <SemanticsNode>[];
    for (final _InterestingSemanticsFragment fragment in _children) {
      assert(fragment.config == null);
      fragment.compileChildren(
        parentSemanticsClipRect: parentSemanticsClipRect,
        parentPaintClipRect: parentPaintClipRect,
        elevationAdjustment: 0.0,
        result: children,
      );
    }
    node.updateWith(config: null, childrenInInversePaintOrder: children);

    // The root node is the only semantics node allowed to be invisible. This
    // can happen when the canvas the app is drawn on has a size of 0 by 0
    // pixel. If this happens, the root node must not have any children (because
    // these would be invisible as well and are therefore excluded from the
    // tree).
    assert(!node.isInvisible || children.isEmpty);
    result.add(node);
  }

  @override
  SemanticsConfiguration? get config => null;

  final List<_InterestingSemanticsFragment> _children = <_InterestingSemanticsFragment>[];

  @override
  void markAsExplicit() {
    // nothing to do, we are always explicit.
  }

  @override
  void addAll(Iterable<_InterestingSemanticsFragment> fragments) {
    _children.addAll(fragments);
  }
}

/// An [_InterestingSemanticsFragment] that can be told to only add explicit
/// [SemanticsNode]s to the parent.
///
/// If [markAsExplicit] was not called before this fragment is added to
/// another fragment it will merge [config] into the parent's [SemanticsNode]
/// and add its [children] to it.
///
/// If [markAsExplicit] was called before adding this fragment to another
/// fragment it will create a new [SemanticsNode]. The newly created node will
/// be annotated with the [SemanticsConfiguration] that - without the call to
/// [markAsExplicit] - would have been merged into the parent's [SemanticsNode].
/// Similarly, the new node will also take over the children that otherwise
/// would have been added to the parent's [SemanticsNode].
///
/// After a call to [markAsExplicit] the only element returned by [children]
/// is the newly created node and [config] will return null as the fragment
/// no longer wants to merge any semantic information into the parent's
/// [SemanticsNode].
class _SwitchableSemanticsFragment extends _InterestingSemanticsFragment {
  _SwitchableSemanticsFragment({
    required bool mergeIntoParent,
    required SemanticsConfiguration config,
    required RenderObject owner,
    required bool dropsSemanticsOfPreviousSiblings,
  }) : _mergeIntoParent = mergeIntoParent,
       _config = config,
       assert(mergeIntoParent != null),
       assert(config != null),
       super(owner: owner, dropsSemanticsOfPreviousSiblings: dropsSemanticsOfPreviousSiblings);

  final bool _mergeIntoParent;
  SemanticsConfiguration _config;
  bool _isConfigWritable = false;
  final List<_InterestingSemanticsFragment> _children = <_InterestingSemanticsFragment>[];

  @override
  void compileChildren({ Rect? parentSemanticsClipRect, Rect? parentPaintClipRect, required double elevationAdjustment, required List<SemanticsNode> result }) {
    if (!_isExplicit) {
      owner._semantics = null;
      for (final _InterestingSemanticsFragment fragment in _children) {
        assert(_ancestorChain.first == fragment._ancestorChain.last);
        fragment._ancestorChain.addAll(_ancestorChain.skip(1));
        fragment.compileChildren(
          parentSemanticsClipRect: parentSemanticsClipRect,
          parentPaintClipRect: parentPaintClipRect,
          // The fragment is not explicit, its elevation has been absorbed by
          // the parent config (as thickness). We still need to make sure that
          // its children are placed at the elevation dictated by this config.
          elevationAdjustment: elevationAdjustment + _config.elevation,
          result: result,
        );
      }
      return;
    }

    final _SemanticsGeometry? geometry = _needsGeometryUpdate
        ? _SemanticsGeometry(parentSemanticsClipRect: parentSemanticsClipRect, parentPaintClipRect: parentPaintClipRect, ancestors: _ancestorChain)
        : null;

    if (!_mergeIntoParent && (geometry?.dropFromTree == true))
      return;  // Drop the node, it's not going to be visible.

    owner._semantics ??= SemanticsNode(showOnScreen: owner.showOnScreen);
    final SemanticsNode node = owner._semantics!
      ..isMergedIntoParent = _mergeIntoParent
      ..tags = _tagsForChildren;

    node.elevationAdjustment = elevationAdjustment;
    if (elevationAdjustment != 0.0) {
      _ensureConfigIsWritable();
      _config.elevation += elevationAdjustment;
    }

    if (geometry != null) {
      assert(_needsGeometryUpdate);
      node
        ..rect = geometry.rect
        ..transform = geometry.transform
        ..parentSemanticsClipRect = geometry.semanticsClipRect
        ..parentPaintClipRect = geometry.paintClipRect;
      if (!_mergeIntoParent && geometry.markAsHidden) {
        _ensureConfigIsWritable();
        _config.isHidden = true;
      }
    }

    final List<SemanticsNode> children = <SemanticsNode>[];
    for (final _InterestingSemanticsFragment fragment in _children) {
      fragment.compileChildren(
        parentSemanticsClipRect: node.parentSemanticsClipRect,
        parentPaintClipRect: node.parentPaintClipRect,
        elevationAdjustment: 0.0,
        result: children,
      );
    }
    if (_config.isSemanticBoundary) {
      owner.assembleSemanticsNode(node, _config, children);
    } else {
      node.updateWith(config: _config, childrenInInversePaintOrder: children);
    }
    result.add(node);
  }

  @override
  SemanticsConfiguration? get config {
    return _isExplicit ? null : _config;
  }

  @override
  void addAll(Iterable<_InterestingSemanticsFragment> fragments) {
    for (final _InterestingSemanticsFragment fragment in fragments) {
      _children.add(fragment);
      if (fragment.config == null)
        continue;
      _ensureConfigIsWritable();
      _config.absorb(fragment.config!);
    }
  }

  void _ensureConfigIsWritable() {
    if (!_isConfigWritable) {
      _config = _config.copy();
      _isConfigWritable = true;
    }
  }

  bool _isExplicit = false;

  @override
  void markAsExplicit() {
    _isExplicit = true;
  }

  bool get _needsGeometryUpdate => _ancestorChain.length > 1;
}


/// [_SemanticsFragment] used to indicate that the current information in this
/// subtree is not sufficient to update semantics.
///
/// Anybody processing this [_SemanticsFragment] should abort the walk of the
/// current subtree without updating any [SemanticsNode]s as there is no semantic
/// information to compute. As a result, this fragment also doesn't carry any
/// semantics information either.
class _AbortingSemanticsFragment extends _InterestingSemanticsFragment {
  _AbortingSemanticsFragment({required RenderObject owner}) : super(owner: owner, dropsSemanticsOfPreviousSiblings: false);

  @override
  bool get abortsWalk => true;

  @override
  SemanticsConfiguration? get config => null;

  @override
  void addAll(Iterable<_InterestingSemanticsFragment> fragments) {
    assert(false);
  }

  @override
  void compileChildren({ Rect? parentSemanticsClipRect, Rect? parentPaintClipRect, required double elevationAdjustment, required List<SemanticsNode> result }) {
    result.add(owner._semantics!);
  }

  @override
  void markAsExplicit() {
    // Is never explicit.
  }
}

/// Helper class that keeps track of the geometry of a [SemanticsNode].
///
/// It is used to annotate a [SemanticsNode] with the current information for
/// [SemanticsNode.rect] and [SemanticsNode.transform].
class _SemanticsGeometry {

  /// The `parentClippingRect` may be null if no clip is to be applied.
  ///
  /// The `ancestors` list has to include all [RenderObject] in order that are
  /// located between the [SemanticsNode] whose geometry is represented here
  /// (first [RenderObject] in the list) and its closest ancestor [RenderObject]
  /// that also owns its own [SemanticsNode] (last [RenderObject] in the list).
  _SemanticsGeometry({
    required Rect? parentSemanticsClipRect,
    required Rect? parentPaintClipRect,
    required List<RenderObject> ancestors,
  }) {
    _computeValues(parentSemanticsClipRect, parentPaintClipRect, ancestors);
  }

  Rect? _paintClipRect;
  Rect? _semanticsClipRect;
  late Matrix4 _transform;
  late Rect _rect;

  /// Value for [SemanticsNode.transform].
  Matrix4 get transform => _transform;

  /// Value for [SemanticsNode.parentSemanticsClipRect].
  Rect? get semanticsClipRect => _semanticsClipRect;

  /// Value for [SemanticsNode.parentPaintClipRect].
  Rect? get paintClipRect => _paintClipRect;

  /// Value for [SemanticsNode.rect].
  Rect get rect => _rect;

  /// Computes values, ensuring `rect` is properly bounded by ancestor clipping rects.
  ///
  /// See also:
  ///
  /// * [RenderObject.describeSemanticsClip], typically used to determine `parentSemanticsClipRect`.
  /// * [RenderObject.describeApproximatePaintClip], typically used to determine `parentPaintClipRect`.
  void _computeValues(Rect? parentSemanticsClipRect, Rect? parentPaintClipRect, List<RenderObject> ancestors) {
    assert(ancestors.length > 1);

    _transform = Matrix4.identity();
    _semanticsClipRect = parentSemanticsClipRect;
    _paintClipRect = parentPaintClipRect;
    for (int index = ancestors.length-1; index > 0; index -= 1) {
      final RenderObject parent = ancestors[index];
      final RenderObject child = ancestors[index-1];
      final Rect? parentSemanticsClipRect = parent.describeSemanticsClip(child);
      if (parentSemanticsClipRect != null) {
        _semanticsClipRect = parentSemanticsClipRect;
        _paintClipRect = _intersectRects(_paintClipRect, parent.describeApproximatePaintClip(child));
      } else {
        _semanticsClipRect = _intersectRects(_semanticsClipRect, parent.describeApproximatePaintClip(child));
      }
      _temporaryTransformHolder.setIdentity(); // clears data from previous call(s)
      _applyIntermediatePaintTransforms(parent, child, _transform, _temporaryTransformHolder);
      _semanticsClipRect = _transformRect(_semanticsClipRect, _temporaryTransformHolder);
      _paintClipRect = _transformRect(_paintClipRect, _temporaryTransformHolder);
    }

    final RenderObject owner = ancestors.first;
    _rect = _semanticsClipRect == null ? owner.semanticBounds : _semanticsClipRect!.intersect(owner.semanticBounds);
    if (_paintClipRect != null) {
      final Rect paintRect = _paintClipRect!.intersect(_rect);
      _markAsHidden = paintRect.isEmpty && !_rect.isEmpty;
      if (!_markAsHidden)
        _rect = paintRect;
    }
  }

  // A matrix used to store transient transform data.
  //
  // Reusing this matrix avoids allocating a new matrix every time a temporary
  // matrix is needed.
  //
  // This instance should never be returned to the caller. Otherwise, the data
  // stored in it will be overwritten unpredictably by subsequent reuses.
  static final Matrix4 _temporaryTransformHolder = Matrix4.zero();

  /// From parent to child coordinate system.
  static Rect? _transformRect(Rect? rect, Matrix4 transform) {
    assert(transform != null);
    if (rect == null)
      return null;
    if (rect.isEmpty || transform.isZero())
      return Rect.zero;
    return MatrixUtils.inverseTransformRect(transform, rect);
  }

  // Calls applyPaintTransform on all of the render objects between [child] and
  // [ancestor]. This method handles cases where the immediate semantic parent
  // is not the immediate render object parent of the child.
  //
  // It will mutate both transform and clipRectTransform.
  static void _applyIntermediatePaintTransforms(
    RenderObject ancestor,
    RenderObject child,
    Matrix4 transform,
    Matrix4 clipRectTransform,
  ) {
    assert(ancestor != null);
    assert(child != null);
    assert(transform != null);
    assert(clipRectTransform != null);
    assert(clipRectTransform.isIdentity());
    RenderObject intermediateParent = child.parent! as RenderObject;
    assert(intermediateParent != null);
    while (intermediateParent != ancestor) {
      intermediateParent.applyPaintTransform(child, transform);
      intermediateParent = intermediateParent.parent! as RenderObject;
      child = child.parent! as RenderObject;
      assert(intermediateParent != null);
    }
    ancestor.applyPaintTransform(child, transform);
    ancestor.applyPaintTransform(child, clipRectTransform);
  }

  static Rect? _intersectRects(Rect? a, Rect? b) {
    if (a == null)
      return b;
    if (b == null)
      return a;
    return a.intersect(b);
  }

  /// Whether the [SemanticsNode] annotated with the geometric information tracked
  /// by this object can be dropped from the semantics tree without losing
  /// semantics information.
  bool get dropFromTree {
    return _rect.isEmpty;
  }

  /// Whether the [SemanticsNode] annotated with the geometric information
  /// tracked by this object should be marked as hidden because it is not
  /// visible on screen.
  ///
  /// Hidden elements should still be included in the tree to work around
  /// platform limitations (e.g. accessibility scrolling on iOS).
  ///
  /// See also:
  ///
  ///  * [SemanticsFlag.isHidden] for the purpose of marking a node as hidden.
  bool get markAsHidden => _markAsHidden;
  bool _markAsHidden = false;
}

/// A class that creates [DiagnosticsNode] by wrapping [RenderObject.debugCreator].
///
/// Attach a [DiagnosticsDebugCreator] into [FlutterErrorDetails.informationCollector]
/// when a [RenderObject.debugCreator] is available. This will lead to improved
/// error message.
class DiagnosticsDebugCreator extends DiagnosticsProperty<Object> {
  /// Create a [DiagnosticsProperty] with its [value] initialized to input
  /// [RenderObject.debugCreator].
  DiagnosticsDebugCreator(Object value)
    : assert(value != null),
      super(
        'debugCreator',
        value,
        level: DiagnosticLevel.hidden,
      );
}<|MERGE_RESOLUTION|>--- conflicted
+++ resolved
@@ -1263,14 +1263,21 @@
 
   /// Release any resources held by this render object.
   ///
-<<<<<<< HEAD
-  /// If this render object has created any children directly, it should dispose
-  /// of those children in this method as well. However, it should not
-  /// dispose of children that were created by some other object, such as
-  /// a [RenderObjectElement].
+  /// The object that creates a RenderObject is in charge of disposing it.
+  /// If this render object has created any children directly, it must dispose
+  /// of those children in this method as well. It must not dispose of any
+  /// children that were created by some other object, such as
+  /// a [RenderObjectElement]. Those children will be disposed when that
+  /// element unmounts, which may be delayed if the element is moved to another
+  /// part of the tree.
   ///
   /// If [isRepaintBoundary] returns true, the layer tree rooted at this
   /// object's layer will also dispose.
+  ///
+  /// Implementations of this method must end with a call to the inherited
+  /// method, as in `super.dispose()`.
+  ///
+  /// The object is no longer usable after calling dispose.
   @mustCallSuper
   void dispose() {
     assert(!_debugDisposed);
@@ -1280,34 +1287,10 @@
     _disposalHandle = null;
     assert(() {
       visitChildren((RenderObject child) {
-        assert(child._debugDisposed);
-=======
-  /// The object that creates a RenderObject is in charge of disposing it.
-  /// If this render object has created any children directly, it must dispose
-  /// of those children in this method as well. It must not dispose of any
-  /// children that were created by some other object, such as
-  /// a [RenderObjectElement]. Those children will be disposed when that
-  /// element unmounts, which may be delayed if the element is moved to another
-  /// part of the tree.
-  ///
-  /// If [isRepaintBoundary] returns true, the layer tree rooted at this
-  /// object's layer will also dispose.
-  ///
-  /// Implementations of this method must end with a call to the inherited
-  /// method, as in `super.dispose()`.
-  ///
-  /// The object is no longer usable after calling dispose.
-  @mustCallSuper
-  void dispose() {
-    assert(!_debugDisposed);
-    _layer = null;
-    assert(() {
-      visitChildren((RenderObject child) {
         assert(
           child.debugDisposed!,
           '${child.runtimeType} (child of $runtimeType) must be disposed before calling super.dispose().',
         );
->>>>>>> 35833e89
       });
       _debugDisposed = true;
       return true;
