--- conflicted
+++ resolved
@@ -1124,15 +1124,9 @@
 ///
 /// [RenderObject]s are responsible for cleaning up any expensive resources
 /// they hold when [dispose] is called, such as [Picture] or [Image] objects.
-<<<<<<< HEAD
-/// This includes any [Layer]s that the render object has directly created. By
-/// default, the base implementation of dispose will dispose of the [layer], and
-/// implementations must dispose of any other layer(s) it directly creates.
-=======
 /// This includes any [Layer]s that the render object has directly created. The
 /// base implementation of dispose will nullify the [layer] property. Subclasses
 /// must also nullify any other layer(s) it directly creates.
->>>>>>> 1df798a5
 ///
 /// ## Writing a RenderObject subclass
 ///
@@ -1277,12 +1271,6 @@
   /// element unmounts, which may be delayed if the element is moved to another
   /// part of the tree.
   ///
-<<<<<<< HEAD
-  /// If [isRepaintBoundary] returns true, the layer tree rooted at this
-  /// object's layer will also dispose.
-  ///
-=======
->>>>>>> 1df798a5
   /// Implementations of this method must end with a call to the inherited
   /// method, as in `super.dispose()`.
   ///
@@ -1290,19 +1278,7 @@
   @mustCallSuper
   void dispose() {
     assert(!_debugDisposed);
-<<<<<<< HEAD
     _layer?.dispose();
-    _layer = null;
-    _disposalHandle?.dispose();
-    _disposalHandle = null;
-    assert(() {
-      visitChildren((RenderObject child) {
-        assert(
-          child.debugDisposed!,
-          '${child.runtimeType} (child of $runtimeType) must be disposed before calling super.dispose().',
-        );
-      });
-=======
     _layer = null;
     assert(() {
       // TODO(dnfield): Enable this assert once clients have had a chance to
@@ -1313,7 +1289,6 @@
       //     '${child.runtimeType} (child of $runtimeType) must be disposed before calling super.dispose().',
       //   );
       // });
->>>>>>> 1df798a5
       _debugDisposed = true;
       return true;
     }());
