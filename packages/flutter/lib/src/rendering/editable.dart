--- conflicted
+++ resolved
@@ -2070,10 +2070,7 @@
     }
     // If text is obscured, the entire sentence should be treated as one word.
     if (obscureText) {
-<<<<<<< HEAD
       return TextSelection(baseOffset: 0, extentOffset: plainText.length);
-=======
-      return TextSelection(baseOffset: 0, extentOffset: _plainText.length);
     }
     final TextRange word = _textPainter.getWordBoundary(position);
     final int effectiveOffset;
@@ -2087,7 +2084,6 @@
         break;
     }
 
->>>>>>> 2e3b03fd
     // On iOS, select the previous word if there is a previous word, or select
     // to the end of the next word if there is a next word. Select nothing if
     // there is neither a previous word nor a next word.
@@ -2095,13 +2091,8 @@
     // If the platform is Android and the text is read only, try to select the
     // previous word if there is one; otherwise, select the single whitespace at
     // the position.
-<<<<<<< HEAD
-    } else if (TextLayoutMetrics.isWhitespace(plainText.codeUnitAt(position.offset))
-        && position.offset > 0) {
-=======
-    if (TextLayoutMetrics.isWhitespace(_plainText.codeUnitAt(effectiveOffset))
+    if (TextLayoutMetrics.isWhitespace(plainText.codeUnitAt(effectiveOffset))
         && effectiveOffset > 0) {
->>>>>>> 2e3b03fd
       assert(defaultTargetPlatform != null);
       final TextRange? previousWord = _getPreviousWord(word.start);
       switch (defaultTargetPlatform) {
