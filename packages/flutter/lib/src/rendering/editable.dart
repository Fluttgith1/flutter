// Copyright 2014 The Flutter Authors. All rights reserved.
// Use of this source code is governed by a BSD-style license that can be
// found in the LICENSE file.

import 'dart:math' as math;
import 'dart:ui' as ui show TextBox, BoxHeightStyle, BoxWidthStyle;

import 'package:characters/characters.dart';
import 'package:flutter/foundation.dart';
import 'package:flutter/gestures.dart';
import 'package:flutter/semantics.dart';
import 'package:flutter/services.dart';

import 'box.dart';
import 'custom_paint.dart';
import 'layer.dart';
import 'object.dart';
import 'viewport_offset.dart';

const double _kCaretGap = 1.0; // pixels
const double _kCaretHeightOffset = 2.0; // pixels

// The additional size on the x and y axis with which to expand the prototype
// cursor to render the floating cursor in pixels.
const EdgeInsets _kFloatingCaretSizeIncrease = EdgeInsets.symmetric(horizontal: 0.5, vertical: 1.0);

// The corner radius of the floating cursor in pixels.
const Radius _kFloatingCaretRadius = Radius.circular(1.0);

/// Signature for the callback that reports when the user changes the selection
/// (including the cursor location).
///
/// Used by [RenderEditable.onSelectionChanged].
typedef SelectionChangedHandler = void Function(TextSelection selection, RenderEditable renderObject, SelectionChangedCause cause);

/// Indicates what triggered the change in selected text (including changes to
/// the cursor location).
enum SelectionChangedCause {
  /// The user tapped on the text and that caused the selection (or the location
  /// of the cursor) to change.
  tap,

  /// The user tapped twice in quick succession on the text and that caused
  /// the selection (or the location of the cursor) to change.
  doubleTap,

  /// The user long-pressed the text and that caused the selection (or the
  /// location of the cursor) to change.
  longPress,

  /// The user force-pressed the text and that caused the selection (or the
  /// location of the cursor) to change.
  forcePress,

  /// The user used the keyboard to change the selection or the location of the
  /// cursor.
  ///
  /// Keyboard-triggered selection changes may be caused by the IME as well as
  /// by accessibility tools (e.g. TalkBack on Android).
  keyboard,

  /// The user used the mouse to change the selection by dragging over a piece
  /// of text.
  drag,
}

/// Signature for the callback that reports when the caret location changes.
///
/// Used by [RenderEditable.onCaretChanged].
typedef CaretChangedHandler = void Function(Rect caretRect);

/// Represents the coordinates of the point in a selection, and the text
/// direction at that point, relative to top left of the [RenderEditable] that
/// holds the selection.
@immutable
class TextSelectionPoint {
  /// Creates a description of a point in a text selection.
  ///
  /// The [point] argument must not be null.
  const TextSelectionPoint(this.point, this.direction)
    : assert(point != null);

  /// Coordinates of the lower left or lower right corner of the selection,
  /// relative to the top left of the [RenderEditable] object.
  final Offset point;

  /// Direction of the text at this edge of the selection.
  final TextDirection? direction;

  @override
  String toString() {
    switch (direction) {
      case TextDirection.ltr:
        return '$point-ltr';
      case TextDirection.rtl:
        return '$point-rtl';
      case null:
        return '$point';
    }
  }
}

// Check if the given code unit is a white space or separator
// character.
//
// Includes newline characters from ASCII and separators from the
// [unicode separator category](https://www.compart.com/en/unicode/category/Zs)
// TODO(gspencergoog): replace when we expose this ICU information.
bool _isWhitespace(int codeUnit) {
  switch (codeUnit) {
    case 0x9: // horizontal tab
    case 0xA: // line feed
    case 0xB: // vertical tab
    case 0xC: // form feed
    case 0xD: // carriage return
    case 0x1C: // file separator
    case 0x1D: // group separator
    case 0x1E: // record separator
    case 0x1F: // unit separator
    case 0x20: // space
    case 0xA0: // no-break space
    case 0x1680: // ogham space mark
    case 0x2000: // en quad
    case 0x2001: // em quad
    case 0x2002: // en space
    case 0x2003: // em space
    case 0x2004: // three-per-em space
    case 0x2005: // four-er-em space
    case 0x2006: // six-per-em space
    case 0x2007: // figure space
    case 0x2008: // punctuation space
    case 0x2009: // thin space
    case 0x200A: // hair space
    case 0x202F: // narrow no-break space
    case 0x205F: // medium mathematical space
    case 0x3000: // ideographic space
      break;
    default:
      return false;
  }
  return true;
}

/// Displays some text in a scrollable container with a potentially blinking
/// cursor and with gesture recognizers.
///
/// This is the renderer for an editable text field. It does not directly
/// provide affordances for editing the text, but it does handle text selection
/// and manipulation of the text cursor.
///
/// The [text] is displayed, scrolled by the given [offset], aligned according
/// to [textAlign]. The [maxLines] property controls whether the text displays
/// on one line or many. The [selection], if it is not collapsed, is painted in
/// the [selectionColor]. If it _is_ collapsed, then it represents the cursor
/// position. The cursor is shown while [showCursor] is true. It is painted in
/// the [cursorColor].
///
/// If, when the render object paints, the caret is found to have changed
/// location, [onCaretChanged] is called.
///
/// The user may interact with the render object by tapping or long-pressing.
/// When the user does so, the selection is updated, and [onSelectionChanged] is
/// called.
///
/// Keyboard handling, IME handling, scrolling, toggling the [showCursor] value
/// to actually blink the cursor, and other features not mentioned above are the
/// responsibility of higher layers and not handled by this object.
class RenderEditable extends RenderBox with RelayoutWhenSystemFontsChangeMixin {
  /// Creates a render object that implements the visual aspects of a text field.
  ///
  /// The [textAlign] argument must not be null. It defaults to [TextAlign.start].
  ///
  /// The [textDirection] argument must not be null.
  ///
  /// If [showCursor] is not specified, then it defaults to hiding the cursor.
  ///
  /// The [maxLines] property can be set to null to remove the restriction on
  /// the number of lines. By default, it is 1, meaning this is a single-line
  /// text field. If it is not null, it must be greater than zero.
  ///
  /// The [offset] is required and must not be null. You can use [new
  /// ViewportOffset.zero] if you have no need for scrolling.
  RenderEditable({
    TextSpan? text,
    required TextDirection textDirection,
    TextAlign textAlign = TextAlign.start,
    Color? cursorColor,
    Color? backgroundCursorColor,
    ValueNotifier<bool>? showCursor,
    bool? hasFocus,
    required LayerLink startHandleLayerLink,
    required LayerLink endHandleLayerLink,
    int? maxLines = 1,
    int? minLines,
    bool expands = false,
    StrutStyle? strutStyle,
    Color? selectionColor,
    double textScaleFactor = 1.0,
    TextSelection? selection,
    required ViewportOffset offset,
    this.onSelectionChanged,
    this.onCaretChanged,
    this.ignorePointer = false,
    bool readOnly = false,
    bool forceLine = true,
    TextHeightBehavior? textHeightBehavior,
    TextWidthBasis textWidthBasis = TextWidthBasis.parent,
    String obscuringCharacter = '•',
    bool obscureText = false,
    Locale? locale,
    double cursorWidth = 1.0,
    double? cursorHeight,
    Radius? cursorRadius,
    bool paintCursorAboveText = false,
    Offset cursorOffset = Offset.zero,
    double devicePixelRatio = 1.0,
    ui.BoxHeightStyle selectionHeightStyle = ui.BoxHeightStyle.tight,
    ui.BoxWidthStyle selectionWidthStyle = ui.BoxWidthStyle.tight,
    bool? enableInteractiveSelection,
    this.floatingCursorAddedMargin = const EdgeInsets.fromLTRB(4, 4, 4, 5),
    TextRange? promptRectRange,
    Color? promptRectColor,
    Clip clipBehavior = Clip.hardEdge,
    required this.textSelectionDelegate,
    RenderEditablePainter? painter,
    RenderEditablePainter? foregroundPainter,
  }) : assert(textAlign != null),
       assert(textDirection != null, 'RenderEditable created without a textDirection.'),
       assert(maxLines == null || maxLines > 0),
       assert(minLines == null || minLines > 0),
       assert(startHandleLayerLink != null),
       assert(endHandleLayerLink != null),
       assert(
         (maxLines == null) || (minLines == null) || (maxLines >= minLines),
         "minLines can't be greater than maxLines",
       ),
       assert(expands != null),
       assert(
         !expands || (maxLines == null && minLines == null),
         'minLines and maxLines must be null when expands is true.',
       ),
       assert(textScaleFactor != null),
       assert(offset != null),
       assert(ignorePointer != null),
       assert(textWidthBasis != null),
       assert(paintCursorAboveText != null),
       assert(obscuringCharacter != null && obscuringCharacter.characters.length == 1),
       assert(obscureText != null),
       assert(textSelectionDelegate != null),
       assert(cursorWidth != null && cursorWidth >= 0.0),
       assert(cursorHeight == null || cursorHeight >= 0.0),
       assert(readOnly != null),
       assert(forceLine != null),
       assert(devicePixelRatio != null),
       assert(selectionHeightStyle != null),
       assert(selectionWidthStyle != null),
       assert(clipBehavior != null),
       _textPainter = TextPainter(
         text: text,
         textAlign: textAlign,
         textDirection: textDirection,
         textScaleFactor: textScaleFactor,
         locale: locale,
         strutStyle: strutStyle,
         textHeightBehavior: textHeightBehavior,
         textWidthBasis: textWidthBasis,
       ),
       _showCursor = showCursor ?? ValueNotifier<bool>(false),
       _maxLines = maxLines,
       _minLines = minLines,
       _expands = expands,
       _selection = selection,
       _offset = offset,
       _cursorWidth = cursorWidth,
       _cursorHeight = cursorHeight,
       _paintCursorOnTop = paintCursorAboveText,
       _enableInteractiveSelection = enableInteractiveSelection,
       _devicePixelRatio = devicePixelRatio,
       _startHandleLayerLink = startHandleLayerLink,
       _endHandleLayerLink = endHandleLayerLink,
       _obscuringCharacter = obscuringCharacter,
       _obscureText = obscureText,
       _readOnly = readOnly,
       _forceLine = forceLine,
       _clipBehavior = clipBehavior {
    assert(_showCursor != null);
    assert(!_showCursor.value || cursorColor != null);
    this.hasFocus = hasFocus ?? false;

    _selectionPainter.highlightColor = selectionColor;
    _selectionPainter.highlightedRange = selection;
    _selectionPainter.selectionHeightStyle = selectionHeightStyle;
    _selectionPainter.selectionWidthStyle = selectionWidthStyle;

    _autocorrectHighlightPainter.highlightColor = promptRectColor;
    _autocorrectHighlightPainter.highlightedRange = promptRectRange;

    _caretPainter.caretColor = cursorColor;
    _caretPainter.cursorRadius = cursorRadius;
    _caretPainter.cursorOffset = cursorOffset;
    _caretPainter.backgroundCursorColor = backgroundCursorColor;

    _updateForegroundPainter(foregroundPainter);
    _updatePainter(painter);
  }

  /// Child render objects
  _RenderEditableCustomPaint? _foregroundRenderObject;
  _RenderEditableCustomPaint? _backgroundRenderObject;

  void _updateForegroundPainter(RenderEditablePainter? newPainter) {
    final _CompositeRenderEditablePainter effectivePainter = newPainter == null
      ? _builtInForegroundPainters
      : _CompositeRenderEditablePainter(painters: <RenderEditablePainter>[
         _builtInForegroundPainters,
         newPainter,
      ]);

    if (_foregroundRenderObject == null) {
      final _RenderEditableCustomPaint foregroundRenderObject = _RenderEditableCustomPaint(painter: effectivePainter);
      adoptChild(foregroundRenderObject);
      _foregroundRenderObject = foregroundRenderObject;
    } else {
      _foregroundRenderObject?.painter = effectivePainter;
    }
    _foregroundPainter = newPainter;
  }

  /// The [RenderEditablePainter] to use for painting above this
  /// [RenderEditable]'s text content.
  ///
  /// The new [RenderEditablePainter] will replace the previously specified
  /// foreground painter, and schedule a repaint if the new painter's
  /// `shouldRepaint` method returns true.
  RenderEditablePainter? get foregroundPainter => _foregroundPainter;
  RenderEditablePainter? _foregroundPainter;
  set foregroundPainter(RenderEditablePainter? newPainter) {
    if (newPainter == _foregroundPainter)
      return;
    _updateForegroundPainter(newPainter);
  }

  void _updatePainter(RenderEditablePainter? newPainter) {
    final _CompositeRenderEditablePainter effectivePainter = newPainter == null
      ? _builtInPainters
      : _CompositeRenderEditablePainter(painters: <RenderEditablePainter>[_builtInPainters, newPainter]);

    if (_backgroundRenderObject == null) {
      final _RenderEditableCustomPaint backgroundRenderObject = _RenderEditableCustomPaint(painter: effectivePainter);
      adoptChild(backgroundRenderObject);
      _backgroundRenderObject = backgroundRenderObject;
    } else {
      _backgroundRenderObject?.painter = effectivePainter;
    }
    _painter = newPainter;
  }

  /// Sets the [RenderEditablePainter] to use for painting beneath this
  /// [RenderEditable]'s text content.
  ///
  /// The new [RenderEditablePainter] will replace the previously specified
  /// painter, and schedule a repaint if the new painter's `shouldRepaint`
  /// method returns true.
  RenderEditablePainter? get painter => _painter;
  RenderEditablePainter? _painter;
  set painter(RenderEditablePainter? newPainter) {
    if (newPainter == _painter)
      return;
    _updatePainter(newPainter);
  }

  // Caret Painters:
  // The floating painter. This painter paints the regular caret as well.
  late final _FloatingCursorPainter _caretPainter = _FloatingCursorPainter(_onCaretChanged);

  // Text Highlight painters:
  final _TextHighlightPainter _selectionPainter = _TextHighlightPainter();
  final _TextHighlightPainter _autocorrectHighlightPainter = _TextHighlightPainter();

  _CompositeRenderEditablePainter get _builtInForegroundPainters => _cachedBuiltInForegroundPainters ??= _createBuiltInForegroundPainters();
  _CompositeRenderEditablePainter? _cachedBuiltInForegroundPainters;
  _CompositeRenderEditablePainter _createBuiltInForegroundPainters() {
    return _CompositeRenderEditablePainter(
      painters: <RenderEditablePainter>[
        if (paintCursorAboveText) _caretPainter,
      ],
    );
  }

  _CompositeRenderEditablePainter get _builtInPainters => _cachedBuiltInPainters ??= _createBuiltInPainters();
  _CompositeRenderEditablePainter? _cachedBuiltInPainters;
  _CompositeRenderEditablePainter _createBuiltInPainters() {
    return _CompositeRenderEditablePainter(
      painters: <RenderEditablePainter>[
        _autocorrectHighlightPainter,
        _selectionPainter,
        if (!paintCursorAboveText) _caretPainter,
      ],
    );
  }
  /// Called when the selection changes.
  ///
  /// If this is null, then selection changes will be ignored.
  SelectionChangedHandler? onSelectionChanged;

  double? _textLayoutLastMaxWidth;
  double? _textLayoutLastMinWidth;

  Rect? _lastCaretRect;
  // TODO(LongCatIsLooong): currently EditableText uses this callback to keep
  // the text field visible. But we don't always paint the caret, for example
  // when the selection is not collapsed.
  /// Called during the paint phase when the caret location changes.
  CaretChangedHandler? onCaretChanged;
  void _onCaretChanged(Rect caretRect) {
    if (_lastCaretRect != caretRect)
      onCaretChanged?.call(caretRect);
    _lastCaretRect = onCaretChanged == null ? null : caretRect;
  }

  /// Whether the [handleEvent] will propagate pointer events to selection
  /// handlers.
  ///
  /// If this property is true, the [handleEvent] assumes that this renderer
  /// will be notified of input gestures via [handleTapDown], [handleTap],
  /// [handleDoubleTap], and [handleLongPress].
  ///
  /// If there are any gesture recognizers in the text span, the [handleEvent]
  /// will still propagate pointer events to those recognizers.
  ///
  /// The default value of this property is false.
  bool ignorePointer;

  /// {@macro flutter.dart:ui.textHeightBehavior}
  TextHeightBehavior? get textHeightBehavior => _textPainter.textHeightBehavior;
  set textHeightBehavior(TextHeightBehavior? value) {
    if (_textPainter.textHeightBehavior == value)
      return;
    _textPainter.textHeightBehavior = value;
    markNeedsTextLayout();
  }

  /// {@macro flutter.painting.textPainter.textWidthBasis}
  TextWidthBasis get textWidthBasis => _textPainter.textWidthBasis;
  set textWidthBasis(TextWidthBasis value) {
    assert(value != null);
    if (_textPainter.textWidthBasis == value)
      return;
    _textPainter.textWidthBasis = value;
    markNeedsTextLayout();
  }

  /// The pixel ratio of the current device.
  ///
  /// Should be obtained by querying MediaQuery for the devicePixelRatio.
  double get devicePixelRatio => _devicePixelRatio;
  double _devicePixelRatio;
  set devicePixelRatio(double value) {
    if (devicePixelRatio == value)
      return;
    _devicePixelRatio = value;
    markNeedsTextLayout();
  }

  /// Character used for obscuring text if [obscureText] is true.
  ///
  /// Cannot be null, and must have a length of exactly one.
  String get obscuringCharacter => _obscuringCharacter;
  String _obscuringCharacter;
  set obscuringCharacter(String value) {
    if (_obscuringCharacter == value) {
      return;
    }
    assert(value != null && value.characters.length == 1);
    _obscuringCharacter = value;
    markNeedsLayout();
  }

  /// Whether to hide the text being edited (e.g., for passwords).
  bool get obscureText => _obscureText;
  bool _obscureText;
  set obscureText(bool value) {
    if (_obscureText == value)
      return;
    _obscureText = value;
    markNeedsSemanticsUpdate();
  }

  /// Controls how tall the selection highlight boxes are computed to be.
  ///
  /// See [ui.BoxHeightStyle] for details on available styles.
  ui.BoxHeightStyle get selectionHeightStyle => _selectionPainter.selectionHeightStyle;
  set selectionHeightStyle(ui.BoxHeightStyle value) {
    _selectionPainter.selectionHeightStyle = value;
  }

  /// Controls how wide the selection highlight boxes are computed to be.
  ///
  /// See [ui.BoxWidthStyle] for details on available styles.
  ui.BoxWidthStyle get selectionWidthStyle => _selectionPainter.selectionWidthStyle;
  set selectionWidthStyle(ui.BoxWidthStyle value) {
    _selectionPainter.selectionWidthStyle = value;
  }


  /// The object that controls the text selection, used by this render object
  /// for implementing cut, copy, and paste keyboard shortcuts.
  ///
  /// It must not be null. It will make cut, copy and paste functionality work
  /// with the most recently set [TextSelectionDelegate].
  TextSelectionDelegate textSelectionDelegate;

  /// Track whether position of the start of the selected text is within the viewport.
  ///
  /// For example, if the text contains "Hello World", and the user selects
  /// "Hello", then scrolls so only "World" is visible, this will become false.
  /// If the user scrolls back so that the "H" is visible again, this will
  /// become true.
  ///
  /// This bool indicates whether the text is scrolled so that the handle is
  /// inside the text field viewport, as opposed to whether it is actually
  /// visible on the screen.
  ValueListenable<bool> get selectionStartInViewport => _selectionStartInViewport;
  final ValueNotifier<bool> _selectionStartInViewport = ValueNotifier<bool>(true);

  /// Track whether position of the end of the selected text is within the viewport.
  ///
  /// For example, if the text contains "Hello World", and the user selects
  /// "World", then scrolls so only "Hello" is visible, this will become
  /// 'false'. If the user scrolls back so that the "d" is visible again, this
  /// will become 'true'.
  ///
  /// This bool indicates whether the text is scrolled so that the handle is
  /// inside the text field viewport, as opposed to whether it is actually
  /// visible on the screen.
  ValueListenable<bool> get selectionEndInViewport => _selectionEndInViewport;
  final ValueNotifier<bool> _selectionEndInViewport = ValueNotifier<bool>(true);

  void _updateSelectionExtentsVisibility(Offset effectiveOffset) {
    assert(selection != null);
    final Rect visibleRegion = Offset.zero & size;

    final Offset startOffset = _textPainter.getOffsetForCaret(
      TextPosition(offset: selection!.start, affinity: selection!.affinity),
      _caretPrototype,
    );
    // TODO(justinmc): https://github.com/flutter/flutter/issues/31495
    // Check if the selection is visible with an approximation because a
    // difference between rounded and unrounded values causes the caret to be
    // reported as having a slightly (< 0.5) negative y offset. This rounding
    // happens in paragraph.cc's layout and TextPainer's
    // _applyFloatingPointHack. Ideally, the rounding mismatch will be fixed and
    // this can be changed to be a strict check instead of an approximation.
    const double visibleRegionSlop = 0.5;
    _selectionStartInViewport.value = visibleRegion
      .inflate(visibleRegionSlop)
      .contains(startOffset + effectiveOffset);

    final Offset endOffset =  _textPainter.getOffsetForCaret(
      TextPosition(offset: selection!.end, affinity: selection!.affinity),
      _caretPrototype,
    );
    _selectionEndInViewport.value = visibleRegion
      .inflate(visibleRegionSlop)
      .contains(endOffset + effectiveOffset);
  }

  // Holds the last cursor location the user selected in the case the user tries
  // to select vertically past the end or beginning of the field. If they do,
  // then we need to keep the old cursor location so that we can go back to it
  // if they change their minds. Only used for moving selection up and down in a
  // multiline text field when selecting using the keyboard.
  int _cursorResetLocation = -1;

  // Whether we should reset the location of the cursor in the case the user
  // tries to select vertically past the end or beginning of the field. If they
  // do, then we need to keep the old cursor location so that we can go back to
  // it if they change their minds. Only used for resetting selection up and
  // down in a multiline text field when selecting using the keyboard.
  bool _wasSelectingVerticallyWithKeyboard = false;

  // Call through to onSelectionChanged.
  void _handleSelectionChange(
    TextSelection nextSelection,
    SelectionChangedCause cause,
  ) {
    // Changes made by the keyboard can sometimes be "out of band" for listening
    // components, so always send those events, even if we didn't think it
    // changed. Also, focusing an empty field is sent as a selection change even
    // if the selection offset didn't change.
    final bool focusingEmpty = nextSelection.baseOffset == 0 && nextSelection.extentOffset == 0 && !hasFocus;
    if (nextSelection == selection && cause != SelectionChangedCause.keyboard && !focusingEmpty) {
      return;
    }
    if (onSelectionChanged != null) {
      onSelectionChanged!(nextSelection, this, cause);
    }
  }

  static final Set<LogicalKeyboardKey> _movementKeys = <LogicalKeyboardKey>{
    LogicalKeyboardKey.arrowRight,
    LogicalKeyboardKey.arrowLeft,
    LogicalKeyboardKey.arrowUp,
    LogicalKeyboardKey.arrowDown,
  };

  static final Set<LogicalKeyboardKey> _shortcutKeys = <LogicalKeyboardKey>{
    LogicalKeyboardKey.keyA,
    LogicalKeyboardKey.keyC,
    LogicalKeyboardKey.keyV,
    LogicalKeyboardKey.keyX,
    LogicalKeyboardKey.delete,
    LogicalKeyboardKey.backspace,
  };

  static final Set<LogicalKeyboardKey> _nonModifierKeys = <LogicalKeyboardKey>{
    ..._shortcutKeys,
    ..._movementKeys,
  };

  static final Set<LogicalKeyboardKey> _modifierKeys = <LogicalKeyboardKey>{
    LogicalKeyboardKey.shift,
    LogicalKeyboardKey.control,
    LogicalKeyboardKey.alt,
  };

  static final Set<LogicalKeyboardKey> _macOsModifierKeys = <LogicalKeyboardKey>{
    LogicalKeyboardKey.shift,
    LogicalKeyboardKey.meta,
    LogicalKeyboardKey.alt,
  };

  static final Set<LogicalKeyboardKey> _interestingKeys = <LogicalKeyboardKey>{
    ..._modifierKeys,
    ..._macOsModifierKeys,
    ..._nonModifierKeys,
  };

  void _handleKeyEvent(RawKeyEvent keyEvent) {
    if (kIsWeb) {
      // On web platform, we should ignore the key because it's processed already.
      return;
    }

    if (keyEvent is! RawKeyDownEvent || onSelectionChanged == null)
      return;
    final Set<LogicalKeyboardKey> keysPressed = LogicalKeyboardKey.collapseSynonyms(RawKeyboard.instance.keysPressed);
    final LogicalKeyboardKey key = keyEvent.logicalKey;

    final bool isMacOS = keyEvent.data is RawKeyEventDataMacOs;
    if (!_nonModifierKeys.contains(key) ||
        keysPressed.difference(isMacOS ? _macOsModifierKeys : _modifierKeys).length > 1 ||
        keysPressed.difference(_interestingKeys).isNotEmpty) {
      // If the most recently pressed key isn't a non-modifier key, or more than
      // one non-modifier key is down, or keys other than the ones we're interested in
      // are pressed, just ignore the keypress.
      return;
    }

    // TODO(ianh): It seems to be entirely possible for the selection to be null here, but
    // all the keyboard handling functions assume it is not.
    assert(selection != null);

    final bool isWordModifierPressed = isMacOS ? keyEvent.isAltPressed : keyEvent.isControlPressed;
    final bool isLineModifierPressed = isMacOS ? keyEvent.isMetaPressed : keyEvent.isAltPressed;
    final bool isShortcutModifierPressed = isMacOS ? keyEvent.isMetaPressed : keyEvent.isControlPressed;
    if (_movementKeys.contains(key)) {
      _handleMovement(key, wordModifier: isWordModifierPressed, lineModifier: isLineModifierPressed, shift: keyEvent.isShiftPressed);
    } else if (isShortcutModifierPressed && _shortcutKeys.contains(key)) {
      // _handleShortcuts depends on being started in the same stack invocation
      // as the _handleKeyEvent method
      _handleShortcuts(key);
    } else if (key == LogicalKeyboardKey.delete) {
      _handleDelete(forward: true);
    } else if (key == LogicalKeyboardKey.backspace) {
      _handleDelete(forward: false);
    }
  }

  /// Returns the index into the string of the next character boundary after the
  /// given index.
  ///
  /// The character boundary is determined by the characters package, so
  /// surrogate pairs and extended grapheme clusters are considered.
  ///
  /// The index must be between 0 and string.length, inclusive. If given
  /// string.length, string.length is returned.
  ///
  /// Setting includeWhitespace to false will only return the index of non-space
  /// characters.
  @visibleForTesting
  static int nextCharacter(int index, String string, [bool includeWhitespace = true]) {
    assert(index >= 0 && index <= string.length);
    if (index == string.length) {
      return string.length;
    }

    int count = 0;
    final Characters remaining = string.characters.skipWhile((String currentString) {
      if (count <= index) {
        count += currentString.length;
        return true;
      }
      if (includeWhitespace) {
        return false;
      }
      return _isWhitespace(currentString.codeUnitAt(0));
    });
    return string.length - remaining.toString().length;
  }

  /// Returns the index into the string of the previous character boundary
  /// before the given index.
  ///
  /// The character boundary is determined by the characters package, so
  /// surrogate pairs and extended grapheme clusters are considered.
  ///
  /// The index must be between 0 and string.length, inclusive. If index is 0,
  /// 0 will be returned.
  ///
  /// Setting includeWhitespace to false will only return the index of non-space
  /// characters.
  @visibleForTesting
  static int previousCharacter(int index, String string, [bool includeWhitespace = true]) {
    assert(index >= 0 && index <= string.length);
    if (index == 0) {
      return 0;
    }

    int count = 0;
    int? lastNonWhitespace;
    for (final String currentString in string.characters) {
      if (!includeWhitespace &&
          !_isWhitespace(currentString.characters.first.toString().codeUnitAt(0))) {
        lastNonWhitespace = count;
      }
      if (count + currentString.length >= index) {
        return includeWhitespace ? count : lastNonWhitespace ?? 0;
      }
      count += currentString.length;
    }
    return 0;
  }

  void _handleMovement(
    LogicalKeyboardKey key, {
    required bool wordModifier,
    required bool lineModifier,
    required bool shift,
  }){
    if (wordModifier && lineModifier) {
      // If both modifiers are down, nothing happens on any of the platforms.
      return;
    }
    assert(selection != null);

    TextSelection newSelection = selection!;

    final bool rightArrow = key == LogicalKeyboardKey.arrowRight;
    final bool leftArrow = key == LogicalKeyboardKey.arrowLeft;
    final bool upArrow = key == LogicalKeyboardKey.arrowUp;
    final bool downArrow = key == LogicalKeyboardKey.arrowDown;

    if ((rightArrow || leftArrow) && !(rightArrow && leftArrow)) {
      // Jump to begin/end of word.
      if (wordModifier) {
        // If control/option is pressed, we will decide which way to look for a
        // word based on which arrow is pressed.
        if (leftArrow) {
          // When going left, we want to skip over any whitespace before the word,
          // so we go back to the first non-whitespace before asking for the word
          // boundary, since _selectWordAtOffset finds the word boundaries without
          // including whitespace.
          final int startPoint = previousCharacter(newSelection.extentOffset, _plainText, false);
          final TextSelection textSelection = _selectWordAtOffset(TextPosition(offset: startPoint));
          newSelection = newSelection.copyWith(extentOffset: textSelection.baseOffset);
        } else {
          // When going right, we want to skip over any whitespace after the word,
          // so we go forward to the first non-whitespace character before asking
          // for the word bounds, since _selectWordAtOffset finds the word
          // boundaries without including whitespace.
          final int startPoint = nextCharacter(newSelection.extentOffset, _plainText, false);
          final TextSelection textSelection = _selectWordAtOffset(TextPosition(offset: startPoint));
          newSelection = newSelection.copyWith(extentOffset: textSelection.extentOffset);
        }
      } else if (lineModifier) {
        // If control/command is pressed, we will decide which way to expand to
        // the beginning/end of the line based on which arrow is pressed.
        if (leftArrow) {
          // When going left, we want to skip over any whitespace before the line,
          // so we go back to the first non-whitespace before asking for the line
          // bounds, since _selectLineAtOffset finds the line boundaries without
          // including whitespace (like the newline).
          final int startPoint = previousCharacter(newSelection.extentOffset, _plainText, false);
          final TextSelection textSelection = _selectLineAtOffset(TextPosition(offset: startPoint));
          newSelection = newSelection.copyWith(extentOffset: textSelection.baseOffset);
        } else {
          // When going right, we want to skip over any whitespace after the line,
          // so we go forward to the first non-whitespace character before asking
          // for the line bounds, since _selectLineAtOffset finds the line
          // boundaries without including whitespace (like the newline).
          final int startPoint = nextCharacter(newSelection.extentOffset, _plainText, false);
          final TextSelection textSelection = _selectLineAtOffset(TextPosition(offset: startPoint));
          newSelection = newSelection.copyWith(extentOffset: textSelection.extentOffset);
        }
      } else {
        // The directional arrows move the TextSelection.extentOffset, while the
        // base remains fixed.
        if (rightArrow && newSelection.extentOffset < _plainText.length) {
          int nextExtent;
          if (!shift && !wordModifier && !lineModifier && newSelection.start != newSelection.end) {
            nextExtent = newSelection.end;
          } else {
            nextExtent = nextCharacter(newSelection.extentOffset, _plainText);
          }
          final int distance = nextExtent - newSelection.extentOffset;
          newSelection = newSelection.copyWith(extentOffset: nextExtent);
          if (shift) {
            _cursorResetLocation += distance;
          }
        } else if (leftArrow && newSelection.extentOffset > 0) {
          int previousExtent;
          if (!shift && !wordModifier && !lineModifier && newSelection.start != newSelection.end) {
            previousExtent = newSelection.start;
          } else {
            previousExtent = previousCharacter(newSelection.extentOffset, _plainText);
          }
          final int distance = newSelection.extentOffset - previousExtent;
          newSelection = newSelection.copyWith(extentOffset: previousExtent);
          if (shift) {
            _cursorResetLocation -= distance;
          }
        }
      }
    }

    // Handles moving the cursor vertically as well as taking care of the
    // case where the user moves the cursor to the end or beginning of the text
    // and then back up or down.
    if (downArrow || upArrow) {
      if (lineModifier) {
        if (upArrow) {
          // Extend the selection to the beginning of the field.
          final int upperOffset = math.max(0, math.max(
            newSelection.baseOffset,
            newSelection.extentOffset,
          ));
          newSelection = TextSelection(
            baseOffset: shift ? upperOffset : 0,
            extentOffset: 0,
          );
        } else {
          // Extend the selection to the end of the field.
          final int lowerOffset = math.max(0, math.min(
            newSelection.baseOffset,
            newSelection.extentOffset,
          ));
          newSelection = TextSelection(
            baseOffset: shift ? lowerOffset : _plainText.length,
            extentOffset: _plainText.length,
          );
        }
      } else {
        // The caret offset gives a location in the upper left hand corner of
        // the caret so the middle of the line above is a half line above that
        // point and the line below is 1.5 lines below that point.
        final double preferredLineHeight = _textPainter.preferredLineHeight;
        final double verticalOffset = upArrow ? -0.5 * preferredLineHeight : 1.5 * preferredLineHeight;

        final Offset caretOffset = _textPainter.getOffsetForCaret(TextPosition(offset: newSelection.extentOffset), _caretPrototype);
        final Offset caretOffsetTranslated = caretOffset.translate(0.0, verticalOffset);
        final TextPosition position = _textPainter.getPositionForOffset(caretOffsetTranslated);

        // To account for the possibility where the user vertically highlights
        // all the way to the top or bottom of the text, we hold the previous
        // cursor location. This allows us to restore to this position in the
        // case that the user wants to unhighlight some text.
        if (position.offset == newSelection.extentOffset) {
          if (downArrow) {
            newSelection = newSelection.copyWith(extentOffset: _plainText.length);
          } else if (upArrow) {
            newSelection = newSelection.copyWith(extentOffset: 0);
          }
          _wasSelectingVerticallyWithKeyboard = shift;
        } else if (_wasSelectingVerticallyWithKeyboard && shift) {
          newSelection = newSelection.copyWith(extentOffset: _cursorResetLocation);
          _wasSelectingVerticallyWithKeyboard = false;
        } else {
          newSelection = newSelection.copyWith(extentOffset: position.offset);
          _cursorResetLocation = newSelection.extentOffset;
        }
      }
    }

    // Just place the collapsed selection at the end or beginning of the region
    // if shift isn't down or selection isn't enabled.
    if (!shift || !selectionEnabled) {
      // We want to put the cursor at the correct location depending on which
      // arrow is used while there is a selection.
      int newOffset = newSelection.extentOffset;
      if (!selection!.isCollapsed) {
        if (leftArrow) {
          newOffset = newSelection.baseOffset < newSelection.extentOffset ? newSelection.baseOffset : newSelection.extentOffset;
        } else if (rightArrow) {
          newOffset = newSelection.baseOffset > newSelection.extentOffset ? newSelection.baseOffset : newSelection.extentOffset;
        }
      }
      newSelection = TextSelection.fromPosition(TextPosition(offset: newOffset));
    }

    _handleSelectionChange(
      newSelection,
      SelectionChangedCause.keyboard,
    );
    // Update the text selection delegate so that the engine knows what we did.
    textSelectionDelegate.textEditingValue = textSelectionDelegate.textEditingValue.copyWith(selection: newSelection);
  }

  // Handles shortcut functionality including cut, copy, paste and select all
  // using control/command + (X, C, V, A).
  Future<void> _handleShortcuts(LogicalKeyboardKey key) async {
    final TextSelection selection = textSelectionDelegate.textEditingValue.selection;
    final String text = textSelectionDelegate.textEditingValue.text;
    assert(selection != null);
    assert(_shortcutKeys.contains(key), 'shortcut key $key not recognized.');
    if (key == LogicalKeyboardKey.keyC) {
      if (!selection.isCollapsed) {
        Clipboard.setData(
            ClipboardData(text: selection.textInside(text)));
      }
      return;
    }
    TextEditingValue? value;
    if (key == LogicalKeyboardKey.keyX && !_readOnly) {
      if (!selection.isCollapsed) {
        Clipboard.setData(ClipboardData(text: selection.textInside(text)));
        value = TextEditingValue(
          text: selection.textBefore(text) + selection.textAfter(text),
          selection: TextSelection.collapsed(offset: math.min(selection.start, selection.end)),
        );
      }
    } else if (key == LogicalKeyboardKey.keyV && !_readOnly) {
      // Snapshot the input before using `await`.
      // See https://github.com/flutter/flutter/issues/11427
      final ClipboardData? data = await Clipboard.getData(Clipboard.kTextPlain);
      if (data != null) {
        value = TextEditingValue(
          text: selection.textBefore(text) + data.text! + selection.textAfter(text),
          selection: TextSelection.collapsed(
            offset: math.min(selection.start, selection.end) + data.text!.length,
          ),
        );
      }
    } else if (key == LogicalKeyboardKey.keyA) {
      value = TextEditingValue(
        text: text,
        selection: selection.copyWith(
          baseOffset: 0,
          extentOffset: textSelectionDelegate.textEditingValue.text.length,
        ),
      );
    }
    if (value != null) {
      if (textSelectionDelegate.textEditingValue.selection != value.selection) {
        _handleSelectionChange(
          value.selection,
          SelectionChangedCause.keyboard,
        );
      }
      textSelectionDelegate.textEditingValue = value;
    }
  }

  void _handleDelete({ required bool forward }) {
    final TextSelection selection = textSelectionDelegate.textEditingValue.selection;
    final String text = textSelectionDelegate.textEditingValue.text;
    assert(_selection != null);
    if (_readOnly || !selection.isValid) {
      return;
    }
    String textBefore = selection.textBefore(text);
    String textAfter = selection.textAfter(text);
    int cursorPosition = math.min(selection.start, selection.end);
    // If not deleting a selection, delete the next/previous character.
    if (selection.isCollapsed) {
      if (!forward && textBefore.isNotEmpty) {
        final int characterBoundary = previousCharacter(textBefore.length, textBefore);
        textBefore = textBefore.substring(0, characterBoundary);
        cursorPosition = characterBoundary;
      }
      if (forward && textAfter.isNotEmpty) {
        final int deleteCount = nextCharacter(0, textAfter);
        textAfter = textAfter.substring(deleteCount);
      }
    }
    final TextSelection newSelection = TextSelection.collapsed(offset: cursorPosition);
    if (selection != newSelection) {
      _handleSelectionChange(
        newSelection,
        SelectionChangedCause.keyboard,
      );
    }
    textSelectionDelegate.textEditingValue = TextEditingValue(
      text: textBefore + textAfter,
      selection: newSelection,
    );
  }

  @override
  void markNeedsPaint() {
    super.markNeedsPaint();
    // Tell the painers to repaint since text layout may have changed.
    _foregroundRenderObject?.markNeedsPaint();
    _backgroundRenderObject?.markNeedsPaint();
  }

  /// Marks the render object as needing to be laid out again and have its text
  /// metrics recomputed.
  ///
  /// Implies [markNeedsLayout].
  @protected
  void markNeedsTextLayout() {
    _textLayoutLastMaxWidth = null;
    _textLayoutLastMinWidth = null;
    markNeedsLayout();
  }

  @override
  void systemFontsDidChange() {
    super.systemFontsDidChange();
    _textPainter.markNeedsLayout();
    _textLayoutLastMaxWidth = null;
    _textLayoutLastMinWidth = null;
  }

  String? _cachedPlainText;
  // Returns a plain text version of the text in the painter.
  //
  // Returns the obscured text when [obscureText] is true. See
  // [obscureText] and [obscuringCharacter].
  String get _plainText {
    _cachedPlainText ??= _textPainter.text!.toPlainText();
    return _cachedPlainText!;
  }

  /// The text to display.
  TextSpan? get text => _textPainter.text as TextSpan?;
  final TextPainter _textPainter;
  set text(TextSpan? value) {
    if (_textPainter.text == value)
      return;
    _textPainter.text = value;
    _cachedPlainText = null;
    markNeedsTextLayout();
    markNeedsSemanticsUpdate();
  }

  /// How the text should be aligned horizontally.
  ///
  /// This must not be null.
  TextAlign get textAlign => _textPainter.textAlign;
  set textAlign(TextAlign value) {
    assert(value != null);
    if (_textPainter.textAlign == value)
      return;
    _textPainter.textAlign = value;
    markNeedsTextLayout();
  }

  /// The directionality of the text.
  ///
  /// This decides how the [TextAlign.start], [TextAlign.end], and
  /// [TextAlign.justify] values of [textAlign] are interpreted.
  ///
  /// This is also used to disambiguate how to render bidirectional text. For
  /// example, if the [text] is an English phrase followed by a Hebrew phrase,
  /// in a [TextDirection.ltr] context the English phrase will be on the left
  /// and the Hebrew phrase to its right, while in a [TextDirection.rtl]
  /// context, the English phrase will be on the right and the Hebrew phrase on
  /// its left.
  ///
  /// This must not be null.
  // TextPainter.textDirection is nullable, but it is set to a
  // non-null value in the RenderEditable constructor and we refuse to
  // set it to null here, so _textPainter.textDirection cannot be null.
  TextDirection get textDirection => _textPainter.textDirection!;
  set textDirection(TextDirection value) {
    assert(value != null);
    if (_textPainter.textDirection == value)
      return;
    _textPainter.textDirection = value;
    markNeedsTextLayout();
    markNeedsSemanticsUpdate();
  }

  /// Used by this renderer's internal [TextPainter] to select a locale-specific
  /// font.
  ///
  /// In some cases the same Unicode character may be rendered differently depending
  /// on the locale. For example the '骨' character is rendered differently in
  /// the Chinese and Japanese locales. In these cases the [locale] may be used
  /// to select a locale-specific font.
  ///
  /// If this value is null, a system-dependent algorithm is used to select
  /// the font.
  Locale? get locale => _textPainter.locale;
  set locale(Locale? value) {
    if (_textPainter.locale == value)
      return;
    _textPainter.locale = value;
    markNeedsTextLayout();
  }

  /// The [StrutStyle] used by the renderer's internal [TextPainter] to
  /// determine the strut to use.
  StrutStyle? get strutStyle => _textPainter.strutStyle;
  set strutStyle(StrutStyle? value) {
    if (_textPainter.strutStyle == value)
      return;
    _textPainter.strutStyle = value;
    markNeedsTextLayout();
  }

  /// The color to use when painting the cursor.
  Color? get cursorColor => _caretPainter.caretColor;
  set cursorColor(Color? value) {
    _caretPainter.caretColor = value;
  }

  /// The color to use when painting the cursor aligned to the text while
  /// rendering the floating cursor.
  ///
  /// The default is light grey.
  Color? get backgroundCursorColor => _caretPainter.backgroundCursorColor;
  set backgroundCursorColor(Color? value) {
    _caretPainter.backgroundCursorColor = value;
  }

  /// Whether to paint the cursor.
  ValueNotifier<bool> get showCursor => _showCursor;
  ValueNotifier<bool> _showCursor;
  set showCursor(ValueNotifier<bool> value) {
    assert(value != null);
    if (_showCursor == value)
      return;
    if (attached)
      _showCursor.removeListener(_showHideCursor);
    _showCursor = value;
    if (attached) {
      _showHideCursor();
      _showCursor.addListener(_showHideCursor);
    }
  }

  void _showHideCursor() {
    _caretPainter.shouldPaint = showCursor.value;
  }

  /// Whether the editable is currently focused.
  bool get hasFocus => _hasFocus;
  bool _hasFocus = false;
  bool _listenerAttached = false;
  set hasFocus(bool value) {
    assert(value != null);
    if (_hasFocus == value)
      return;
    _hasFocus = value;
    if (_hasFocus) {
      assert(!_listenerAttached);
      RawKeyboard.instance.addListener(_handleKeyEvent);
      _listenerAttached = true;
    } else {
      assert(_listenerAttached);
      RawKeyboard.instance.removeListener(_handleKeyEvent);
      _listenerAttached = false;
    }
    markNeedsSemanticsUpdate();
  }

  /// Whether this rendering object will take a full line regardless the text width.
  bool get forceLine => _forceLine;
  bool _forceLine = false;
  set forceLine(bool value) {
    assert(value != null);
    if (_forceLine == value)
      return;
    _forceLine = value;
    markNeedsLayout();
  }

  /// Whether this rendering object is read only.
  bool get readOnly => _readOnly;
  bool _readOnly = false;
  set readOnly(bool value) {
    assert(value != null);
    if (_readOnly == value)
      return;
    _readOnly = value;
    markNeedsSemanticsUpdate();
  }

  /// The maximum number of lines for the text to span, wrapping if necessary.
  ///
  /// If this is 1 (the default), the text will not wrap, but will extend
  /// indefinitely instead.
  ///
  /// If this is null, there is no limit to the number of lines.
  ///
  /// When this is not null, the intrinsic height of the render object is the
  /// height of one line of text multiplied by this value. In other words, this
  /// also controls the height of the actual editing widget.
  int? get maxLines => _maxLines;
  int? _maxLines;
  /// The value may be null. If it is not null, then it must be greater than zero.
  set maxLines(int? value) {
    assert(value == null || value > 0);
    if (maxLines == value)
      return;
    _maxLines = value;
    markNeedsTextLayout();
  }

  /// {@macro flutter.widgets.editableText.minLines}
  int? get minLines => _minLines;
  int? _minLines;
  /// The value may be null. If it is not null, then it must be greater than zero.
  set minLines(int? value) {
    assert(value == null || value > 0);
    if (minLines == value)
      return;
    _minLines = value;
    markNeedsTextLayout();
  }

  /// {@macro flutter.widgets.editableText.expands}
  bool get expands => _expands;
  bool _expands;
  set expands(bool value) {
    assert(value != null);
    if (expands == value)
      return;
    _expands = value;
    markNeedsTextLayout();
  }

  /// The color to use when painting the selection.
  Color? get selectionColor => _selectionPainter.highlightColor;
  set selectionColor(Color? value) {
    _selectionPainter.highlightColor = value;
  }

  /// The number of font pixels for each logical pixel.
  ///
  /// For example, if the text scale factor is 1.5, text will be 50% larger than
  /// the specified font size.
  double get textScaleFactor => _textPainter.textScaleFactor;
  set textScaleFactor(double value) {
    assert(value != null);
    if (_textPainter.textScaleFactor == value)
      return;
    _textPainter.textScaleFactor = value;
    markNeedsTextLayout();
  }

  /// The region of text that is selected, if any.
  ///
  /// The caret position is represented by a collapsed selection.
  ///
  /// If [selection] is null, there is no selection and attempts to
  /// manipulate the selection will throw.
  TextSelection? get selection => _selection;
  TextSelection? _selection;
  set selection(TextSelection? value) {
    if (_selection == value)
      return;
    _selection = value;
    _selectionPainter.highlightedRange = value;
    markNeedsPaint();
    markNeedsSemanticsUpdate();
  }

  /// The offset at which the text should be painted.
  ///
  /// If the text content is larger than the editable line itself, the editable
  /// line clips the text. This property controls which part of the text is
  /// visible by shifting the text by the given offset before clipping.
  ViewportOffset get offset => _offset;
  ViewportOffset _offset;
  set offset(ViewportOffset value) {
    assert(value != null);
    if (_offset == value)
      return;
    if (attached)
      _offset.removeListener(markNeedsPaint);
    _offset = value;
    if (attached)
      _offset.addListener(markNeedsPaint);
    markNeedsLayout();
  }

  /// How thick the cursor will be.
  double get cursorWidth => _cursorWidth;
  double _cursorWidth = 1.0;
  set cursorWidth(double value) {
    if (_cursorWidth == value)
      return;
    _cursorWidth = value;
    markNeedsLayout();
  }

  /// How tall the cursor will be.
  ///
  /// This can be null, in which case the getter will actually return [preferredLineHeight].
  ///
  /// Setting this to itself fixes the value to the current [preferredLineHeight]. Setting
  /// this to null returns the behavior of deferring to [preferredLineHeight].
  // TODO(ianh): This is a confusing API. We should have a separate getter for the effective cursor height.
  double get cursorHeight => _cursorHeight ?? preferredLineHeight;
  double? _cursorHeight;
  set cursorHeight(double? value) {
    if (_cursorHeight == value)
      return;
    _cursorHeight = value;
    markNeedsLayout();
  }

  /// {@template flutter.rendering.RenderEditable.paintCursorAboveText}
  /// If the cursor should be painted on top of the text or underneath it.
  ///
  /// By default, the cursor should be painted on top for iOS platforms and
  /// underneath for Android platforms.
  /// {@endtemplate}
  bool get paintCursorAboveText => _paintCursorOnTop;
  bool _paintCursorOnTop;
  set paintCursorAboveText(bool value) {
    if (_paintCursorOnTop == value)
      return;
    _paintCursorOnTop = value;
    // Clear cached built-in painters and reconfigure painters.
    _cachedBuiltInForegroundPainters = null;
    _cachedBuiltInPainters = null;
    // Call update methods to rebuild and set the effective painters.
    _updateForegroundPainter(_foregroundPainter);
    _updatePainter(_painter);
  }

  /// {@template flutter.rendering.RenderEditable.cursorOffset}
  /// The offset that is used, in pixels, when painting the cursor on screen.
  ///
  /// By default, the cursor position should be set to an offset of
  /// (-[cursorWidth] * 0.5, 0.0) on iOS platforms and (0, 0) on Android
  /// platforms. The origin from where the offset is applied to is the arbitrary
  /// location where the cursor ends up being rendered from by default.
  /// {@endtemplate}
  Offset get cursorOffset => _caretPainter.cursorOffset;
  set cursorOffset(Offset value) {
    _caretPainter.cursorOffset = value;
  }

  /// How rounded the corners of the cursor should be.
  ///
  /// A null value is the same as [Radius.zero].
  Radius? get cursorRadius => _caretPainter.cursorRadius;
  set cursorRadius(Radius? value) {
    _caretPainter.cursorRadius = value;
  }

  /// The [LayerLink] of start selection handle.
  ///
  /// [RenderEditable] is responsible for calculating the [Offset] of this
  /// [LayerLink], which will be used as [CompositedTransformTarget] of start handle.
  LayerLink get startHandleLayerLink => _startHandleLayerLink;
  LayerLink _startHandleLayerLink;
  set startHandleLayerLink(LayerLink value) {
    if (_startHandleLayerLink == value)
      return;
    _startHandleLayerLink = value;
    markNeedsPaint();
  }

  /// The [LayerLink] of end selection handle.
  ///
  /// [RenderEditable] is responsible for calculating the [Offset] of this
  /// [LayerLink], which will be used as [CompositedTransformTarget] of end handle.
  LayerLink get endHandleLayerLink => _endHandleLayerLink;
  LayerLink _endHandleLayerLink;
  set endHandleLayerLink(LayerLink value) {
    if (_endHandleLayerLink == value)
      return;
    _endHandleLayerLink = value;
    markNeedsPaint();
  }

  /// The padding applied to text field. Used to determine the bounds when
  /// moving the floating cursor.
  ///
  /// Defaults to a padding with left, top and right set to 4, bottom to 5.
  EdgeInsets floatingCursorAddedMargin;

  bool _floatingCursorOn = false;
  late TextPosition _floatingCursorTextPosition;

  /// Whether to allow the user to change the selection.
  ///
  /// Since [RenderEditable] does not handle selection manipulation
  /// itself, this actually only affects whether the accessibility
  /// hints provided to the system (via
  /// [describeSemanticsConfiguration]) will enable selection
  /// manipulation. It's the responsibility of this object's owner
  /// to provide selection manipulation affordances.
  ///
  /// This field is used by [selectionEnabled] (which then controls
  /// the accessibility hints mentioned above). When null,
  /// [obscureText] is used to determine the value of
  /// [selectionEnabled] instead.
  bool? get enableInteractiveSelection => _enableInteractiveSelection;
  bool? _enableInteractiveSelection;
  set enableInteractiveSelection(bool? value) {
    if (_enableInteractiveSelection == value)
      return;
    _enableInteractiveSelection = value;
    markNeedsTextLayout();
    markNeedsSemanticsUpdate();
  }

  /// Whether interactive selection are enabled based on the values of
  /// [enableInteractiveSelection] and [obscureText].
  ///
  /// Since [RenderEditable] does not handle selection manipulation
  /// itself, this actually only affects whether the accessibility
  /// hints provided to the system (via
  /// [describeSemanticsConfiguration]) will enable selection
  /// manipulation. It's the responsibility of this object's owner
  /// to provide selection manipulation affordances.
  ///
  /// By default, [enableInteractiveSelection] is null, [obscureText] is false,
  /// and this getter returns true.
  ///
  /// If [enableInteractiveSelection] is null and [obscureText] is true, then this
  /// getter returns false. This is the common case for password fields.
  ///
  /// If [enableInteractiveSelection] is non-null then its value is
  /// returned. An application might [enableInteractiveSelection] to
  /// true to enable interactive selection for a password field, or to
  /// false to unconditionally disable interactive selection.
  bool get selectionEnabled {
    return enableInteractiveSelection ?? !obscureText;
  }

  /// The color used to paint the prompt rectangle.
  ///
  /// The prompt rectangle will only be requested on non-web iOS applications.
  // TODO(ianh): We should change the getter to return null when _promptRectRange is null
  // (otherwise, if you set it to null and then get it, you get back non-null).
  // Alternatively, we could stop supporting setting this to null.
  Color? get promptRectColor => _autocorrectHighlightPainter.highlightColor;
  set promptRectColor(Color? newValue) {
    _autocorrectHighlightPainter.highlightColor = newValue;
  }

  /// Dismisses the currently displayed prompt rectangle and displays a new prompt rectangle
  /// over [newRange] in the given color [promptRectColor].
  ///
  /// The prompt rectangle will only be requested on non-web iOS applications.
  ///
  /// When set to null, the currently displayed prompt rectangle (if any) will be dismissed.
  void setPromptRectRange(TextRange? newRange) {
    _autocorrectHighlightPainter.highlightedRange = newRange;
  }

  /// The maximum amount the text is allowed to scroll.
  ///
  /// This value is only valid after layout and can change as additional
  /// text is entered or removed in order to accommodate expanding when
  /// [expands] is set to true.
  double get maxScrollExtent => _maxScrollExtent;
  double _maxScrollExtent = 0;

  double get _caretMargin => _kCaretGap + cursorWidth;

  /// {@macro flutter.material.Material.clipBehavior}
  ///
  /// Defaults to [Clip.hardEdge], and must not be null.
  Clip get clipBehavior => _clipBehavior;
  Clip _clipBehavior = Clip.hardEdge;
  set clipBehavior(Clip value) {
    assert(value != null);
    if (value != _clipBehavior) {
      _clipBehavior = value;
      markNeedsPaint();
      markNeedsSemanticsUpdate();
    }
  }

  @override
  void describeSemanticsConfiguration(SemanticsConfiguration config) {
    super.describeSemanticsConfiguration(config);

    config
      ..value = obscureText
          ? obscuringCharacter * _plainText.length
          : _plainText
      ..isObscured = obscureText
      ..isMultiline = _isMultiline
      ..textDirection = textDirection
      ..isFocused = hasFocus
      ..isTextField = true
      ..isReadOnly = readOnly;

    if (hasFocus && selectionEnabled)
      config.onSetSelection = _handleSetSelection;

    if (selectionEnabled && selection?.isValid == true) {
      config.textSelection = selection;
      if (_textPainter.getOffsetBefore(selection!.extentOffset) != null) {
        config
          ..onMoveCursorBackwardByWord = _handleMoveCursorBackwardByWord
          ..onMoveCursorBackwardByCharacter = _handleMoveCursorBackwardByCharacter;
      }
      if (_textPainter.getOffsetAfter(selection!.extentOffset) != null) {
        config
          ..onMoveCursorForwardByWord = _handleMoveCursorForwardByWord
          ..onMoveCursorForwardByCharacter = _handleMoveCursorForwardByCharacter;
      }
    }
  }

  // TODO(ianh): in theory, [selection] could become null between when
  // we last called describeSemanticsConfiguration and when the
  // callbacks are invoked, in which case the callbacks will crash...

  void _handleSetSelection(TextSelection selection) {
    _handleSelectionChange(selection, SelectionChangedCause.keyboard);
  }

  void _handleMoveCursorForwardByCharacter(bool extentSelection) {
    assert(selection != null);
    final int? extentOffset = _textPainter.getOffsetAfter(selection!.extentOffset);
    if (extentOffset == null)
      return;
    final int baseOffset = !extentSelection ? extentOffset : selection!.baseOffset;
    _handleSelectionChange(
      TextSelection(baseOffset: baseOffset, extentOffset: extentOffset), SelectionChangedCause.keyboard,
    );
  }

  void _handleMoveCursorBackwardByCharacter(bool extentSelection) {
    assert(selection != null);
    final int? extentOffset = _textPainter.getOffsetBefore(selection!.extentOffset);
    if (extentOffset == null)
      return;
    final int baseOffset = !extentSelection ? extentOffset : selection!.baseOffset;
    _handleSelectionChange(
      TextSelection(baseOffset: baseOffset, extentOffset: extentOffset), SelectionChangedCause.keyboard,
    );
  }

  void _handleMoveCursorForwardByWord(bool extentSelection) {
    assert(selection != null);
    final TextRange currentWord = _textPainter.getWordBoundary(selection!.extent);
    final TextRange? nextWord = _getNextWord(currentWord.end);
    if (nextWord == null)
      return;
    final int baseOffset = extentSelection ? selection!.baseOffset : nextWord.start;
    _handleSelectionChange(
      TextSelection(
        baseOffset: baseOffset,
        extentOffset: nextWord.start,
      ),
      SelectionChangedCause.keyboard,
    );
  }

  void _handleMoveCursorBackwardByWord(bool extentSelection) {
    assert(selection != null);
    final TextRange currentWord = _textPainter.getWordBoundary(selection!.extent);
    final TextRange? previousWord = _getPreviousWord(currentWord.start - 1);
    if (previousWord == null)
      return;
    final int baseOffset = extentSelection ?  selection!.baseOffset : previousWord.start;
    _handleSelectionChange(
      TextSelection(
        baseOffset: baseOffset,
        extentOffset: previousWord.start,
      ),
      SelectionChangedCause.keyboard,
    );
  }

  TextRange? _getNextWord(int offset) {
    while (true) {
      final TextRange range = _textPainter.getWordBoundary(TextPosition(offset: offset));
      if (range == null || !range.isValid || range.isCollapsed)
        return null;
      if (!_onlyWhitespace(range))
        return range;
      offset = range.end;
    }
  }

  TextRange? _getPreviousWord(int offset) {
    while (offset >= 0) {
      final TextRange range = _textPainter.getWordBoundary(TextPosition(offset: offset));
      if (range == null || !range.isValid || range.isCollapsed)
        return null;
      if (!_onlyWhitespace(range))
        return range;
      offset = range.start - 1;
    }
    return null;
  }

  // Check if the given text range only contains white space or separator
  // characters.
  //
  // Includes newline characters from ASCII and separators from the
  // [unicode separator category](https://www.compart.com/en/unicode/category/Zs)
  // TODO(jonahwilliams): replace when we expose this ICU information.
  bool _onlyWhitespace(TextRange range) {
    for (int i = range.start; i < range.end; i++) {
      final int codeUnit = text!.codeUnitAt(i)!;
      if (!_isWhitespace(codeUnit)) {
        return false;
      }
    }
    return true;
  }

  @override
  void attach(PipelineOwner owner) {
    super.attach(owner);
    _foregroundRenderObject?.attach(owner);
    _backgroundRenderObject?.attach(owner);

    _tap = TapGestureRecognizer(debugOwner: this)
      ..onTapDown = _handleTapDown
      ..onTap = _handleTap;
    _longPress = LongPressGestureRecognizer(debugOwner: this)..onLongPress = _handleLongPress;
    _offset.addListener(markNeedsPaint);
    _showHideCursor();
    _showCursor.addListener(_showHideCursor);
    if (_listenerAttached)
      RawKeyboard.instance.addListener(_handleKeyEvent);
  }

  @override
  void detach() {
    _tap.dispose();
    _longPress.dispose();
    _offset.removeListener(markNeedsPaint);
    _showCursor.removeListener(_showHideCursor);
    if (_listenerAttached)
      RawKeyboard.instance.removeListener(_handleKeyEvent);
    super.detach();
    _foregroundRenderObject?.detach();
    _backgroundRenderObject?.detach();
  }

  @override
  void redepthChildren() {
    final RenderObject? foregroundChild = _foregroundRenderObject;
    final RenderObject? backgroundChild = _backgroundRenderObject;
    if (foregroundChild != null)
      redepthChild(foregroundChild);
    if (backgroundChild != null)
      redepthChild(backgroundChild);
  }

  @override
  void visitChildren(RenderObjectVisitor visitor) {
    final RenderObject? foregroundChild = _foregroundRenderObject;
    final RenderObject? backgroundChild = _backgroundRenderObject;
    if (foregroundChild != null)
      visitor(foregroundChild);
    if (backgroundChild != null)
      visitor(backgroundChild);
  }

  bool get _isMultiline => maxLines != 1;

  Axis get _viewportAxis => _isMultiline ? Axis.vertical : Axis.horizontal;

  Offset get _paintOffset {
    switch (_viewportAxis) {
      case Axis.horizontal:
        return Offset(-offset.pixels, 0.0);
      case Axis.vertical:
        return Offset(0.0, -offset.pixels);
    }
  }

  double get _viewportExtent {
    assert(hasSize);
    switch (_viewportAxis) {
      case Axis.horizontal:
        return size.width;
      case Axis.vertical:
        return size.height;
    }
  }

  double _getMaxScrollExtent(Size contentSize) {
    assert(hasSize);
    switch (_viewportAxis) {
      case Axis.horizontal:
        return math.max(0.0, contentSize.width - size.width);
      case Axis.vertical:
        return math.max(0.0, contentSize.height - size.height);
    }
  }

  // We need to check the paint offset here because during animation, the start of
  // the text may position outside the visible region even when the text fits.
  bool get _hasVisualOverflow => _maxScrollExtent > 0 || _paintOffset != Offset.zero;

  /// Returns the local coordinates of the endpoints of the given selection.
  ///
  /// If the selection is collapsed (and therefore occupies a single point), the
  /// returned list is of length one. Otherwise, the selection is not collapsed
  /// and the returned list is of length two. In this case, however, the two
  /// points might actually be co-located (e.g., because of a bidirectional
  /// selection that contains some text but whose ends meet in the middle).
  ///
  /// See also:
  ///
  ///  * [getLocalRectForCaret], which is the equivalent but for
  ///    a [TextPosition] rather than a [TextSelection].
  List<TextSelectionPoint> getEndpointsForSelection(TextSelection selection) {
    assert(constraints != null);
    _layoutText(minWidth: constraints.minWidth, maxWidth: constraints.maxWidth);

    final Offset paintOffset = _paintOffset;

    final List<ui.TextBox> boxes = selection.isCollapsed ?
        <ui.TextBox>[] : _textPainter.getBoxesForSelection(selection);
    if (boxes.isEmpty) {
      // TODO(mpcomplete): This doesn't work well at an RTL/LTR boundary.
      final Offset caretOffset = _textPainter.getOffsetForCaret(selection.extent, _caretPrototype);
      final Offset start = Offset(0.0, preferredLineHeight) + caretOffset + paintOffset;
      return <TextSelectionPoint>[TextSelectionPoint(start, null)];
    } else {
      final Offset start = Offset(boxes.first.start, boxes.first.bottom) + paintOffset;
      final Offset end = Offset(boxes.last.end, boxes.last.bottom) + paintOffset;
      return <TextSelectionPoint>[
        TextSelectionPoint(start, boxes.first.direction),
        TextSelectionPoint(end, boxes.last.direction),
      ];
    }
  }

  /// Returns the smallest [Rect], in the local coordinate system, that covers
  /// the text within the [TextRange] specified.
  ///
  /// This method is used to calculate the approximate position of the IME bar
  /// on iOS.
  ///
  /// Returns null if [TextRange.isValid] is false for the given `range`, or the
  /// given `range` is collapsed.
  Rect? getRectForComposingRange(TextRange range) {
    assert(constraints != null);
    if (!range.isValid || range.isCollapsed)
      return null;
    _layoutText(minWidth: constraints.minWidth, maxWidth: constraints.maxWidth);

    final List<ui.TextBox> boxes = _textPainter.getBoxesForSelection(
      TextSelection(baseOffset: range.start, extentOffset: range.end),
    );

    return boxes.fold(
      null,
      (Rect? accum, TextBox incoming) => accum?.expandToInclude(incoming.toRect()) ?? incoming.toRect(),
    )?.shift(_paintOffset);
  }

  /// Returns the position in the text for the given global coordinate.
  ///
  /// See also:
  ///
  ///  * [getLocalRectForCaret], which is the reverse operation, taking
  ///    a [TextPosition] and returning a [Rect].
  ///  * [TextPainter.getPositionForOffset], which is the equivalent method
  ///    for a [TextPainter] object.
  TextPosition getPositionForPoint(Offset globalPosition) {
    _layoutText(minWidth: constraints.minWidth, maxWidth: constraints.maxWidth);
    globalPosition += -_paintOffset;
    return _textPainter.getPositionForOffset(globalToLocal(globalPosition));
  }

  /// Returns the [Rect] in local coordinates for the caret at the given text
  /// position.
  ///
  /// See also:
  ///
  ///  * [getPositionForPoint], which is the reverse operation, taking
  ///    an [Offset] in global coordinates and returning a [TextPosition].
  ///  * [getEndpointsForSelection], which is the equivalent but for
  ///    a selection rather than a particular text position.
  ///  * [TextPainter.getOffsetForCaret], the equivalent method for a
  ///    [TextPainter] object.
  Rect getLocalRectForCaret(TextPosition caretPosition) {
    _layoutText(minWidth: constraints.minWidth, maxWidth: constraints.maxWidth);
    final Offset caretOffset = _textPainter.getOffsetForCaret(caretPosition, _caretPrototype);
    // This rect is the same as _caretPrototype but without the vertical padding.
    final Rect rect = Rect.fromLTWH(0.0, 0.0, cursorWidth, cursorHeight).shift(caretOffset + _paintOffset + cursorOffset);
    // Add additional cursor offset (generally only if on iOS).
    return rect.shift(_snapToPhysicalPixel(rect.topLeft));
  }

  @override
  double computeMinIntrinsicWidth(double height) {
    _layoutText(maxWidth: double.infinity);
    return _textPainter.minIntrinsicWidth;
  }

  @override
  double computeMaxIntrinsicWidth(double height) {
    _layoutText(maxWidth: double.infinity);
    return _textPainter.maxIntrinsicWidth + cursorWidth;
  }

  /// An estimate of the height of a line in the text. See [TextPainter.preferredLineHeight].
  /// This does not require the layout to be updated.
  double get preferredLineHeight => _textPainter.preferredLineHeight;

  double _preferredHeight(double width) {
    // Lock height to maxLines if needed.
    final bool lockedMax = maxLines != null && minLines == null;
    final bool lockedBoth = minLines != null && minLines == maxLines;
    final bool singleLine = maxLines == 1;
    if (singleLine || lockedMax || lockedBoth) {
      return preferredLineHeight * maxLines!;
    }

    // Clamp height to minLines or maxLines if needed.
    final bool minLimited = minLines != null && minLines! > 1;
    final bool maxLimited = maxLines != null;
    if (minLimited || maxLimited) {
      _layoutText(maxWidth: width);
      if (minLimited && _textPainter.height < preferredLineHeight * minLines!) {
        return preferredLineHeight * minLines!;
      }
      if (maxLimited && _textPainter.height > preferredLineHeight * maxLines!) {
        return preferredLineHeight * maxLines!;
      }
    }

    // Set the height based on the content.
    if (width == double.infinity) {
      final String text = _plainText;
      int lines = 1;
      for (int index = 0; index < text.length; index += 1) {
        if (text.codeUnitAt(index) == 0x0A) // count explicit line breaks
          lines += 1;
      }
      return preferredLineHeight * lines;
    }
    _layoutText(maxWidth: width);
    return math.max(preferredLineHeight, _textPainter.height);
  }

  @override
  double computeMinIntrinsicHeight(double width) {
    return _preferredHeight(width);
  }

  @override
  double computeMaxIntrinsicHeight(double width) {
    return _preferredHeight(width);
  }

  @override
  double computeDistanceToActualBaseline(TextBaseline baseline) {
    _layoutText(minWidth: constraints.minWidth, maxWidth: constraints.maxWidth);
    return _textPainter.computeDistanceToActualBaseline(baseline);
  }

  @override
  bool hitTestSelf(Offset position) => true;

  @override
  @protected
  bool hitTestChildren(BoxHitTestResult result, { required Offset position }) {
    final TextPosition textPosition = _textPainter.getPositionForOffset(position);
    final InlineSpan? span = _textPainter.text!.getSpanForPosition(textPosition);
    if (span != null && span is HitTestTarget) {
      result.add(HitTestEntry(span as HitTestTarget));
      return true;
    }
    return false;
  }

  late TapGestureRecognizer _tap;
  late LongPressGestureRecognizer _longPress;

  @override
  void handleEvent(PointerEvent event, BoxHitTestEntry entry) {
    assert(debugHandleEvent(event, entry));
    if (event is PointerDownEvent) {
      assert(!debugNeedsLayout);
<<<<<<< HEAD
      // // Checks if there is any gesture recognizer in the text span.
      // final Offset offset = entry.localPosition;
      // final TextPosition position = _textPainter.getPositionForOffset(offset);
      // final InlineSpan? span = _textPainter.text!.getSpanForPosition(position);
      // if (span != null && span is TextSpan) {
      //   final TextSpan textSpan = span;
      //   textSpan.recognizer?.addPointer(event);
      // }
=======
>>>>>>> ea0615d7

      if (!ignorePointer && onSelectionChanged != null) {
        // Propagates the pointer event to selection handlers.
        _tap.addPointer(event);
        _longPress.addPointer(event);
      }
    }
  }

  Offset? _lastTapDownPosition;
  Offset? _lastSecondaryTapDownPosition;

  /// The position of the most recent secondary tap down event on this text
  /// input.
  Offset? get lastSecondaryTapDownPosition => _lastSecondaryTapDownPosition;

  /// Tracks the position of a secondary tap event.
  ///
  /// Should be called before attempting to change the selection based on the
  /// position of a secondary tap.
  void handleSecondaryTapDown(TapDownDetails details) {
    _lastTapDownPosition = details.globalPosition;
    _lastSecondaryTapDownPosition = details.globalPosition;
  }

  /// If [ignorePointer] is false (the default) then this method is called by
  /// the internal gesture recognizer's [TapGestureRecognizer.onTapDown]
  /// callback.
  ///
  /// When [ignorePointer] is true, an ancestor widget must respond to tap
  /// down events by calling this method.
  void handleTapDown(TapDownDetails details) {
    _lastTapDownPosition = details.globalPosition;
  }
  void _handleTapDown(TapDownDetails details) {
    assert(!ignorePointer);
    handleTapDown(details);
  }

  /// If [ignorePointer] is false (the default) then this method is called by
  /// the internal gesture recognizer's [TapGestureRecognizer.onTap]
  /// callback.
  ///
  /// When [ignorePointer] is true, an ancestor widget must respond to tap
  /// events by calling this method.
  void handleTap() {
    selectPosition(cause: SelectionChangedCause.tap);
  }
  void _handleTap() {
    assert(!ignorePointer);
    handleTap();
  }

  /// If [ignorePointer] is false (the default) then this method is called by
  /// the internal gesture recognizer's [DoubleTapGestureRecognizer.onDoubleTap]
  /// callback.
  ///
  /// When [ignorePointer] is true, an ancestor widget must respond to double
  /// tap events by calling this method.
  void handleDoubleTap() {
    selectWord(cause: SelectionChangedCause.doubleTap);
  }

  /// If [ignorePointer] is false (the default) then this method is called by
  /// the internal gesture recognizer's [LongPressGestureRecognizer.onLongPress]
  /// callback.
  ///
  /// When [ignorePointer] is true, an ancestor widget must respond to long
  /// press events by calling this method.
  void handleLongPress() {
    selectWord(cause: SelectionChangedCause.longPress);
  }
  void _handleLongPress() {
    assert(!ignorePointer);
    handleLongPress();
  }

  /// Move selection to the location of the last tap down.
  ///
  /// {@template flutter.rendering.RenderEditable.selectPosition}
  /// This method is mainly used to translate user inputs in global positions
  /// into a [TextSelection]. When used in conjunction with a [EditableText],
  /// the selection change is fed back into [TextEditingController.selection].
  ///
  /// If you have a [TextEditingController], it's generally easier to
  /// programmatically manipulate its `value` or `selection` directly.
  /// {@endtemplate}
  void selectPosition({ required SelectionChangedCause cause }) {
    selectPositionAt(from: _lastTapDownPosition!, cause: cause);
  }

  /// Select text between the global positions [from] and [to].
  ///
  /// [from] corresponds to the [TextSelection.baseOffset], and [to] corresponds
  /// to the [TextSelection.extentOffset].
  void selectPositionAt({ required Offset from, Offset? to, required SelectionChangedCause cause }) {
    assert(cause != null);
    assert(from != null);
    _layoutText(minWidth: constraints.minWidth, maxWidth: constraints.maxWidth);
    if (onSelectionChanged == null) {
      return;
    }
    final TextPosition fromPosition = _textPainter.getPositionForOffset(globalToLocal(from - _paintOffset));
    final TextPosition? toPosition = to == null
      ? null
      : _textPainter.getPositionForOffset(globalToLocal(to - _paintOffset));

    final int baseOffset = fromPosition.offset;
    final int extentOffset = toPosition?.offset ?? fromPosition.offset;

    final TextSelection newSelection = TextSelection(
      baseOffset: baseOffset,
      extentOffset: extentOffset,
      affinity: fromPosition.affinity,
    );
    // Call [onSelectionChanged] only when the selection actually changed.
    _handleSelectionChange(newSelection, cause);
  }

  /// Select a word around the location of the last tap down.
  ///
  /// {@macro flutter.rendering.RenderEditable.selectPosition}
  void selectWord({ required SelectionChangedCause cause }) {
    selectWordsInRange(from: _lastTapDownPosition!, cause: cause);
  }

  /// Selects the set words of a paragraph in a given range of global positions.
  ///
  /// The first and last endpoints of the selection will always be at the
  /// beginning and end of a word respectively.
  ///
  /// {@macro flutter.rendering.RenderEditable.selectPosition}
  void selectWordsInRange({ required Offset from, Offset? to, required SelectionChangedCause cause }) {
    assert(cause != null);
    assert(from != null);
    _layoutText(minWidth: constraints.minWidth, maxWidth: constraints.maxWidth);
    if (onSelectionChanged == null) {
      return;
    }
    final TextPosition firstPosition = _textPainter.getPositionForOffset(globalToLocal(from - _paintOffset));
    final TextSelection firstWord = _selectWordAtOffset(firstPosition);
    final TextSelection lastWord = to == null ?
      firstWord : _selectWordAtOffset(_textPainter.getPositionForOffset(globalToLocal(to - _paintOffset)));

    _handleSelectionChange(
      TextSelection(
        baseOffset: firstWord.base.offset,
        extentOffset: lastWord.extent.offset,
        affinity: firstWord.affinity,
      ),
      cause,
    );
  }

  /// Move the selection to the beginning or end of a word.
  ///
  /// {@macro flutter.rendering.RenderEditable.selectPosition}
  void selectWordEdge({ required SelectionChangedCause cause }) {
    assert(cause != null);
    _layoutText(minWidth: constraints.minWidth, maxWidth: constraints.maxWidth);
    assert(_lastTapDownPosition != null);
    if (onSelectionChanged == null) {
      return;
    }
    final TextPosition position = _textPainter.getPositionForOffset(globalToLocal(_lastTapDownPosition! - _paintOffset));
    final TextRange word = _textPainter.getWordBoundary(position);
    if (position.offset - word.start <= 1) {
      _handleSelectionChange(
        TextSelection.collapsed(offset: word.start, affinity: TextAffinity.downstream),
        cause,
      );
    } else {
      _handleSelectionChange(
        TextSelection.collapsed(offset: word.end, affinity: TextAffinity.upstream),
        cause,
      );
    }
  }

  TextSelection _selectWordAtOffset(TextPosition position) {
    assert(_textLayoutLastMaxWidth == constraints.maxWidth &&
           _textLayoutLastMinWidth == constraints.minWidth,
      'Last width ($_textLayoutLastMinWidth, $_textLayoutLastMaxWidth) not the same as max width constraint (${constraints.minWidth}, ${constraints.maxWidth}).');
    final TextRange word = _textPainter.getWordBoundary(position);
    // When long-pressing past the end of the text, we want a collapsed cursor.
    if (position.offset >= word.end)
      return TextSelection.fromPosition(position);
    // If text is obscured, the entire sentence should be treated as one word.
    if (obscureText) {
      return TextSelection(baseOffset: 0, extentOffset: _plainText.length);
    // If the word is a space, on iOS try to select the previous word instead.
    // On Android try to select the previous word instead only if the text is read only.
    } else if (text?.toPlainText() != null
        && _isWhitespace(text!.toPlainText().codeUnitAt(position.offset))
        && position.offset > 0) {
      assert(defaultTargetPlatform != null);
      final TextRange? previousWord = _getPreviousWord(word.start);
      switch (defaultTargetPlatform) {
        case TargetPlatform.iOS:
          return TextSelection(
            baseOffset: previousWord!.start,
            extentOffset: position.offset,
          );
        case TargetPlatform.android:
          if (readOnly) {
            return TextSelection(
              baseOffset: previousWord!.start,
              extentOffset: position.offset,
            );
          }
          break;
        case TargetPlatform.fuchsia:
        case TargetPlatform.macOS:
        case TargetPlatform.linux:
        case TargetPlatform.windows:
          break;
      }
    }

    return TextSelection(baseOffset: word.start, extentOffset: word.end);
  }

  TextSelection _selectLineAtOffset(TextPosition position) {
    assert(_textLayoutLastMaxWidth == constraints.maxWidth &&
        _textLayoutLastMinWidth == constraints.minWidth,
    'Last width ($_textLayoutLastMinWidth, $_textLayoutLastMaxWidth) not the same as max width constraint (${constraints.minWidth}, ${constraints.maxWidth}).');
    final TextRange line = _textPainter.getLineBoundary(position);
    if (position.offset >= line.end)
      return TextSelection.fromPosition(position);
    // If text is obscured, the entire string should be treated as one line.
    if (obscureText) {
      return TextSelection(baseOffset: 0, extentOffset: _plainText.length);
    }
    return TextSelection(baseOffset: line.start, extentOffset: line.end);
  }

  void _layoutText({ double minWidth = 0.0, double maxWidth = double.infinity }) {
    assert(maxWidth != null && minWidth != null);
    if (_textLayoutLastMaxWidth == maxWidth && _textLayoutLastMinWidth == minWidth)
      return;
    final double availableMaxWidth = math.max(0.0, maxWidth - _caretMargin);
    final double availableMinWidth = math.min(minWidth, availableMaxWidth);
    final double textMaxWidth = _isMultiline ? availableMaxWidth : double.infinity;
    final double textMinWidth = forceLine ? availableMaxWidth : availableMinWidth;
    _textPainter.layout(
        minWidth: textMinWidth,
        maxWidth: textMaxWidth,
    );
    _textLayoutLastMinWidth = minWidth;
    _textLayoutLastMaxWidth = maxWidth;
  }

  late Rect _caretPrototype;

  // TODO(garyq): This is no longer producing the highest-fidelity caret
  // heights for Android, especially when non-alphabetic languages
  // are involved. The current implementation overrides the height set
  // here with the full measured height of the text on Android which looks
  // superior (subjectively and in terms of fidelity) in _paintCaret. We
  // should rework this properly to once again match the platform. The constant
  // _kCaretHeightOffset scales poorly for small font sizes.
  //
  /// On iOS, the cursor is taller than the cursor on Android. The height
  /// of the cursor for iOS is approximate and obtained through an eyeball
  /// comparison.
  void _computeCaretPrototype() {
    assert(defaultTargetPlatform != null);
    switch (defaultTargetPlatform) {
      case TargetPlatform.iOS:
      case TargetPlatform.macOS:
        _caretPrototype = Rect.fromLTWH(0.0, 0.0, cursorWidth, cursorHeight + 2);
        break;
      case TargetPlatform.android:
      case TargetPlatform.fuchsia:
      case TargetPlatform.linux:
      case TargetPlatform.windows:
        _caretPrototype = Rect.fromLTWH(0.0, _kCaretHeightOffset, cursorWidth, cursorHeight - 2.0 * _kCaretHeightOffset);
        break;
    }
  }

  // Computes the offset to apply to the given [sourceOffset] so it perfectly
  // snaps to physical pixels.
  Offset _snapToPhysicalPixel(Offset sourceOffset) {
    final Offset globalOffset = localToGlobal(sourceOffset);
    final double pixelMultiple = 1.0 / _devicePixelRatio;
    return Offset(
      globalOffset.dx.isFinite
        ? (globalOffset.dx / pixelMultiple).round() * pixelMultiple - globalOffset.dx
        : 0,
      globalOffset.dy.isFinite
        ? (globalOffset.dy / pixelMultiple).round() * pixelMultiple - globalOffset.dy
        : 0,
      );
  }

  @override
  Size computeDryLayout(BoxConstraints constraints) {
    _layoutText(minWidth: constraints.minWidth, maxWidth: constraints.maxWidth);
    final double width = forceLine ? constraints.maxWidth : constraints
        .constrainWidth(_textPainter.size.width + _caretMargin);
    return Size(width, constraints.constrainHeight(_preferredHeight(constraints.maxWidth)));
  }

  @override
  void performLayout() {
    final BoxConstraints constraints = this.constraints;
    _layoutText(minWidth: constraints.minWidth, maxWidth: constraints.maxWidth);
    _computeCaretPrototype();
    // We grab _textPainter.size here because assigning to `size` on the next
    // line will trigger us to validate our intrinsic sizes, which will change
    // _textPainter's layout because the intrinsic size calculations are
    // destructive, which would mean we would get different results if we later
    // used properties on _textPainter in this method.
    // Other _textPainter state like didExceedMaxLines will also be affected,
    // though we currently don't use those here.
    // See also RenderParagraph which has a similar issue.
    final Size textPainterSize = _textPainter.size;
    final double width = forceLine ? constraints.maxWidth : constraints
        .constrainWidth(_textPainter.size.width + _caretMargin);
    size = Size(width, constraints.constrainHeight(_preferredHeight(constraints.maxWidth)));
    final Size contentSize = Size(textPainterSize.width + _caretMargin, textPainterSize.height);

    final BoxConstraints painterConstraints = BoxConstraints.tight(contentSize);

    _foregroundRenderObject?.layout(painterConstraints);
    _backgroundRenderObject?.layout(painterConstraints);

    _maxScrollExtent = _getMaxScrollExtent(contentSize);
    offset.applyViewportDimension(_viewportExtent);
    offset.applyContentDimensions(0.0, _maxScrollExtent);
  }

  // The relative origin in relation to the distance the user has theoretically
  // dragged the floating cursor offscreen. This value is used to account for the
  // difference in the rendering position and the raw offset value.
  Offset _relativeOrigin = Offset.zero;
  Offset? _previousOffset;
  bool _resetOriginOnLeft = false;
  bool _resetOriginOnRight = false;
  bool _resetOriginOnTop = false;
  bool _resetOriginOnBottom = false;
  double? _resetFloatingCursorAnimationValue;

  /// Returns the position within the text field closest to the raw cursor offset.
  Offset calculateBoundedFloatingCursorOffset(Offset rawCursorOffset) {
    Offset deltaPosition = Offset.zero;
    final double topBound = -floatingCursorAddedMargin.top;
    final double bottomBound = _textPainter.height - preferredLineHeight + floatingCursorAddedMargin.bottom;
    final double leftBound = -floatingCursorAddedMargin.left;
    final double rightBound = _textPainter.width + floatingCursorAddedMargin.right;

    if (_previousOffset != null)
      deltaPosition = rawCursorOffset - _previousOffset!;

    // If the raw cursor offset has gone off an edge, we want to reset the relative
    // origin of the dragging when the user drags back into the field.
    if (_resetOriginOnLeft && deltaPosition.dx > 0) {
      _relativeOrigin = Offset(rawCursorOffset.dx - leftBound, _relativeOrigin.dy);
      _resetOriginOnLeft = false;
    } else if (_resetOriginOnRight && deltaPosition.dx < 0) {
      _relativeOrigin = Offset(rawCursorOffset.dx - rightBound, _relativeOrigin.dy);
      _resetOriginOnRight = false;
    }
    if (_resetOriginOnTop && deltaPosition.dy > 0) {
      _relativeOrigin = Offset(_relativeOrigin.dx, rawCursorOffset.dy - topBound);
      _resetOriginOnTop = false;
    } else if (_resetOriginOnBottom && deltaPosition.dy < 0) {
      _relativeOrigin = Offset(_relativeOrigin.dx, rawCursorOffset.dy - bottomBound);
      _resetOriginOnBottom = false;
    }

    final double currentX = rawCursorOffset.dx - _relativeOrigin.dx;
    final double currentY = rawCursorOffset.dy - _relativeOrigin.dy;
    final double adjustedX = math.min(math.max(currentX, leftBound), rightBound);
    final double adjustedY = math.min(math.max(currentY, topBound), bottomBound);
    final Offset adjustedOffset = Offset(adjustedX, adjustedY);

    if (currentX < leftBound && deltaPosition.dx < 0)
      _resetOriginOnLeft = true;
    else if (currentX > rightBound && deltaPosition.dx > 0)
      _resetOriginOnRight = true;
    if (currentY < topBound && deltaPosition.dy < 0)
      _resetOriginOnTop = true;
    else if (currentY > bottomBound && deltaPosition.dy > 0)
      _resetOriginOnBottom = true;

    _previousOffset = rawCursorOffset;

    return adjustedOffset;
  }

  /// Sets the screen position of the floating cursor and the text position
  /// closest to the cursor.
  void setFloatingCursor(FloatingCursorDragState state, Offset boundedOffset, TextPosition lastTextPosition, { double? resetLerpValue }) {
    assert(state != null);
    assert(boundedOffset != null);
    assert(lastTextPosition != null);
    if (state == FloatingCursorDragState.Start) {
      _relativeOrigin = Offset.zero;
      _previousOffset = null;
      _resetOriginOnBottom = false;
      _resetOriginOnTop = false;
      _resetOriginOnRight = false;
      _resetOriginOnBottom = false;
    }
    _floatingCursorOn = state != FloatingCursorDragState.End;
    _resetFloatingCursorAnimationValue = resetLerpValue;
    if (_floatingCursorOn) {
      _floatingCursorTextPosition = lastTextPosition;
      final double? animationValue = _resetFloatingCursorAnimationValue;
      final EdgeInsets sizeAdjustment = animationValue != null
        ? EdgeInsets.lerp(_kFloatingCaretSizeIncrease, EdgeInsets.zero, animationValue)!
        : _kFloatingCaretSizeIncrease;
      _caretPainter.floatingCursorRect = sizeAdjustment.inflateRect(_caretPrototype).shift(boundedOffset);
    } else {
      _caretPainter.floatingCursorRect = null;
    }
    _caretPainter.showRegularCaret = _resetFloatingCursorAnimationValue == null;
  }

  void _paintContents(PaintingContext context, Offset offset) {
    assert(_textLayoutLastMaxWidth == constraints.maxWidth &&
           _textLayoutLastMinWidth == constraints.minWidth,
      'Last width ($_textLayoutLastMinWidth, $_textLayoutLastMaxWidth) not the same as max width constraint (${constraints.minWidth}, ${constraints.maxWidth}).');
    final Offset effectiveOffset = offset + _paintOffset;

    if (selection != null && !_floatingCursorOn) {
      _updateSelectionExtentsVisibility(effectiveOffset);
    }

    final RenderBox? foregroundChild = _foregroundRenderObject;
    final RenderBox? backgroundChild = _backgroundRenderObject;

    // The painters paint in the viewport's coordinate space, since the
    // textPainter's coordinate space is not known to high level widgets.
    if (backgroundChild != null)
      context.paintChild(backgroundChild, offset);

    _textPainter.paint(context.canvas, effectiveOffset);

    if (foregroundChild != null)
      context.paintChild(foregroundChild, offset);
  }

  void _paintHandleLayers(PaintingContext context, List<TextSelectionPoint> endpoints) {
    Offset startPoint = endpoints[0].point;
    startPoint = Offset(
      startPoint.dx.clamp(0.0, size.width),
      startPoint.dy.clamp(0.0, size.height),
    );
    context.pushLayer(
      LeaderLayer(link: startHandleLayerLink, offset: startPoint),
      super.paint,
      Offset.zero,
    );
    if (endpoints.length == 2) {
      Offset endPoint = endpoints[1].point;
      endPoint = Offset(
        endPoint.dx.clamp(0.0, size.width),
        endPoint.dy.clamp(0.0, size.height),
      );
      context.pushLayer(
        LeaderLayer(link: endHandleLayerLink, offset: endPoint),
        super.paint,
        Offset.zero,
      );
    }
  }

  @override
  void paint(PaintingContext context, Offset offset) {
    _layoutText(minWidth: constraints.minWidth, maxWidth: constraints.maxWidth);
    if (_hasVisualOverflow && clipBehavior != Clip.none) {
      _clipRectLayer = context.pushClipRect(needsCompositing, offset, Offset.zero & size, _paintContents,
          clipBehavior: clipBehavior, oldLayer: _clipRectLayer);
    } else {
      _clipRectLayer = null;
      _paintContents(context, offset);
    }
    _paintHandleLayers(context, getEndpointsForSelection(selection!));
  }

  ClipRectLayer? _clipRectLayer;

  @override
  Rect? describeApproximatePaintClip(RenderObject child) => _hasVisualOverflow ? Offset.zero & size : null;

  @override
  void debugFillProperties(DiagnosticPropertiesBuilder properties) {
    super.debugFillProperties(properties);
    properties.add(ColorProperty('cursorColor', cursorColor));
    properties.add(DiagnosticsProperty<ValueNotifier<bool>>('showCursor', showCursor));
    properties.add(IntProperty('maxLines', maxLines));
    properties.add(IntProperty('minLines', minLines));
    properties.add(DiagnosticsProperty<bool>('expands', expands, defaultValue: false));
    properties.add(ColorProperty('selectionColor', selectionColor));
    properties.add(DoubleProperty('textScaleFactor', textScaleFactor));
    properties.add(DiagnosticsProperty<Locale>('locale', locale, defaultValue: null));
    properties.add(DiagnosticsProperty<TextSelection>('selection', selection));
    properties.add(DiagnosticsProperty<ViewportOffset>('offset', offset));
  }

  @override
  List<DiagnosticsNode> debugDescribeChildren() {
    return <DiagnosticsNode>[
      if (text != null)
        text!.toDiagnosticsNode(
          name: 'text',
          style: DiagnosticsTreeStyle.transition,
        ),
    ];
  }
}

class _RenderEditableCustomPaint extends RenderBox {
  _RenderEditableCustomPaint({
    RenderEditablePainter? painter,
  }) : _painter = painter,
       super();

  @override
  RenderEditable? get parent => super.parent as RenderEditable?;

  @override
  bool get isRepaintBoundary => true;

  @override
  bool get sizedByParent => true;

  RenderEditablePainter? get painter => _painter;
  RenderEditablePainter? _painter;
  set painter(RenderEditablePainter? newValue) {
    if (newValue == painter)
      return;

    final RenderEditablePainter? oldPainter = painter;
    _painter = newValue;

    if (newValue?.shouldRepaint(oldPainter) ?? true)
      markNeedsPaint();

    if (attached) {
      oldPainter?.removeListener(markNeedsPaint);
      newValue?.addListener(markNeedsPaint);
    }
  }

  @override
  void paint(PaintingContext context, Offset offset) {
    final RenderEditable? parent = this.parent;
    assert(parent != null);
    final RenderEditablePainter? painter = this.painter;
    if (painter != null && parent != null) {
      painter.paint(context.canvas, size, parent);
    }
  }

  @override
  void attach(PipelineOwner owner) {
    super.attach(owner);
    _painter?.addListener(markNeedsPaint);
  }

  @override
  void detach() {
    _painter?.removeListener(markNeedsPaint);
    super.detach();
  }

  @override
  Size computeDryLayout(BoxConstraints constraints) => constraints.biggest;
}

/// An interface that paints within a [RenderEditable]'s bounds, above or
/// beneath its text content.
///
/// This painter is typically used for painting auxiliary content that depends
/// on text layout metrics (for instance, for painting carets and text highlight
/// blocks). It can paint independently from its [RenderEditable], allowing it
/// to repaint without triggering a repaint on the entire [RenderEditable] stack
/// when only auxiliary content changes (e.g. a blinking cursor) are present. It
/// will be scheduled to repaint when:
///
///  * It's assigned to a new [RenderEditable] and the [shouldRepaint] method
///    returns true.
///  * Any of the [RenderEditable]s it is attached to repaints.
///  * The [notifyListeners] method is called, which typically happens when the
///    painter's attributes change.
///
/// See also:
///
///  * [RenderEditable.foregroundPainter], which takes a [RenderEditablePainter]
///    and sets it as the foreground painter of the [RenderEditable].
///  * [RenderEditable.painter], which takes a [RenderEditablePainter]
///    and sets it as the background painter of the [RenderEditable].
///  * [CustomPainter] a similar class which paints within a [RenderCustomPaint].
abstract class RenderEditablePainter extends ChangeNotifier {

  /// Determines whether repaint is needed when a new [RenderEditablePainter]
  /// is provided to a [RenderEditable].
  ///
  /// If the new instance represents different information than the old
  /// instance, then the method should return true, otherwise it should return
  /// false. When [oldDelegate] is null, this method should always return true
  /// unless the new painter initially does not paint anything.
  ///
  /// If the method returns false, then the [paint] call might be optimized
  /// away. However, the [paint] method will get called whenever the
  /// [RenderEditable]s it attaches to repaint, even if [shouldRepaint] returns
  /// false.
  bool shouldRepaint(RenderEditablePainter? oldDelegate);

  /// Paints within the bounds of a [RenderEditable].
  ///
  /// The given [Canvas] has the same coordinate space as the [RenderEditable],
  /// which may be different from the coordinate space the [RenderEditable]'s
  /// [TextPainter] uses, when the text moves inside the [RenderEditable].
  ///
  /// Paint operations performed outside of the region defined by the [canvas]'s
  /// origin and the [size] parameter may get clipped, when [RenderEditable]'s
  /// [RenderEditable.clipBehavior] is not [Clip.none].
  void paint(Canvas canvas, Size size, RenderEditable renderEditable);
}

class _TextHighlightPainter extends RenderEditablePainter {
  _TextHighlightPainter({
      TextRange? highlightedRange,
      Color? highlightColor
  }) : _highlightedRange = highlightedRange,
       _highlightColor = highlightColor;

  final Paint highlightPaint = Paint();

  Color? get highlightColor => _highlightColor;
  Color? _highlightColor;
  set highlightColor(Color? newValue) {
    if (newValue == _highlightColor)
      return;
    _highlightColor = newValue;
    notifyListeners();
  }

  TextRange? get highlightedRange => _highlightedRange;
  TextRange? _highlightedRange;
  set highlightedRange(TextRange? newValue) {
    if (newValue == _highlightedRange)
      return;
    _highlightedRange = newValue;
    notifyListeners();
  }

  /// Controls how tall the selection highlight boxes are computed to be.
  ///
  /// See [ui.BoxHeightStyle] for details on available styles.
  ui.BoxHeightStyle get selectionHeightStyle => _selectionHeightStyle;
  ui.BoxHeightStyle _selectionHeightStyle = ui.BoxHeightStyle.tight;
  set selectionHeightStyle(ui.BoxHeightStyle value) {
    assert(value != null);
    if (_selectionHeightStyle == value)
      return;
    _selectionHeightStyle = value;
    notifyListeners();
  }

  /// Controls how wide the selection highlight boxes are computed to be.
  ///
  /// See [ui.BoxWidthStyle] for details on available styles.
  ui.BoxWidthStyle get selectionWidthStyle => _selectionWidthStyle;
  ui.BoxWidthStyle _selectionWidthStyle = ui.BoxWidthStyle.tight;
  set selectionWidthStyle(ui.BoxWidthStyle value) {
    assert(value != null);
    if (_selectionWidthStyle == value)
      return;
    _selectionWidthStyle = value;
    notifyListeners();
  }

  @override
  void paint(Canvas canvas, Size size, RenderEditable renderEditable) {
    final TextRange? range = highlightedRange;
    final Color? color = highlightColor;
    if (range == null || color == null || range.isCollapsed) {
      return;
    }

    highlightPaint.color = color;
    final List<TextBox> boxes = renderEditable._textPainter.getBoxesForSelection(
      TextSelection(baseOffset: range.start, extentOffset: range.end),
      boxHeightStyle: selectionHeightStyle,
      boxWidthStyle: selectionWidthStyle
    );

    for (final TextBox box in boxes)
      canvas.drawRect(box.toRect().shift(renderEditable._paintOffset), highlightPaint);
  }

  @override
  bool shouldRepaint(RenderEditablePainter? oldDelegate) {
    if (identical(oldDelegate, this))
      return false;
    if (oldDelegate == null)
      return highlightColor != null && highlightedRange != null;
    return oldDelegate is! _TextHighlightPainter
        || oldDelegate.highlightColor != highlightColor
        || oldDelegate.highlightedRange != highlightedRange
        || oldDelegate.selectionHeightStyle != selectionHeightStyle
        || oldDelegate.selectionWidthStyle != selectionWidthStyle;
  }
}

class _FloatingCursorPainter extends RenderEditablePainter {
  _FloatingCursorPainter(this.caretPaintCallback);

  bool get shouldPaint => _shouldPaint;
  bool _shouldPaint = true;
  set shouldPaint(bool value) {
    if (shouldPaint == value)
      return;
    _shouldPaint = value;
    notifyListeners();
  }

  CaretChangedHandler caretPaintCallback;

  bool showRegularCaret = false;

  final Paint caretPaint = Paint();
  late final Paint floatingCursorPaint = Paint();

  Color? get caretColor => _caretColor;
  Color? _caretColor;
  set caretColor(Color? value) {
    if (caretColor?.value == value?.value)
      return;

    _caretColor = value;
    notifyListeners();
  }

  Radius? get cursorRadius => _cursorRadius;
  Radius? _cursorRadius;
  set cursorRadius(Radius? value) {
    if (_cursorRadius == value)
      return;
    _cursorRadius = value;
    notifyListeners();
  }

  Offset get cursorOffset => _cursorOffset;
  Offset _cursorOffset = Offset.zero;
  set cursorOffset(Offset value) {
    if (_cursorOffset == value)
      return;
    _cursorOffset = value;
    notifyListeners();
  }

  Color? get backgroundCursorColor => _backgroundCursorColor;
  Color? _backgroundCursorColor;
  set backgroundCursorColor(Color? value) {
    if (backgroundCursorColor?.value == value?.value)
      return;

    _backgroundCursorColor = value;
    if (showRegularCaret)
      notifyListeners();
  }

  Rect? get floatingCursorRect => _floatingCursorRect;
  Rect? _floatingCursorRect;
  set floatingCursorRect(Rect? value) {
    if (_floatingCursorRect == value)
      return;
    _floatingCursorRect = value;
    notifyListeners();
  }

  void paintRegularCursor(Canvas canvas, RenderEditable renderEditable, Color caretColor, TextPosition textPosition) {
    final Rect caretPrototype = renderEditable._caretPrototype;
    final Offset caretOffset = renderEditable._textPainter.getOffsetForCaret(textPosition, caretPrototype);
    Rect caretRect = caretPrototype.shift(caretOffset + cursorOffset);

    final double? caretHeight = renderEditable._textPainter.getFullHeightForCaret(textPosition, caretPrototype);
    if (caretHeight != null) {
      switch (defaultTargetPlatform) {
        case TargetPlatform.iOS:
        case TargetPlatform.macOS:
          final double heightDiff = caretHeight - caretRect.height;
          // Center the caret vertically along the text.
          caretRect = Rect.fromLTWH(
            caretRect.left,
            caretRect.top + heightDiff / 2,
            caretRect.width,
            caretRect.height,
          );
          break;
        case TargetPlatform.android:
        case TargetPlatform.fuchsia:
        case TargetPlatform.linux:
        case TargetPlatform.windows:
          // Override the height to take the full height of the glyph at the TextPosition
          // when not on iOS. iOS has special handling that creates a taller caret.
          // TODO(garyq): See the TODO for _computeCaretPrototype().
          caretRect = Rect.fromLTWH(
            caretRect.left,
            caretRect.top - _kCaretHeightOffset,
            caretRect.width,
            caretHeight,
          );
          break;
      }
    }

    caretRect = caretRect.shift(renderEditable._paintOffset);
    final Rect integralRect = caretRect.shift(renderEditable._snapToPhysicalPixel(caretRect.topLeft));

    if (shouldPaint) {
      final Radius? radius = cursorRadius;
      caretPaint.color = caretColor;
      if (radius == null) {
        canvas.drawRect(integralRect, caretPaint);
      } else {
        final RRect caretRRect = RRect.fromRectAndRadius(integralRect, radius);
        canvas.drawRRect(caretRRect, caretPaint);
      }
    }
    caretPaintCallback(integralRect);
  }

  @override
  void paint(Canvas canvas, Size size, RenderEditable renderEditable) {
    // Compute the caret location even when `shouldPaint` is false.

    assert(renderEditable != null);
    final TextSelection? selection = renderEditable.selection;

    // TODO(LongCatIsLooong): skip painting the caret when the selection is
    // (-1, -1).
    if (selection == null || !selection.isCollapsed)
      return;

    final Rect? floatingCursorRect = this.floatingCursorRect;

    final Color? caretColor = floatingCursorRect == null
      ? this.caretColor
      : showRegularCaret ? backgroundCursorColor : null;
    final TextPosition caretTextPosition = floatingCursorRect == null
      ? selection.extent
      : renderEditable._floatingCursorTextPosition;

    if (caretColor != null) {
      paintRegularCursor(canvas, renderEditable, caretColor, caretTextPosition);
    }

    final Color? floatingCursorColor = this.caretColor?.withOpacity(0.75);
    // Floating Cursor.
    if (floatingCursorRect == null || floatingCursorColor == null || !shouldPaint)
      return;

    canvas.drawRRect(
      RRect.fromRectAndRadius(floatingCursorRect.shift(renderEditable._paintOffset), _kFloatingCaretRadius),
      floatingCursorPaint..color = floatingCursorColor,
    );
  }

  @override
  bool shouldRepaint(RenderEditablePainter? oldDelegate) {
    if (identical(this, oldDelegate))
      return false;

    if (oldDelegate == null)
      return shouldPaint;
    return oldDelegate is! _FloatingCursorPainter
        || oldDelegate.shouldPaint != shouldPaint
        || oldDelegate.showRegularCaret != showRegularCaret
        || oldDelegate.caretColor != caretColor
        || oldDelegate.cursorRadius != cursorRadius
        || oldDelegate.cursorOffset != cursorOffset
        || oldDelegate.backgroundCursorColor != backgroundCursorColor
        || oldDelegate.floatingCursorRect != floatingCursorRect;
  }
}

class _CompositeRenderEditablePainter extends RenderEditablePainter {
  _CompositeRenderEditablePainter({ required this.painters });

  final List<RenderEditablePainter> painters;

  @override
  void addListener(VoidCallback listener) {
    for (final RenderEditablePainter painter in painters)
      painter.addListener(listener);
  }

  @override
  void removeListener(VoidCallback listener) {
    for (final RenderEditablePainter painter in painters)
      painter.removeListener(listener);
  }

  @override
  void paint(Canvas canvas, Size size, RenderEditable renderEditable) {
    for (final RenderEditablePainter painter in painters)
      painter.paint(canvas, size, renderEditable);
  }

  @override
  bool shouldRepaint(RenderEditablePainter? oldDelegate) {
    if (identical(oldDelegate, this))
      return false;
    if (oldDelegate is! _CompositeRenderEditablePainter || oldDelegate.painters.length != painters.length)
      return true;

    final Iterator<RenderEditablePainter> oldPainters = oldDelegate.painters.iterator;
    final Iterator<RenderEditablePainter> newPainters = painters.iterator;
    while (oldPainters.moveNext() && newPainters.moveNext())
      if (newPainters.current.shouldRepaint(oldPainters.current))
        return true;

    return false;
  }
}<|MERGE_RESOLUTION|>--- conflicted
+++ resolved
@@ -1897,17 +1897,6 @@
     assert(debugHandleEvent(event, entry));
     if (event is PointerDownEvent) {
       assert(!debugNeedsLayout);
-<<<<<<< HEAD
-      // // Checks if there is any gesture recognizer in the text span.
-      // final Offset offset = entry.localPosition;
-      // final TextPosition position = _textPainter.getPositionForOffset(offset);
-      // final InlineSpan? span = _textPainter.text!.getSpanForPosition(position);
-      // if (span != null && span is TextSpan) {
-      //   final TextSpan textSpan = span;
-      //   textSpan.recognizer?.addPointer(event);
-      // }
-=======
->>>>>>> ea0615d7
 
       if (!ignorePointer && onSelectionChanged != null) {
         // Propagates the pointer event to selection handlers.
