--- conflicted
+++ resolved
@@ -149,15 +149,11 @@
     Locale locale,
     double cursorWidth = 1.0,
     Radius cursorRadius,
-<<<<<<< HEAD
     bool paintCursorOnTop = false,
     Offset cursorOffset,
-    bool enableInteractiveSelection = true,
     double devicePixelRatio = 1.0,
-=======
     bool enableInteractiveSelection,
     EdgeInsets floatingCursorAddedMargin = const EdgeInsets.fromLTRB(3, 6, 3, 6),
->>>>>>> 56ade3d1
     @required this.textSelectionDelegate,
   }) : assert(textAlign != null),
        assert(textDirection != null, 'RenderEditable created without a textDirection.'),
@@ -186,12 +182,9 @@
        _offset = offset,
        _cursorWidth = cursorWidth,
        _cursorRadius = cursorRadius,
-<<<<<<< HEAD
        _paintCursorOnTop = paintCursorOnTop,
        _cursorOffset = cursorOffset,
-=======
        _floatingCursorAddedMargin = floatingCursorAddedMargin,
->>>>>>> 56ade3d1
        _enableInteractiveSelection = enableInteractiveSelection,
        _devicePixelRatio = devicePixelRatio,
        _obscureText = obscureText {
@@ -1466,38 +1459,29 @@
   void _paintContents(PaintingContext context, Offset offset) {
     assert(_textLayoutLastWidth == constraints.maxWidth);
     final Offset effectiveOffset = offset + _paintOffset;
-<<<<<<< HEAD
 
     // On iOS, the cursor is painted over the text, on android, it's painted
     // under it.
     if (paintCursorOnTop)
       _textPainter.paint(context.canvas, effectiveOffset);
 
-    if (_selection != null) {
-      if (_selection.isCollapsed && cursorColor != null && _hasFocus) {
-        _paintCaret(context.canvas, effectiveOffset);
-=======
     if (_selection != null && !_floatingCursorOn) {
       if (_selection.isCollapsed && _showCursor.value && cursorColor != null) {
         _paintCaret(context.canvas, effectiveOffset, _selection.extent);
->>>>>>> 56ade3d1
       } else if (!_selection.isCollapsed && _selectionColor != null) {
         _selectionRects ??= _textPainter.getBoxesForSelection(_selection);
         _paintSelection(context.canvas, effectiveOffset);
       }
     }
-<<<<<<< HEAD
 
     if (!paintCursorOnTop)
       _textPainter.paint(context.canvas, effectiveOffset);
-=======
-    _textPainter.paint(context.canvas, effectiveOffset);
+
     if (_floatingCursorOn) {
       if (_resetFloatingCursorAnimationValue == null)
         _paintCaret(context.canvas, effectiveOffset, _floatingCursorTextPosition);
       _paintFloatingCaret(context.canvas, _floatingCursorOffset);
     }
->>>>>>> 56ade3d1
   }
 
   @override
