--- conflicted
+++ resolved
@@ -286,13 +286,9 @@
   @override
   void dispose() {
     _foregroundRenderObject?.dispose();
-<<<<<<< HEAD
-    _backgroundRenderObject?.dispose();
-=======
     _foregroundRenderObject = null;
     _backgroundRenderObject?.dispose();
     _backgroundRenderObject = null;
->>>>>>> 35833e89
     super.dispose();
   }
 
