// Copyright 2014 The Flutter Authors. All rights reserved.
// Use of this source code is governed by a BSD-style license that can be
// found in the LICENSE file.


import 'package:flutter/foundation.dart';
import 'package:flutter/gestures.dart';
import 'package:flutter/scheduler.dart';
import 'package:flutter/semantics.dart';
import 'package:flutter/services.dart';

import 'box.dart';
import 'layer.dart';
import 'object.dart';

/// How an embedded platform view behave during hit tests.
enum PlatformViewHitTestBehavior {
  /// Opaque targets can be hit by hit tests, causing them to both receive
  /// events within their bounds and prevent targets visually behind them from
  /// also receiving events.
  opaque,

  /// Translucent targets both receive events within their bounds and permit
  /// targets visually behind them to also receive events.
  translucent,

  /// Transparent targets don't receive events within their bounds and permit
  /// targets visually behind them to receive events.
  transparent,
}

enum _PlatformViewState {
  uninitialized,
  resizing,
  ready,
}

bool _factoryTypesSetEquals<T>(Set<Factory<T>>? a, Set<Factory<T>>? b) {
  if (a == b) {
    return true;
  }
  if (a == null ||  b == null) {
    return false;
  }
  return setEquals(_factoriesTypeSet(a), _factoriesTypeSet(b));
}

Set<Type> _factoriesTypeSet<T>(Set<Factory<T>> factories) {
  return factories.map<Type>((Factory<T> factory) => factory.type).toSet();
}

/// A render object for an Android view.
///
/// Requires Android API level 23 or greater.
///
/// [RenderAndroidView] is responsible for sizing, displaying and passing touch events to an
/// Android [View](https://developer.android.com/reference/android/view/View).
///
/// {@template flutter.rendering.RenderAndroidView.layout}
/// The render object's layout behavior is to fill all available space, the parent of this object must
/// provide bounded layout constraints.
/// {@endtemplate}
///
/// {@template flutter.rendering.RenderAndroidView.gestures}
/// The render object participates in Flutter's gesture arenas, and dispatches touch events to the
/// platform view iff it won the arena. Specific gestures that should be dispatched to the platform
/// view can be specified with factories in the `gestureRecognizers` constructor parameter or
/// by calling `updateGestureRecognizers`. If the set of gesture recognizers is empty, the gesture
/// will be dispatched to the platform view iff it was not claimed by any other gesture recognizer.
/// {@endtemplate}
///
/// See also:
///
///  * [AndroidView] which is a widget that is used to show an Android view.
///  * [PlatformViewsService] which is a service for controlling platform views.
class RenderAndroidView extends PlatformViewRenderBox {
  /// Creates a render object for an Android view.
  RenderAndroidView({
    required AndroidViewController viewController,
    required PlatformViewHitTestBehavior hitTestBehavior,
    required Set<Factory<OneSequenceGestureRecognizer>> gestureRecognizers,
    Clip clipBehavior = Clip.hardEdge,
  }) : assert(viewController != null),
       assert(hitTestBehavior != null),
       assert(gestureRecognizers != null),
       assert(clipBehavior != null),
       _viewController = viewController,
       _clipBehavior = clipBehavior,
       super(controller: viewController, hitTestBehavior: hitTestBehavior, gestureRecognizers: gestureRecognizers) {
    _viewController.pointTransformer = (Offset offset) => globalToLocal(offset);
    updateGestureRecognizers(gestureRecognizers);
    _viewController.addOnPlatformViewCreatedListener(_onPlatformViewCreated);
    this.hitTestBehavior = hitTestBehavior;
    _setOffset();
  }

  _PlatformViewState _state = _PlatformViewState.uninitialized;

  Size? _currentTextureSize;

  bool _isDisposed = false;

  /// The Android view controller for the Android view associated with this render object.
  @override
  AndroidViewController get controller => _viewController;

  AndroidViewController _viewController;

  /// Sets a new Android view controller.
  @override
  set controller(AndroidViewController controller) {
    assert(!_isDisposed);
    assert(_viewController != null);
    assert(controller != null);
    if (_viewController == controller) {
      return;
    }
    _viewController.removeOnPlatformViewCreatedListener(_onPlatformViewCreated);
    super.controller = controller;
    _viewController = controller;
    _viewController.pointTransformer = (Offset offset) => globalToLocal(offset);
    _sizePlatformView();
    if (_viewController.isCreated) {
      markNeedsSemanticsUpdate();
    }
    _viewController.addOnPlatformViewCreatedListener(_onPlatformViewCreated);
  }

  /// {@macro flutter.material.Material.clipBehavior}
  ///
  /// Defaults to [Clip.hardEdge], and must not be null.
  Clip get clipBehavior => _clipBehavior;
  Clip _clipBehavior = Clip.hardEdge;
  set clipBehavior(Clip value) {
    assert(value != null);
    if (value != _clipBehavior) {
      _clipBehavior = value;
      markNeedsPaint();
      markNeedsSemanticsUpdate();
    }
  }

  void _onPlatformViewCreated(int id) {
    assert(!_isDisposed);
    markNeedsSemanticsUpdate();
  }

  @override
  bool get sizedByParent => true;

  @override
  bool get alwaysNeedsCompositing => true;

  @override
  bool get isRepaintBoundary => true;

  @override
  Size computeDryLayout(BoxConstraints constraints) {
    return constraints.biggest;
  }

  @override
  void performResize() {
    super.performResize();
    _sizePlatformView();
  }

  Future<void> _sizePlatformView() async {
    // Android virtual displays cannot have a zero size.
    // Trying to size it to 0 crashes the app, which was happening when starting the app
    // with a locked screen (see: https://github.com/flutter/flutter/issues/20456).
    if (_state == _PlatformViewState.resizing || size.isEmpty) {
      return;
    }

    _state = _PlatformViewState.resizing;
    markNeedsPaint();

    Size targetSize;
    do {
      targetSize = size;
<<<<<<< HEAD
      _currentTextureSize = await _viewController.setSize(targetSize);
=======
      if (_viewController.isCreated) {
        _currentTextureSize = await _viewController.setSize(targetSize);
        if (_isDisposed) {
          return;
        }
      } else {
        await _viewController.create(size: targetSize);
        if (_isDisposed) {
          return;
        }
        _currentTextureSize = targetSize;
      }
>>>>>>> 4dd9d496
      // We've resized the platform view to targetSize, but it is possible that
      // while we were resizing the render object's size was changed again.
      // In that case we will resize the platform view again.
    } while (size != targetSize);

    _state = _PlatformViewState.ready;
    markNeedsPaint();
  }

  // Sets the offset of the underlaying platform view on the platform side.
  //
  // This allows the Android native view to draw the a11y highlights in the same
  // location on the screen as the platform view widget in the Flutter framework.
  //
  // It also allows platform code to obtain the correct position of the Android
  // native view on the screen.
  void _setOffset() {
    SchedulerBinding.instance.addPostFrameCallback((_) async {
      if (!_isDisposed) {
        if (attached) {
          await _viewController.setOffset(localToGlobal(Offset.zero));
        }
        // Schedule a new post frame callback.
        _setOffset();
      }
    });
  }

  @override
  void paint(PaintingContext context, Offset offset) {
    if (_viewController.textureId == null || _currentTextureSize == null) {
      return;
    }

    // As resizing the Android view happens asynchronously we don't know exactly when is a
    // texture frame with the new size is ready for consumption.
    // TextureLayer is unaware of the texture frame's size and always maps it to the
    // specified rect. If the rect we provide has a different size from the current texture frame's
    // size the texture frame will be scaled.
    // To prevent unwanted scaling artifacts while resizing, clip the texture.
    // This guarantees that the size of the texture frame we're painting is always
    // _currentAndroidTextureSize.
    final bool isTextureLargerThanWidget = _currentTextureSize!.width > size.width ||
                                           _currentTextureSize!.height > size.height;
    if (isTextureLargerThanWidget && clipBehavior != Clip.none) {
      _clipRectLayer.layer = context.pushClipRect(
        true,
        offset,
        offset & size,
        _paintTexture,
        clipBehavior: clipBehavior,
        oldLayer: _clipRectLayer.layer,
      );
      return;
    }
    _clipRectLayer.layer = null;
    _paintTexture(context, offset);
  }

  final LayerHandle<ClipRectLayer> _clipRectLayer = LayerHandle<ClipRectLayer>();

  @override
  void dispose() {
    _isDisposed = true;
    _clipRectLayer.layer = null;
    _viewController.removeOnPlatformViewCreatedListener(_onPlatformViewCreated);
    super.dispose();
  }

  void _paintTexture(PaintingContext context, Offset offset) {
    if (_currentTextureSize == null) {
      return;
    }

    context.addLayer(TextureLayer(
      rect: offset & _currentTextureSize!,
      textureId: _viewController.textureId!,
    ));
  }

  @override
  void describeSemanticsConfiguration(SemanticsConfiguration config) {
    // Don't call the super implementation since `platformViewId` should
    // be set only when the platform view is created, but the concept of
    // a "created" platform view belongs to this subclass.
    config.isSemanticBoundary = true;

    if (_viewController.isCreated) {
      config.platformViewId = _viewController.viewId;
    }
  }
}

/// A render object for an iOS UIKit UIView.
///
/// {@template flutter.rendering.RenderUiKitView}
/// Embedding UIViews is still preview-quality. To enable the preview for an iOS app add a boolean
/// field with the key 'io.flutter.embedded_views_preview' and the value set to 'YES' to the
/// application's Info.plist file. A list of open issued with embedding UIViews is available on
/// [Github](https://github.com/flutter/flutter/issues?q=is%3Aopen+is%3Aissue+label%3A%22a%3A+platform-views%22+label%3Aplatform-ios+sort%3Acreated-asc)
/// {@endtemplate}
///
/// [RenderUiKitView] is responsible for sizing and displaying an iOS
/// [UIView](https://developer.apple.com/documentation/uikit/uiview).
///
/// UIViews are added as sub views of the FlutterView and are composited by Quartz.
///
/// {@macro flutter.rendering.RenderAndroidView.layout}
///
/// {@macro flutter.rendering.RenderAndroidView.gestures}
///
/// See also:
///
///  * [UiKitView] which is a widget that is used to show a UIView.
///  * [PlatformViewsService] which is a service for controlling platform views.
class RenderUiKitView extends RenderBox {
  /// Creates a render object for an iOS UIView.
  ///
  /// The `viewId`, `hitTestBehavior`, and `gestureRecognizers` parameters must not be null.
  RenderUiKitView({
    required UiKitViewController viewController,
    required this.hitTestBehavior,
    required Set<Factory<OneSequenceGestureRecognizer>> gestureRecognizers,
  }) : assert(viewController != null),
       assert(hitTestBehavior != null),
       assert(gestureRecognizers != null),
       _viewController = viewController {
    updateGestureRecognizers(gestureRecognizers);
  }


  /// The unique identifier of the UIView controlled by this controller.
  ///
  /// Typically generated by [PlatformViewsRegistry.getNextPlatformViewId], the UIView
  /// must have been created by calling [PlatformViewsService.initUiKitView].
  UiKitViewController get viewController => _viewController;
  UiKitViewController _viewController;
  set viewController(UiKitViewController viewController) {
    assert(viewController != null);
    final bool needsSemanticsUpdate = _viewController.id != viewController.id;
    _viewController = viewController;
    markNeedsPaint();
    if (needsSemanticsUpdate) {
      markNeedsSemanticsUpdate();
    }
  }

  /// How to behave during hit testing.
  // The implicit setter is enough here as changing this value will just affect
  // any newly arriving events there's nothing we need to invalidate.
  PlatformViewHitTestBehavior hitTestBehavior;

  /// {@macro flutter.rendering.PlatformViewRenderBox.updateGestureRecognizers}
  void updateGestureRecognizers(Set<Factory<OneSequenceGestureRecognizer>> gestureRecognizers) {
    assert(gestureRecognizers != null);
    assert(
      _factoriesTypeSet(gestureRecognizers).length == gestureRecognizers.length,
      'There were multiple gesture recognizer factories for the same type, there must only be a single '
      'gesture recognizer factory for each gesture recognizer type.',
    );
    if (_factoryTypesSetEquals(gestureRecognizers, _gestureRecognizer?.gestureRecognizerFactories)) {
      return;
    }
    _gestureRecognizer?.dispose();
    _gestureRecognizer = _UiKitViewGestureRecognizer(viewController, gestureRecognizers);
  }

  @override
  bool get sizedByParent => true;

  @override
  bool get alwaysNeedsCompositing => true;

  @override
  bool get isRepaintBoundary => true;

  _UiKitViewGestureRecognizer? _gestureRecognizer;

  PointerEvent? _lastPointerDownEvent;

  @override
  Size computeDryLayout(BoxConstraints constraints) {
    return constraints.biggest;
  }

  @override
  void paint(PaintingContext context, Offset offset) {
    context.addLayer(PlatformViewLayer(
      rect: offset & size,
      viewId: _viewController.id,
    ));
  }

  @override
  bool hitTest(BoxHitTestResult result, { Offset? position }) {
    if (hitTestBehavior == PlatformViewHitTestBehavior.transparent || !size.contains(position!)) {
      return false;
    }
    result.add(BoxHitTestEntry(this, position));
    return hitTestBehavior == PlatformViewHitTestBehavior.opaque;
  }

  @override
  bool hitTestSelf(Offset position) => hitTestBehavior != PlatformViewHitTestBehavior.transparent;

  @override
  void handleEvent(PointerEvent event, HitTestEntry entry) {
    if (event is! PointerDownEvent) {
      return;
    }
    _gestureRecognizer!.addPointer(event);
    _lastPointerDownEvent = event.original ?? event;
  }

  // This is registered as a global PointerRoute while the render object is attached.
  void _handleGlobalPointerEvent(PointerEvent event) {
    if (event is! PointerDownEvent) {
      return;
    }
    if (!(Offset.zero & size).contains(globalToLocal(event.position))) {
      return;
    }
    if ((event.original ?? event) != _lastPointerDownEvent) {
      // The pointer event is in the bounds of this render box, but we didn't get it in handleEvent.
      // This means that the pointer event was absorbed by a different render object.
      // Since on the platform side the FlutterTouchIntercepting view is seeing all events that are
      // within its bounds we need to tell it to reject the current touch sequence.
      _viewController.rejectGesture();
    }
    _lastPointerDownEvent = null;
  }

  @override
  void describeSemanticsConfiguration (SemanticsConfiguration config) {
    super.describeSemanticsConfiguration(config);
    config.isSemanticBoundary = true;
    config.platformViewId = _viewController.id;
  }

  @override
  void attach(PipelineOwner owner) {
    super.attach(owner);
    GestureBinding.instance.pointerRouter.addGlobalRoute(_handleGlobalPointerEvent);
  }

  @override
  void detach() {
    GestureBinding.instance.pointerRouter.removeGlobalRoute(_handleGlobalPointerEvent);
    _gestureRecognizer!.reset();
    super.detach();
  }
}

// This recognizer constructs gesture recognizers from a set of gesture recognizer factories
// it was give, adds all of them to a gesture arena team with the _UiKitViewGestureRecognizer
// as the team captain.
// When the team wins a gesture the recognizer notifies the engine that it should release
// the touch sequence to the embedded UIView.
class _UiKitViewGestureRecognizer extends OneSequenceGestureRecognizer {
  _UiKitViewGestureRecognizer(
    this.controller,
    this.gestureRecognizerFactories
  ) {
    team = GestureArenaTeam()
      ..captain = this;
    _gestureRecognizers = gestureRecognizerFactories.map(
      (Factory<OneSequenceGestureRecognizer> recognizerFactory) {
        final OneSequenceGestureRecognizer gestureRecognizer = recognizerFactory.constructor();
        gestureRecognizer.team = team;
        // The below gesture recognizers requires at least one non-empty callback to
        // compete in the gesture arena.
        // https://github.com/flutter/flutter/issues/35394#issuecomment-562285087
        if (gestureRecognizer is LongPressGestureRecognizer) {
          gestureRecognizer.onLongPress ??= (){};
        } else if (gestureRecognizer is DragGestureRecognizer) {
          gestureRecognizer.onDown ??= (_){};
        } else if (gestureRecognizer is TapGestureRecognizer) {
          gestureRecognizer.onTapDown ??= (_){};
        }
        return gestureRecognizer;
      },
    ).toSet();
  }

  // We use OneSequenceGestureRecognizers as they support gesture arena teams.
  // TODO(amirh): get a list of GestureRecognizers here.
  // https://github.com/flutter/flutter/issues/20953
  final Set<Factory<OneSequenceGestureRecognizer>> gestureRecognizerFactories;
  late Set<OneSequenceGestureRecognizer> _gestureRecognizers;

  final UiKitViewController controller;

  @override
  void addAllowedPointer(PointerDownEvent event) {
    super.addAllowedPointer(event);
    for (final OneSequenceGestureRecognizer recognizer in _gestureRecognizers) {
      recognizer.addPointer(event);
    }
  }

  @override
  String get debugDescription => 'UIKit view';

  @override
  void didStopTrackingLastPointer(int pointer) { }

  @override
  void handleEvent(PointerEvent event) {
    stopTrackingIfPointerNoLongerDown(event);
  }

  @override
  void acceptGesture(int pointer) {
    controller.acceptGesture();
  }

  @override
  void rejectGesture(int pointer) {
    controller.rejectGesture();
  }

  void reset() {
    resolve(GestureDisposition.rejected);
  }
}

typedef _HandlePointerEvent = Future<void> Function(PointerEvent event);

// This recognizer constructs gesture recognizers from a set of gesture recognizer factories
// it was give, adds all of them to a gesture arena team with the _PlatformViewGestureRecognizer
// as the team captain.
// As long as the gesture arena is unresolved, the recognizer caches all pointer events.
// When the team wins, the recognizer sends all the cached pointer events to `_handlePointerEvent`, and
// sets itself to a "forwarding mode" where it will forward any new pointer event to `_handlePointerEvent`.
class _PlatformViewGestureRecognizer extends OneSequenceGestureRecognizer {
  _PlatformViewGestureRecognizer(
    _HandlePointerEvent handlePointerEvent,
    this.gestureRecognizerFactories
  ) {
    team = GestureArenaTeam()
      ..captain = this;
    _gestureRecognizers = gestureRecognizerFactories.map(
      (Factory<OneSequenceGestureRecognizer> recognizerFactory) {
        final OneSequenceGestureRecognizer gestureRecognizer = recognizerFactory.constructor();
        gestureRecognizer.team = team;
        // The below gesture recognizers requires at least one non-empty callback to
        // compete in the gesture arena.
        // https://github.com/flutter/flutter/issues/35394#issuecomment-562285087
        if (gestureRecognizer is LongPressGestureRecognizer) {
          gestureRecognizer.onLongPress ??= (){};
        } else if (gestureRecognizer is DragGestureRecognizer) {
          gestureRecognizer.onDown ??= (_){};
        } else if (gestureRecognizer is TapGestureRecognizer) {
          gestureRecognizer.onTapDown ??= (_){};
        }
        return gestureRecognizer;
      },
    ).toSet();
    _handlePointerEvent = handlePointerEvent;
  }

  late _HandlePointerEvent _handlePointerEvent;

  // Maps a pointer to a list of its cached pointer events.
  // Before the arena for a pointer is resolved all events are cached here, if we win the arena
  // the cached events are dispatched to `_handlePointerEvent`, if we lose the arena we clear the cache for
  // the pointer.
  final Map<int, List<PointerEvent>> cachedEvents = <int, List<PointerEvent>>{};

  // Pointer for which we have already won the arena, events for pointers in this set are
  // immediately dispatched to `_handlePointerEvent`.
  final Set<int> forwardedPointers = <int>{};

  // We use OneSequenceGestureRecognizers as they support gesture arena teams.
  // TODO(amirh): get a list of GestureRecognizers here.
  // https://github.com/flutter/flutter/issues/20953
  final Set<Factory<OneSequenceGestureRecognizer>> gestureRecognizerFactories;
  late Set<OneSequenceGestureRecognizer> _gestureRecognizers;

  @override
  void addAllowedPointer(PointerDownEvent event) {
    super.addAllowedPointer(event);
    for (final OneSequenceGestureRecognizer recognizer in _gestureRecognizers) {
      recognizer.addPointer(event);
    }
  }

  @override
  String get debugDescription => 'Platform view';

  @override
  void didStopTrackingLastPointer(int pointer) { }

  @override
  void handleEvent(PointerEvent event) {
    if (!forwardedPointers.contains(event.pointer)) {
      _cacheEvent(event);
    } else {
      _handlePointerEvent(event);
    }
    stopTrackingIfPointerNoLongerDown(event);
  }

  @override
  void acceptGesture(int pointer) {
    _flushPointerCache(pointer);
    forwardedPointers.add(pointer);
  }

  @override
  void rejectGesture(int pointer) {
    stopTrackingPointer(pointer);
    cachedEvents.remove(pointer);
  }

  void _cacheEvent(PointerEvent event) {
    if (!cachedEvents.containsKey(event.pointer)) {
      cachedEvents[event.pointer] = <PointerEvent> [];
    }
    cachedEvents[event.pointer]!.add(event);
  }

  void _flushPointerCache(int pointer) {
    cachedEvents.remove(pointer)?.forEach(_handlePointerEvent);
  }

  @override
  void stopTrackingPointer(int pointer) {
    super.stopTrackingPointer(pointer);
    forwardedPointers.remove(pointer);
  }

  void reset() {
    forwardedPointers.forEach(super.stopTrackingPointer);
    forwardedPointers.clear();
    cachedEvents.keys.forEach(super.stopTrackingPointer);
    cachedEvents.clear();
    resolve(GestureDisposition.rejected);
  }
}

/// A render object for embedding a platform view.
///
/// [PlatformViewRenderBox] presents a platform view by adding a [PlatformViewLayer] layer,
/// integrates it with the gesture arenas system and adds relevant semantic nodes to the semantics tree.
class PlatformViewRenderBox extends RenderBox with _PlatformViewGestureMixin {
  /// Creating a render object for a [PlatformViewSurface].
  ///
  /// The `controller` parameter must not be null.
  PlatformViewRenderBox({
    required PlatformViewController controller,
    required PlatformViewHitTestBehavior hitTestBehavior,
    required Set<Factory<OneSequenceGestureRecognizer>> gestureRecognizers,
  }) :  assert(controller != null && controller.viewId != null && controller.viewId > -1),
        assert(hitTestBehavior != null),
        assert(gestureRecognizers != null),
        _controller = controller {
    this.hitTestBehavior = hitTestBehavior;
    updateGestureRecognizers(gestureRecognizers);
  }

  /// The controller for this render object.
  PlatformViewController get controller => _controller;
  PlatformViewController _controller;
  /// This value must not be null, and setting it to a new value will result in a repaint.
  set controller(covariant PlatformViewController controller) {
    assert(controller != null);
    assert(controller.viewId != null && controller.viewId > -1);

    if (_controller == controller) {
      return;
    }
    final bool needsSemanticsUpdate = _controller.viewId != controller.viewId;
    _controller = controller;
    markNeedsPaint();
    if (needsSemanticsUpdate) {
      markNeedsSemanticsUpdate();
    }
  }

  /// {@template flutter.rendering.PlatformViewRenderBox.updateGestureRecognizers}
  /// Updates which gestures should be forwarded to the platform view.
  ///
  /// Gesture recognizers created by factories in this set participate in the gesture arena for each
  /// pointer that was put down on the render box. If any of the recognizers on this list wins the
  /// gesture arena, the entire pointer event sequence starting from the pointer down event
  /// will be dispatched to the Android view.
  ///
  /// The `gestureRecognizers` property must not contain more than one factory with the same [Factory.type].
  ///
  /// Setting a new set of gesture recognizer factories with the same [Factory.type]s as the current
  /// set has no effect, because the factories' constructors would have already been called with the previous set.
  /// {@endtemplate}
  ///
  /// Any active gesture arena the `PlatformView` participates in is rejected when the
  /// set of gesture recognizers is changed.
  void updateGestureRecognizers(Set<Factory<OneSequenceGestureRecognizer>> gestureRecognizers) {
    _updateGestureRecognizersWithCallBack(gestureRecognizers, _controller.dispatchPointerEvent);
  }

  @override
  bool get sizedByParent => true;

  @override
  bool get alwaysNeedsCompositing => true;

  @override
  bool get isRepaintBoundary => true;

  @override
  Size computeDryLayout(BoxConstraints constraints) {
    return constraints.biggest;
  }

  @override
  void paint(PaintingContext context, Offset offset) {
    assert(_controller.viewId != null);
    context.addLayer(PlatformViewLayer(
      rect: offset & size,
      viewId: _controller.viewId,
    ));
  }

  @override
  void describeSemanticsConfiguration(SemanticsConfiguration config) {
    super.describeSemanticsConfiguration(config);
    assert(_controller.viewId != null);
    config.isSemanticBoundary = true;
    config.platformViewId = _controller.viewId;
  }
}

/// The Mixin handling the pointer events and gestures of a platform view render box.
mixin _PlatformViewGestureMixin on RenderBox implements MouseTrackerAnnotation {

  /// How to behave during hit testing.
  // Changing _hitTestBehavior might affect which objects are considered hovered over.
  set hitTestBehavior(PlatformViewHitTestBehavior value) {
    if (value != _hitTestBehavior) {
      _hitTestBehavior = value;
      if (owner != null) {
        markNeedsPaint();
      }
    }
  }
  PlatformViewHitTestBehavior? _hitTestBehavior;

  _HandlePointerEvent? _handlePointerEvent;

  /// {@macro  flutter.rendering.RenderAndroidView.updateGestureRecognizers}
  ///
  /// Any active gesture arena the `PlatformView` participates in is rejected when the
  /// set of gesture recognizers is changed.
  void _updateGestureRecognizersWithCallBack(Set<Factory<OneSequenceGestureRecognizer>> gestureRecognizers, _HandlePointerEvent handlePointerEvent) {
    assert(gestureRecognizers != null);
    assert(
      _factoriesTypeSet(gestureRecognizers).length == gestureRecognizers.length,
      'There were multiple gesture recognizer factories for the same type, there must only be a single '
      'gesture recognizer factory for each gesture recognizer type.',
    );
    if (_factoryTypesSetEquals(gestureRecognizers, _gestureRecognizer?.gestureRecognizerFactories)) {
      return;
    }
    _gestureRecognizer?.dispose();
    _gestureRecognizer = _PlatformViewGestureRecognizer(handlePointerEvent, gestureRecognizers);
    _handlePointerEvent = handlePointerEvent;
  }

  _PlatformViewGestureRecognizer? _gestureRecognizer;

  @override
  bool hitTest(BoxHitTestResult result, { required Offset position }) {
    if (_hitTestBehavior == PlatformViewHitTestBehavior.transparent || !size.contains(position)) {
      return false;
    }
    result.add(BoxHitTestEntry(this, position));
    return _hitTestBehavior == PlatformViewHitTestBehavior.opaque;
  }

  @override
  bool hitTestSelf(Offset position) => _hitTestBehavior != PlatformViewHitTestBehavior.transparent;

  @override
  PointerEnterEventListener? get onEnter => null;

  @override
  PointerExitEventListener? get onExit => null;

  @override
  MouseCursor get cursor => MouseCursor.uncontrolled;

  @override
  bool get validForMouseTracker => true;

  @override
  void handleEvent(PointerEvent event, HitTestEntry entry) {
    if (event is PointerDownEvent) {
      _gestureRecognizer!.addPointer(event);
    }
    if (event is PointerHoverEvent) {
      _handlePointerEvent?.call(event);
    }
  }

  @override
  void detach() {
    _gestureRecognizer!.reset();
    super.detach();
  }
}<|MERGE_RESOLUTION|>--- conflicted
+++ resolved
@@ -179,22 +179,10 @@
     Size targetSize;
     do {
       targetSize = size;
-<<<<<<< HEAD
       _currentTextureSize = await _viewController.setSize(targetSize);
-=======
-      if (_viewController.isCreated) {
-        _currentTextureSize = await _viewController.setSize(targetSize);
-        if (_isDisposed) {
-          return;
-        }
-      } else {
-        await _viewController.create(size: targetSize);
-        if (_isDisposed) {
-          return;
-        }
-        _currentTextureSize = targetSize;
+      if (_isDisposed) {
+        return;
       }
->>>>>>> 4dd9d496
       // We've resized the platform view to targetSize, but it is possible that
       // while we were resizing the render object's size was changed again.
       // In that case we will resize the platform view again.
