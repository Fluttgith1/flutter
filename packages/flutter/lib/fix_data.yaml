--- conflicted
+++ resolved
@@ -12,7 +12,6 @@
 version: 1
 transforms:
 
-<<<<<<< HEAD
   # Changes made in https://github.com/flutter/flutter/pull/66482
   - title: "Migrate to 'TextSelectionThemeData'"
     date: 2020-09-24
@@ -266,7 +265,7 @@
       useTextSelectionTheme:
         kind: 'fragment'
         value: 'arguments[useTextSelectionTheme]'
-=======
+
   # Changes made in https://github.com/flutter/flutter/pull/65246
   - title: "Remove 'disabledThumbGapWidth'"
     date: 2020-11-17
@@ -277,7 +276,6 @@
     changes:
       - kind: 'removeParameter'
         name: 'disabledThumbGapWidth'
->>>>>>> 5029be0b
 
   # Changes made in https://github.com/flutter/flutter/pull/46115
   - title: "Migrate to 'floatingLabelBehavior'"
