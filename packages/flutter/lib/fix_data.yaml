# Copyright 2014 The Flutter Authors. All rights reserved.
# Use of this source code is governed by a BSD-style license that can be
# found in the LICENSE file.

# For details regarding the *Flutter Fix* feature, see
# https://flutter.dev/docs/development/tools/flutter-fix

# Please add new fixes to the top of the file, separated by one blank line
# from other fixes. In a comment, include a link to the PR where the change
# requiring the fix was made.

# Every fix must be tested. See the flutter/packages/flutter/test_fixes/README.md
# file for instructions on testing these data driven fixes.

# For documentation about this file format, see
# https://dart.dev/go/data-driven-fixes.

version: 1
transforms:
<<<<<<< HEAD
  # Changes made in https://github.com/flutter/flutter/pull/78588
  - title: "Migrate to 'buildOverscrollIndicator'"
    date: 2021-03-18
    element:
      uris: ['widgets.dart', 'material.dart', 'cupertino.dart']
      method: 'buildViewportChrome'
      inClass: 'ScrollBehavior'
    changes:
    - kind: 'rename'
      newName: 'buildOverscrollIndicator'

  # Changes made in https://github.com/flutter/flutter/pull/78588
  - title: "Migrate to 'buildOverscrollIndicator'"
    date: 2021-03-18
    element:
      uris: ['material.dart']
      method: 'buildViewportChrome'
      inClass: 'MaterialScrollBehavior'
    changes:
    - kind: 'rename'
      newName: 'buildOverscrollIndicator'

  # Changes made in https://github.com/flutter/flutter/pull/78588
  - title: "Migrate to 'buildOverscrollIndicator'"
    date: 2021-03-18
    element:
      uris: ['cupertino.dart']
      method: 'buildViewportChrome'
      inClass: 'CupertinoScrollBehavior'
    changes:
    - kind: 'rename'
      newName: 'buildOverscrollIndicator'
=======
  # Changes made in https://github.com/flutter/flutter/pull/111706
  - title: "Migrate to 'trackVisibility'"
    date: 2022-09-15
    element:
      uris: [ 'material.dart' ]
      field: 'showTrackOnHover'
      inClass: 'Scrollbar'
    changes:
      - kind: 'rename'
        newName: 'trackVisibility'

  # Changes made in https://github.com/flutter/flutter/pull/111706
  - title: "Migrate to 'trackVisibility'"
    date: 2022-09-15
    element:
      uris: [ 'material.dart' ]
      constructor: ''
      inClass: 'Scrollbar'
    changes:
      - kind: 'renameParameter'
        oldName: 'showTrackOnHover'
        newName: 'trackVisibility'

  # Changes made in https://github.com/flutter/flutter/pull/111706
  - title: "Migrate to 'trackVisibility'"
    date: 2022-09-15
    element:
      uris: [ 'material.dart' ]
      field: 'showTrackOnHover'
      inClass: 'ScrollbarThemeData'
    changes:
      - kind: 'rename'
        newName: 'trackVisibility'

  # Changes made in https://github.com/flutter/flutter/pull/111706
  - title: "Migrate to 'thumbVisibility'"
    date: 2022-09-15
    element:
      uris: [ 'material.dart' ]
      constructor: ''
      inClass: 'ScrollbarThemeData'
    changes:
      - kind: 'renameParameter'
        oldName: 'showTrackOnHover'
        newName: 'trackVisibility'

  # Changes made in https://github.com/flutter/flutter/pull/111706
  - title: "Migrate to 'trackVisibility'"
    date: 2022-09-15
    element:
      uris: [ 'material.dart' ]
      method: 'copyWith'
      inClass: 'ScrollbarThemeData'
    changes:
      - kind: 'renameParameter'
        oldName: 'showTrackOnHover'
        newName: 'trackVisibility'
>>>>>>> bcc1dc6b

  # Changes made in https://github.com/flutter/flutter/pull/111080
  - title: "Migrate to 'BottomAppBarTheme.color'"
    date: 2022-09-07
    element:
      uris: [ 'material.dart' ]
      constructor: ''
      inClass: 'ThemeData'
    oneOf:
      - if: "bottomAppBarColor != ''"
        changes:
          - kind: 'removeParameter'
            name: 'bottomAppBarColor'
          - kind: 'addParameter'
            index: 73
            name: 'bottomAppBarTheme'
            style: optional_named
            argumentValue:
              expression: 'BottomAppBarTheme(color: {% bottomAppBarColor %})'
              requiredIf: "bottomAppBarColor != ''"
    variables:
      bottomAppBarColor:
        kind: 'fragment'
        value: 'arguments[bottomAppBarColor]'

  # Changes made in https://github.com/flutter/flutter/pull/111080
  - title: "Migrate to 'BottomAppBarTheme.color'"
    date: 2022-09-07
    element:
      uris: [ 'material.dart' ]
      constructor: 'raw'
      inClass: 'ThemeData'
    oneOf:
      - if: "bottomAppBarColor != ''"
        changes:
          - kind: 'removeParameter'
            name: 'bottomAppBarColor'
          - kind: 'addParameter'
            index: 73
            name: 'bottomAppBarTheme'
            style: optional_named
            argumentValue:
              expression: 'BottomAppBarTheme(color: {% bottomAppBarColor %})'
              requiredIf: "bottomAppBarColor != ''"
    variables:
      bottomAppBarColor:
        kind: 'fragment'
        value: 'arguments[bottomAppBarColor]'

  # Changes made in https://github.com/flutter/flutter/pull/111080
  - title: "Migrate to 'BottomAppBarTheme.color'"
    date: 2022-09-06
    element:
      uris: [ 'material.dart' ]
      method: 'copyWith'
      inClass: 'ThemeData'
    oneOf:
      - if: "bottomAppBarColor != ''"
        changes:
          - kind: 'removeParameter'
            name: 'bottomAppBarColor'
          - kind: 'addParameter'
            index: 73
            name: 'bottomAppBarTheme'
            style: optional_named
            argumentValue:
              expression: 'BottomAppBarTheme(color: {% bottomAppBarColor %})'
              requiredIf: "bottomAppBarColor != ''"
    variables:
      bottomAppBarColor:
        kind: 'fragment'
        value: 'arguments[bottomAppBarColor]'



  # Changes made in https://github.com/flutter/flutter/pull/110162
  - title: "Migrate to 'ColorScheme.background'"
    date: 2022-08-24
    element:
      uris: [ 'material.dart' ]
      field: 'backgroundColor'
      inClass: 'ThemeData'
    changes:
      - kind: 'rename'
        newName: 'colorScheme.background'

  # Changes made in https://github.com/flutter/flutter/pull/110162
  - title: "Migrate to 'ColorScheme.background'"
    date: 2022-08-24
    element:
      uris: [ 'material.dart' ]
      method: 'copyWith'
      inClass: 'ThemeData'
    oneOf:
    - if: "backgroundColor != '' && primarySwatch == '' && colorScheme == ''"
      changes:
      - kind: 'addParameter'
        index: 56
        name: 'colorScheme'
        style: optional_named
        argumentValue:
          expression: 'ColorScheme(background: {% backgroundColor %})'
          requiredIf: "backgroundColor != '' && primarySwatch == '' && colorScheme ==''"
      - kind: 'removeParameter'
        name: 'backgroundColor'
    - if: "backgroundColor != '' && primarySwatch != '' && colorScheme == ''"
      changes:
      - kind: 'addParameter'
        index: 56
        name: 'colorScheme'
        style: optional_named
        argumentValue:
          expression: 'ColorScheme.fromSwatch(primarySwatch: {% primarySwatch %}).copyWith(background: {% backgroundColor %})'
          requiredIf: "backgroundColor != '' && primarySwatch != '' && colorScheme == ''"
      - kind: 'removeParameter'
        name: 'backgroundColor'
      - kind: 'removeParameter'
        name: 'primarySwatch'
    - if: "backgroundColor != '' && primarySwatch == '' && colorScheme != ''"
      changes:
      - kind: 'removeParameter'
        name: 'colorScheme' # Remove to add back with modification
      - kind: 'addParameter'
        index: 56
        name: 'colorScheme'
        style: optional_named
        argumentValue:
          expression: '{% colorScheme %}.copyWith(background: {% backgroundColor %})'
          requiredIf: "backgroundColor != '' && primarySwatch == '' && colorScheme != ''"
      - kind: 'removeParameter'
        name: 'backgroundColor'
    - if: "backgroundColor != '' && primarySwatch != '' && colorScheme != ''"
      changes:
      - kind: 'removeParameter'
        name: 'colorScheme' # Remove to add back with modification
      - kind: 'addParameter'
        index: 56
        name: 'colorScheme'
        style: optional_named
        argumentValue:
          expression: '{% colorScheme %}.copyWith(primarySwatch: {% primarySwatch %}, background: {% backgroundColor %})'
          requiredIf: "backgroundColor != '' && primarySwatch != '' && colorScheme != ''"
      - kind: 'removeParameter'
        name: 'backgroundColor'
      - kind: 'removeParameter'
        name: 'primarySwatch'
    variables:
      backgroundColor:
        kind: 'fragment'
        value: 'arguments[backgroundColor]'
      primarySwatch:
        kind: 'fragment'
        value: 'arguments[primarySwatch]'
      colorScheme:
        kind: 'fragment'
        value: 'arguments[colorScheme]'

  # Changes made in https://github.com/flutter/flutter/pull/110162
  - title: "Migrate to 'ColorScheme.background'"
    date: 2022-08-24
    element:
      uris: [ 'material.dart' ]
      constructor: 'raw'
      inClass: 'ThemeData'
    oneOf:
    - if: "backgroundColor != '' && primarySwatch == '' && colorScheme == ''"
      changes:
      - kind: 'addParameter'
        index: 56
        name: 'colorScheme'
        style: optional_named
        argumentValue:
          expression: 'ColorScheme(background: {% backgroundColor %})'
          requiredIf: "backgroundColor != '' && primarySwatch == '' && colorScheme ==''"
      - kind: 'removeParameter'
        name: 'backgroundColor'
    - if: "backgroundColor != '' && primarySwatch != '' && colorScheme == ''"
      changes:
      - kind: 'addParameter'
        index: 56
        name: 'colorScheme'
        style: optional_named
        argumentValue:
          expression: 'ColorScheme.fromSwatch(primarySwatch: {% primarySwatch %}).copyWith(background: {% backgroundColor %})'
          requiredIf: "backgroundColor != '' && primarySwatch != '' && colorScheme == ''"
      - kind: 'removeParameter'
        name: 'backgroundColor'
      - kind: 'removeParameter'
        name: 'primarySwatch'
    - if: "backgroundColor != '' && primarySwatch == '' && colorScheme != ''"
      changes:
      - kind: 'removeParameter'
        name: 'colorScheme' # Remove to add back with modification
      - kind: 'addParameter'
        index: 56
        name: 'colorScheme'
        style: optional_named
        argumentValue:
          expression: '{% colorScheme %}.copyWith(background: {% backgroundColor %})'
          requiredIf: "backgroundColor != '' && primarySwatch == '' && colorScheme != ''"
      - kind: 'removeParameter'
        name: 'backgroundColor'
    - if: "backgroundColor != '' && primarySwatch != '' && colorScheme != ''"
      changes:
      - kind: 'removeParameter'
        name: 'colorScheme' # Remove to add back with modification
      - kind: 'addParameter'
        index: 56
        name: 'colorScheme'
        style: optional_named
        argumentValue:
          expression: '{% colorScheme %}.copyWith(primarySwatch: {% primarySwatch %}, background: {% backgroundColor %})'
          requiredIf: "backgroundColor != '' && primarySwatch != '' && colorScheme != ''"
      - kind: 'removeParameter'
        name: 'backgroundColor'
      - kind: 'removeParameter'
        name: 'primarySwatch'
    variables:
      backgroundColor:
        kind: 'fragment'
        value: 'arguments[backgroundColor]'
      primarySwatch:
        kind: 'fragment'
        value: 'arguments[primarySwatch]'
      colorScheme:
        kind: 'fragment'
        value: 'arguments[colorScheme]'

  # Changes made in https://github.com/flutter/flutter/pull/110162
  - title: "Migrate to 'ColorScheme.background'"
    date: 2022-08-24
    element:
      uris: [ 'material.dart' ]
      constructor: ''
      inClass: 'ThemeData'
    oneOf:
    - if: "backgroundColor != '' && primarySwatch == '' && colorScheme == ''"
      changes:
        - kind: 'addParameter'
          index: 56
          name: 'colorScheme'
          style: optional_named
          argumentValue:
            expression: 'ColorScheme(background: {% backgroundColor %})'
            requiredIf: "backgroundColor != '' && primarySwatch == '' && colorScheme == ''"
        - kind: 'removeParameter'
          name: 'backgroundColor'
    - if: "backgroundColor != '' && primarySwatch != '' && colorScheme == ''"
      changes:
      - kind: 'addParameter'
        index: 56
        name: 'colorScheme'
        style: optional_named
        argumentValue:
          expression: 'ColorScheme.fromSwatch(primarySwatch: {% primarySwatch %}).copyWith(background: {% backgroundColor %})'
          requiredIf: "backgroundColor != '' && primarySwatch != '' && colorScheme == ''"
      - kind: 'removeParameter'
        name: 'backgroundColor'
      - kind: 'removeParameter'
        name: 'primarySwatch'
    - if: "backgroundColor != '' && primarySwatch == '' && colorScheme != ''"
      changes:
      - kind: 'removeParameter'
        name: 'colorScheme' # Remove to add back with modification
      - kind: 'addParameter'
        index: 56
        name: 'colorScheme'
        style: optional_named
        argumentValue:
          expression: '{% colorScheme %}.copyWith(background: {% backgroundColor %})'
          requiredIf: "backgroundColor != '' && primarySwatch == '' && colorScheme != ''"
      - kind: 'removeParameter'
        name: 'backgroundColor'
    - if: "backgroundColor != '' && primarySwatch != '' && colorScheme != ''"
      changes:
      - kind: 'removeParameter'
        name: 'colorScheme' # Remove to add back with modification
      - kind: 'addParameter'
        index: 56
        name: 'colorScheme'
        style: optional_named
        argumentValue:
          expression: '{% colorScheme %}.copyWith(primarySwatch: {% primarySwatch %}, background: {% backgroundColor %})'
          requiredIf: "backgroundColor != '' && primarySwatch != '' && colorScheme != ''"
      - kind: 'removeParameter'
        name: 'backgroundColor'
      - kind: 'removeParameter'
        name: 'primarySwatch'
    variables:
      backgroundColor:
        kind: 'fragment'
        value: 'arguments[backgroundColor]'
      primarySwatch:
        kind: 'fragment'
        value: 'arguments[primarySwatch]'
      colorScheme:
        kind: 'fragment'
        value: 'arguments[colorScheme]'

  # Changes made in https://github.com/flutter/flutter/pull/110162
  - title: "Migrate to 'ColorScheme.error'"
    date: 2022-08-24
    element:
      uris: [ 'material.dart' ]
      field: 'errorColor'
      inClass: 'ThemeData'
    changes:
      - kind: 'rename'
        newName: 'colorScheme.error'

  # Changes made in https://github.com/flutter/flutter/pull/110162
  - title: "Migrate to 'ColorScheme.error'"
    date: 2022-08-24
    element:
      uris: [ 'material.dart' ]
      method: 'copyWith'
      inClass: 'ThemeData'
    oneOf:
    - if: "errorColor != '' && primarySwatch == '' && colorScheme == ''"
      changes:
      - kind: 'addParameter'
        index: 56
        name: 'colorScheme'
        style: optional_named
        argumentValue:
          expression: 'ColorScheme(error: {% errorColor %})'
          requiredIf: "errorColor != '' && primarySwatch == '' && colorScheme ==''"
      - kind: 'removeParameter'
        name: 'errorColor'
    - if: "errorColor != '' && primarySwatch != '' && colorScheme == ''"
      changes:
      - kind: 'addParameter'
        index: 56
        name: 'colorScheme'
        style: optional_named
        argumentValue:
          expression: 'ColorScheme.fromSwatch(primarySwatch: {% primarySwatch %}).copyWith(error: {% errorColor %})'
          requiredIf: "errorColor != '' && primarySwatch != '' && colorScheme == ''"
      - kind: 'removeParameter'
        name: 'errorColor'
      - kind: 'removeParameter'
        name: 'primarySwatch'
    - if: "errorColor != '' && primarySwatch == '' && colorScheme != ''"
      changes:
      - kind: 'removeParameter'
        name: 'colorScheme' # Remove to add back with modification
      - kind: 'addParameter'
        index: 56
        name: 'colorScheme'
        style: optional_named
        argumentValue:
          expression: '{% colorScheme %}.copyWith(error: {% errorColor %})'
          requiredIf: "errorColor != '' && primarySwatch == '' && colorScheme != ''"
      - kind: 'removeParameter'
        name: 'errorColor'
    - if: "errorColor != '' && primarySwatch != '' && colorScheme != ''"
      changes:
      - kind: 'removeParameter'
        name: 'colorScheme' # Remove to add back with modification
      - kind: 'addParameter'
        index: 56
        name: 'colorScheme'
        style: optional_named
        argumentValue:
          expression: '{% colorScheme %}.copyWith(primarySwatch: {% primarySwatch %}, error: {% errorColor %})'
          requiredIf: "errorColor != '' && primarySwatch != '' && colorScheme != ''"
      - kind: 'removeParameter'
        name: 'errorColor'
      - kind: 'removeParameter'
        name: 'primarySwatch'
    variables:
      errorColor:
        kind: 'fragment'
        value: 'arguments[errorColor]'
      primarySwatch:
        kind: 'fragment'
        value: 'arguments[primarySwatch]'
      colorScheme:
        kind: 'fragment'
        value: 'arguments[colorScheme]'

  # Changes made in https://github.com/flutter/flutter/pull/110162
  - title: "Migrate to 'ColorScheme.error'"
    date: 2022-08-24
    element:
      uris: [ 'material.dart' ]
      constructor: 'raw'
      inClass: 'ThemeData'
    oneOf:
    - if: "errorColor != '' && primarySwatch == '' && colorScheme == ''"
      changes:
      - kind: 'addParameter'
        index: 56
        name: 'colorScheme'
        style: optional_named
        argumentValue:
          expression: 'ColorScheme(error: {% errorColor %})'
          requiredIf: "errorColor != '' && primarySwatch == '' && colorScheme ==''"
      - kind: 'removeParameter'
        name: 'errorColor'
    - if: "errorColor != '' && primarySwatch != '' && colorScheme == ''"
      changes:
      - kind: 'addParameter'
        index: 56
        name: 'colorScheme'
        style: optional_named
        argumentValue:
          expression: 'ColorScheme.fromSwatch(primarySwatch: {% primarySwatch %}).copyWith(error: {% errorColor %})'
          requiredIf: "errorColor != '' && primarySwatch != '' && colorScheme == ''"
      - kind: 'removeParameter'
        name: 'errorColor'
      - kind: 'removeParameter'
        name: 'primarySwatch'
    - if: "errorColor != '' && primarySwatch == '' && colorScheme != ''"
      changes:
      - kind: 'removeParameter'
        name: 'colorScheme' # Remove to add back with modification
      - kind: 'addParameter'
        index: 56
        name: 'colorScheme'
        style: optional_named
        argumentValue:
          expression: '{% colorScheme %}.copyWith(error: {% errorColor %})'
          requiredIf: "errorColor != '' && primarySwatch == '' && colorScheme != ''"
      - kind: 'removeParameter'
        name: 'errorColor'
    - if: "errorColor != '' && primarySwatch != '' && colorScheme != ''"
      changes:
      - kind: 'removeParameter'
        name: 'colorScheme' # Remove to add back with modification
      - kind: 'addParameter'
        index: 56
        name: 'colorScheme'
        style: optional_named
        argumentValue:
          expression: '{% colorScheme %}.copyWith(primarySwatch: {% primarySwatch %}, error: {% errorColor %})'
          requiredIf: "errorColor != '' && primarySwatch != '' && colorScheme != ''"
      - kind: 'removeParameter'
        name: 'errorColor'
      - kind: 'removeParameter'
        name: 'primarySwatch'
    variables:
      errorColor:
        kind: 'fragment'
        value: 'arguments[errorColor]'
      primarySwatch:
        kind: 'fragment'
        value: 'arguments[primarySwatch]'
      colorScheme:
        kind: 'fragment'
        value: 'arguments[colorScheme]'

  # Changes made in https://github.com/flutter/flutter/pull/110162
  - title: "Migrate to 'ColorScheme.error'"
    date: 2022-08-24
    element:
      uris: [ 'material.dart' ]
      constructor: ''
      inClass: 'ThemeData'
    oneOf:
    - if: "errorColor != '' && primarySwatch == '' && colorScheme == ''"
      changes:
        - kind: 'addParameter'
          index: 56
          name: 'colorScheme'
          style: optional_named
          argumentValue:
            expression: 'ColorScheme(error: {% errorColor %})'
            requiredIf: "errorColor != '' && primarySwatch == '' && colorScheme ==''"
        - kind: 'removeParameter'
          name: 'errorColor'
    - if: "errorColor != '' && primarySwatch != '' && colorScheme == ''"
      changes:
      - kind: 'addParameter'
        index: 56
        name: 'colorScheme'
        style: optional_named
        argumentValue:
          expression: 'ColorScheme.fromSwatch(primarySwatch: {% primarySwatch %}).copyWith(error: {% errorColor %})'
          requiredIf: "errorColor != '' && primarySwatch != '' && colorScheme == ''"
      - kind: 'removeParameter'
        name: 'errorColor'
      - kind: 'removeParameter'
        name: 'primarySwatch'
    - if: "errorColor != '' && primarySwatch == '' && colorScheme != ''"
      changes:
      - kind: 'removeParameter'
        name: 'colorScheme' # Remove to add back with modification
      - kind: 'addParameter'
        index: 56
        name: 'colorScheme'
        style: optional_named
        argumentValue:
          expression: '{% colorScheme %}.copyWith(error: {% errorColor %})'
          requiredIf: "errorColor != '' && primarySwatch == '' && colorScheme != ''"
      - kind: 'removeParameter'
        name: 'errorColor'
    - if: "errorColor != '' && primarySwatch != '' && colorScheme != ''"
      changes:
      - kind: 'removeParameter'
        name: 'colorScheme' # Remove to add back with modification
      - kind: 'addParameter'
        index: 56
        name: 'colorScheme'
        style: optional_named
        argumentValue:
          expression: '{% colorScheme %}.copyWith(primarySwatch: {% primarySwatch %}, error: {% errorColor %})'
          requiredIf: "errorColor != '' && primarySwatch != '' && colorScheme != ''"
      - kind: 'removeParameter'
        name: 'errorColor'
      - kind: 'removeParameter'
        name: 'primarySwatch'
    variables:
      errorColor:
        kind: 'fragment'
        value: 'arguments[errorColor]'
      primarySwatch:
        kind: 'fragment'
        value: 'arguments[primarySwatch]'
      colorScheme:
        kind: 'fragment'
        value: 'arguments[colorScheme]'

  # Changes made in https://github.com/flutter/flutter/pull/109817
  - title: "Rename to 'displayLarge'"
    date: 2022-08-18
    element:
      uris: [ 'material.dart' ]
      getter: headline1
      inClass: 'TextTheme'
    changes:
      - kind: 'rename'
        newName: 'displayLarge'

  # Changes made in https://github.com/flutter/flutter/pull/109817
  - title: "Rename to 'displayMedium'"
    date: 2022-08-18
    element:
      uris: [ 'material.dart' ]
      getter: headline2
      inClass: 'TextTheme'
    changes:
      - kind: 'rename'
        newName: 'displayMedium'

  # Changes made in https://github.com/flutter/flutter/pull/109817
  - title: "Rename to 'displaySmall'"
    date: 2022-08-18
    element:
      uris: [ 'material.dart' ]
      getter: headline3
      inClass: 'TextTheme'
    changes:
      - kind: 'rename'
        newName: 'displaySmall'

  # Changes made in https://github.com/flutter/flutter/pull/109817
  - title: "Rename to 'headlineMedium'"
    date: 2022-08-18
    element:
      uris: [ 'material.dart' ]
      getter: headline4
      inClass: 'TextTheme'
    changes:
      - kind: 'rename'
        newName: 'headlineMedium'

  # Changes made in https://github.com/flutter/flutter/pull/109817
  - title: "Rename to 'headlineSmall'"
    date: 2022-08-18
    element:
      uris: [ 'material.dart' ]
      getter: headline5
      inClass: 'TextTheme'
    changes:
      - kind: 'rename'
        newName: 'headlineSmall'

  # Changes made in https://github.com/flutter/flutter/pull/109817
  - title: "Rename to 'titleLarge'"
    date: 2022-08-18
    element:
      uris: [ 'material.dart' ]
      getter: headline6
      inClass: 'TextTheme'
    changes:
      - kind: 'rename'
        newName: 'titleLarge'

  # Changes made in https://github.com/flutter/flutter/pull/109817
  - title: "Rename to 'titleMedium'"
    date: 2022-08-18
    element:
      uris: [ 'material.dart' ]
      getter: subtitle1
      inClass: 'TextTheme'
    changes:
      - kind: 'rename'
        newName: 'titleMedium'

  # Changes made in https://github.com/flutter/flutter/pull/109817
  - title: "Rename to 'titleSmall'"
    date: 2022-08-18
    element:
      uris: [ 'material.dart' ]
      getter: subtitle2
      inClass: 'TextTheme'
    changes:
      - kind: 'rename'
        newName: 'titleSmall'

  # Changes made in https://github.com/flutter/flutter/pull/109817
  - title: "Rename to 'bodyLarge'"
    date: 2022-08-18
    element:
      uris: [ 'material.dart' ]
      getter: bodyText1
      inClass: 'TextTheme'
    changes:
      - kind: 'rename'
        newName: 'bodyLarge'

  # Changes made in https://github.com/flutter/flutter/pull/109817
  - title: "Rename to 'bodyMedium'"
    date: 2022-08-18
    element:
      uris: [ 'material.dart' ]
      getter: bodyText2
      inClass: 'TextTheme'
    changes:
      - kind: 'rename'
        newName: 'bodyMedium'

  # Changes made in https://github.com/flutter/flutter/pull/109817
  - title: "Rename to 'bodySmall'"
    date: 2022-08-18
    element:
      uris: [ 'material.dart' ]
      getter: caption
      inClass: 'TextTheme'
    changes:
      - kind: 'rename'
        newName: 'bodySmall'

  # Changes made in https://github.com/flutter/flutter/pull/109817
  - title: "Rename to 'labelLarge'"
    date: 2022-08-18
    element:
      uris: [ 'material.dart' ]
      getter: button
      inClass: 'TextTheme'
    changes:
      - kind: 'rename'
        newName: 'labelLarge'

  # Changes made in https://github.com/flutter/flutter/pull/109817
  - title: "Rename to 'labelSmall'"
    date: 2022-08-18
    element:
      uris: [ 'material.dart' ]
      getter: overline
      inClass: 'TextTheme'
    changes:
      - kind: 'rename'
        newName: 'labelSmall'

  # Changes made in https://github.com/flutter/flutter/pull/109817
  - title: 'Rename arguments'
    date: 2022-08-18
    element:
      uris: [ 'material.dart' ]
      constructor: ''
      inClass: 'TextTheme'
    changes:
      - kind: 'renameParameter'
        oldName: 'headline1'
        newName: 'displayLarge'
      - kind: 'renameParameter'
        oldName: 'headline2'
        newName: 'displayMedium'
      - kind: 'renameParameter'
        oldName: 'headline3'
        newName: 'displaySmall'
      - kind: 'renameParameter'
        oldName: 'headline4'
        newName: 'headlineMedium'
      - kind: 'renameParameter'
        oldName: 'headline5'
        newName: 'headlineSmall'
      - kind: 'renameParameter'
        oldName: 'headline6'
        newName: 'titleLarge'
      - kind: 'renameParameter'
        oldName: 'subtitle1'
        newName: 'titleMedium'
      - kind: 'renameParameter'
        oldName: 'subtitle2'
        newName: 'titleSmall'
      - kind: 'renameParameter'
        oldName: 'bodyText1'
        newName: 'bodyLarge'
      - kind: 'renameParameter'
        oldName: 'bodyText2'
        newName: 'bodyMedium'
      - kind: 'renameParameter'
        oldName: 'caption'
        newName: 'bodySmall'
      - kind: 'renameParameter'
        oldName: 'button'
        newName: 'labelLarge'
      - kind: 'renameParameter'
        oldName: 'overline'
        newName: 'labelSmall'

  # Changes made in https://github.com/flutter/flutter/pull/109817
  - title: 'Rename arguments'
    date: 2022-08-18
    element:
      uris: [ 'material.dart' ]
      method: 'copyWith'
      inClass: 'TextTheme'
    changes:
      - kind: 'renameParameter'
        oldName: 'headline1'
        newName: 'displayLarge'
      - kind: 'renameParameter'
        oldName: 'headline2'
        newName: 'displayMedium'
      - kind: 'renameParameter'
        oldName: 'headline3'
        newName: 'displaySmall'
      - kind: 'renameParameter'
        oldName: 'headline4'
        newName: 'headlineMedium'
      - kind: 'renameParameter'
        oldName: 'headline5'
        newName: 'headlineSmall'
      - kind: 'renameParameter'
        oldName: 'headline6'
        newName: 'titleLarge'
      - kind: 'renameParameter'
        oldName: 'subtitle1'
        newName: 'titleMedium'
      - kind: 'renameParameter'
        oldName: 'subtitle2'
        newName: 'titleSmall'
      - kind: 'renameParameter'
        oldName: 'bodyText1'
        newName: 'bodyLarge'
      - kind: 'renameParameter'
        oldName: 'bodyText2'
        newName: 'bodyMedium'
      - kind: 'renameParameter'
        oldName: 'caption'
        newName: 'bodySmall'
      - kind: 'renameParameter'
        oldName: 'button'
        newName: 'labelLarge'
      - kind: 'renameParameter'
        oldName: 'overline'
        newName: 'labelSmall'

  # Changes made in https://github.com/flutter/flutter/pull/109070
  - title: "Remove 'selectedRowColor'"
    date: 2022-08-05
    element:
      uris: [ 'material.dart' ]
      method: 'copyWith'
      inClass: 'ThemeData'
    changes:
      - kind: 'removeParameter'
        name: 'selectedRowColor'

  # Changes made in https://github.com/flutter/flutter/pull/109070
  - title: "Remove 'selectedRowColor'"
    date: 2022-08-05
    element:
      uris: [ 'material.dart' ]
      constructor: 'raw'
      inClass: 'ThemeData'
    changes:
      - kind: 'removeParameter'
        name: 'selectedRowColor'

  # Changes made in https://github.com/flutter/flutter/pull/109070
  - title: "Remove 'selectedRowColor'"
    date: 2022-08-05
    element:
      uris: [ 'material.dart' ]
      constructor: ''
      inClass: 'ThemeData'
    changes:
      - kind: 'removeParameter'
        name: 'selectedRowColor'

 # Changes made in https://github.com/flutter/flutter/pull/97972/
  - title: "Migrate 'ThemeData.toggleableActiveColor' to individual themes"
    date: 2022-05-18
    element:
      uris: [ 'material.dart' ]
      constructor: ''
      inClass: 'ThemeData'
    changes:
    - kind: 'removeParameter'
      name: 'toggleableActiveColor'
    - kind: 'addParameter'
      index: 96
      name: 'checkboxTheme'
      style: optional_named
      argumentValue:
        expression: "CheckboxThemeData(\n
                       fillColor: MaterialStateProperty.resolveWith<Color?>((Set<MaterialState> states) {\n
                         if (states.contains(MaterialState.disabled)) {
                           return null;
                         }\n
                         if (states.contains(MaterialState.selected)) {
                           return {% toggleableActiveColor %};
                         }\n
                         return null;\n
                       }),\n
                     )"
        requiredIf: "toggleableActiveColor != '' && checkboxTheme == ''"
    - kind: 'addParameter'
      index: 97
      name: 'checkboxTheme'
      style: optional_named
      argumentValue:
        expression: "{% checkboxTheme %}.copyWith(\n
                       fillColor: MaterialStateProperty.resolveWith<Color?>((Set<MaterialState> states) {\n
                         if (states.contains(MaterialState.disabled)) {
                           return null;
                         }\n
                         if (states.contains(MaterialState.selected)) {
                           return {% toggleableActiveColor %};
                         }\n
                         return null;\n
                       }),\n
                     )"
        requiredIf: "toggleableActiveColor != '' && checkboxTheme != ''"
    - kind: 'addParameter'
      index: 98
      name: 'radioTheme'
      style: optional_named
      argumentValue:
        expression: "RadioThemeData(\n
                       fillColor: MaterialStateProperty.resolveWith<Color?>((Set<MaterialState> states) {\n
                         if (states.contains(MaterialState.disabled)) {
                           return null;
                         }\n
                         if (states.contains(MaterialState.selected)) {
                           return {% toggleableActiveColor %};
                         }\n
                         return null;\n
                       }),\n
                     )"
        requiredIf:  "toggleableActiveColor != '' && radioTheme == ''"
    - kind: 'addParameter'
      index: 99
      name: 'radioTheme'
      style: optional_named
      argumentValue:
        expression: "{% radioTheme %}.copyWith(\n
                       fillColor: MaterialStateProperty.resolveWith<Color?>((Set<MaterialState> states) {\n
                         if (states.contains(MaterialState.disabled)) {
                           return null;
                         }\n
                         if (states.contains(MaterialState.selected)) {
                           return {% toggleableActiveColor %};
                         }\n
                         return null;\n
                       }),\n
                     )"
        requiredIf: "toggleableActiveColor != '' && radioTheme != ''"
    - kind: 'addParameter'
      index: 100
      name: 'switchTheme'
      style: optional_named
      argumentValue:
        expression: "SwitchThemeData(\n
                       thumbColor: MaterialStateProperty.resolveWith<Color?>((Set<MaterialState> states) {\n
                         if (states.contains(MaterialState.disabled)) {
                           return null;
                         }\n
                         if (states.contains(MaterialState.selected)) {
                           return {% toggleableActiveColor %};
                         }\n
                         return null;\n
                       }),\n
                       trackColor: MaterialStateProperty.resolveWith<Color?>((Set<MaterialState> states) {\n
                         if (states.contains(MaterialState.disabled)) {
                           return null;
                         }\n
                         if (states.contains(MaterialState.selected)) {
                           return {% toggleableActiveColor %};
                         }\n
                         return null;\n
                       }),\n
                     )"
        requiredIf: "toggleableActiveColor != '' && switchTheme == ''"
    - kind: 'addParameter'
      index: 101
      name: 'switchTheme'
      style: optional_named
      argumentValue:
        expression: "{% switchTheme %}.copyWith(\n
                       thumbColor: MaterialStateProperty.resolveWith<Color?>((Set<MaterialState> states) {\n
                         if (states.contains(MaterialState.disabled)) {
                           return null;
                         }\n
                         if (states.contains(MaterialState.selected)) {
                           return {% toggleableActiveColor %};
                         }\n
                         return null;\n
                       }),\n
                       trackColor: MaterialStateProperty.resolveWith<Color?>((Set<MaterialState> states) {\n
                         if (states.contains(MaterialState.disabled)) {
                           return null;
                         }\n
                         if (states.contains(MaterialState.selected)) {
                           return {% toggleableActiveColor %};
                         }\n
                         return null;\n
                       }),\n
                     )"
        requiredIf: "toggleableActiveColor != '' && switchTheme != ''"
    variables:
      checkboxTheme:
        kind: 'fragment'
        value: 'arguments[checkboxTheme]'
      radioTheme:
        kind: 'fragment'
        value: 'arguments[radioTheme]'
      switchTheme:
        kind: 'fragment'
        value: 'arguments[switchTheme]'
      toggleableActiveColor:
        kind: 'fragment'
        value: 'arguments[toggleableActiveColor]'

  # Changes made in https://github.com/flutter/flutter/pull/97972/
  - title: "Migrate 'ThemeData.raw.toggleableActiveColor' to individual themes"
    date: 2022-05-18
    element:
      uris: [ 'material.dart' ]
      constructor: 'raw'
      inClass: 'ThemeData'
    changes:
    - kind: 'removeParameter'
      name: 'toggleableActiveColor'
    - kind: 'addParameter'
      index: 96
      name: 'checkboxTheme'
      style: optional_named
      argumentValue:
        expression: "CheckboxThemeData(\n
                       fillColor: MaterialStateProperty.resolveWith<Color?>((Set<MaterialState> states) {\n
                         if (states.contains(MaterialState.disabled)) {
                           return null;
                         }\n
                         if (states.contains(MaterialState.selected)) {
                           return {% toggleableActiveColor %};
                         }\n
                         return null;\n
                       }),\n
                     )"
        requiredIf: "toggleableActiveColor != '' && checkboxTheme == ''"
    - kind: 'addParameter'
      index: 97
      name: 'checkboxTheme'
      style: optional_named
      argumentValue:
        expression: "{% checkboxTheme %}.copyWith(\n
                       fillColor: MaterialStateProperty.resolveWith<Color?>((Set<MaterialState> states) {\n
                         if (states.contains(MaterialState.disabled)) {
                           return null;
                         }\n
                         if (states.contains(MaterialState.selected)) {
                           return {% toggleableActiveColor %};
                         }\n
                         return null;\n
                       }),\n
                     )"
        requiredIf: "toggleableActiveColor != '' && checkboxTheme != ''"
    - kind: 'addParameter'
      index: 98
      name: 'radioTheme'
      style: optional_named
      argumentValue:
        expression: "RadioThemeData(\n
                       fillColor: MaterialStateProperty.resolveWith<Color?>((Set<MaterialState> states) {\n
                         if (states.contains(MaterialState.disabled)) {
                           return null;
                         }\n
                         if (states.contains(MaterialState.selected)) {
                           return {% toggleableActiveColor %};
                         }\n
                         return null;\n
                       }),\n
                     )"
        requiredIf:  "toggleableActiveColor != '' && radioTheme == ''"
    - kind: 'addParameter'
      index: 99
      name: 'radioTheme'
      style: optional_named
      argumentValue:
        expression: "{% radioTheme %}.copyWith(\n
                       fillColor: MaterialStateProperty.resolveWith<Color?>((Set<MaterialState> states) {\n
                         if (states.contains(MaterialState.disabled)) {
                           return null;
                         }\n
                         if (states.contains(MaterialState.selected)) {
                           return {% toggleableActiveColor %};
                         }\n
                         return null;\n
                       }),\n
                     )"
        requiredIf: "toggleableActiveColor != '' && radioTheme != ''"
    - kind: 'addParameter'
      index: 100
      name: 'switchTheme'
      style: optional_named
      argumentValue:
        expression: "SwitchThemeData(\n
                       thumbColor: MaterialStateProperty.resolveWith<Color?>((Set<MaterialState> states) {\n
                         if (states.contains(MaterialState.disabled)) {
                           return null;
                         }\n
                         if (states.contains(MaterialState.selected)) {
                           return {% toggleableActiveColor %};
                         }\n
                         return null;\n
                       }),\n
                       trackColor: MaterialStateProperty.resolveWith<Color?>((Set<MaterialState> states) {\n
                         if (states.contains(MaterialState.disabled)) {
                           return null;
                         }\n
                         if (states.contains(MaterialState.selected)) {
                           return {% toggleableActiveColor %};
                         }\n
                         return null;\n
                       }),\n
                     )"
        requiredIf: "toggleableActiveColor != '' && switchTheme == ''"
    - kind: 'addParameter'
      index: 101
      name: 'switchTheme'
      style: optional_named
      argumentValue:
        expression: "{% switchTheme %}.copyWith(\n
                       thumbColor: MaterialStateProperty.resolveWith<Color?>((Set<MaterialState> states) {\n
                         if (states.contains(MaterialState.disabled)) {
                           return null;
                         }\n
                         if (states.contains(MaterialState.selected)) {
                           return {% toggleableActiveColor %};
                         }\n
                         return null;\n
                       }),\n
                       trackColor: MaterialStateProperty.resolveWith<Color?>((Set<MaterialState> states) {\n
                         if (states.contains(MaterialState.disabled)) {
                           return null;
                         }\n
                         if (states.contains(MaterialState.selected)) {
                           return {% toggleableActiveColor %};
                         }\n
                         return null;\n
                       }),\n
                     )"
        requiredIf: "toggleableActiveColor != '' && switchTheme != ''"
    variables:
      checkboxTheme:
        kind: 'fragment'
        value: 'arguments[checkboxTheme]'
      radioTheme:
        kind: 'fragment'
        value: 'arguments[radioTheme]'
      switchTheme:
        kind: 'fragment'
        value: 'arguments[switchTheme]'
      toggleableActiveColor:
        kind: 'fragment'
        value: 'arguments[toggleableActiveColor]'

  # Changes made in https://github.com/flutter/flutter/pull/97972/
  - title: "Migrate 'ThemeData.copyWith.toggleableActiveColor' to individual themes"
    date: 2022-05-18
    element:
      uris: [ 'material.dart' ]
      method: 'copyWith'
      inClass: 'ThemeData'
    changes:
    - kind: 'removeParameter'
      name: 'toggleableActiveColor'
    - kind: 'addParameter'
      index: 96
      name: 'checkboxTheme'
      style: optional_named
      argumentValue:
        expression: "CheckboxThemeData(\n
                       fillColor: MaterialStateProperty.resolveWith<Color?>((Set<MaterialState> states) {\n
                         if (states.contains(MaterialState.disabled)) {
                           return null;
                         }\n
                         if (states.contains(MaterialState.selected)) {
                           return {% toggleableActiveColor %};
                         }\n
                         return null;\n
                       }),\n
                     )"
        requiredIf: "toggleableActiveColor != '' && checkboxTheme == ''"
    - kind: 'addParameter'
      index: 97
      name: 'checkboxTheme'
      style: optional_named
      argumentValue:
        expression: "{% checkboxTheme %}.copyWith(\n
                       fillColor: MaterialStateProperty.resolveWith<Color?>((Set<MaterialState> states) {\n
                         if (states.contains(MaterialState.disabled)) {
                           return null;
                         }\n
                         if (states.contains(MaterialState.selected)) {
                           return {% toggleableActiveColor %};
                         }\n
                         return null;\n
                       }),\n
                     )"
        requiredIf: "toggleableActiveColor != '' && checkboxTheme != ''"
    - kind: 'addParameter'
      index: 98
      name: 'radioTheme'
      style: optional_named
      argumentValue:
        expression: "RadioThemeData(\n
                       fillColor: MaterialStateProperty.resolveWith<Color?>((Set<MaterialState> states) {\n
                         if (states.contains(MaterialState.disabled)) {
                           return null;
                         }\n
                         if (states.contains(MaterialState.selected)) {
                           return {% toggleableActiveColor %};
                         }\n
                         return null;\n
                       }),\n
                     )"
        requiredIf:  "toggleableActiveColor != '' && radioTheme == ''"
    - kind: 'addParameter'
      index: 99
      name: 'radioTheme'
      style: optional_named
      argumentValue:
        expression: "{% radioTheme %}.copyWith(\n
                       fillColor: MaterialStateProperty.resolveWith<Color?>((Set<MaterialState> states) {\n
                         if (states.contains(MaterialState.disabled)) {
                           return null;
                         }\n
                         if (states.contains(MaterialState.selected)) {
                           return {% toggleableActiveColor %};
                         }\n
                         return null;\n
                       }),\n
                     )"
        requiredIf: "toggleableActiveColor != '' && radioTheme != ''"
    - kind: 'addParameter'
      index: 100
      name: 'switchTheme'
      style: optional_named
      argumentValue:
        expression: "SwitchThemeData(\n
                       thumbColor: MaterialStateProperty.resolveWith<Color?>((Set<MaterialState> states) {\n
                         if (states.contains(MaterialState.disabled)) {
                           return null;
                         }\n
                         if (states.contains(MaterialState.selected)) {
                           return {% toggleableActiveColor %};
                         }\n
                         return null;\n
                       }),\n
                       trackColor: MaterialStateProperty.resolveWith<Color?>((Set<MaterialState> states) {\n
                         if (states.contains(MaterialState.disabled)) {
                           return null;
                         }\n
                         if (states.contains(MaterialState.selected)) {
                           return {% toggleableActiveColor %};
                         }\n
                         return null;\n
                       }),\n
                     )"
        requiredIf: "toggleableActiveColor != '' && switchTheme == ''"
    - kind: 'addParameter'
      index: 101
      name: 'switchTheme'
      style: optional_named
      argumentValue:
        expression: "{% switchTheme %}.copyWith(\n
                       thumbColor: MaterialStateProperty.resolveWith<Color?>((Set<MaterialState> states) {\n
                         if (states.contains(MaterialState.disabled)) {
                           return null;
                         }\n
                         if (states.contains(MaterialState.selected)) {
                           return {% toggleableActiveColor %};
                         }\n
                         return null;\n
                       }),\n
                       trackColor: MaterialStateProperty.resolveWith<Color?>((Set<MaterialState> states) {\n
                         if (states.contains(MaterialState.disabled)) {
                           return null;
                         }\n
                         if (states.contains(MaterialState.selected)) {
                           return {% toggleableActiveColor %};
                         }\n
                         return null;\n
                       }),\n
                     )"
        requiredIf: "toggleableActiveColor != '' && switchTheme != ''"
    variables:
      checkboxTheme:
        kind: 'fragment'
        value: 'arguments[checkboxTheme]'
      radioTheme:
        kind: 'fragment'
        value: 'arguments[radioTheme]'
      switchTheme:
        kind: 'fragment'
        value: 'arguments[switchTheme]'
      toggleableActiveColor:
        kind: 'fragment'
        value: 'arguments[toggleableActiveColor]'

  # Changes made in https://github.com/flutter/flutter/pull/105291
  - title: "Migrate 'ElevatedButton.styleFrom(primary)' to 'ElevatedButton.styleFrom(backgroundColor)'"
    date: 2022-05-27
    element:
      uris: [ 'material.dart' ]
      method: 'styleFrom'
      inClass: 'ElevatedButton'
    changes:
      - kind: 'addParameter'
        index: 1
        name: 'backgroundColor'
        style: optional_named
        argumentValue:
          expression: '{% primary %}'
          requiredIf: "primary != ''"
      - kind: 'removeParameter'
        name: 'primary'
    variables:
      primary:
        kind: 'fragment'
        value: 'arguments[primary]'

  # Changes made in https://github.com/flutter/flutter/pull/105291
  - title: "Migrate 'ElevatedButton.styleFrom(onPrimary)' to 'ElevatedButton.styleFrom(foregroundColor)'"
    date: 2022-05-27
    element:
      uris: [ 'material.dart' ]
      method: 'styleFrom'
      inClass: 'ElevatedButton'
    changes:
      - kind: 'addParameter'
        index: 0
        name: 'foregroundColor'
        style: optional_named
        argumentValue:
          expression: '{% onPrimary %}'
          requiredIf: "onPrimary != ''"
      - kind: 'removeParameter'
        name: 'onPrimary'
    variables:
      onPrimary:
        kind: 'fragment'
        value: 'arguments[onPrimary]'

  # Changes made in https://github.com/flutter/flutter/pull/105291
  - title: "Migrate 'ElevatedButton.styleFrom(onSurface)' to 'ElevatedButton.styleFrom(disabledForegroundColor)'"
    date: 2022-05-27
    element:
      uris: [ 'material.dart' ]
      method: 'styleFrom'
      inClass: 'ElevatedButton'
    changes:
      - kind: 'addParameter'
        index: 2
        name: 'disabledForegroundColor'
        style: optional_named
        argumentValue:
          expression: '{% onSurface %}.withOpacity(0.38)'
          requiredIf: "onSurface != ''"
      - kind: 'addParameter'
        index: 3
        name: 'disabledBackgroundColor'
        style: optional_named
        argumentValue:
          expression: '{% onSurface %}.withOpacity(0.12)'
          requiredIf: "onSurface != ''"
      - kind: 'removeParameter'
        name: 'onSurface'
    variables:
     onSurface:
       kind: 'fragment'
       value: 'arguments[onSurface]'

  # Changes made in https://github.com/flutter/flutter/pull/105291
  - title: "Migrate 'OutlinedButton.styleFrom(primary)' to 'OutlinedButton.styleFrom(foregroundColor)'"
    date: 2022-05-27
    element:
      uris: [ 'material.dart' ]
      method: 'styleFrom'
      inClass: 'OutlinedButton'
    changes:
      - kind: 'addParameter'
        index: 0
        name: 'foregroundColor'
        style: optional_named
        argumentValue:
          expression: '{% primary %}'
          requiredIf: "primary != ''"
      - kind: 'removeParameter'
        name: 'primary'
    variables:
      primary:
        kind: 'fragment'
        value: 'arguments[primary]'

  # Changes made in https://github.com/flutter/flutter/pull/105291
  - title: "Migrate 'OutlinedButton.styleFrom(onSurface)' to 'OutlinedButton.styleFrom(disabledForeground)'"
    date: 2022-05-27
    element:
      uris: [ 'material.dart' ]
      method: 'styleFrom'
      inClass: 'OutlinedButton'
    changes:
      - kind: 'addParameter'
        index: 2
        name: 'disabledForegroundColor'
        style: optional_named
        argumentValue:
          expression: '{% onSurface %}.withOpacity(0.38)'
          requiredIf: "onSurface != ''"
      - kind: 'removeParameter'
        name: 'onSurface'
    variables:
      onSurface:
        kind: 'fragment'
        value: 'arguments[onSurface]'

  # Changes made in https://github.com/flutter/flutter/pull/105291
  - title: "Migrate 'TextButton.styleFrom(primary)' to 'TextButton.styleFrom(foregroundColor)'"
    date: 2022-05-27
    element:
      uris: [ 'material.dart' ]
      method: 'styleFrom'
      inClass: 'TextButton'
    changes:
      - kind: 'addParameter'
        index: 0
        name: 'foregroundColor'
        style: optional_named
        argumentValue:
          expression: '{% primary %}'
          requiredIf: "primary != ''"
      - kind: 'removeParameter'
        name: 'primary'
    variables:
      primary:
        kind: 'fragment'
        value: 'arguments[primary]'

  # Changes made in https://github.com/flutter/flutter/pull/105291
  - title: "Migrate 'TextButton.styleFrom(onSurface)' to 'TextButton.styleFrom(disabledForeground)'"
    date: 2022-05-27
    element:
      uris: [ 'material.dart' ]
      method: 'styleFrom'
      inClass: 'TextButton'
    changes:
      - kind: 'addParameter'
        index: 2
        name: 'disabledForegroundColor'
        style: optional_named
        argumentValue:
          expression: '{% onSurface %}.withOpacity(0.38)'
          requiredIf: "onSurface != ''"
      - kind: 'removeParameter'
        name: 'onSurface'
    variables:
      onSurface:
        kind: 'fragment'
        value: 'arguments[onSurface]'

  # Changes made in https://github.com/flutter/flutter/pull/100381
  - title: "Migrate 'TextSelectionOverlay.fadeDuration' to SelectionOverlay.fadeDuration"
    date: 2022-03-18
    element:
      uris: [ 'widgets.dart', 'material.dart', 'cupertino.dart' ]
      field: 'fadeDuration'
      inClass: 'TextSelectionOverlay'
    changes:
      - kind: 'replacedBy'
        newElement:
          uris: [ 'widgets.dart', 'material.dart', 'cupertino.dart' ]
          field: 'fadeDuration'
          inClass: 'SelectionOverlay'

  # Changes made in https://github.com/flutter/flutter/pull/96174
  - title: "Migrate 'useDeleteButtonTooltip' to 'deleteButtonTooltipMessage'"
    date: 2022-01-05
    element:
      uris: [ 'material.dart' ]
      constructor: ''
      inClass: 'Chip'
    changes:
    - kind: 'addParameter'
      index: 9
      name: 'deleteButtonTooltipMessage'
      style: optional_named
      argumentValue:
        expression: "''"
        requiredIf: "useDeleteButtonTooltip == 'false' && deleteButtonTooltipMessage == ''"
    - kind: 'removeParameter'
      name: 'useDeleteButtonTooltip'
    variables:
      useDeleteButtonTooltip:
        kind: 'fragment'
        value: 'arguments[useDeleteButtonTooltip]'
      deleteButtonTooltipMessage:
        kind: 'fragment'
        value: 'arguments[deleteButtonTooltipMessage]'

  # Changes made in https://github.com/flutter/flutter/pull/96174
  - title: "Migrate 'useDeleteButtonTooltip' to 'deleteButtonTooltipMessage'"
    date: 2022-01-05
    element:
      uris: [ 'material.dart' ]
      constructor: ''
      inClass: 'InputChip'
    changes:
    - kind: 'addParameter'
      index: 9
      name: 'deleteButtonTooltipMessage'
      style: optional_named
      argumentValue:
        expression: "''"
        requiredIf: "useDeleteButtonTooltip == 'false' && deleteButtonTooltipMessage == ''"
    - kind: 'removeParameter'
      name: 'useDeleteButtonTooltip'
    variables:
      useDeleteButtonTooltip:
        kind: 'fragment'
        value: 'arguments[useDeleteButtonTooltip]'
      deleteButtonTooltipMessage:
        kind: 'fragment'
        value: 'arguments[deleteButtonTooltipMessage]'

  # Changes made in https://github.com/flutter/flutter/pull/96174
  - title: "Migrate 'useDeleteButtonTooltip' to 'deleteButtonTooltipMessage'"
    date: 2022-01-05
    element:
      uris: [ 'material.dart' ]
      constructor: ''
      inClass: 'RawChip'
    changes:
    - kind: 'addParameter'
      index: 9
      name: 'deleteButtonTooltipMessage'
      style: optional_named
      argumentValue:
        expression: "''"
        requiredIf: "useDeleteButtonTooltip == 'false' && deleteButtonTooltipMessage == ''"
    - kind: 'removeParameter'
      name: 'useDeleteButtonTooltip'
    variables:
      useDeleteButtonTooltip:
        kind: 'fragment'
        value: 'arguments[useDeleteButtonTooltip]'
      deleteButtonTooltipMessage:
        kind: 'fragment'
        value: 'arguments[deleteButtonTooltipMessage]'

  # Changes made in https://github.com/flutter/flutter/pull/96174
  - title: "Migrate 'useDeleteButtonTooltip' to 'deleteButtonTooltipMessage'"
    date: 2022-01-05
    element:
      uris: [ 'material.dart' ]
      field: 'useDeleteButtonTooltip'
      inClass: 'Chip'
    changes:
    - kind: 'rename'
      newName: 'deleteButtonTooltipMessage'

  # Changes made in https://github.com/flutter/flutter/pull/96174
  - title: "Migrate 'useDeleteButtonTooltip' to 'deleteButtonTooltipMessage'"
    date: 2022-01-05
    element:
      uris: [ 'material.dart' ]
      field: 'useDeleteButtonTooltip'
      inClass: 'InputChip'
    changes:
    - kind: 'rename'
      newName: 'deleteButtonTooltipMessage'

  # Changes made in https://github.com/flutter/flutter/pull/96174
  - title: "Migrate 'useDeleteButtonTooltip' to 'deleteButtonTooltipMessage'"
    date: 2022-01-05
    element:
      uris: [ 'material.dart' ]
      field: 'useDeleteButtonTooltip'
      inClass: 'RawChip'
    changes:
    - kind: 'rename'
      newName: 'deleteButtonTooltipMessage'

  # Changes made in https://github.com/flutter/flutter/pull/96957
  - title: "Migrate to 'thumbVisibility'"
    date: 2022-01-20
    element:
      uris: [ 'cupertino.dart' ]
      field: 'isAlwaysShown'
      inClass: 'CupertinoScrollbar'
    changes:
      - kind: 'rename'
        newName: 'thumbVisibility'

  # Changes made in https://github.com/flutter/flutter/pull/96957
  - title: "Migrate to 'thumbVisibility'"
    date: 2022-01-20
    element:
      uris: [ 'cupertino.dart' ]
      constructor: ''
      inClass: 'CupertinoScrollbar'
    changes:
      - kind: 'renameParameter'
        oldName: 'isAlwaysShown'
        newName: 'thumbVisibility'

  # Changes made in https://github.com/flutter/flutter/pull/96957
  - title: "Migrate to 'thumbVisibility'"
    date: 2022-01-20
    element:
      uris: [ 'material.dart' ]
      field: 'isAlwaysShown'
      inClass: 'Scrollbar'
    changes:
      - kind: 'rename'
        newName: 'thumbVisibility'

  # Changes made in https://github.com/flutter/flutter/pull/96957
  - title: "Migrate to 'thumbVisibility'"
    date: 2022-01-20
    element:
      uris: [ 'material.dart' ]
      constructor: ''
      inClass: 'Scrollbar'
    changes:
      - kind: 'renameParameter'
        oldName: 'isAlwaysShown'
        newName: 'thumbVisibility'

  # Changes made in https://github.com/flutter/flutter/pull/96957
  - title: "Migrate to 'thumbVisibility'"
    date: 2022-01-20
    element:
      uris: [ 'material.dart' ]
      field: 'isAlwaysShown'
      inClass: 'ScrollbarThemeData'
    changes:
      - kind: 'rename'
        newName: 'thumbVisibility'

  # Changes made in https://github.com/flutter/flutter/pull/96957
  - title: "Migrate to 'thumbVisibility'"
    date: 2022-01-20
    element:
      uris: [ 'material.dart' ]
      constructor: ''
      inClass: 'ScrollbarThemeData'
    changes:
      - kind: 'renameParameter'
        oldName: 'isAlwaysShown'
        newName: 'thumbVisibility'

  # Changes made in https://github.com/flutter/flutter/pull/96957
  - title: "Migrate to 'thumbVisibility'"
    date: 2022-01-20
    element:
      uris: [ 'material.dart' ]
      method: 'copyWith'
      inClass: 'ScrollbarThemeData'
    changes:
      - kind: 'renameParameter'
        oldName: 'isAlwaysShown'
        newName: 'thumbVisibility'

  # Changes made in https://github.com/flutter/flutter/pull/96957
  - title: "Migrate to 'thumbVisibility'"
    date: 2022-01-20
    element:
      uris: [ 'material.dart', 'widgets.dart', 'cupertino.dart' ]
      field: 'isAlwaysShown'
      inClass: 'RawScrollbar'
    changes:
      - kind: 'rename'
        newName: 'thumbVisibility'

  # Changes made in https://github.com/flutter/flutter/pull/96957
  - title: "Migrate to 'thumbVisibility'"
    date: 2022-01-20
    element:
      uris: [ 'material.dart', 'widgets.dart', 'cupertino.dart' ]
      constructor: ''
      inClass: 'RawScrollbar'
    changes:
      - kind: 'renameParameter'
        oldName: 'isAlwaysShown'
        newName: 'thumbVisibility'

  # Changes made in https://github.com/flutter/flutter/pull/96115
  - title: "Migrate 'Icons.pie_chart_outlined' to 'Icons.pie_chart_outline'"
    date: 2022-01-04
    element:
      uris: [ 'material.dart' ]
      field: 'pie_chart_outlined'
      inClass: 'Icons'
    changes:
      - kind: 'rename'
        newName: 'pie_chart_outline'

  # Changes made in https://github.com/flutter/flutter/pull/93427
  - title: "Remove 'primaryVariant' and 'secondaryVariant'"
    date: 2021-11-19
    element:
      uris: [ 'material.dart' ]
      constructor: ''
      inClass: 'ColorScheme'
    changes:
      - kind: 'removeParameter'
        name: 'primaryVariant'
      - kind: 'removeParameter'
        name: 'secondaryVariant'

  # Changes made in https://github.com/flutter/flutter/pull/93427
  - title: "Remove 'primaryVariant' and 'secondaryVariant'"
    date: 2021-11-19
    element:
      uris: [ 'material.dart' ]
      constructor: 'light'
      inClass: 'ColorScheme'
    changes:
      - kind: 'removeParameter'
        name: 'primaryVariant'
      - kind: 'removeParameter'
        name: 'secondaryVariant'

  # Changes made in https://github.com/flutter/flutter/pull/93427
  - title: "Remove 'primaryVariant' and 'secondaryVariant'"
    date: 2021-11-19
    element:
      uris: [ 'material.dart' ]
      constructor: 'dark'
      inClass: 'ColorScheme'
    changes:
      - kind: 'removeParameter'
        name: 'primaryVariant'
      - kind: 'removeParameter'
        name: 'secondaryVariant'

  # Changes made in https://github.com/flutter/flutter/pull/93427
  - title: "Remove 'primaryVariant' and 'secondaryVariant'"
    date: 2021-11-19
    element:
      uris: [ 'material.dart' ]
      constructor: 'highContrastLight'
      inClass: 'ColorScheme'
    changes:
      - kind: 'removeParameter'
        name: 'primaryVariant'
      - kind: 'removeParameter'
        name: 'secondaryVariant'

  # Changes made in https://github.com/flutter/flutter/pull/93427
  - title: "Remove 'primaryVariant' and 'secondaryVariant'"
    date: 2021-11-19
    element:
      uris: [ 'material.dart' ]
      constructor: 'highContrastDark'
      inClass: 'ColorScheme'
    changes:
      - kind: 'removeParameter'
        name: 'primaryVariant'
      - kind: 'removeParameter'
        name: 'secondaryVariant'

  # Changes made in https://github.com/flutter/flutter/pull/93427
  - title: "Remove 'primaryVariant' and 'secondaryVariant'"
    date: 2021-11-19
    element:
      uris: [ 'material.dart' ]
      method: 'copyWith'
      inClass: 'ColorScheme'
    changes:
      - kind: 'removeParameter'
        name: 'primaryVariant'
      - kind: 'removeParameter'
        name: 'secondaryVariant'

  # Changes made in https://github.com/flutter/flutter/pull/93427
  - title: "Migrate 'primaryVariant' to 'primaryContainer'"
    date: 2021-11-19
    element:
      uris: [ 'material.dart' ]
      getter: 'primaryVariant'
      inClass: 'ColorScheme'
    changes:
      - kind: 'rename'
        newName: 'primaryContainer'

  # Changes made in https://github.com/flutter/flutter/pull/93427
  - title: "Migrate 'secondaryVariant' to 'secondaryContainer'"
    date: 2021-11-19
    element:
      uris: [ 'material.dart' ]
      getter: 'secondaryVariant'
      inClass: 'ColorScheme'
    changes:
      - kind: 'rename'
        newName: 'secondaryContainer'

  # Changes made in https://github.com/flutter/flutter/pull/93396
  - title: "Remove 'primaryColorBrightness'"
    date: 2021-11-11
    element:
      uris: [ 'material.dart' ]
      method: 'copyWith'
      inClass: 'ThemeData'
    changes:
      - kind: 'removeParameter'
        name: 'primaryColorBrightness'

  # Changes made in https://github.com/flutter/flutter/pull/93396
  - title: "Remove 'primaryColorBrightness'"
    date: 2021-11-11
    element:
      uris: [ 'material.dart' ]
      constructor: 'raw'
      inClass: 'ThemeData'
    changes:
      - kind: 'removeParameter'
        name: 'primaryColorBrightness'

  # Changes made in https://github.com/flutter/flutter/pull/93396
  - title: "Remove 'primaryColorBrightness'"
    date: 2021-11-11
    element:
      uris: [ 'material.dart' ]
      constructor: ''
      inClass: 'ThemeData'
    changes:
      - kind: 'removeParameter'
        name: 'primaryColorBrightness'

  # Changes made in https://github.com/flutter/flutter/pull/86198
  - title: "Migrate to 'backgroundColor'"
    date: 2021-07-12
    element:
      uris: [ 'material.dart' ]
      getter: color
      inClass: 'AppBarTheme'
    changes:
      - kind: 'rename'
        newName: 'backgroundColor'

  # Changes made in https://github.com/flutter/flutter/pull/86198
  - title: "Remove 'backwardsCompatibility'"
    date: 2021-07-12
    element:
      uris: [ 'material.dart' ]
      method: 'copyWith'
      inClass: 'AppBarTheme'
    changes:
    - kind: 'removeParameter'
      name: 'backwardsCompatibility'

  # Changes made in https://github.com/flutter/flutter/pull/86198
  - title: "Remove 'backwardsCompatibility'"
    date: 2020-07-12
    element:
      uris: [ 'material.dart' ]
      constructor: ''
      inClass: 'AppBarTheme'
    changes:
    - kind: 'removeParameter'
      name: 'backwardsCompatibility'

  # Changes made in https://github.com/flutter/flutter/pull/86198
  - title: "Remove 'backwardsCompatibility'"
    date: 2020-07-12
    element:
      uris: [ 'material.dart' ]
      constructor: ''
      inClass: 'SliverAppBar'
    changes:
    - kind: 'removeParameter'
      name: 'backwardsCompatibility'

  # Changes made in https://github.com/flutter/flutter/pull/86198
  - title: "Remove 'backwardsCompatibility'"
    date: 2020-07-12
    element:
      uris: [ 'material.dart' ]
      constructor: ''
      inClass: 'AppBar'
    changes:
    - kind: 'removeParameter'
      name: 'backwardsCompatibility'

  # Changes made in https://github.com/flutter/flutter/pull/86198
  - title: "Migrate to 'toolbarTextStyle' & 'titleTextStyle'"
    date: 2021-07-12
    element:
      uris: [ 'material.dart' ]
      method: 'copyWith'
      inClass: 'AppBarTheme'
    changes:
    - kind: 'addParameter'
      index: 12
      name: 'toolbarTextStyle'
      style: optional_named
      argumentValue:
        expression: '{% textTheme %}.bodyText2'
        requiredIf: "textTheme != ''"
    - kind: 'addParameter'
      index: 13
      name: 'titleTextStyle'
      style: optional_named
      argumentValue:
        expression: '{% textTheme %}.headline6'
        requiredIf: "textTheme != ''"
    - kind: 'removeParameter'
      name: 'textTheme'
    variables:
      textTheme:
        kind: 'fragment'
        value: 'arguments[textTheme]'

  # Changes made in https://github.com/flutter/flutter/pull/86198
  - title: "Migrate to 'toolbarTextStyle' & 'titleTextStyle'"
    date: 2020-07-12
    element:
      uris: [ 'material.dart' ]
      constructor: ''
      inClass: 'AppBarTheme'
    changes:
    - kind: 'addParameter'
      index: 13
      name: 'toolbarTextStyle'
      style: optional_named
      argumentValue:
        expression: '{% textTheme %}.bodyText2'
        requiredIf: "textTheme != ''"
    - kind: 'addParameter'
      index: 14
      name: 'titleTextStyle'
      style: optional_named
      argumentValue:
        expression: '{% textTheme %}.headline6'
        requiredIf: "textTheme != ''"
    - kind: 'removeParameter'
      name: 'textTheme'
    variables:
      textTheme:
        kind: 'fragment'
        value: 'arguments[textTheme]'

  # Changes made in https://github.com/flutter/flutter/pull/86198
  - title: "Migrate to 'toolbarTextStyle'"
    date: 2021-07-12
    # TODO(Piinks): Add tests when `bulkApply:false` testing is supported, https://github.com/dart-lang/sdk/issues/44639
    bulkApply: false
    element:
      uris: [ 'material.dart' ]
      field: 'textTheme'
      inClass: 'AppBarTheme'
    changes:
      - kind: 'rename'
        newName: 'toolbarTextStyle'

  # Changes made in https://github.com/flutter/flutter/pull/86198
  - title: "Migrate to 'titleTextStyle'"
    date: 2021-07-12
    # TODO(Piinks): Add tests when `bulkApply:false` testing is supported, https://github.com/dart-lang/sdk/issues/44639
    bulkApply: false
    element:
      uris: [ 'material.dart' ]
      field: 'textTheme'
      inClass: 'AppBarTheme'
    changes:
      - kind: 'rename'
        newName: 'titleTextStyle'

  # Changes made in https://github.com/flutter/flutter/pull/86198
  - title: "Migrate to 'toolbarTextStyle' & 'titleTextStyle'"
    date: 2020-07-12
    element:
      uris: [ 'material.dart' ]
      constructor: ''
      inClass: 'SliverAppBar'
    changes:
    - kind: 'addParameter'
      index: 32
      name: 'toolbarTextStyle'
      style: optional_named
      argumentValue:
        expression: '{% textTheme %}.bodyText2'
        requiredIf: "textTheme != ''"
    - kind: 'addParameter'
      index: 33
      name: 'titleTextStyle'
      style: optional_named
      argumentValue:
        expression: '{% textTheme %}.headline6'
        requiredIf: "textTheme != ''"
    - kind: 'removeParameter'
      name: 'textTheme'
    variables:
      textTheme:
        kind: 'fragment'
        value: 'arguments[textTheme]'

  # Changes made in https://github.com/flutter/flutter/pull/86198
  - title: "Migrate to 'toolbarTextStyle'"
    date: 2021-07-12
    # TODO(Piinks): Add tests when `bulkApply:false` testing is supported, https://github.com/dart-lang/sdk/issues/44639
    bulkApply: false
    element:
      uris: [ 'material.dart' ]
      field: 'textTheme'
      inClass: 'SliverAppBar'
    changes:
      - kind: 'rename'
        newName: 'toolbarTextStyle'

  # Changes made in https://github.com/flutter/flutter/pull/86198
  - title: "Migrate to 'titleTextStyle'"
    date: 2021-07-12
    # TODO(Piinks): Add tests when `bulkApply:false` testing is supported, https://github.com/dart-lang/sdk/issues/44639
    bulkApply: false
    element:
      uris: [ 'material.dart' ]
      field: 'textTheme'
      inClass: 'SliverAppBar'
    changes:
      - kind: 'rename'
        newName: 'titleTextStyle'

  # Changes made in https://github.com/flutter/flutter/pull/86198
  - title: "Migrate to 'toolbarTextStyle' & 'titleTextStyle'"
    date: 2020-07-12
    element:
      uris: [ 'material.dart' ]
      constructor: ''
      inClass: 'AppBar'
    changes:
      - kind: 'addParameter'
        index: 24
        name: 'toolbarTextStyle'
        style: optional_named
        argumentValue:
          expression: '{% textTheme %}.bodyText2'
          requiredIf: "textTheme != ''"
      - kind: 'addParameter'
        index: 25
        name: 'titleTextStyle'
        style: optional_named
        argumentValue:
          expression: '{% textTheme %}.headline6'
          requiredIf: "textTheme != ''"
      - kind: 'removeParameter'
        name: 'textTheme'
    variables:
      textTheme:
        kind: 'fragment'
        value: 'arguments[textTheme]'

  # Changes made in https://github.com/flutter/flutter/pull/86198
  - title: "Migrate to 'toolbarTextStyle'"
    date: 2021-07-12
    # TODO(Piinks): Add tests when `bulkApply:false` testing is supported, https://github.com/dart-lang/sdk/issues/44639
    bulkApply: false
    element:
      uris: [ 'material.dart' ]
      field: 'textTheme'
      inClass: 'AppBar'
    changes:
      - kind: 'rename'
        newName: 'toolbarTextStyle'

  # Changes made in https://github.com/flutter/flutter/pull/86198
  - title: "Migrate to 'titleTextStyle'"
    date: 2021-07-12
    # TODO(Piinks): Add tests when `bulkApply:false` testing is supported, https://github.com/dart-lang/sdk/issues/44639
    bulkApply: false
    element:
      uris: [ 'material.dart' ]
      field: 'textTheme'
      inClass: 'AppBar'
    changes:
      - kind: 'rename'
        newName: 'titleTextStyle'

  # Changes made in https://github.com/flutter/flutter/pull/86198
  - title: "Migrate to 'systemOverlayStyle'"
    date: 2021-07-12
    element:
      uris: [ 'material.dart' ]
      method: 'copyWith'
      inClass: 'AppBarTheme'
    oneOf:
    - if: "brightness == 'Brightness.dark'"
      changes:
        - kind: 'addParameter'
          index: 14
          name: 'systemOverlayStyle'
          style: optional_named
          argumentValue:
            expression: '{% SystemUiOverlayStyle %}.light'
            requiredIf: "brightness == 'Brightness.dark'"
            variables:
              SystemUiOverlayStyle:
                kind: 'import'
                uris: [ 'services.dart' ]
                name: 'SystemUiOverlayStyle'
        - kind: 'removeParameter'
          name: 'brightness'
    - if: "brightness == 'Brightness.light'"
      changes:
        - kind: 'addParameter'
          index: 14
          name: 'systemOverlayStyle'
          style: optional_named
          argumentValue:
            expression: '{% SystemUiOverlayStyle %}.dark'
            requiredIf: "brightness == 'Brightness.light'"
            variables:
              SystemUiOverlayStyle:
                kind: 'import'
                uris: [ 'services.dart' ]
                name: 'SystemUiOverlayStyle'
        - kind: 'removeParameter'
          name: 'brightness'
    variables:
      brightness:
        kind: 'fragment'
        value: 'arguments[brightness]'

  # Changes made in https://github.com/flutter/flutter/pull/86198
  - title: "Migrate to 'systemOverlayStyle'"
    date: 2020-07-12
    element:
      uris: [ 'material.dart' ]
      constructor: ''
      inClass: 'AppBarTheme'
    oneOf:
    - if: "brightness == 'Brightness.dark'"
      changes:
        - kind: 'addParameter'
          index: 14
          name: 'systemOverlayStyle'
          style: optional_named
          argumentValue:
            expression: '{% SystemUiOverlayStyle %}.light'
            requiredIf: "brightness == 'Brightness.dark'"
            variables:
              SystemUiOverlayStyle:
                kind: 'import'
                uris: [ 'services.dart' ]
                name: 'SystemUiOverlayStyle'
        - kind: 'removeParameter'
          name: 'brightness'
    - if: "brightness == 'Brightness.light'"
      changes:
        - kind: 'addParameter'
          index: 14
          name: 'systemOverlayStyle'
          style: optional_named
          argumentValue:
            expression: '{% SystemUiOverlayStyle %}.dark'
            requiredIf: "brightness == 'Brightness.light'"
            variables:
              SystemUiOverlayStyle:
                kind: 'import'
                uris: [ 'services.dart' ]
                name: 'SystemUiOverlayStyle'
        - kind: 'removeParameter'
          name: 'brightness'
    variables:
      brightness:
        kind: 'fragment'
        value: 'arguments[brightness]'

  # Changes made in https://github.com/flutter/flutter/pull/86198
  - title: "Migrate to 'systemOverlayStyle'"
    date: 2021-07-12
    element:
      uris: [ 'material.dart' ]
      field: 'brightness'
      inClass: 'AppBarTheme'
    changes:
      - kind: 'rename'
        newName: 'systemOverlayStyle'

  # Changes made in https://github.com/flutter/flutter/pull/86198
  - title: "Migrate to 'systemOverlayStyle'"
    date: 2020-07-12
    element:
      uris: [ 'material.dart' ]
      constructor: ''
      inClass: 'SliverAppBar'
    oneOf:
    - if: "brightness == 'Brightness.dark'"
      changes:
        - kind: 'addParameter'
          index: 34
          name: 'systemOverlayStyle'
          style: optional_named
          argumentValue:
            expression: '{% SystemUiOverlayStyle %}.light'
            requiredIf: "brightness == 'Brightness.dark'"
            variables:
              SystemUiOverlayStyle:
                kind: 'import'
                uris: [ 'services.dart' ]
                name: 'SystemUiOverlayStyle'
        - kind: 'removeParameter'
          name: 'brightness'
    - if: "brightness == 'Brightness.light'"
      changes:
        - kind: 'addParameter'
          index: 34
          name: 'systemOverlayStyle'
          style: optional_named
          argumentValue:
            expression: '{% SystemUiOverlayStyle %}.dark'
            requiredIf: "brightness == 'Brightness.light'"
            variables:
              SystemUiOverlayStyle:
                kind: 'import'
                uris: [ 'services.dart' ]
                name: 'SystemUiOverlayStyle'
        - kind: 'removeParameter'
          name: 'brightness'
    variables:
      brightness:
        kind: 'fragment'
        value: 'arguments[brightness]'

  # Changes made in https://github.com/flutter/flutter/pull/86198
  - title: "Migrate to 'systemOverlayStyle'"
    date: 2021-07-12
    element:
      uris: [ 'material.dart' ]
      field: 'brightness'
      inClass: 'SliverAppBar'
    changes:
      - kind: 'rename'
        newName: 'systemOverlayStyle'

  # Changes made in https://github.com/flutter/flutter/pull/86198
  - title: "Migrate to 'systemOverlayStyle'"
    date: 2020-07-12
    element:
      uris: [ 'material.dart' ]
      constructor: ''
      inClass: 'AppBar'
    oneOf:
    - if: "brightness == 'Brightness.dark'"
      changes:
        - kind: 'addParameter'
          index: 27
          name: 'systemOverlayStyle'
          style: optional_named
          argumentValue:
            expression: '{% SystemUiOverlayStyle %}.light'
            requiredIf: "brightness == 'Brightness.dark'"
            variables:
              SystemUiOverlayStyle:
                kind: 'import'
                uris: [ 'services.dart' ]
                name: 'SystemUiOverlayStyle'
        - kind: 'removeParameter'
          name: 'brightness'
    - if: "brightness == 'Brightness.light'"
      changes:
        - kind: 'addParameter'
          index: 27
          name: 'systemOverlayStyle'
          style: optional_named
          argumentValue:
            expression: '{% SystemUiOverlayStyle %}.dark'
            requiredIf: "brightness == 'Brightness.light'"
            variables:
              SystemUiOverlayStyle:
                kind: 'import'
                uris: [ 'services.dart' ]
                name: 'SystemUiOverlayStyle'
        - kind: 'removeParameter'
          name: 'brightness'
    variables:
      brightness:
        kind: 'fragment'
        value: 'arguments[brightness]'

  # Changes made in https://github.com/flutter/flutter/pull/86198
  - title: "Migrate to 'systemOverlayStyle'"
    date: 2021-07-12
    element:
      uris: [ 'material.dart' ]
      field: 'brightness'
      inClass: 'AppBar'
    changes:
      - kind: 'rename'
        newName: 'systemOverlayStyle'

  # Changes made in https://github.com/flutter/flutter/pull/87839
  - title: "Migrate to 'disallowIndicator'"
    date: 2021-08-06
    element:
      uris: [ 'material.dart', 'widgets.dart', 'cupertino.dart' ]
      method: 'disallowGlow'
      inClass: 'OverscrollIndicatorNotification'
    changes:
      - kind: 'rename'
        newName: 'disallowIndicator'

  # Changes made in https://github.com/flutter/flutter/pull/87281
  - title: "Remove 'fixTextFieldOutlineLabel'"
    date: 2021-04-30
    element:
      uris: [ 'material.dart' ]
      method: 'copyWith'
      inClass: 'ThemeData'
    changes:
      - kind: 'removeParameter'
        name: 'fixTextFieldOutlineLabel'

  # Changes made in https://github.com/flutter/flutter/pull/87281
  - title: "Remove 'fixTextFieldOutlineLabel'"
    date: 2021-04-30
    element:
      uris: [ 'material.dart' ]
      constructor: 'raw'
      inClass: 'ThemeData'
    changes:
      - kind: 'removeParameter'
        name: 'fixTextFieldOutlineLabel'

  # Changes made in https://github.com/flutter/flutter/pull/87281
  - title: "Remove 'fixTextFieldOutlineLabel'"
    date: 2021-04-30
    element:
      uris: [ 'material.dart' ]
      constructor: ''
      inClass: 'ThemeData'
    changes:
      - kind: 'removeParameter'
        name: 'fixTextFieldOutlineLabel'

  # Changes made in https://github.com/flutter/flutter/pull/81336
  - title: "Remove 'buttonColor'"
    date: 2021-04-30
    element:
      uris: [ 'material.dart' ]
      method: 'copyWith'
      inClass: 'ThemeData'
    changes:
      - kind: 'removeParameter'
        name: 'buttonColor'

  # Changes made in https://github.com/flutter/flutter/pull/81336
  - title: "Remove 'buttonColor'"
    date: 2021-04-30
    element:
      uris: [ 'material.dart' ]
      constructor: 'raw'
      inClass: 'ThemeData'
    changes:
      - kind: 'removeParameter'
        name: 'buttonColor'

  # Changes made in https://github.com/flutter/flutter/pull/81336
  - title: "Remove 'buttonColor'"
    date: 2021-04-30
    element:
      uris: [ 'material.dart' ]
      constructor: ''
      inClass: 'ThemeData'
    changes:
      - kind: 'removeParameter'
        name: 'buttonColor'

  # Changes made in https://github.com/flutter/flutter/pull/81336
  - title: "Remove 'accentIconTheme'"
    date: 2021-04-30
    element:
      uris: [ 'material.dart' ]
      method: 'copyWith'
      inClass: 'ThemeData'
    changes:
      - kind: 'removeParameter'
        name: 'accentIconTheme'

  # Changes made in https://github.com/flutter/flutter/pull/81336
  - title: "Remove 'accentIconTheme'"
    date: 2021-04-30
    element:
      uris: [ 'material.dart' ]
      constructor: 'raw'
      inClass: 'ThemeData'
    changes:
      - kind: 'removeParameter'
        name: 'accentIconTheme'

  # Changes made in https://github.com/flutter/flutter/pull/81336
  - title: "Remove 'accentIconTheme'"
    date: 2021-04-30
    element:
      uris: [ 'material.dart' ]
      constructor: ''
      inClass: 'ThemeData'
    changes:
      - kind: 'removeParameter'
        name: 'accentIconTheme'

  # Changes made in https://github.com/flutter/flutter/pull/81336
  - title: "Remove 'accentTextTheme'"
    date: 2021-04-30
    element:
      uris: [ 'material.dart' ]
      method: 'copyWith'
      inClass: 'ThemeData'
    changes:
      - kind: 'removeParameter'
        name: 'accentTextTheme'

  # Changes made in https://github.com/flutter/flutter/pull/81336
  - title: "Remove 'accentTextTheme'"
    date: 2021-04-30
    element:
      uris: [ 'material.dart' ]
      constructor: 'raw'
      inClass: 'ThemeData'
    changes:
      - kind: 'removeParameter'
        name: 'accentTextTheme'

  # Changes made in https://github.com/flutter/flutter/pull/81336
  - title: "Remove 'accentTextTheme'"
    date: 2021-04-30
    element:
      uris: [ 'material.dart' ]
      constructor: ''
      inClass: 'ThemeData'
    changes:
      - kind: 'removeParameter'
        name: 'accentTextTheme'

  # Changes made in https://github.com/flutter/flutter/pull/81336
  - title: "Remove 'accentColorBrightness'"
    date: 2021-04-30
    element:
      uris: [ 'material.dart' ]
      method: 'copyWith'
      inClass: 'ThemeData'
    changes:
      - kind: 'removeParameter'
        name: 'accentColorBrightness'

  # Changes made in https://github.com/flutter/flutter/pull/81336
  - title: "Remove 'accentColorBrightness'"
    date: 2021-04-30
    element:
      uris: [ 'material.dart' ]
      constructor: 'raw'
      inClass: 'ThemeData'
    changes:
      - kind: 'removeParameter'
        name: 'accentColorBrightness'

  # Changes made in https://github.com/flutter/flutter/pull/81336
  - title: "Remove 'accentColorBrightness'"
    date: 2021-04-30
    element:
      uris: [ 'material.dart' ]
      constructor: ''
      inClass: 'ThemeData'
    changes:
      - kind: 'removeParameter'
        name: 'accentColorBrightness'

  # Changes made in https://github.com/flutter/flutter/pull/81336
  - title: "Migrate to 'ColorScheme.secondary'"
    date: 2021-04-30
    element:
      uris: [ 'material.dart' ]
      field: 'accentColor'
      inClass: 'ThemeData'
    changes:
      - kind: 'rename'
        newName: 'colorScheme.secondary'

  # Changes made in https://github.com/flutter/flutter/pull/81336
  - title: "Migrate to 'ColorScheme.secondary'"
    date: 2021-04-30
    element:
      uris: [ 'material.dart' ]
      method: 'copyWith'
      inClass: 'ThemeData'
    oneOf:
    - if: "accentColor != '' && primarySwatch == '' && colorScheme == ''"
      changes:
      - kind: 'addParameter'
        index: 56
        name: 'colorScheme'
        style: optional_named
        argumentValue:
          expression: 'ColorScheme.fromSwatch().copyWith(secondary: {% accentColor %})'
          requiredIf: "accentColor != '' && primarySwatch == '' && colorScheme ==''"
      - kind: 'removeParameter'
        name: 'accentColor'
    - if: "accentColor != '' && primarySwatch != '' && colorScheme == ''"
      changes:
      - kind: 'addParameter'
        index: 56
        name: 'colorScheme'
        style: optional_named
        argumentValue:
          expression: 'ColorScheme.fromSwatch(primarySwatch: {% primarySwatch %}).copyWith(secondary: {% accentColor %})'
          requiredIf: "accentColor != '' && primarySwatch != '' && colorScheme == ''"
      - kind: 'removeParameter'
        name: 'accentColor'
      - kind: 'removeParameter'
        name: 'primarySwatch'
    - if: "accentColor != '' && primarySwatch == '' && colorScheme != ''"
      changes:
      - kind: 'removeParameter'
        name: 'colorScheme' # Remove to add back with modification
      - kind: 'addParameter'
        index: 56
        name: 'colorScheme'
        style: optional_named
        argumentValue:
          expression: '{% colorScheme %}.copyWith(secondary: {% accentColor %})'
          requiredIf: "accentColor != '' && primarySwatch == '' && colorScheme != ''"
      - kind: 'removeParameter'
        name: 'accentColor'
    - if: "accentColor != '' && primarySwatch != '' && colorScheme != ''"
      changes:
      - kind: 'removeParameter'
        name: 'colorScheme' # Remove to add back with modification
      - kind: 'addParameter'
        index: 56
        name: 'colorScheme'
        style: optional_named
        argumentValue:
          expression: '{% colorScheme %}.copyWith(primarySwatch: {% primarySwatch %}, secondary: {% accentColor %})'
          requiredIf: "accentColor != '' && primarySwatch != '' && colorScheme != ''"
      - kind: 'removeParameter'
        name: 'accentColor'
      - kind: 'removeParameter'
        name: 'primarySwatch'
    variables:
      accentColor:
        kind: 'fragment'
        value: 'arguments[accentColor]'
      primarySwatch:
        kind: 'fragment'
        value: 'arguments[primarySwatch]'
      colorScheme:
        kind: 'fragment'
        value: 'arguments[colorScheme]'

  # Changes made in https://github.com/flutter/flutter/pull/81336
  - title: "Migrate to 'ColorScheme.secondary'"
    date: 2021-04-30
    element:
      uris: [ 'material.dart' ]
      constructor: 'raw'
      inClass: 'ThemeData'
    oneOf:
    - if: "accentColor != '' && primarySwatch == '' && colorScheme == ''"
      changes:
      - kind: 'addParameter'
        index: 56
        name: 'colorScheme'
        style: optional_named
        argumentValue:
          expression: 'ColorScheme.fromSwatch().copyWith(secondary: {% accentColor %})'
          requiredIf: "accentColor != '' && primarySwatch == '' && colorScheme ==''"
      - kind: 'removeParameter'
        name: 'accentColor'
    - if: "accentColor != '' && primarySwatch != '' && colorScheme == ''"
      changes:
      - kind: 'addParameter'
        index: 56
        name: 'colorScheme'
        style: optional_named
        argumentValue:
          expression: 'ColorScheme.fromSwatch(primarySwatch: {% primarySwatch %}).copyWith(secondary: {% accentColor %})'
          requiredIf: "accentColor != '' && primarySwatch != '' && colorScheme == ''"
      - kind: 'removeParameter'
        name: 'accentColor'
      - kind: 'removeParameter'
        name: 'primarySwatch'
    - if: "accentColor != '' && primarySwatch == '' && colorScheme != ''"
      changes:
      - kind: 'removeParameter'
        name: 'colorScheme' # Remove to add back with modification
      - kind: 'addParameter'
        index: 56
        name: 'colorScheme'
        style: optional_named
        argumentValue:
          expression: '{% colorScheme %}.copyWith(secondary: {% accentColor %})'
          requiredIf: "accentColor != '' && primarySwatch == '' && colorScheme != ''"
      - kind: 'removeParameter'
        name: 'accentColor'
    - if: "accentColor != '' && primarySwatch != '' && colorScheme != ''"
      changes:
      - kind: 'removeParameter'
        name: 'colorScheme' # Remove to add back with modification
      - kind: 'addParameter'
        index: 56
        name: 'colorScheme'
        style: optional_named
        argumentValue:
          expression: '{% colorScheme %}.copyWith(primarySwatch: {% primarySwatch %}, secondary: {% accentColor %})'
          requiredIf: "accentColor != '' && primarySwatch != '' && colorScheme != ''"
      - kind: 'removeParameter'
        name: 'accentColor'
      - kind: 'removeParameter'
        name: 'primarySwatch'
    variables:
      accentColor:
        kind: 'fragment'
        value: 'arguments[accentColor]'
      primarySwatch:
        kind: 'fragment'
        value: 'arguments[primarySwatch]'
      colorScheme:
        kind: 'fragment'
        value: 'arguments[colorScheme]'

  # Changes made in https://github.com/flutter/flutter/pull/81336
  - title: "Migrate to 'ColorScheme.secondary'"
    date: 2021-04-30
    element:
      uris: [ 'material.dart' ]
      constructor: ''
      inClass: 'ThemeData'
    oneOf:
    - if: "accentColor != '' && primarySwatch == '' && colorScheme == ''"
      changes:
        - kind: 'addParameter'
          index: 56
          name: 'colorScheme'
          style: optional_named
          argumentValue:
            expression: 'ColorScheme.fromSwatch().copyWith(secondary: {% accentColor %})'
            requiredIf: "accentColor != '' && primarySwatch == '' && colorScheme ==''"
        - kind: 'removeParameter'
          name: 'accentColor'
    - if: "accentColor != '' && primarySwatch != '' && colorScheme == ''"
      changes:
      - kind: 'addParameter'
        index: 56
        name: 'colorScheme'
        style: optional_named
        argumentValue:
          expression: 'ColorScheme.fromSwatch(primarySwatch: {% primarySwatch %}).copyWith(secondary: {% accentColor %})'
          requiredIf: "accentColor != '' && primarySwatch != '' && colorScheme == ''"
      - kind: 'removeParameter'
        name: 'accentColor'
      - kind: 'removeParameter'
        name: 'primarySwatch'
    - if: "accentColor != '' && primarySwatch == '' && colorScheme != ''"
      changes:
      - kind: 'removeParameter'
        name: 'colorScheme' # Remove to add back with modification
      - kind: 'addParameter'
        index: 56
        name: 'colorScheme'
        style: optional_named
        argumentValue:
          expression: '{% colorScheme %}.copyWith(secondary: {% accentColor %})'
          requiredIf: "accentColor != '' && primarySwatch == '' && colorScheme != ''"
      - kind: 'removeParameter'
        name: 'accentColor'
    - if: "accentColor != '' && primarySwatch != '' && colorScheme != ''"
      changes:
      - kind: 'removeParameter'
        name: 'colorScheme' # Remove to add back with modification
      - kind: 'addParameter'
        index: 56
        name: 'colorScheme'
        style: optional_named
        argumentValue:
          expression: '{% colorScheme %}.copyWith(primarySwatch: {% primarySwatch %}, secondary: {% accentColor %})'
          requiredIf: "accentColor != '' && primarySwatch != '' && colorScheme != ''"
      - kind: 'removeParameter'
        name: 'accentColor'
      - kind: 'removeParameter'
        name: 'primarySwatch'
    variables:
      accentColor:
        kind: 'fragment'
        value: 'arguments[accentColor]'
      primarySwatch:
        kind: 'fragment'
        value: 'arguments[primarySwatch]'
      colorScheme:
        kind: 'fragment'
        value: 'arguments[colorScheme]'

  # Changes made in https://flutter.dev/docs/release/breaking-changes/clip-behavior
  - title: "Migrate to 'clipBehavior'"
    date: 2020-08-20
    element:
      uris: [ 'rendering.dart' ]
      field: 'clipToSize'
      inClass: 'RenderListWheelViewport'
    changes:
      - kind: 'rename'
        newName: 'clipBehavior'

  # Changes made in https://flutter.dev/docs/release/breaking-changes/clip-behavior
  - title: "Migrate to 'clipBehavior'"
    date: 2020-08-20
    element:
      uris: [ 'rendering.dart' ]
      constructor: ''
      inClass: 'RenderListWheelViewport'
    oneOf:
    - if: "clipToSize == 'true'"
      changes:
        - kind: 'addParameter'
          index: 13
          name: 'clipBehavior'
          style: optional_named
          argumentValue:
            expression: 'Clip.hardEdge'
            requiredIf: "clipToSize == 'true'"
        - kind: 'removeParameter'
          name: 'clipToSize'
    - if: "clipToSize == 'false'"
      changes:
        - kind: 'addParameter'
          index: 13
          name: 'clipBehavior'
          style: optional_named
          argumentValue:
            expression: 'Clip.none'
            requiredIf: "clipToSize == 'false'"
        - kind: 'removeParameter'
          name: 'clipToSize'
    variables:
      clipToSize:
        kind: 'fragment'
        value: 'arguments[clipToSize]'

  # Changes made in https://flutter.dev/docs/release/breaking-changes/clip-behavior
  - title: "Migrate to 'clipBehavior'"
    date: 2020-08-20
    element:
      uris: [ 'widgets.dart', 'material.dart', 'cupertino.dart' ]
      field: 'clipToSize'
      inClass: 'ListWheelViewport'
    changes:
    - kind: 'rename'
      newName: 'clipBehavior'

  # Changes made in https://flutter.dev/docs/release/breaking-changes/clip-behavior
  - title: "Migrate to 'clipBehavior'"
    date: 2020-08-20
    element:
      uris: [ 'widgets.dart', 'material.dart', 'cupertino.dart' ]
      constructor: ''
      inClass: 'ListWheelViewport'
    oneOf:
    - if: "clipToSize == 'true'"
      changes:
      - kind: 'addParameter'
        index: 13
        name: 'clipBehavior'
        style: optional_named
        argumentValue:
          expression: 'Clip.hardEdge'
          requiredIf: "clipToSize == 'true'"
      - kind: 'removeParameter'
        name: 'clipToSize'
    - if: "clipToSize == 'false'"
      changes:
      - kind: 'addParameter'
        index: 13
        name: 'clipBehavior'
        style: optional_named
        argumentValue:
          expression: 'Clip.none'
          requiredIf: "clipToSize == 'false'"
      - kind: 'removeParameter'
        name: 'clipToSize'
    variables:
      clipToSize:
        kind: 'fragment'
        value: 'arguments[clipToSize]'

  # Changes made in https://flutter.dev/docs/release/breaking-changes/clip-behavior
  - title: "Migrate to 'clipBehavior'"
    date: 2020-08-20
    element:
      uris: [ 'widgets.dart', 'material.dart', 'cupertino.dart' ]
      constructor: 'useDelegate'
      inClass: 'ListWheelScrollView'
    oneOf:
    - if: "clipToSize == 'true'"
      changes:
        - kind: 'addParameter'
          index: 13
          name: 'clipBehavior'
          style: optional_named
          argumentValue:
            expression: 'Clip.hardEdge'
            requiredIf: "clipToSize == 'true'"
        - kind: 'removeParameter'
          name: 'clipToSize'
    - if: "clipToSize == 'false'"
      changes:
        - kind: 'addParameter'
          index: 13
          name: 'clipBehavior'
          style: optional_named
          argumentValue:
            expression: 'Clip.none'
            requiredIf: "clipToSize == 'false'"
        - kind: 'removeParameter'
          name: 'clipToSize'
    variables:
      clipToSize:
        kind: 'fragment'
        value: 'arguments[clipToSize]'

  # Changes made in https://flutter.dev/docs/release/breaking-changes/clip-behavior
  - title: "Migrate to 'clipBehavior'"
    date: 2020-08-20
    element:
      uris: [ 'widgets.dart', 'material.dart', 'cupertino.dart' ]
      field: 'clipToSize'
      inClass: 'ListWheelScrollView'
    changes:
      - kind: 'rename'
        newName: 'clipBehavior'

  # Changes made in https://flutter.dev/docs/release/breaking-changes/clip-behavior
  - title: "Migrate to 'clipBehavior'"
    date: 2020-08-20
    element:
      uris: [ 'widgets.dart', 'material.dart', 'cupertino.dart' ]
      constructor: ''
      inClass: 'ListWheelScrollView'
    oneOf:
    - if: "clipToSize == 'true'"
      changes:
        - kind: 'addParameter'
          index: 13
          name: 'clipBehavior'
          style: optional_named
          argumentValue:
            expression: 'Clip.hardEdge'
            requiredIf: "clipToSize == 'true'"
        - kind: 'removeParameter'
          name: 'clipToSize'
    - if: "clipToSize == 'false'"
      changes:
        - kind: 'addParameter'
          index: 13
          name: 'clipBehavior'
          style: optional_named
          argumentValue:
            expression: 'Clip.none'
            requiredIf: "clipToSize == 'false'"
        - kind: 'removeParameter'
          name: 'clipToSize'
    variables:
      clipToSize:
        kind: 'fragment'
        value: 'arguments[clipToSize]'

  # Changes made in https://github.com/flutter/flutter/pull/66305
  - title: "Migrate to 'clipBehavior'"
    date: 2020-09-22
    element:
      uris: [ 'rendering.dart' ]
      field: 'overflow'
      inClass: 'RenderStack'
    changes:
      - kind: 'rename'
        newName: 'clipBehavior'

  # Changes made in https://github.com/flutter/flutter/pull/66305
  - title: "Migrate to 'clipBehavior'"
    date: 2020-09-22
    element:
      uris: [ 'rendering.dart' ]
      constructor: ''
      inClass: 'RenderStack'
    oneOf:
      - if: "overflow == 'Overflow.clip'"
        changes:
          - kind: 'addParameter'
            index: 0
            name: 'clipBehavior'
            style: optional_named
            argumentValue:
              expression: 'Clip.hardEdge'
              requiredIf: "overflow == 'Overflow.clip'"
          - kind: 'removeParameter'
            name: 'overflow'
      - if: "overflow == 'Overflow.visible'"
        changes:
          - kind: 'addParameter'
            index: 0
            name: 'clipBehavior'
            style: optional_named
            argumentValue:
              expression: 'Clip.none'
              requiredIf: "overflow == 'Overflow.visible'"
          - kind: 'removeParameter'
            name: 'overflow'
    variables:
      overflow:
        kind: 'fragment'
        value: 'arguments[overflow]'

  # Changes made in https://github.com/flutter/flutter/pull/81303
  - title: "Migrate to 'setEnabledSystemUIMode'"
    date: 2021-06-08
    element:
      uris: [ 'services.dart' ]
      method: 'setEnabledSystemUIOverlays'
      inClass: 'SystemChrome'
    changes:
      - kind: 'rename'
        newName: 'setEnabledSystemUIMode'
      - kind: 'removeParameter'
        index: 0
      - kind: 'addParameter'
        index: 0
        name: 'mode'
        style: required_positional
        argumentValue:
          expression: 'SystemUiMode.manual'
      - kind: 'addParameter'
        index: 1
        name: 'overlays'
        style: optional_named
        argumentValue:
          expression: '{% overlays %}'
          requiredIf: "overlays != ''"
    variables:
      overlays:
        kind: 'fragment'
        value: 'arguments[0]'

  # Changes made in https://github.com/flutter/flutter/pull/64254
  - title: "Migrate to 'removeRenderObjectChild'"
    date: 2020-08-20
    element:
      uris: [ 'cupertino.dart', 'widgets.dart', 'material.dart' ]
      method: 'removeChildRenderObject'
      inClass: 'RenderObjectToWidgetElement'
    changes:
      - kind: 'rename'
        newName: 'removeRenderObjectChild'

  # Changes made in https://github.com/flutter/flutter/pull/64254
  - title: "Migrate to 'moveRenderObjectChild'"
    date: 2020-08-20
    element:
      uris: [ 'cupertino.dart', 'widgets.dart', 'material.dart' ]
      method: 'moveChildRenderObject'
      inClass: 'RenderObjectToWidgetElement'
    changes:
      - kind: 'rename'
        newName: 'moveRenderObjectChild'

  # Changes made in https://github.com/flutter/flutter/pull/64254
  - title: "Migrate to 'insertRenderObjectChild'"
    date: 2020-08-20
    element:
      uris: [ 'cupertino.dart', 'widgets.dart', 'material.dart' ]
      method: 'insertChildRenderObject'
      inClass: 'RenderObjectToWidgetElement'
    changes:
      - kind: 'rename'
        newName: 'insertRenderObjectChild'

  # Changes made in https://github.com/flutter/flutter/pull/64254
  - title: "Migrate to 'removeRenderObjectChild'"
    date: 2020-08-20
    element:
      uris: [ 'cupertino.dart', 'widgets.dart', 'material.dart' ]
      method: 'removeChildRenderObject'
      inClass: 'SliverMultiBoxAdaptorElement'
    changes:
      - kind: 'rename'
        newName: 'removeRenderObjectChild'

  # Changes made in https://github.com/flutter/flutter/pull/64254
  - title: "Migrate to 'moveRenderObjectChild'"
    date: 2020-08-20
    element:
      uris: [ 'cupertino.dart', 'widgets.dart', 'material.dart' ]
      method: 'moveChildRenderObject'
      inClass: 'SliverMultiBoxAdaptorElement'
    changes:
      - kind: 'rename'
        newName: 'moveRenderObjectChild'

  # Changes made in https://github.com/flutter/flutter/pull/64254
  - title: "Migrate to 'insertRenderObjectChild'"
    date: 2020-08-20
    element:
      uris: [ 'cupertino.dart', 'widgets.dart', 'material.dart' ]
      method: 'insertChildRenderObject'
      inClass: 'SliverMultiBoxAdaptorElement'
    changes:
      - kind: 'rename'
        newName: 'insertRenderObjectChild'

  # Changes made in https://github.com/flutter/flutter/pull/64254
  - title: "Migrate to 'removeRenderObjectChild'"
    date: 2020-08-20
    element:
      uris: [ 'cupertino.dart', 'widgets.dart', 'material.dart' ]
      method: 'removeChildRenderObject'
      inClass: 'SingleChildRenderObjectElement'
    changes:
      - kind: 'rename'
        newName: 'removeRenderObjectChild'

  # Changes made in https://github.com/flutter/flutter/pull/64254
  - title: "Migrate to 'moveRenderObjectChild'"
    date: 2020-08-20
    element:
      uris: [ 'cupertino.dart', 'widgets.dart', 'material.dart' ]
      method: 'moveChildRenderObject'
      inClass: 'SingleChildRenderObjectElement'
    changes:
      - kind: 'rename'
        newName: 'moveRenderObjectChild'

  # Changes made in https://github.com/flutter/flutter/pull/64254
  - title: "Migrate to 'insertRenderObjectChild'"
    date: 2020-08-20
    element:
      uris: [ 'cupertino.dart', 'widgets.dart', 'material.dart' ]
      method: 'insertChildRenderObject'
      inClass: 'SingleChildRenderObjectElement'
    changes:
      - kind: 'rename'
        newName: 'insertRenderObjectChild'

  # Changes made in https://github.com/flutter/flutter/pull/64254
  - title: "Migrate to 'removeRenderObjectChild'"
    date: 2020-08-20
    element:
      uris: [ 'cupertino.dart', 'widgets.dart', 'material.dart' ]
      method: 'removeChildRenderObject'
      inClass: 'MultiChildRenderObjectElement'
    changes:
      - kind: 'rename'
        newName: 'removeRenderObjectChild'

  # Changes made in https://github.com/flutter/flutter/pull/64254
  - title: "Migrate to 'moveRenderObjectChild'"
    date: 2020-08-20
    element:
      uris: [ 'cupertino.dart', 'widgets.dart', 'material.dart' ]
      method: 'moveChildRenderObject'
      inClass: 'MultiChildRenderObjectElement'
    changes:
      - kind: 'rename'
        newName: 'moveRenderObjectChild'

  # Changes made in https://github.com/flutter/flutter/pull/64254
  - title: "Migrate to 'insertRenderObjectChild'"
    date: 2020-08-20
    element:
      uris: [ 'cupertino.dart', 'widgets.dart', 'material.dart' ]
      method: 'insertChildRenderObject'
      inClass: 'MultiChildRenderObjectElement'
    changes:
      - kind: 'rename'
        newName: 'insertRenderObjectChild'

  # Changes made in https://github.com/flutter/flutter/pull/64254
  - title: "Migrate to 'removeRenderObjectChild'"
    date: 2020-08-20
    element:
      uris: [ 'cupertino.dart', 'widgets.dart', 'material.dart' ]
      method: 'removeChildRenderObject'
      inClass: 'ListWheelElement'
    changes:
      - kind: 'rename'
        newName: 'removeRenderObjectChild'

  # Changes made in https://github.com/flutter/flutter/pull/64254
  - title: "Migrate to 'moveRenderObjectChild'"
    date: 2020-08-20
    element:
      uris: [ 'cupertino.dart', 'widgets.dart', 'material.dart' ]
      method: 'moveChildRenderObject'
      inClass: 'ListWheelElement'
    changes:
      - kind: 'rename'
        newName: 'moveRenderObjectChild'

  # Changes made in https://github.com/flutter/flutter/pull/64254
  - title: "Migrate to 'insertRenderObjectChild'"
    date: 2020-08-20
    element:
      uris: [ 'cupertino.dart', 'widgets.dart', 'material.dart' ]
      method: 'insertChildRenderObject'
      inClass: 'ListWheelElement'
    changes:
      - kind: 'rename'
        newName: 'insertRenderObjectChild'

  # Changes made in https://github.com/flutter/flutter/pull/64254
  - title: "Migrate to 'removeRenderObjectChild'"
    date: 2020-08-20
    element:
      uris: [ 'cupertino.dart', 'widgets.dart', 'material.dart' ]
      method: 'removeChildRenderObject'
      inClass: 'LeafRenderObjectElement'
    changes:
      - kind: 'rename'
        newName: 'removeRenderObjectChild'

  # Changes made in https://github.com/flutter/flutter/pull/64254
  - title: "Migrate to 'moveRenderObjectChild'"
    date: 2020-08-20
    element:
      uris: [ 'cupertino.dart', 'widgets.dart', 'material.dart' ]
      method: 'moveChildRenderObject'
      inClass: 'LeafRenderObjectElement'
    changes:
      - kind: 'rename'
        newName: 'moveRenderObjectChild'

  # Changes made in https://github.com/flutter/flutter/pull/64254
  - title: "Migrate to 'insertRenderObjectChild'"
    date: 2020-08-20
    element:
      uris: [ 'cupertino.dart', 'widgets.dart', 'material.dart' ]
      method: 'insertChildRenderObject'
      inClass: 'LeafRenderObjectElement'
    changes:
      - kind: 'rename'
        newName: 'insertRenderObjectChild'

  # Changes made in https://github.com/flutter/flutter/pull/60320
  - title: "Migrate to 'viewId'"
    date: 2020-07-05
    element:
      uris: [ 'services.dart' ]
      getter: id
      inClass: 'TextureAndroidViewController'
    changes:
      - kind: 'rename'
        newName: 'viewId'

  # Changes made in https://github.com/flutter/flutter/pull/60320
  - title: "Migrate to 'viewId'"
    date: 2020-07-05
    element:
      uris: [ 'services.dart' ]
      getter: id
      inClass: 'SurfaceAndroidViewController'
    changes:
      - kind: 'rename'
        newName: 'viewId'

  # Changes made in https://github.com/flutter/flutter/pull/81858
  - title: "Migrate to 'supportedDevices'"
    date: 2021-05-04
    element:
      uris: [ 'gestures.dart' ]
      constructor: ''
      inClass: 'ScaleGestureRecognizer'
    oneOf:
      - if: "kind != ''"
        changes:
          - kind: 'addParameter'
            index: 3
            name: 'supportedDevices'
            style: optional_named
            argumentValue:
              expression: '<PointerDeviceKind>{{% kind %}}'
              requiredIf: "kind != ''"
          - kind: 'removeParameter'
            name: 'kind'
    variables:
      kind:
        kind: 'fragment'
        value: 'arguments[kind]'

  # Changes made in https://github.com/flutter/flutter/pull/81858
  - title: "Migrate to 'supportedDevices'"
    date: 2021-05-04
    element:
      uris: [ 'gestures.dart' ]
      constructor: ''
      inClass: 'MultiTapGestureRecognizer'
    oneOf:
      - if: "kind != ''"
        changes:
          - kind: 'addParameter'
            index: 4
            name: 'supportedDevices'
            style: optional_named
            argumentValue:
              expression: '<PointerDeviceKind>{{% kind %}}'
              requiredIf: "kind != ''"
          - kind: 'removeParameter'
            name: 'kind'
    variables:
      kind:
        kind: 'fragment'
        value: 'arguments[kind]'

  # Changes made in https://github.com/flutter/flutter/pull/81858
  - title: "Migrate to 'supportedDevices'"
    date: 2021-05-04
    element:
      uris: [ 'gestures.dart' ]
      constructor: ''
      inClass: 'DoubleTapGestureRecognizer'
    oneOf:
      - if: "kind != ''"
        changes:
          - kind: 'addParameter'
            index: 3
            name: 'supportedDevices'
            style: optional_named
            argumentValue:
              expression: '<PointerDeviceKind>{{% kind %}}'
              requiredIf: "kind != ''"
          - kind: 'removeParameter'
            name: 'kind'
    variables:
      kind:
        kind: 'fragment'
        value: 'arguments[kind]'

  # Changes made in https://github.com/flutter/flutter/pull/81858
  - title: "Migrate to 'supportedDevices'"
    date: 2021-05-04
    element:
      uris: [ 'gestures.dart' ]
      constructor: ''
      inClass: 'DelayedMultiDragGestureRecognizer'
    oneOf:
      - if: "kind != ''"
        changes:
          - kind: 'addParameter'
            index: 4
            name: 'supportedDevices'
            style: optional_named
            argumentValue:
              expression: '<PointerDeviceKind>{{% kind %}}'
              requiredIf: "kind != ''"
          - kind: 'removeParameter'
            name: 'kind'
    variables:
      kind:
        kind: 'fragment'
        value: 'arguments[kind]'

  # Changes made in https://github.com/flutter/flutter/pull/81858
  - title: "Migrate to 'supportedDevices'"
    date: 2021-05-04
    element:
      uris: [ 'gestures.dart' ]
      constructor: ''
      inClass: 'VerticalMultiDragGestureRecognizer'
    oneOf:
      - if: "kind != ''"
        changes:
          - kind: 'addParameter'
            index: 3
            name: 'supportedDevices'
            style: optional_named
            argumentValue:
              expression: '<PointerDeviceKind>{{% kind %}}'
              requiredIf: "kind != ''"
          - kind: 'removeParameter'
            name: 'kind'
    variables:
      kind:
        kind: 'fragment'
        value: 'arguments[kind]'

  # Changes made in https://github.com/flutter/flutter/pull/81858
  - title: "Migrate to 'supportedDevices'"
    date: 2021-05-04
    element:
      uris: [ 'gestures.dart' ]
      constructor: ''
      inClass: 'HorizontalMultiDragGestureRecognizer'
    oneOf:
      - if: "kind != ''"
        changes:
          - kind: 'addParameter'
            index: 3
            name: 'supportedDevices'
            style: optional_named
            argumentValue:
              expression: '<PointerDeviceKind>{{% kind %}}'
              requiredIf: "kind != ''"
          - kind: 'removeParameter'
            name: 'kind'
    variables:
      kind:
        kind: 'fragment'
        value: 'arguments[kind]'

  # Changes made in https://github.com/flutter/flutter/pull/81858
  - title: "Migrate to 'supportedDevices'"
    date: 2021-05-04
    element:
      uris: [ 'gestures.dart' ]
      constructor: ''
      inClass: 'ImmediateMultiDragGestureRecognizer'
    oneOf:
      - if: "kind != ''"
        changes:
          - kind: 'addParameter'
            index: 3
            name: 'supportedDevices'
            style: optional_named
            argumentValue:
              expression: '<PointerDeviceKind>{{% kind %}}'
              requiredIf: "kind != ''"
          - kind: 'removeParameter'
            name: 'kind'
    variables:
      kind:
        kind: 'fragment'
        value: 'arguments[kind]'

  # Changes made in https://github.com/flutter/flutter/pull/81858
  - title: "Migrate to 'supportedDevices'"
    date: 2021-05-04
    element:
      uris: [ 'gestures.dart' ]
      constructor: ''
      inClass: 'MultiDragGestureRecognizer'
    oneOf:
      - if: "kind != ''"
        changes:
          - kind: 'addParameter'
            index: 3
            name: 'supportedDevices'
            style: optional_named
            argumentValue:
              expression: '<PointerDeviceKind>{{% kind %}}'
              requiredIf: "kind != ''"
          - kind: 'removeParameter'
            name: 'kind'
    variables:
      kind:
        kind: 'fragment'
        value: 'arguments[kind]'

  # Changes made in https://github.com/flutter/flutter/pull/81858
  - title: "Migrate to 'supportedDevices'"
    date: 2021-05-04
    element:
      uris: [ 'gestures.dart' ]
      constructor: ''
      inClass: 'LongPressGestureRecognizer'
    oneOf:
      - if: "kind != ''"
        changes:
          - kind: 'addParameter'
            index: 4
            name: 'supportedDevices'
            style: optional_named
            argumentValue:
              expression: '<PointerDeviceKind>{{% kind %}}'
              requiredIf: "kind != ''"
          - kind: 'removeParameter'
            name: 'kind'
    variables:
      kind:
        kind: 'fragment'
        value: 'arguments[kind]'

  # Changes made in https://github.com/flutter/flutter/pull/81858
  - title: "Migrate to 'supportedDevices'"
    date: 2021-05-04
    element:
      uris: [ 'gestures.dart' ]
      constructor: ''
      inClass: 'ForcePressGestureRecognizer'
    oneOf:
      - if: "kind != ''"
        changes:
          - kind: 'addParameter'
            index: 6
            name: 'supportedDevices'
            style: optional_named
            argumentValue:
              expression: '<PointerDeviceKind>{{% kind %}}'
              requiredIf: "kind != ''"
          - kind: 'removeParameter'
            name: 'kind'
    variables:
      kind:
        kind: 'fragment'
        value: 'arguments[kind]'

  # Changes made in https://github.com/flutter/flutter/pull/81858
  - title: "Migrate to 'supportedDevices'"
    date: 2021-05-04
    element:
      uris: [ 'gestures.dart' ]
      constructor: ''
      inClass: 'EagerGestureRecognizer'
    oneOf:
      - if: "kind != ''"
        changes:
          - kind: 'addParameter'
            index: 2
            name: 'supportedDevices'
            style: optional_named
            argumentValue:
              expression: '<PointerDeviceKind>{{% kind %}}'
              requiredIf: "kind != ''"
          - kind: 'removeParameter'
            name: 'kind'
    variables:
      kind:
        kind: 'fragment'
        value: 'arguments[kind]'

  # Changes made in https://github.com/flutter/flutter/pull/81858
  - title: "Migrate to 'supportedDevices'"
    date: 2021-05-04
    element:
      uris: [ 'gestures.dart' ]
      constructor: ''
      inClass: 'PrimaryPointerGestureRecognizer'
    oneOf:
      - if: "kind != ''"
        changes:
          - kind: 'addParameter'
            index: 6
            name: 'supportedDevices'
            style: optional_named
            argumentValue:
              expression: '<PointerDeviceKind>{{% kind %}}'
              requiredIf: "kind != ''"
          - kind: 'removeParameter'
            name: 'kind'
    variables:
      kind:
        kind: 'fragment'
        value: 'arguments[kind]'

  # Changes made in https://github.com/flutter/flutter/pull/81858
  - title: "Migrate to 'supportedDevices'"
    date: 2021-05-04
    element:
      uris: [ 'gestures.dart' ]
      constructor: ''
      inClass: 'OneSequenceGestureRecognizer'
    oneOf:
      - if: "kind != ''"
        changes:
          - kind: 'addParameter'
            index: 3
            name: 'supportedDevices'
            style: optional_named
            argumentValue:
              expression: '<PointerDeviceKind>{{% kind %}}'
              requiredIf: "kind != ''"
          - kind: 'removeParameter'
            name: 'kind'
    variables:
      kind:
        kind: 'fragment'
        value: 'arguments[kind]'

  # Changes made in https://github.com/flutter/flutter/pull/81858
  - title: "Migrate to 'supportedDevices'"
    date: 2021-05-04
    element:
      uris: [ 'gestures.dart' ]
      constructor: ''
      inClass: 'GestureRecognizer'
    oneOf:
      - if: "kind != ''"
        changes:
          - kind: 'addParameter'
            index: 3
            name: 'supportedDevices'
            style: optional_named
            argumentValue:
              expression: '<PointerDeviceKind>{{% kind %}}'
              requiredIf: "kind != ''"
          - kind: 'removeParameter'
            name: 'kind'
    variables:
      kind:
        kind: 'fragment'
        value: 'arguments[kind]'

  # Changes made in https://github.com/flutter/flutter/pull/81858
  - title: "Migrate to 'supportedDevices'"
    date: 2021-05-04
    element:
      uris: [ 'gestures.dart' ]
      constructor: ''
      inClass: 'HorizontalDragGestureRecognizer'
    oneOf:
      - if: "kind != ''"
        changes:
          - kind: 'addParameter'
            index: 3
            name: 'supportedDevices'
            style: optional_named
            argumentValue:
              expression: '<PointerDeviceKind>{{% kind %}}'
              requiredIf: "kind != ''"
          - kind: 'removeParameter'
            name: 'kind'
    variables:
      kind:
        kind: 'fragment'
        value: 'arguments[kind]'

  # Changes made in https://github.com/flutter/flutter/pull/81858
  - title: "Migrate to 'supportedDevices'"
    date: 2021-05-04
    element:
      uris: [ 'gestures.dart' ]
      constructor: ''
      inClass: 'VerticalDragGestureRecognizer'
    oneOf:
      - if: "kind != ''"
        changes:
          - kind: 'addParameter'
            index: 3
            name: 'supportedDevices'
            style: optional_named
            argumentValue:
              expression: '<PointerDeviceKind>{{% kind %}}'
              requiredIf: "kind != ''"
          - kind: 'removeParameter'
            name: 'kind'
    variables:
      kind:
        kind: 'fragment'
        value: 'arguments[kind]'

  # Changes made in https://github.com/flutter/flutter/pull/81858
  - title: "Migrate to 'supportedDevices'"
    date: 2021-05-04
    element:
      uris: [ 'gestures.dart' ]
      constructor: ''
      inClass: 'DragGestureRecognizer'
    oneOf:
      - if: "kind != ''"
        changes:
          - kind: 'addParameter'
            index: 5
            name: 'supportedDevices'
            style: optional_named
            argumentValue:
              expression: '<PointerDeviceKind>{{% kind %}}'
              requiredIf: "kind != ''"
          - kind: 'removeParameter'
            name: 'kind'
    variables:
      kind:
        kind: 'fragment'
        value: 'arguments[kind]'

  # Changes made in https://github.com/flutter/flutter/pull/79160
  - title: "Migrate to 'dragAnchorStrategy'"
    date: 2021-04-05
    element:
      uris: [ 'material.dart', 'widgets.dart', 'cupertino.dart' ]
      field: 'dragAnchor'
      inClass: 'Draggable'
    changes:
      - kind: 'rename'
        newName: 'dragAnchorStrategy'

  # Changes made in https://github.com/flutter/flutter/pull/79160
  - title: "Migrate to 'dragAnchorStrategy'"
    date: 2021-04-05
    element:
      uris: [ 'material.dart', 'widgets.dart', 'cupertino.dart' ]
      constructor: ''
      inClass: 'Draggable'
    oneOf:
      - if: "dragAnchor == 'DragAnchor.child'"
        changes:
          - kind: 'addParameter'
            index: 9
            name: 'dragAnchorStrategy'
            style: optional_named
            argumentValue:
              expression: 'childDragAnchorStrategy'
              requiredIf: "dragAnchor == 'DragAnchor.child'"
          - kind: 'removeParameter'
            name: 'dragAnchor'
      - if: "dragAnchor == 'DragAnchor.pointer'"
        changes:
          - kind: 'addParameter'
            index: 9
            name: 'dragAnchorStrategy'
            style: optional_named
            argumentValue:
              expression: 'pointerDragAnchorStrategy'
              requiredIf: "dragAnchor == 'DragAnchor.pointer'"
          - kind: 'removeParameter'
            name: 'dragAnchor'
    variables:
      dragAnchor:
        kind: 'fragment'
        value: 'arguments[dragAnchor]'

  # Changes made in https://github.com/flutter/flutter/pull/79160
  - title: "Migrate to 'dragAnchorStrategy'"
    date: 2021-04-05
    element:
      uris: [ 'material.dart', 'widgets.dart', 'cupertino.dart' ]
      field: 'dragAnchor'
      inClass: 'LongPressDraggable'
    changes:
      - kind: 'rename'
        newName: 'dragAnchorStrategy'

  # Changes made in https://github.com/flutter/flutter/pull/79160
  - title: "Migrate to 'dragAnchorStrategy'"
    date: 2021-04-05
    element:
      uris: [ 'material.dart', 'widgets.dart', 'cupertino.dart' ]
      constructor: ''
      inClass: 'LongPressDraggable'
    oneOf:
      - if: "dragAnchor == 'DragAnchor.child'"
        changes:
          - kind: 'addParameter'
            index: 9
            name: 'dragAnchorStrategy'
            style: optional_named
            argumentValue:
              expression: 'childDragAnchorStrategy'
              requiredIf: "dragAnchor == 'DragAnchor.child'"
          - kind: 'removeParameter'
            name: 'dragAnchor'
      - if: "dragAnchor == 'DragAnchor.pointer'"
        changes:
          - kind: 'addParameter'
            index: 9
            name: 'dragAnchorStrategy'
            style: optional_named
            argumentValue:
              expression: 'pointerDragAnchorStrategy'
              requiredIf: "dragAnchor == 'DragAnchor.pointer'"
          - kind: 'removeParameter'
            name: 'dragAnchor'
    variables:
      dragAnchor:
        kind: 'fragment'
        value: 'arguments[dragAnchor]'

  # Changes made in https://github.com/flutter/flutter/pull/66482
  - title: "Migrate to 'TextSelectionThemeData'"
    date: 2020-09-24
    element:
      uris: [ 'material.dart' ]
      constructor: 'raw'
      inClass: 'ThemeData'
    oneOf:
      - if: "textSelectionColor != '' && cursorColor != '' && textSelectionHandleColor != ''"
        changes:
          - kind: 'addParameter'
            index: 73
            name: 'textSelectionTheme'
            style: optional_named
            argumentValue:
              expression: 'TextSelectionThemeData(cursorColor: {% cursorColor %}, selectionColor: {% textSelectionColor %}, selectionHandleColor: {% textSelectionHandleColor %},)'
              requiredIf: "textSelectionColor != '' && cursorColor != '' && textSelectionHandleColor != ''"
          - kind: 'removeParameter'
            name: 'textSelectionColor'
          - kind: 'removeParameter'
            name: 'cursorColor'
          - kind: 'removeParameter'
            name: 'textSelectionHandleColor'
          - kind: 'removeParameter'
            name: 'useTextSelectionTheme'
      - if: "textSelectionColor == '' && cursorColor != '' && textSelectionHandleColor != ''"
        changes:
          - kind: 'addParameter'
            index: 73
            name: 'textSelectionTheme'
            style: optional_named
            argumentValue:
              expression: 'TextSelectionThemeData(cursorColor: {% cursorColor %}, selectionHandleColor: {% textSelectionHandleColor %},)'
              requiredIf: "textSelectionColor == '' && cursorColor != '' && textSelectionHandleColor != ''"
          - kind: 'removeParameter'
            name: 'cursorColor'
          - kind: 'removeParameter'
            name: 'textSelectionHandleColor'
          - kind: 'removeParameter'
            name: 'useTextSelectionTheme'
      - if: "textSelectionColor != '' && cursorColor != '' && textSelectionHandleColor == ''"
        changes:
          - kind: 'addParameter'
            index: 73
            name: 'textSelectionTheme'
            style: optional_named
            argumentValue:
              expression: 'TextSelectionThemeData(cursorColor: {% cursorColor %}, selectionColor: {% textSelectionColor %},)'
              requiredIf: "textSelectionColor != '' && cursorColor != '' && textSelectionHandleColor == ''"
          - kind: 'removeParameter'
            name: 'textSelectionColor'
          - kind: 'removeParameter'
            name: 'cursorColor'
          - kind: 'removeParameter'
            name: 'useTextSelectionTheme'
      - if: "textSelectionColor != '' && cursorColor == '' && textSelectionHandleColor != ''"
        changes:
          - kind: 'addParameter'
            index: 73
            name: 'textSelectionTheme'
            style: optional_named
            argumentValue:
              expression: 'TextSelectionThemeData(selectionColor: {% textSelectionColor %}, selectionHandleColor: {% textSelectionHandleColor %},)'
              requiredIf: "textSelectionColor != '' && cursorColor == '' && textSelectionHandleColor != ''"
          - kind: 'removeParameter'
            name: 'textSelectionColor'
          - kind: 'removeParameter'
            name: 'textSelectionHandleColor'
          - kind: 'removeParameter'
            name: 'useTextSelectionTheme'
      - if: "textSelectionColor == '' && cursorColor != '' && textSelectionHandleColor == ''"
        changes:
          - kind: 'addParameter'
            index: 73
            name: 'textSelectionTheme'
            style: optional_named
            argumentValue:
              expression: 'TextSelectionThemeData(cursorColor: {% cursorColor %})'
              requiredIf: "textSelectionColor == '' && cursorColor != '' && textSelectionHandleColor == ''"
          - kind: 'removeParameter'
            name: 'cursorColor'
          - kind: 'removeParameter'
            name: 'useTextSelectionTheme'
      - if: "textSelectionColor != '' && cursorColor == '' && textSelectionHandleColor == ''"
        changes:
          - kind: 'addParameter'
            index: 73
            name: 'textSelectionTheme'
            style: optional_named
            argumentValue:
              expression: 'TextSelectionThemeData(selectionColor: {% textSelectionColor %})'
              requiredIf: "textSelectionColor != '' && cursorColor == '' && textSelectionHandleColor == ''"
          - kind: 'removeParameter'
            name: 'textSelectionColor'
          - kind: 'removeParameter'
            name: 'useTextSelectionTheme'
      - if: "textSelectionColor == '' && cursorColor == '' && textSelectionHandleColor != ''"
        changes:
          - kind: 'addParameter'
            index: 73
            name: 'textSelectionTheme'
            style: optional_named
            argumentValue:
              expression: 'TextSelectionThemeData(selectionHandleColor: {% textSelectionHandleColor %})'
              requiredIf: "textSelectionColor == '' && cursorColor == '' && textSelectionHandleColor != ''"
          - kind: 'removeParameter'
            name: 'textSelectionHandleColor'
          - kind: 'removeParameter'
            name: 'useTextSelectionTheme'
      - if: "useTextSelectionTheme != ''"
        changes:
          - kind: 'removeParameter'
            name: 'useTextSelectionTheme'
    variables:
      textSelectionColor:
        kind: 'fragment'
        value: 'arguments[textSelectionColor]'
      cursorColor:
        kind: 'fragment'
        value: 'arguments[cursorColor]'
      textSelectionHandleColor:
        kind: 'fragment'
        value: 'arguments[textSelectionHandleColor]'
      useTextSelectionTheme:
        kind: 'fragment'
        value: 'arguments[useTextSelectionTheme]'

  # Changes made in https://github.com/flutter/flutter/pull/66482
  - title: "Migrate to 'TextSelectionThemeData'"
    date: 2020-09-24
    element:
      uris: [ 'material.dart' ]
      constructor: ''
      inClass: 'ThemeData'
    oneOf:
      - if: "textSelectionColor != '' && cursorColor != '' && textSelectionHandleColor != ''"
        changes:
          - kind: 'addParameter'
            index: 73
            name: 'textSelectionTheme'
            style: optional_named
            argumentValue:
              expression: 'TextSelectionThemeData(cursorColor: {% cursorColor %}, selectionColor: {% textSelectionColor %}, selectionHandleColor: {% textSelectionHandleColor %},)'
              requiredIf: "textSelectionColor != '' && cursorColor != '' && textSelectionHandleColor != ''"
          - kind: 'removeParameter'
            name: 'textSelectionColor'
          - kind: 'removeParameter'
            name: 'cursorColor'
          - kind: 'removeParameter'
            name: 'textSelectionHandleColor'
          - kind: 'removeParameter'
            name: 'useTextSelectionTheme'
      - if: "textSelectionColor == '' && cursorColor != '' && textSelectionHandleColor != ''"
        changes:
          - kind: 'addParameter'
            index: 73
            name: 'textSelectionTheme'
            style: optional_named
            argumentValue:
              expression: 'TextSelectionThemeData(cursorColor: {% cursorColor %}, selectionHandleColor: {% textSelectionHandleColor %},)'
              requiredIf: "textSelectionColor == '' && cursorColor != '' && textSelectionHandleColor != ''"
          - kind: 'removeParameter'
            name: 'cursorColor'
          - kind: 'removeParameter'
            name: 'textSelectionHandleColor'
          - kind: 'removeParameter'
            name: 'useTextSelectionTheme'
      - if: "textSelectionColor != '' && cursorColor != '' && textSelectionHandleColor == ''"
        changes:
          - kind: 'addParameter'
            index: 73
            name: 'textSelectionTheme'
            style: optional_named
            argumentValue:
              expression: 'TextSelectionThemeData(cursorColor: {% cursorColor %}, selectionColor: {% textSelectionColor %},)'
              requiredIf: "textSelectionColor != '' && cursorColor != '' && textSelectionHandleColor == ''"
          - kind: 'removeParameter'
            name: 'textSelectionColor'
          - kind: 'removeParameter'
            name: 'cursorColor'
          - kind: 'removeParameter'
            name: 'useTextSelectionTheme'
      - if: "textSelectionColor != '' && cursorColor == '' && textSelectionHandleColor != ''"
        changes:
          - kind: 'addParameter'
            index: 73
            name: 'textSelectionTheme'
            style: optional_named
            argumentValue:
              expression: 'TextSelectionThemeData(selectionColor: {% textSelectionColor %}, selectionHandleColor: {% textSelectionHandleColor %},)'
              requiredIf: "textSelectionColor != '' && cursorColor == '' && textSelectionHandleColor != ''"
          - kind: 'removeParameter'
            name: 'textSelectionColor'
          - kind: 'removeParameter'
            name: 'textSelectionHandleColor'
          - kind: 'removeParameter'
            name: 'useTextSelectionTheme'
      - if: "textSelectionColor == '' && cursorColor != '' && textSelectionHandleColor == ''"
        changes:
          - kind: 'addParameter'
            index: 73
            name: 'textSelectionTheme'
            style: optional_named
            argumentValue:
              expression: 'TextSelectionThemeData(cursorColor: {% cursorColor %})'
              requiredIf: "textSelectionColor == '' && cursorColor != '' && textSelectionHandleColor == ''"
          - kind: 'removeParameter'
            name: 'cursorColor'
          - kind: 'removeParameter'
            name: 'useTextSelectionTheme'
      - if: "textSelectionColor != '' && cursorColor == '' && textSelectionHandleColor == ''"
        changes:
          - kind: 'addParameter'
            index: 73
            name: 'textSelectionTheme'
            style: optional_named
            argumentValue:
              expression: 'TextSelectionThemeData(selectionColor: {% textSelectionColor %})'
              requiredIf: "textSelectionColor != '' && cursorColor == '' && textSelectionHandleColor == ''"
          - kind: 'removeParameter'
            name: 'textSelectionColor'
          - kind: 'removeParameter'
            name: 'useTextSelectionTheme'
      - if: "textSelectionColor == '' && cursorColor == '' && textSelectionHandleColor != ''"
        changes:
          - kind: 'addParameter'
            index: 73
            name: 'textSelectionTheme'
            style: optional_named
            argumentValue:
              expression: 'TextSelectionThemeData(selectionHandleColor: {% textSelectionHandleColor %})'
              requiredIf: "textSelectionColor == '' && cursorColor == '' && textSelectionHandleColor != ''"
          - kind: 'removeParameter'
            name: 'textSelectionHandleColor'
          - kind: 'removeParameter'
            name: 'useTextSelectionTheme'
      - if: "useTextSelectionTheme != ''"
        changes:
          - kind: 'removeParameter'
            name: 'useTextSelectionTheme'
    variables:
      textSelectionColor:
        kind: 'fragment'
        value: 'arguments[textSelectionColor]'
      cursorColor:
        kind: 'fragment'
        value: 'arguments[cursorColor]'
      textSelectionHandleColor:
        kind: 'fragment'
        value: 'arguments[textSelectionHandleColor]'
      useTextSelectionTheme:
        kind: 'fragment'
        value: 'arguments[useTextSelectionTheme]'

  # Changes made in https://github.com/flutter/flutter/pull/65246
  - title: "Remove 'disabledThumbGapWidth'"
    date: 2020-11-17
    element:
      uris: [ 'material.dart' ]
      constructor: ''
      inClass: 'RectangularSliderTrackShape'
    changes:
      - kind: 'removeParameter'
        name: 'disabledThumbGapWidth'

  # Changes made in https://github.com/flutter/flutter/pull/46115
  - title: "Migrate to 'floatingLabelBehavior'"
    date: 2020-01-15
    element:
      uris: [ 'material.dart' ]
      field: 'hasFloatingPlaceholder'
      inClass: 'InputDecorationTheme'
    changes:
      - kind: 'rename'
        newName: 'floatingLabelBehavior'

  # Changes made in https://github.com/flutter/flutter/pull/46115
  - title: "Migrate to 'floatingLabelBehavior'"
    date: 2020-01-15
    element:
      uris: [ 'material.dart' ]
      constructor: ''
      inClass: 'InputDecorationTheme'
    oneOf:
      - if: "hasFloatingPlaceholder == 'true'"
        changes:
          - kind: 'addParameter'
            index: 14
            name: 'floatingLabelBehavior'
            style: optional_named
            argumentValue:
              expression: '{% FloatingLabelBehavior %}.auto'
              requiredIf: "hasFloatingPlaceholder == 'true'"
              variables:
                FloatingLabelBehavior:
                  kind: 'import'
                  uris: [ 'material.dart' ]
                  name: 'FloatingLabelBehavior'
          - kind: 'removeParameter'
            name: 'hasFloatingPlaceholder'
      - if: "hasFloatingPlaceholder == 'false'"
        changes:
          - kind: 'addParameter'
            index: 14
            name: 'floatingLabelBehavior'
            style: optional_named
            argumentValue:
              expression: '{% FloatingLabelBehavior %}.never'
              requiredIf: "hasFloatingPlaceholder == 'false'"
              variables:
                FloatingLabelBehavior:
                  kind: 'import'
                  uris: [ 'material.dart' ]
                  name: 'FloatingLabelBehavior'
          - kind: 'removeParameter'
            name: 'hasFloatingPlaceholder'
    variables:
      hasFloatingPlaceholder:
        kind: 'fragment'
        value: 'arguments[hasFloatingPlaceholder]'

  # Changes made in https://github.com/flutter/flutter/pull/46115
  - title: "Migrate to 'floatingLabelBehavior'"
    date: 2020-01-15
    element:
      uris: [ 'material.dart' ]
      method: 'copyWith'
      inClass: 'InputDecorationTheme'
    oneOf:
      - if: "hasFloatingPlaceholder == 'true'"
        changes:
          - kind: 'addParameter'
            index: 14
            name: 'floatingLabelBehavior'
            style: optional_named
            argumentValue:
              expression: '{% FloatingLabelBehavior %}.auto'
              requiredIf: "hasFloatingPlaceholder == 'true'"
              variables:
                FloatingLabelBehavior:
                  kind: 'import'
                  uris: [ 'material.dart' ]
                  name: 'FloatingLabelBehavior'
          - kind: 'removeParameter'
            name: 'hasFloatingPlaceholder'
      - if: "hasFloatingPlaceholder == 'false'"
        changes:
          - kind: 'addParameter'
            index: 14
            name: 'floatingLabelBehavior'
            style: optional_named
            argumentValue:
              expression: '{% FloatingLabelBehavior %}.never'
              requiredIf: "hasFloatingPlaceholder == 'false'"
              variables:
                FloatingLabelBehavior:
                  kind: 'import'
                  uris: [ 'material.dart' ]
                  name: 'FloatingLabelBehavior'
          - kind: 'removeParameter'
            name: 'hasFloatingPlaceholder'
    variables:
      hasFloatingPlaceholder:
        kind: 'fragment'
        value: 'arguments[hasFloatingPlaceholder]'

  # Changes made in https://github.com/flutter/flutter/pull/46115
  - title: "Migrate to 'floatingLabelBehavior'"
    date: 2020-01-15
    element:
      uris: [ 'material.dart' ]
      field: 'hasFloatingPlaceholder'
      inClass: 'InputDecoration'
    changes:
      - kind: 'rename'
        newName: 'floatingLabelBehavior'

  # Changes made in https://github.com/flutter/flutter/pull/46115
  - title: "Rename to 'floatingLabelBehavior'"
    date: 2020-01-15
    element:
      uris: [ 'material.dart' ]
      constructor: 'collapsed'
      inClass: 'InputDecoration'
    oneOf:
      - if: "hasFloatingPlaceholder == 'true'"
        changes:
          - kind: 'addParameter'
            index: 14
            name: 'floatingLabelBehavior'
            style: optional_named
            argumentValue:
              expression: '{% FloatingLabelBehavior %}.auto'
              requiredIf: "hasFloatingPlaceholder == 'true'"
              variables:
                FloatingLabelBehavior:
                  kind: 'import'
                  uris: [ 'material.dart' ]
                  name: 'FloatingLabelBehavior'
          - kind: 'removeParameter'
            name: 'hasFloatingPlaceholder'
      - if: "hasFloatingPlaceholder == 'false'"
        changes:
          - kind: 'addParameter'
            index: 14
            name: 'floatingLabelBehavior'
            style: optional_named
            argumentValue:
              expression: '{% FloatingLabelBehavior %}.never'
              requiredIf: "hasFloatingPlaceholder == 'false'"
              variables:
                FloatingLabelBehavior:
                  kind: 'import'
                  uris: [ 'material.dart' ]
                  name: 'FloatingLabelBehavior'
          - kind: 'removeParameter'
            name: 'hasFloatingPlaceholder'
    variables:
      hasFloatingPlaceholder:
        kind: 'fragment'
        value: 'arguments[hasFloatingPlaceholder]'

  # Changes made in https://github.com/flutter/flutter/pull/46115
  - title: "Rename to 'floatingLabelBehavior'"
    date: 2020-01-15
    element:
      uris: [ 'material.dart' ]
      constructor: ''
      inClass: 'InputDecoration'
    oneOf:
      - if: "hasFloatingPlaceholder == 'true'"
        changes:
          - kind: 'addParameter'
            index: 14
            name: 'floatingLabelBehavior'
            style: optional_named
            argumentValue:
              expression: '{% FloatingLabelBehavior %}.auto'
              requiredIf: "hasFloatingPlaceholder == 'true'"
              variables:
                FloatingLabelBehavior:
                  kind: 'import'
                  uris: [ 'material.dart' ]
                  name: 'FloatingLabelBehavior'
          - kind: 'removeParameter'
            name: 'hasFloatingPlaceholder'
      - if: "hasFloatingPlaceholder == 'false'"
        changes:
          - kind: 'addParameter'
            index: 14
            name: 'floatingLabelBehavior'
            style: optional_named
            argumentValue:
              expression: '{% FloatingLabelBehavior %}.never'
              requiredIf: "hasFloatingPlaceholder == 'false'"
              variables:
                FloatingLabelBehavior:
                  kind: 'import'
                  uris: [ 'material.dart' ]
                  name: 'FloatingLabelBehavior'
          - kind: 'removeParameter'
            name: 'hasFloatingPlaceholder'
    variables:
      hasFloatingPlaceholder:
        kind: 'fragment'
        value: 'arguments[hasFloatingPlaceholder]'

  # Changes made in https://github.com/flutter/flutter/pull/59127
  - title: "Migrate to 'label'"
    date: 2020-07-09
    element:
      uris: [ 'material.dart', 'widgets.dart', 'cupertino.dart' ]
      field: 'title'
      inClass: 'BottomNavigationBarItem'
    changes:
      - kind: 'rename'
        newName: 'label'

  # Changes made in https://github.com/flutter/flutter/pull/59127
  - title: "Migrate to 'label'"
    date: 2020-07-09
    element:
      uris: [ 'material.dart', 'widgets.dart', 'cupertino.dart' ]
      constructor: ''
      inClass: 'BottomNavigationBarItem'
    changes:
      - kind: 'renameParameter'
        oldName: 'title'
        newName: 'label'

  # Changes made in https://github.com/flutter/flutter/pull/66043
  - title: "Use withKind"
    date: 2020-09-17
    element:
      uris: [ 'gestures.dart' ]
      constructor: ''
      inClass: 'VelocityTracker'
    oneOf:
      - if: "pointerDeviceKind == ''"
        changes:
          - kind: 'rename'
            newName: 'withKind'
          - kind: 'addParameter'
            index: 0
            name: 'kind'
            style: required_positional
            argumentValue:
              expression: 'PointerDeviceKind.touch'
      - if: "pointerDeviceKind != ''"
        changes:
          - kind: 'rename'
            newName: 'withKind'
    variables:
      pointerDeviceKind:
          kind: 'fragment'
          value: 'arguments[0]'

  # Changes made in https://github.com/flutter/flutter/pull/72043
  - title: "Migrate to 'maxLengthEnforcement'"
    date: 2020-12-13
    element:
      uris: [ 'material.dart' ]
      constructor: ''
      inClass: 'TextFormField'
    oneOf:
      - if: "maxLengthEnforced == 'true'"
        changes:
          - kind: 'addParameter'
            index: 0
            name: 'maxLengthEnforcement'
            style: optional_named
            argumentValue:
              expression: 'MaxLengthEnforcement.enforce'
              requiredIf: "maxLengthEnforced == 'true'"
          - kind: 'removeParameter'
            name: 'maxLengthEnforced'
      - if: "maxLengthEnforced == 'false'"
        changes:
          - kind: 'addParameter'
            index: 0
            name: 'maxLengthEnforcement'
            style: optional_named
            argumentValue:
              expression: 'MaxLengthEnforcement.none'
              requiredIf: "maxLengthEnforced == 'false'"
          - kind: 'removeParameter'
            name: 'maxLengthEnforced'
    variables:
      maxLengthEnforced:
        kind: 'fragment'
        value: 'arguments[maxLengthEnforced]'

  # Changes made in https://github.com/flutter/flutter/pull/72043
  - title: "Migrate to 'maxLengthEnforcement'"
    date: 2020-12-13
    element:
      uris: [ 'material.dart' ]
      field: 'maxLengthEnforced'
      inClass: 'TextField'
    changes:
      - kind: 'rename'
        newName: 'maxLengthEnforcement'

  # Changes made in https://github.com/flutter/flutter/pull/72043
  - title: "Migrate to 'maxLengthEnforcement'"
    date: 2020-12-13
    element:
      uris: [ 'material.dart' ]
      constructor: ''
      inClass: 'TextField'
    oneOf:
      - if: "maxLengthEnforced == 'true'"
        changes:
          - kind: 'addParameter'
            index: 0
            name: 'maxLengthEnforcement'
            style: optional_named
            argumentValue:
              expression: 'MaxLengthEnforcement.enforce'
              requiredIf: "maxLengthEnforced == 'true'"
          - kind: 'removeParameter'
            name: 'maxLengthEnforced'
      - if: "maxLengthEnforced == 'false'"
        changes:
          - kind: 'addParameter'
            index: 0
            name: 'maxLengthEnforcement'
            style: optional_named
            argumentValue:
              expression: 'MaxLengthEnforcement.none'
              requiredIf: "maxLengthEnforced == 'false'"
          - kind: 'removeParameter'
            name: 'maxLengthEnforced'
    variables:
      maxLengthEnforced:
        kind: 'fragment'
        value: 'arguments[maxLengthEnforced]'

  # Changes made in https://github.com/flutter/flutter/pull/72043
  - title: "Migrate to 'maxLengthEnforcement'"
    date: 2020-12-13
    element:
      uris: [ 'cupertino.dart' ]
      field: 'maxLengthEnforced'
      inClass: 'CupertinoTextField'
    changes:
      - kind: 'rename'
        newName: 'maxLengthEnforcement'

  # Changes made in https://github.com/flutter/flutter/pull/72043
  - title: "Migrate to 'maxLengthEnforcement'"
    date: 2020-12-13
    element:
      uris: [ 'cupertino.dart' ]
      constructor: 'borderless'
      inClass: 'CupertinoTextField'
    oneOf:
      - if: "maxLengthEnforced == 'true'"
        changes:
          - kind: 'addParameter'
            index: 0
            name: 'maxLengthEnforcement'
            style: optional_named
            argumentValue:
              expression: 'MaxLengthEnforcement.enforce'
              requiredIf: "maxLengthEnforced == 'true'"
          - kind: 'removeParameter'
            name: 'maxLengthEnforced'
      - if: "maxLengthEnforced == 'false'"
        changes:
          - kind: 'addParameter'
            index: 0
            name: 'maxLengthEnforcement'
            style: optional_named
            argumentValue:
              expression: 'MaxLengthEnforcement.none'
              requiredIf: "maxLengthEnforced == 'false'"
          - kind: 'removeParameter'
            name: 'maxLengthEnforced'
    variables:
      maxLengthEnforced:
        kind: 'fragment'
        value: 'arguments[maxLengthEnforced]'

  # Changes made in https://github.com/flutter/flutter/pull/72043
  - title: "Migrate to 'maxLengthEnforcement'"
    date: 2020-12-13
    element:
      uris: [ 'cupertino.dart' ]
      constructor: ''
      inClass: 'CupertinoTextField'
    oneOf:
      - if: "maxLengthEnforced == 'true'"
        changes:
          - kind: 'addParameter'
            index: 0
            name: 'maxLengthEnforcement'
            style: optional_named
            argumentValue:
              expression: 'MaxLengthEnforcement.enforce'
              requiredIf: "maxLengthEnforced == 'true'"
          - kind: 'removeParameter'
            name: 'maxLengthEnforced'
      - if: "maxLengthEnforced == 'false'"
        changes:
          - kind: 'addParameter'
            index: 0
            name: 'maxLengthEnforcement'
            style: optional_named
            argumentValue:
              expression: 'MaxLengthEnforcement.none'
              requiredIf: "maxLengthEnforced == 'false'"
          - kind: 'removeParameter'
            name: 'maxLengthEnforced'
    variables:
      maxLengthEnforced:
        kind: 'fragment'
        value: 'arguments[maxLengthEnforced]'

  # Changes made in https://github.com/flutter/flutter/pull/68905.
  - title: "Migrate from 'nullOk'"
    date: 2021-01-27
    element:
      uris: [ 'material.dart' ]
      method: 'resolveFrom'
      inClass: 'MaterialBasedCupertinoThemeData'
    changes:
      - kind: 'removeParameter'
        name: 'nullOk'

  # Changes made in https://github.com/flutter/flutter/pull/68905.
  - title: "Migrate from 'nullOk'"
    date: 2021-01-27
    element:
      uris: [ 'cupertino.dart' ]
      method: 'resolveFrom'
      inClass: 'CupertinoTextThemeData'
    changes:
      - kind: 'removeParameter'
        name: 'nullOk'

  # Changes made in https://github.com/flutter/flutter/pull/68905.
  - title: "Migrate from 'nullOk'"
    date: 2021-01-27
    element:
      uris: [ 'cupertino.dart' ]
      method: 'resolveFrom'
      inClass: 'NoDefaultCupertinoThemeData'
    changes:
      - kind: 'removeParameter'
        name: 'nullOk'

  # Changes made in https://github.com/flutter/flutter/pull/68905.
  - title: "Migrate from 'nullOk'"
    date: 2021-01-27
    element:
      uris: [ 'cupertino.dart' ]
      method: 'resolveFrom'
      inClass: 'CupertinoThemeData'
    changes:
      - kind: 'removeParameter'
        name: 'nullOk'

  # Changes made in https://github.com/flutter/flutter/pull/68736.
  - title: "Migrate from 'nullOk'"
    date: 2021-01-27
    element:
      uris: [ 'cupertino.dart' ]
      method: 'brightnessOf'
      inClass: 'CupertinoTheme'
    oneOf:
      - if: "nullOk == 'true'"
        changes:
          - kind: 'rename'
            newName: 'maybeBrightnessOf'
          - kind: 'removeParameter'
            name: 'nullOk'
      - if: "nullOk == 'false'"
        changes:
          - kind: 'removeParameter'
            name: 'nullOk'
    variables:
      nullOk:
        kind: 'fragment'
        value: 'arguments[nullOk]'

  # Changes made in https://github.com/flutter/flutter/pull/68905.
  - title: "Migrate from 'nullOk'"
    date: 2021-01-27
    element:
      uris: [ 'cupertino.dart' ]
      method: 'of'
      inClass: 'CupertinoUserInterfaceLevel'
    oneOf:
      - if: "nullOk == 'true'"
        changes:
          - kind: 'rename'
            newName: 'maybeOf'
          - kind: 'removeParameter'
            name: 'nullOk'
      - if: "nullOk == 'false'"
        changes:
          - kind: 'removeParameter'
            name: 'nullOk'
    variables:
      nullOk:
        kind: 'fragment'
        value: 'arguments[nullOk]'

  # Changes made in https://github.com/flutter/flutter/pull/68905.
  - title: "Migrate from 'nullOk'"
    date: 2021-01-27
    element:
      uris: [ 'cupertino.dart' ]
      method: 'resolveFrom'
      inClass: 'CupertinoDynamicColor'
    changes:
      - kind: 'removeParameter'
        name: 'nullOk'

  # Changes made in https://github.com/flutter/flutter/pull/68905.
  - title: "Migrate from 'nullOk'"
    date: 2021-01-27
    element:
      uris: [ 'cupertino.dart' ]
      method: 'resolve'
      inClass: 'CupertinoDynamicColor'
    oneOf:
      - if: "nullOk == 'true'"
        changes:
          - kind: 'rename'
            newName: 'maybeResolve'
          - kind: 'removeParameter'
            name: 'nullOk'
      - if: "nullOk == 'false'"
        changes:
          - kind: 'removeParameter'
            name: 'nullOk'
    variables:
      nullOk:
        kind: 'fragment'
        value: 'arguments[nullOk]'

  # Changes made in https://github.com/flutter/flutter/pull/68925.
  - title: "Migrate from 'nullOk'"
    date: 2021-01-27
    element:
      uris: [ 'material.dart', 'widgets.dart', 'cupertino.dart' ]
      method: 'of'
      inClass: 'SliverAnimatedList'
    oneOf:
      - if: "nullOk == 'true'"
        changes:
          - kind: 'rename'
            newName: 'maybeOf'
          - kind: 'removeParameter'
            name: 'nullOk'
      - if: "nullOk == 'false'"
        changes:
          - kind: 'removeParameter'
            name: 'nullOk'
    variables:
      nullOk:
        kind: 'fragment'
        value: 'arguments[nullOk]'

  # Changes made in https://github.com/flutter/flutter/pull/68925.
  - title: "Migrate from 'nullOk'"
    date: 2021-01-27
    element:
      uris: [ 'material.dart', 'widgets.dart', 'cupertino.dart' ]
      method: 'of'
      inClass: 'AnimatedList'
    oneOf:
      - if: "nullOk == 'true'"
        changes:
          - kind: 'rename'
            newName: 'maybeOf'
          - kind: 'removeParameter'
            name: 'nullOk'
      - if: "nullOk == 'false'"
        changes:
          - kind: 'removeParameter'
            name: 'nullOk'
    variables:
      nullOk:
        kind: 'fragment'
        value: 'arguments[nullOk]'

  # Changes made in https://github.com/flutter/flutter/pull/68921.
  - title: "Migrate from 'nullOk'"
    date: 2021-01-27
    element:
      uris: [ 'material.dart', 'widgets.dart', 'cupertino.dart' ]
      method: 'invoke'
      inClass: 'Actions'
    oneOf:
      - if: "nullOk == 'true'"
        changes:
          - kind: 'rename'
            newName: 'maybeInvoke'
          - kind: 'removeParameter'
            name: 'nullOk'
      - if: "nullOk == 'false'"
        changes:
          - kind: 'removeParameter'
            name: 'nullOk'
    variables:
      nullOk:
        kind: 'fragment'
        value: 'arguments[nullOk]'

  # Changes made in https://github.com/flutter/flutter/pull/68921.
  - title: "Migrate from 'nullOk'"
    date: 2021-01-27
    element:
      uris: [ 'material.dart', 'widgets.dart', 'cupertino.dart' ]
      method: 'find'
      inClass: 'Actions'
    oneOf:
      - if: "nullOk == 'true'"
        changes:
          - kind: 'rename'
            newName: 'maybeFind'
          - kind: 'removeParameter'
            name: 'nullOk'
      - if: "nullOk == 'false'"
        changes:
          - kind: 'removeParameter'
            name: 'nullOk'
    variables:
      nullOk:
        kind: 'fragment'
        value: 'arguments[nullOk]'

  # Changes made in https://github.com/flutter/flutter/pull/68921.
  - title: "Migrate from 'nullOk'"
    date: 2021-01-27
    element:
      uris: [ 'material.dart', 'widgets.dart', 'cupertino.dart' ]
      method: 'handler'
      inClass: 'Actions'
    changes:
      - kind: 'removeParameter'
        name: 'nullOk'

  # Changes made in https://github.com/flutter/flutter/pull/68921.
  - title: "Migrate from 'nullOk'"
    date: 2021-01-27
    element:
      uris: [ 'material.dart', 'widgets.dart', 'cupertino.dart' ]
      method: 'of'
      inClass: 'Shortcuts'
    oneOf:
      - if: "nullOk == 'true'"
        changes:
          - kind: 'rename'
            newName: 'maybeOf'
          - kind: 'removeParameter'
            name: 'nullOk'
      - if: "nullOk == 'false'"
        changes:
          - kind: 'removeParameter'
            name: 'nullOk'
    variables:
      nullOk:
        kind: 'fragment'
        value: 'arguments[nullOk]'

  # Changes made in https://github.com/flutter/flutter/pull/68917.
  - title: "Migrate from 'nullOk'"
    date: 2021-01-27
    element:
      uris: [ 'material.dart', 'widgets.dart', 'cupertino.dart' ]
      method: 'of'
      inClass: 'Focus'
    oneOf:
      - if: "nullOk == 'true'"
        changes:
          - kind: 'rename'
            newName: 'maybeOf'
          - kind: 'removeParameter'
            name: 'nullOk'
      - if: "nullOk == 'false'"
        changes:
          - kind: 'removeParameter'
            name: 'nullOk'
    variables:
      nullOk:
        kind: 'fragment'
        value: 'arguments[nullOk]'

  # Changes made in https://github.com/flutter/flutter/pull/68917.
  - title: "Migrate from 'nullOk'"
    date: 2021-01-27
    element:
      uris: [ 'material.dart', 'widgets.dart', 'cupertino.dart' ]
      method: 'of'
      inClass: 'FocusTraversalGroup'
    oneOf:
      - if: "nullOk == 'true'"
        changes:
          - kind: 'rename'
            newName: 'maybeOf'
          - kind: 'removeParameter'
            name: 'nullOk'
      - if: "nullOk == 'false'"
        changes:
          - kind: 'removeParameter'
            name: 'nullOk'
    variables:
      nullOk:
        kind: 'fragment'
        value: 'arguments[nullOk]'

  # Changes made in https://github.com/flutter/flutter/pull/68917.
  - title: "Migrate from 'nullOk'"
    date: 2021-01-27
    element:
      uris: [ 'material.dart', 'widgets.dart', 'cupertino.dart' ]
      method: 'of'
      inClass: 'FocusTraversalOrder'
    oneOf:
      - if: "nullOk == 'true'"
        changes:
          - kind: 'rename'
            newName: 'maybeOf'
          - kind: 'removeParameter'
            name: 'nullOk'
      - if: "nullOk == 'false'"
        changes:
          - kind: 'removeParameter'
            name: 'nullOk'
    variables:
      nullOk:
        kind: 'fragment'
        value: 'arguments[nullOk]'

  # Changes made in https://github.com/flutter/flutter/pull/68911.
  - title: "Migrate from 'nullOk'"
    date: 2021-01-27
    element:
      uris: [ 'material.dart', 'widgets.dart', 'cupertino.dart' ]
      method: 'localeOf'
      inClass: 'Localizations'
    oneOf:
      - if: "nullOk == 'true'"
        changes:
          - kind: 'rename'
            newName: 'maybeLocaleOf'
          - kind: 'removeParameter'
            name: 'nullOk'
      - if: "nullOk == 'false'"
        changes:
          - kind: 'removeParameter'
            name: 'nullOk'
    variables:
      nullOk:
        kind: 'fragment'
        value: 'arguments[nullOk]'

  # Changes made in https://github.com/flutter/flutter/pull/68910.
  - title: "Migrate from 'nullOk'"
    date: 2021-01-27
    element:
      uris: [ 'material.dart', 'widgets.dart', 'cupertino.dart' ]
      method: 'of'
      inClass: 'Router'
    oneOf:
      - if: "nullOk == 'true'"
        changes:
          - kind: 'rename'
            newName: 'maybeOf'
          - kind: 'removeParameter'
            name: 'nullOk'
      - if: "nullOk == 'false'"
        changes:
          - kind: 'removeParameter'
            name: 'nullOk'
    variables:
      nullOk:
        kind: 'fragment'
        value: 'arguments[nullOk]'

  # Changes made in https://github.com/flutter/flutter/pull/68908.
  - title: "Migrate from 'nullOk'"
    date: 2021-01-27
    element:
      uris: [ 'material.dart' ]
      method: 'of'
      inClass: 'Scaffold'
    oneOf:
      - if: "nullOk == 'true'"
        changes:
          - kind: 'rename'
            newName: 'maybeOf'
          - kind: 'removeParameter'
            name: 'nullOk'
      - if: "nullOk == 'false'"
        changes:
          - kind: 'removeParameter'
            name: 'nullOk'
    variables:
      nullOk:
        kind: 'fragment'
        value: 'arguments[nullOk]'

  # Changes made in https://github.com/flutter/flutter/pull/68908.
  - title: "Migrate from 'nullOk'"
    date: 2021-01-27
    element:
      uris: [ 'material.dart' ]
      method: 'of'
      inClass: 'ScaffoldMessenger'
    oneOf:
      - if: "nullOk == 'true'"
        changes:
          - kind: 'rename'
            newName: 'maybeOf'
          - kind: 'removeParameter'
            name: 'nullOk'
      - if: "nullOk == 'false'"
        changes:
          - kind: 'removeParameter'
            name: 'nullOk'
    variables:
      nullOk:
        kind: 'fragment'
        value: 'arguments[nullOk]'

  # Changes made in https://github.com/flutter/flutter/pull/70726.
  - title: "Migrate from 'nullOk'"
    date: 2021-01-27
    element:
      uris: [ 'material.dart', 'widgets.dart', 'cupertino.dart' ]
      method: 'of'
      inClass: 'Navigator'
    oneOf:
      - if: "nullOk == 'true'"
        changes:
          - kind: 'rename'
            newName: 'maybeOf'
          - kind: 'removeParameter'
            name: 'nullOk'
      - if: "nullOk == 'false'"
        changes:
          - kind: 'removeParameter'
            name: 'nullOk'
    variables:
      nullOk:
        kind: 'fragment'
        value: 'arguments[nullOk]'

  # Changes made in https://github.com/flutter/flutter/pull/68736.
  - title: "Migrate from 'nullOk'"
    date: 2021-01-27
    element:
      uris: [ 'material.dart', 'widgets.dart', 'cupertino.dart' ]
      method: 'of'
      inClass: 'MediaQuery'
    oneOf:
      - if: "nullOk == 'true'"
        changes:
          - kind: 'rename'
            newName: 'maybeOf'
          - kind: 'removeParameter'
            name: 'nullOk'
      - if: "nullOk == 'false'"
        changes:
          - kind: 'removeParameter'
            name: 'nullOk'
    variables:
      nullOk:
        kind: 'fragment'
        value: 'arguments[nullOk]'

  # Changes made in https://github.com/flutter/flutter/pull/44189.
  - title: "Rename to 'dependOnInheritedElement'"
    date: 2020-12-23
    element:
      uris: [ 'material.dart', 'cupertino.dart', 'widgets.dart' ]
      method: 'inheritFromElement'
      inClass: 'Element'
    changes:
      - kind: 'rename'
        newName: 'dependOnInheritedElement'

  # Changes made in https://github.com/flutter/flutter/pull/44189.
  - title: "Rename to 'dependOnInheritedWidgetOfExactType'"
    date: 2020-09-14
    element:
      uris: [ 'material.dart', 'cupertino.dart', 'widgets.dart' ]
      method: 'inheritFromWidgetOfExactType'
      inClass: 'Element'
    changes:
      - kind: 'rename'
        newName: 'dependOnInheritedWidgetOfExactType'
      - kind: 'addTypeParameter'
        index: 0
        name: 'T'
        argumentValue:
          expression: '{% type %}'
          variables:
            type:
              kind: 'fragment'
              value: 'arguments[0]'
      - kind: 'removeParameter'
        index: 0

  # Changes made in https://github.com/flutter/flutter/pull/44189.
  - title: "Rename to 'getElementForInheritedWidgetOfExactType'"
    date: 2020-09-14
    element:
      uris: [ 'material.dart', 'cupertino.dart', 'widgets.dart' ]
      method: 'ancestorInheritedElementForWidgetOfExactType'
      inClass: 'Element'
    changes:
      - kind: 'rename'
        newName: 'getElementForInheritedWidgetOfExactType'
      - kind: 'addTypeParameter'
        index: 0
        name: 'T'
        argumentValue:
          expression: '{% type %}'
          variables:
            type:
              kind: 'fragment'
              value: 'arguments[0]'
      - kind: 'removeParameter'
        index: 0

  # Changes made in https://github.com/flutter/flutter/pull/44189.
  - title: "Rename to 'getElementForInheritedWidgetOfExactType'"
    date: 2020-12-23
    element:
      uris: [ 'material.dart', 'cupertino.dart', 'widgets.dart' ]
      method: 'ancestorWidgetOfExactType'
      inClass: 'Element'
    changes:
      - kind: 'rename'
        newName: 'findAncestorWidgetOfExactType'
      - kind: 'addTypeParameter'
        index: 0
        name: 'T'
        argumentValue:
          expression: '{% type %}'
          variables:
            type:
              kind: 'fragment'
              value: 'arguments[0]'
      - kind: 'removeParameter'
        index: 0

  # Changes made in https://github.com/flutter/flutter/pull/44189.
  - title: "Rename to 'findAncestorStateOfType'"
    date: 2020-12-23
    element:
      uris: [ 'material.dart', 'cupertino.dart', 'widgets.dart' ]
      method: 'ancestorStateOfType'
      inClass: 'Element'
    changes:
      - kind: 'rename'
        newName: 'findAncestorStateOfType'
      - kind: 'addTypeParameter'
        index: 0
        name: 'T'
        argumentValue:
          expression: '{% type %}'
          variables:
            type:
              kind: 'fragment'
              value: 'arguments[0].typeArguments[0]'
      - kind: 'removeParameter'
        index: 0

  # Changes made in https://github.com/flutter/flutter/pull/44189.
  - title: "Rename to 'findAncestorRenderObjectOfType'"
    date: 2020-12-23
    element:
      uris: [ 'material.dart', 'cupertino.dart', 'widgets.dart' ]
      method: 'ancestorRenderObjectOfType'
      inClass: 'Element'
    changes:
      - kind: 'rename'
        newName: 'findAncestorRenderObjectOfType'
      - kind: 'addTypeParameter'
        index: 0
        name: 'T'
        argumentValue:
          expression: '{% type %}'
          variables:
            type:
              kind: 'fragment'
              value: 'arguments[0].typeArguments[0]'
      - kind: 'removeParameter'
        index: 0

  # Changes made in https://github.com/flutter/flutter/pull/44189.
  - title: "Rename to 'findAncestorRenderObjectOfType'"
    date: 2020-12-23
    element:
      uris: [ 'material.dart', 'cupertino.dart', 'widgets.dart' ]
      method: 'rootAncestorStateOfType'
      inClass: 'Element'
    changes:
      - kind: 'rename'
        newName: 'findRootAncestorStateOfType'
      - kind: 'addTypeParameter'
        index: 0
        name: 'T'
        argumentValue:
          expression: '{% type %}'
          variables:
            type:
              kind: 'fragment'
              value: 'arguments[0].typeArguments[0]'
      - kind: 'removeParameter'
        index: 0

  # Changes made in https://github.com/flutter/flutter/pull/26259
  - title: "Rename to 'resizeToAvoidBottomInset'"
    date: 2020-12-23
    element:
      uris: [ 'material.dart' ]
      field: 'resizeToAvoidBottomPadding'
      inClass: 'Scaffold'
    changes:
      - kind: 'rename'
        newName: 'resizeToAvoidBottomInset'

  # Changes made in https://github.com/flutter/flutter/pull/26259
  - title: "Rename to 'resizeToAvoidBottomInset'"
    date: 2020-12-23
    element:
      uris: [ 'material.dart' ]
      constructor: ''
      inClass: 'Scaffold'
    changes:
      - kind: 'renameParameter'
        oldName: 'resizeToAvoidBottomPadding'
        newName: 'resizeToAvoidBottomInset'

  # Change made in https://github.com/flutter/flutter/pull/20649
  # TODO(Piinks): Add tests when `bulkApply:false` testing is supported, https://github.com/dart-lang/sdk/issues/44639
  - title: "Replace with 'CupertinoPopupSurface'"
    date: 2021-01-07
    bulkApply: false
    element:
      uris: [ 'cupertino.dart' ]
      class: 'CupertinoDialog'
    changes:
      - kind: 'rename'
        newName: 'CupertinoPopupSurface'

  # Change made in https://github.com/flutter/flutter/pull/20649
  # TODO(Piinks): Add tests when `bulkApply:false` testing is supported, https://github.com/dart-lang/sdk/issues/44639
  - title: "Replace with 'CupertinoAlertDialog'"
    date: 2021-01-07
    bulkApply: false
    element:
      uris: [ 'cupertino.dart' ]
      class: 'CupertinoDialog'
    changes:
      - kind: 'rename'
        newName: 'CupertinoAlertDialog'
      - kind: 'renameParameter'
        oldName: 'child'
        newName: 'content'

  # Changes made in https://github.com/flutter/flutter/pull/61648
  - title: "Migrate to 'autovalidateMode'"
    date: 2020-09-02
    element:
      uris: [ 'widgets.dart', 'material.dart', 'cupertino.dart' ]
      field: 'autovalidate'
      inClass: 'Form'
    changes:
      - kind: 'rename'
        newName: 'autovalidateMode'

  # Changes made in https://github.com/flutter/flutter/pull/61648
  - title: "Migrate to 'autovalidateMode'"
    date: 2020-09-02
    element:
      uris: [ 'widgets.dart', 'material.dart', 'cupertino.dart' ]
      constructor: ''
      inClass: 'Form'
    oneOf:
      - if: "autovalidate == 'true'"
        changes:
          - kind: 'addParameter'
            index: 0
            name: 'autovalidateMode'
            style: optional_named
            argumentValue:
              expression: 'AutovalidateMode.always'
              requiredIf: "autovalidate == 'true'"
          - kind: 'removeParameter'
            name: 'autovalidate'
      - if: "autovalidate == 'false'"
        changes:
          - kind: 'addParameter'
            index: 0
            name: 'autovalidateMode'
            style: optional_named
            argumentValue:
              expression: 'AutovalidateMode.disabled'
              requiredIf: "autovalidate == 'false'"
          - kind: 'removeParameter'
            name: 'autovalidate'
    variables:
      autovalidate:
        kind: 'fragment'
        value: 'arguments[autovalidate]'

  # Changes made in https://github.com/flutter/flutter/pull/61648
  - title: "Migrate to 'autovalidateMode'"
    date: 2020-09-02
    element:
      uris: [ 'widgets.dart', 'material.dart', 'cupertino.dart' ]
      field: 'autovalidate'
      inClass: 'FormField'
    changes:
      - kind: 'rename'
        newName: 'autovalidateMode'

  # Changes made in https://github.com/flutter/flutter/pull/61648
  - title: "Migrate to 'autovalidateMode'"
    date: 2020-09-02
    element:
      uris: [ 'widgets.dart', 'material.dart', 'cupertino.dart' ]
      constructor: ''
      inClass: 'FormField'
    oneOf:
      - if: "autovalidate == 'true'"
        changes:
          - kind: 'addParameter'
            index: 0
            name: 'autovalidateMode'
            style: optional_named
            argumentValue:
              expression: 'AutovalidateMode.always'
              requiredIf: "autovalidate == 'true'"
          - kind: 'removeParameter'
            name: 'autovalidate'
      - if: "autovalidate == 'false'"
        changes:
          - kind: 'addParameter'
            index: 0
            name: 'autovalidateMode'
            style: optional_named
            argumentValue:
              expression: 'AutovalidateMode.disabled'
              requiredIf: "autovalidate == 'false'"
          - kind: 'removeParameter'
            name: 'autovalidate'
    variables:
      autovalidate:
        kind: 'fragment'
        value: 'arguments[autovalidate]'

  # Changes made in https://github.com/flutter/flutter/pull/61648
  - title: "Migrate to 'autovalidateMode'"
    date: 2020-09-02
    element:
      uris: [ 'material.dart' ]
      constructor: ''
      inClass: 'TextFormField'
    oneOf:
      - if: "autovalidate == 'true'"
        changes:
          - kind: 'addParameter'
            index: 0
            name: 'autovalidateMode'
            style: optional_named
            argumentValue:
              expression: 'AutovalidateMode.always'
              requiredIf: "autovalidate == 'true'"
          - kind: 'removeParameter'
            name: 'autovalidate'
      - if: "autovalidate == 'false'"
        changes:
          - kind: 'addParameter'
            index: 0
            name: 'autovalidateMode'
            style: optional_named
            argumentValue:
              expression: 'AutovalidateMode.disabled'
              requiredIf: "autovalidate == 'false'"
          - kind: 'removeParameter'
            name: 'autovalidate'
    variables:
      autovalidate:
        kind: 'fragment'
        value: 'arguments[autovalidate]'

  # Changes made in https://github.com/flutter/flutter/pull/61648
  - title: "Migrate to 'autovalidateMode'"
    date: 2020-09-02
    element:
      uris: [ 'material.dart' ]
      constructor: ''
      inClass: 'DropdownButtonFormField'
    oneOf:
      - if: "autovalidate == 'true'"
        changes:
          - kind: 'addParameter'
            index: 0
            name: 'autovalidateMode'
            style: optional_named
            argumentValue:
              expression: 'AutovalidateMode.always'
              requiredIf: "autovalidate == 'true'"
          - kind: 'removeParameter'
            name: 'autovalidate'
      - if: "autovalidate == 'false'"
        changes:
          - kind: 'addParameter'
            index: 0
            name: 'autovalidateMode'
            style: optional_named
            argumentValue:
              expression: 'AutovalidateMode.disabled'
              requiredIf: "autovalidate == 'false'"
          - kind: 'removeParameter'
            name: 'autovalidate'
    variables:
      autovalidate:
        kind: 'fragment'
        value: 'arguments[autovalidate]'

  # Changes made in https://github.com/flutter/flutter/pull/48547
  - title: "Rename to 'headline1'"
    date: 2020-01-24
    element:
      uris: [ 'material.dart' ]
      getter: display4
      inClass: 'TextTheme'
    changes:
      - kind: 'rename'
        newName: 'headline1'

  # Changes made in https://github.com/flutter/flutter/pull/48547
  - title: "Rename to 'headline2'"
    date: 2020-01-24
    element:
      uris: [ 'material.dart' ]
      getter: display3
      inClass: 'TextTheme'
    changes:
      - kind: 'rename'
        newName: 'headline2'

  # Changes made in https://github.com/flutter/flutter/pull/48547
  - title: "Rename to 'headline3'"
    date: 2020-01-24
    element:
      uris: [ 'material.dart' ]
      getter: display2
      inClass: 'TextTheme'
    changes:
      - kind: 'rename'
        newName: 'headline3'

  # Changes made in https://github.com/flutter/flutter/pull/48547
  - title: "Rename to 'headline4'"
    date: 2020-01-24
    element:
      uris: [ 'material.dart' ]
      getter: display1
      inClass: 'TextTheme'
    changes:
      - kind: 'rename'
        newName: 'headline4'

  # Changes made in https://github.com/flutter/flutter/pull/48547
  - title: "Rename to 'headline5'"
    date: 2020-01-24
    element:
      uris: [ 'material.dart' ]
      getter: headline
      inClass: 'TextTheme'
    changes:
      - kind: 'rename'
        newName: 'headline5'

  # Changes made in https://github.com/flutter/flutter/pull/48547
  - title: "Rename to 'headline6'"
    date: 2020-01-24
    element:
      uris: [ 'material.dart' ]
      getter: title
      inClass: 'TextTheme'
    changes:
      - kind: 'rename'
        newName: 'headline6'

  # Changes made in https://github.com/flutter/flutter/pull/48547
  - title: "Rename to 'subtitle1'"
    date: 2020-01-24
    element:
      uris: [ 'material.dart' ]
      getter: subhead
      inClass: 'TextTheme'
    changes:
      - kind: 'rename'
        newName: 'subtitle1'

  # Changes made in https://github.com/flutter/flutter/pull/48547
  - title: "Rename to 'bodyText1'"
    date: 2020-01-24
    element:
      uris: [ 'material.dart' ]
      getter: body2
      inClass: 'TextTheme'
    changes:
      - kind: 'rename'
        newName: 'bodyText1'

  # Changes made in https://github.com/flutter/flutter/pull/48547
  - title: "Rename to 'bodyText2'"
    date: 2020-01-24
    element:
      uris: [ 'material.dart' ]
      getter: body1
      inClass: 'TextTheme'
    changes:
      - kind: 'rename'
        newName: 'bodyText2'

  # Changes made in https://github.com/flutter/flutter/pull/48547
  - title: "Rename to 'subtitle2'"
    date: 2020-01-24
    element:
      uris: [ 'material.dart' ]
      getter: subtitle
      inClass: 'TextTheme'
    changes:
      - kind: 'rename'
        newName: 'subtitle2'

  # Changes made in https://github.com/flutter/flutter/pull/48547
  - title: 'Rename arguments'
    date: 2020-01-24
    element:
      uris: [ 'material.dart' ]
      constructor: ''
      inClass: 'TextTheme'
    changes:
      - kind: 'renameParameter'
        oldName: 'display4'
        newName: 'headline1'
      - kind: 'renameParameter'
        oldName: 'display3'
        newName: 'headline2'
      - kind: 'renameParameter'
        oldName: 'display2'
        newName: 'headline3'
      - kind: 'renameParameter'
        oldName: 'display1'
        newName: 'headline4'
      - kind: 'renameParameter'
        oldName: 'headline'
        newName: 'headline5'
      - kind: 'renameParameter'
        oldName: 'title'
        newName: 'headline6'
      - kind: 'renameParameter'
        oldName: 'subhead'
        newName: 'subtitle1'
      - kind: 'renameParameter'
        oldName: 'subtitle'
        newName: 'subtitle2'
      - kind: 'renameParameter'
        oldName: 'body2'
        newName: 'bodyText1'
      - kind: 'renameParameter'
        oldName: 'body1'
        newName: 'bodyText2'

  # Changes made in https://github.com/flutter/flutter/pull/48547
  - title: 'Rename arguments'
    date: 2020-01-24
    element:
      uris: [ 'material.dart' ]
      method: 'copyWith'
      inClass: 'TextTheme'
    changes:
      - kind: 'renameParameter'
        oldName: 'display4'
        newName: 'headline1'
      - kind: 'renameParameter'
        oldName: 'display3'
        newName: 'headline2'
      - kind: 'renameParameter'
        oldName: 'display2'
        newName: 'headline3'
      - kind: 'renameParameter'
        oldName: 'display1'
        newName: 'headline4'
      - kind: 'renameParameter'
        oldName: 'headline'
        newName: 'headline5'
      - kind: 'renameParameter'
        oldName: 'title'
        newName: 'headline6'
      - kind: 'renameParameter'
        oldName: 'subhead'
        newName: 'subtitle1'
      - kind: 'renameParameter'
        oldName: 'subtitle'
        newName: 'subtitle2'
      - kind: 'renameParameter'
        oldName: 'body2'
        newName: 'bodyText1'
      - kind: 'renameParameter'
        oldName: 'body1'
        newName: 'bodyText2'

  # Changes made in https://github.com/flutter/flutter/pull/66305
  - title: "Migrate to 'clipBehavior'"
    date: 2020-09-22
    element:
      uris: [ 'widgets.dart', 'material.dart', 'cupertino.dart' ]
      field: 'overflow'
      inClass: 'Stack'
    changes:
      - kind: 'rename'
        newName: 'clipBehavior'

  # Changes made in https://github.com/flutter/flutter/pull/66305
  - title: "Migrate to 'clipBehavior'"
    date: 2020-09-22
    element:
      uris: [ 'widgets.dart', 'material.dart', 'cupertino.dart' ]
      constructor: ''
      inClass: 'Stack'
    oneOf:
      - if: "overflow == 'Overflow.clip'"
        changes:
          - kind: 'addParameter'
            index: 0
            name: 'clipBehavior'
            style: optional_named
            argumentValue:
              expression: 'Clip.hardEdge'
              requiredIf: "overflow == 'Overflow.clip'"
          - kind: 'removeParameter'
            name: 'overflow'
      - if: "overflow == 'Overflow.visible'"
        changes:
          - kind: 'addParameter'
            index: 0
            name: 'clipBehavior'
            style: optional_named
            argumentValue:
              expression: 'Clip.none'
              requiredIf: "overflow == 'Overflow.visible'"
          - kind: 'removeParameter'
            name: 'overflow'
    variables:
      overflow:
        kind: 'fragment'
        value: 'arguments[overflow]'

  # Change made in https://github.com/flutter/flutter/pull/44189.
  - title: "Rename to 'dependOnInheritedElement'"
    date: 2019-11-22
    element:
      uris: [ 'material.dart', 'cupertino.dart', 'widgets.dart' ]
      inClass: 'BuildContext'
      method: 'inheritFromElement'
    changes:
      - kind: 'rename'
        newName: 'dependOnInheritedElement'

  # Change made in https://github.com/flutter/flutter/pull/44189.
  - title: "Migrate to 'dependOnInheritedWidgetOfExactType'"
    date: 2019-11-22
    element:
      uris: [ 'material.dart', 'cupertino.dart', 'widgets.dart' ]
      inClass: 'BuildContext'
      method: 'inheritFromWidgetOfExactType'
    changes:
      - kind: 'rename'
        newName: 'dependOnInheritedWidgetOfExactType'
      - kind: 'removeParameter'
        index: 0
      - kind: 'addTypeParameter'
        index: 0
        name: 'T'
        argumentValue:
          expression: '{% type %}'
          variables:
            type:
              kind: fragment
              value: 'arguments[0]'

  # Change made in https://github.com/flutter/flutter/pull/44189.
  - title: "Migrate to 'getElementForInheritedWidgetOfExactType'"
    date: 2019-11-22
    element:
      uris: [ 'material.dart', 'cupertino.dart', 'widgets.dart' ]
      inClass: 'BuildContext'
      method: 'ancestorInheritedElementForWidgetOfExactType'
    changes:
      - kind: 'rename'
        newName: 'getElementForInheritedWidgetOfExactType'
      - kind: 'removeParameter'
        index: 0
      - kind: 'addTypeParameter'
        index: 0
        name: 'T'
        argumentValue:
          expression: '{% type %}'
          variables:
            type:
              kind: fragment
              value: 'arguments[0]'

  # Change made in https://github.com/flutter/flutter/pull/44189.
  - title: "Migrate to 'findAncestorWidgetOfExactType'"
    date: 2019-11-22
    element:
      uris: [ 'material.dart', 'cupertino.dart', 'widgets.dart' ]
      inClass: 'BuildContext'
      method: 'ancestorWidgetOfExactType'
    changes:
      - kind: 'rename'
        newName: 'findAncestorWidgetOfExactType'
      - kind: 'removeParameter'
        index: 0
      - kind: 'addTypeParameter'
        index: 0
        name: 'T'
        argumentValue:
          expression: '{% type %}'
          variables:
            type:
              kind: fragment
              value: 'arguments[0]'

  # Change made in https://github.com/flutter/flutter/pull/44189.
  - title: "Migrate to 'findAncestorStateOfType'"
    date: 2019-11-22
    element:
      uris: [ 'material.dart', 'cupertino.dart', 'widgets.dart' ]
      inClass: 'BuildContext'
      method: 'ancestorStateOfType'
    changes:
      - kind: 'rename'
        newName: 'findAncestorStateOfType'
      - kind: 'removeParameter'
        index: 0
      - kind: 'addTypeParameter'
        index: 0
        name: 'T'
        argumentValue:
          expression: '{% type %}'
          variables:
            type:
              kind: fragment
              value: 'arguments[0].typeArguments[0]'

  # Change made in https://github.com/flutter/flutter/pull/44189.
  - title: "Migrate to 'rootAncestorStateOfType'"
    date: 2019-11-22
    element:
      uris: [ 'material.dart', 'cupertino.dart', 'widgets.dart' ]
      inClass: 'BuildContext'
      method: 'rootAncestorStateOfType'
    changes:
      - kind: 'rename'
        newName: 'findRootAncestorStateOfType'
      - kind: 'removeParameter'
        index: 0
      - kind: 'addTypeParameter'
        index: 0
        name: 'T'
        argumentValue:
          expression: '{% type %}'
          variables:
            type:
              kind: fragment
              value: 'arguments[0].typeArguments[0]'

  # Change made in https://github.com/flutter/flutter/pull/44189.
  - title: "Migrate to 'ancestorRenderObjectOfType'"
    date: 2019-11-22
    element:
      uris: [ 'material.dart', 'cupertino.dart', 'widgets.dart' ]
      inClass: 'BuildContext'
      method: 'ancestorRenderObjectOfType'
    changes:
      - kind: 'rename'
        newName: 'findAncestorRenderObjectOfType'
      - kind: 'removeParameter'
        index: 0
      - kind: 'addTypeParameter'
        index: 0
        name: 'T'
        argumentValue:
          expression: '{% type %}'
          variables:
            type:
              kind: fragment
              value: 'arguments[0].typeArguments[0]'

  # Changes made in https://github.com/flutter/flutter/pull/45941
  - title: "Rename to 'deferFirstFrame'"
    date: 2020-12-23
    element:
      uris: [ 'material.dart', 'cupertino.dart', 'widgets.dart' ]
      method: 'deferFirstFrameReport'
      inClass: 'WidgetsBinding'
    changes:
      - kind: 'rename'
        newName: 'deferFirstFrame'

  # Changes made in https://github.com/flutter/flutter/pull/45941
  - title: "Rename to 'allowFirstFrame'"
    date: 2020-12-23
    element:
      uris: [ 'material.dart', 'cupertino.dart', 'widgets.dart' ]
      method: 'allowFirstFrameReport'
      inClass: 'WidgetsBinding'
    changes:
      - kind: 'rename'
        newName: 'allowFirstFrame'

  # Changes made in https://github.com/flutter/flutter/pull/44189
  - title: "Rename to 'dependOnInheritedElement'"
    date: 2020-12-23
    element:
      uris: [ 'material.dart', 'cupertino.dart', 'widgets.dart' ]
      method: 'inheritFromElement'
      inClass: 'StatefulElement'
    changes:
      - kind: 'rename'
        newName: 'dependOnInheritedElement'

  # Changes made in https://github.com/flutter/flutter/pull/15303
  - title: "Replace 'child' with 'builder'"
    date: 2020-12-17
    element:
      uris: [ 'material.dart' ]
      function: 'showDialog'
    changes:
      - kind: 'addParameter'
        index: 0
        name: 'builder'
        style: optional_named
        argumentValue:
          expression: '(context) => {% widget %}'
          requiredIf: "widget != ''"
          variables:
            widget:
              kind: fragment
              value: 'arguments[child]'
      - kind: 'removeParameter'
        name: 'child'

  # Changes made in https://github.com/flutter/flutter/pull/28602
  - title: "Rename to 'fromMouseEvent'"
    date: 2020-12-15
    element:
      uris: [ 'gestures.dart' ]
      constructor: 'fromHoverEvent'
      inClass: 'PointerEnterEvent'
    changes:
      - kind: 'rename'
        newName: 'fromMouseEvent'

  # Changes made in https://github.com/flutter/flutter/pull/28602
  - title: "Rename to 'fromMouseEvent'"
    date: 2020-12-15
    element:
      uris: [ 'gestures.dart' ]
      constructor: 'fromHoverEvent'
      inClass: 'PointerExitEvent'
    changes:
      - kind: 'rename'
        newName: 'fromMouseEvent'

  # Changes made in https://github.com/flutter/flutter/pull/41859
  - title: "Remove 'brightness'"
    date: 2020-12-10
    element:
      uris: [ 'cupertino.dart' ]
      constructor: ''
      inClass: 'CupertinoTextThemeData'
    changes:
      - kind: 'removeParameter'
        name: 'brightness'

  # Changes made in https://github.com/flutter/flutter/pull/41859
  - title: "Remove 'brightness'"
    date: 2020-12-10
    element:
      uris: [ 'cupertino.dart' ]
      method: 'copyWith'
      inClass: 'CupertinoTextThemeData'
    changes:
      - kind: 'removeParameter'
        name: 'brightness'

# Before adding a new fix: read instructions at the top of this file.<|MERGE_RESOLUTION|>--- conflicted
+++ resolved
@@ -17,7 +17,6 @@
 
 version: 1
 transforms:
-<<<<<<< HEAD
   # Changes made in https://github.com/flutter/flutter/pull/78588
   - title: "Migrate to 'buildOverscrollIndicator'"
     date: 2021-03-18
@@ -50,7 +49,7 @@
     changes:
     - kind: 'rename'
       newName: 'buildOverscrollIndicator'
-=======
+
   # Changes made in https://github.com/flutter/flutter/pull/111706
   - title: "Migrate to 'trackVisibility'"
     date: 2022-09-15
@@ -108,7 +107,6 @@
       - kind: 'renameParameter'
         oldName: 'showTrackOnHover'
         newName: 'trackVisibility'
->>>>>>> bcc1dc6b
 
   # Changes made in https://github.com/flutter/flutter/pull/111080
   - title: "Migrate to 'BottomAppBarTheme.color'"
