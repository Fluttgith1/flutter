--- conflicted
+++ resolved
@@ -15,7 +15,6 @@
 version: 1
 transforms:
 
-<<<<<<< HEAD
   # Changes made in https://github.com/flutter/flutter/pull/66482
   - title: "Migrate to 'TextSelectionThemeData'"
     date: 2020-09-24
@@ -269,7 +268,7 @@
       useTextSelectionTheme:
         kind: 'fragment'
         value: 'arguments[useTextSelectionTheme]'
-=======
+
   # Changes made in https://github.com/flutter/flutter/pull/65246
   - title: "Remove 'disabledThumbGapWidth'"
     date: 2020-11-17
@@ -280,7 +279,6 @@
     changes:
       - kind: 'removeParameter'
         name: 'disabledThumbGapWidth'
->>>>>>> 671926db
 
   # Changes made in https://github.com/flutter/flutter/pull/46115
   - title: "Migrate to 'floatingLabelBehavior'"
