# Copyright 2014 The Flutter Authors. All rights reserved.
# Use of this source code is governed by a BSD-style license that can be
# found in the LICENSE file.

# TODO(Piinks): Add link to public user guide when available.

# Please add new fixes to the top of the file, separated by one blank line
# from other fixes. In a comment, include a link to the PR where the change
# requiring the fix was made.

version: 1
transforms:

<<<<<<< HEAD
  # Change made in https://github.com/flutter/flutter/pull/20649
  # TODO(Piinks): Add tests when `bulkApply:false` testing is supported.
  - title: 'Replace with CupertinoPopupSurface'
    date: 2021-01-07
    bulkApply: false
    element:
      uris: [ 'cupertino.dart' ]
      class: 'CupertinoDialog'
    changes:
      - kind: 'rename'
        newName: 'CupertinoPopupSurface'

  # Change made in https://github.com/flutter/flutter/pull/20649
  # TODO(Piinks): Add tests when `bulkApply:false` testing is supported.
  - title: 'Replace with CupertinoAlertDialog'
    date: 2021-01-07
    bulkApply: false
    element:
      uris: [ 'cupertino.dart' ]
      class: 'CupertinoDialog'
    changes:
      - kind: 'rename'
        newName: 'CupertinoAlertDialog'
      - kind: 'renameParameter'
        oldName: 'child'
        newName: 'content'
=======
  # Changes made in https://github.com/flutter/flutter/pull/45941
  - title: 'Rename to deferFirstFrame'
    date: 2020-12-23
    element:
      uris: [ 'material.dart', 'cupertino.dart', 'widgets.dart' ]
      method: 'deferFirstFrameReport'
      inClass: 'WidgetsBinding'
    changes:
      - kind: 'rename'
        newName: 'deferFirstFrame'

  # Changes made in https://github.com/flutter/flutter/pull/45941
  - title: 'Rename to allowFirstFrame'
    date: 2020-12-23
    element:
      uris: [ 'material.dart', 'cupertino.dart', 'widgets.dart' ]
      method: 'allowFirstFrameReport'
      inClass: 'WidgetsBinding'
    changes:
      - kind: 'rename'
        newName: 'allowFirstFrame'
>>>>>>> 4606a69b

  # Changes made in https://github.com/flutter/flutter/pull/44189
  - title: 'Rename to dependOnInheritedElement'
    date: 2020-12-23
    element:
      uris: [ 'material.dart', 'cupertino.dart', 'widgets.dart' ]
      method: 'inheritFromElement'
      inClass: 'StatefulElement'
    changes:
      - kind: 'rename'
        newName: 'dependOnInheritedElement'

  # Changes made in https://github.com/flutter/flutter/pull/15303
  - title: 'Replace child with builder'
    date: 2020-12-17
    element:
      uris: [ 'material.dart' ]
      function: 'showDialog'
    changes:
      - kind: 'addParameter'
        index: 0
        name: 'builder'
        style: optional_named
        argumentValue:
          expression: '(context) => {% widget %}'
          requiredIf: "widget != ''"
          variables:
            widget:
              kind: fragment
              value: 'arguments[child]'
      - kind: 'removeParameter'
        name: 'child'

  # Changes made in https://github.com/flutter/flutter/pull/28602
  - title: 'Rename to fromMouseEvent'
    date: 2020-12-15
    element:
      uris: [ 'gestures.dart' ]
      constructor: 'fromHoverEvent'
      inClass: 'PointerEnterEvent'
    changes:
      - kind: 'rename'
        newName: 'fromMouseEvent'

  # Changes made in https://github.com/flutter/flutter/pull/28602
  - title: 'Rename to fromMouseEvent'
    date: 2020-12-15
    element:
      uris: [ 'gestures.dart' ]
      constructor: 'fromHoverEvent'
      inClass: 'PointerExitEvent'
    changes:
      - kind: 'rename'
        newName: 'fromMouseEvent'

  # Changes made in https://github.com/flutter/flutter/pull/41859
  - title: 'Remove brightness'
    date: 2020-12-10
    element:
      uris: [ 'cupertino.dart' ]
      constructor: ''
      inClass: 'CupertinoTextThemeData'
    changes:
      - kind: 'removeParameter'
        name: 'brightness'

  # Changes made in https://github.com/flutter/flutter/pull/41859
  - title: 'Remove brightness'
    date: 2020-12-10
    element:
      uris: [ 'cupertino.dart' ]
      method: 'copyWith'
      inClass: 'CupertinoTextThemeData'
    changes:
      - kind: 'removeParameter'
        name: 'brightness'

# Before adding a new fix: read instructions at the top of this file.<|MERGE_RESOLUTION|>--- conflicted
+++ resolved
@@ -11,7 +11,6 @@
 version: 1
 transforms:
 
-<<<<<<< HEAD
   # Change made in https://github.com/flutter/flutter/pull/20649
   # TODO(Piinks): Add tests when `bulkApply:false` testing is supported.
   - title: 'Replace with CupertinoPopupSurface'
@@ -38,7 +37,7 @@
       - kind: 'renameParameter'
         oldName: 'child'
         newName: 'content'
-=======
+
   # Changes made in https://github.com/flutter/flutter/pull/45941
   - title: 'Rename to deferFirstFrame'
     date: 2020-12-23
@@ -60,7 +59,6 @@
     changes:
       - kind: 'rename'
         newName: 'allowFirstFrame'
->>>>>>> 4606a69b
 
   # Changes made in https://github.com/flutter/flutter/pull/44189
   - title: 'Rename to dependOnInheritedElement'
