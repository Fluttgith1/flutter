# Copyright 2014 The Flutter Authors. All rights reserved.
# Use of this source code is governed by a BSD-style license that can be
# found in the LICENSE file.

# TODO(Piinks): Add link to public user guide when available.

# Please add new fixes to the top of the file, separated by one blank line
# from other fixes. In a comment, include a link to the PR where the change
# requiring the fix was made.

version: 1
transforms:

<<<<<<< HEAD
  # Changes made in https://github.com/flutter/flutter/pull/45941
  - title: 'Rename to deferFirstFrame'
    date: 2020-12-23
    element:
      uris: [ 'material.dart', 'cupertino.dart', 'widgets.dart' ]
      method: 'deferFirstFrameReport'
      inClass: 'WidgetsBinding'
    changes:
      - kind: 'rename'
        newName: 'deferFirstFrame'

  # Changes made in https://github.com/flutter/flutter/pull/45941
  - title: 'Rename to allowFirstFrame'
    date: 2020-12-23
    element:
      uris: [ 'material.dart', 'cupertino.dart', 'widgets.dart' ]
      method: 'allowFirstFrameReport'
      inClass: 'WidgetsBinding'
    changes:
      - kind: 'rename'
        newName: 'allowFirstFrame'

=======
  # Changes made in https://github.com/flutter/flutter/pull/15303
  - title: 'Replace child with builder'
    date: 2020-12-17
    element:
      uris: [ 'material.dart' ]
      function: 'showDialog'
    changes:
      - kind: 'addParameter'
        index: 0
        name: 'builder'
        style: optional_named
        argumentValue:
          expression: '(context) => {% widget %}'
          requiredIf: "widget != ''"
          variables:
            widget:
              kind: fragment
              value: 'arguments[child]'
      - kind: 'removeParameter'
        name: 'child'
>>>>>>> 542084d0
  # Changes made in https://github.com/flutter/flutter/pull/28602
  - title: 'Rename to fromMouseEvent'
    date: 2020-12-15
    element:
      uris: [ 'gestures.dart' ]
      constructor: 'fromHoverEvent'
      inClass: 'PointerEnterEvent'
    changes:
      - kind: 'rename'
        newName: 'fromMouseEvent'

  # Changes made in https://github.com/flutter/flutter/pull/28602
  - title: 'Rename to fromMouseEvent'
    date: 2020-12-15
    element:
      uris: [ 'gestures.dart' ]
      constructor: 'fromHoverEvent'
      inClass: 'PointerExitEvent'
    changes:
      - kind: 'rename'
        newName: 'fromMouseEvent'

  # Changes made in https://github.com/flutter/flutter/pull/41859
  - title: 'Remove brightness'
    date: 2020-12-10
    element:
      uris: [ 'cupertino.dart' ]
      constructor: ''
      inClass: 'CupertinoTextThemeData'
    changes:
      - kind: 'removeParameter'
        name: 'brightness'

  # Changes made in https://github.com/flutter/flutter/pull/41859
  - title: 'Remove brightness'
    date: 2020-12-10
    element:
      uris: [ 'cupertino.dart' ]
      method: 'copyWith'
      inClass: 'CupertinoTextThemeData'
    changes:
      - kind: 'removeParameter'
        name: 'brightness'

# Before adding a new fix: read instructions at the top of this file.<|MERGE_RESOLUTION|>--- conflicted
+++ resolved
@@ -11,7 +11,6 @@
 version: 1
 transforms:
 
-<<<<<<< HEAD
   # Changes made in https://github.com/flutter/flutter/pull/45941
   - title: 'Rename to deferFirstFrame'
     date: 2020-12-23
@@ -34,7 +33,6 @@
       - kind: 'rename'
         newName: 'allowFirstFrame'
 
-=======
   # Changes made in https://github.com/flutter/flutter/pull/15303
   - title: 'Replace child with builder'
     date: 2020-12-17
@@ -55,7 +53,7 @@
               value: 'arguments[child]'
       - kind: 'removeParameter'
         name: 'child'
->>>>>>> 542084d0
+
   # Changes made in https://github.com/flutter/flutter/pull/28602
   - title: 'Rename to fromMouseEvent'
     date: 2020-12-15
