--- conflicted
+++ resolved
@@ -10,12 +10,7 @@
 
 // ignore: must_be_immutable
 class TestImageInfo implements ImageInfo {
-<<<<<<< HEAD
-  TestImageInfo(this.value, { @required this.image, this.scale = 1.0, this.debugLabel })
-    : assert(image != null);
-=======
   const TestImageInfo(this.value, { required this.image, this.scale = 1.0, this.debugLabel });
->>>>>>> 5e97eed8
 
   @override
   final ui.Image image;
