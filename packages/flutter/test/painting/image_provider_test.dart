--- conflicted
+++ resolved
@@ -249,8 +249,6 @@
         ));
         expect(await imageAvailable.future, isTrue);
       }, skip: isBrowser);
-<<<<<<< HEAD
-=======
 
       test('Handles http stream errors', () async {
         debugNetworkImageHttpClientProvider = respondErrorOnAny;
@@ -292,7 +290,6 @@
         expect(await imageAvailable.future,
             matches(r'Exception: HTTP request failed, statusCode: 502, .*/baz'));
       }, skip: isBrowser);
->>>>>>> c8c740c3
     });
   });
 }
@@ -399,8 +396,6 @@
   return httpClient;
 }
 
-<<<<<<< HEAD
-=======
 HttpClient respondErrorOnConnection() {
   final MockHttpClientRequest request = MockHttpClientRequest();
   final MockHttpClientResponse response = MockHttpClientResponse();
@@ -441,19 +436,15 @@
   return httpClient;
 }
 
->>>>>>> c8c740c3
 List<Uint8List> createChunks(int chunkSize) {
   final List<Uint8List> chunks = <Uint8List>[];
   for (int offset = 0; offset < kTransparentImage.length; offset += chunkSize) {
     chunks.add(Uint8List.fromList(kTransparentImage.skip(offset).take(chunkSize).toList()));
   }
   return chunks;
-<<<<<<< HEAD
-=======
 }
 
 Stream<Uint8List> createRottenChunks(int chunkSize) async* {
   yield Uint8List.fromList(kTransparentImage.take(chunkSize).toList());
   throw 'failed chunk';
->>>>>>> c8c740c3
 }