// Copyright 2014 The Flutter Authors. All rights reserved.
// Use of this source code is governed by a BSD-style license that can be
// found in the LICENSE file.

import 'dart:ui' as ui;

import 'package:flutter/foundation.dart';
import 'package:flutter/widgets.dart';
import 'package:flutter_test/flutter_test.dart';

const bool isCanvasKit =
    bool.fromEnvironment('FLUTTER_WEB_USE_SKIA');

void main() {
  test('TextPainter caret test', () {
    final TextPainter painter = TextPainter()
      ..textDirection = TextDirection.ltr;

    String text = 'A';
    painter.text = TextSpan(text: text);
    painter.layout();

    Offset caretOffset = painter.getOffsetForCaret(
      const ui.TextPosition(offset: 0),
      ui.Rect.zero,
    );
    expect(caretOffset.dx, 0);
    caretOffset = painter.getOffsetForCaret(ui.TextPosition(offset: text.length), ui.Rect.zero);
    expect(caretOffset.dx, painter.width);

    // Check that getOffsetForCaret handles a character that is encoded as a
    // surrogate pair.
    text = 'A\u{1F600}';
    painter.text = TextSpan(text: text);
    painter.layout();
    caretOffset = painter.getOffsetForCaret(ui.TextPosition(offset: text.length), ui.Rect.zero);
    expect(caretOffset.dx, painter.width);
    painter.dispose();
  });

  test('TextPainter caret test with WidgetSpan', () {
    // Regression test for https://github.com/flutter/flutter/issues/98458.
    final TextPainter painter = TextPainter()
      ..textDirection = TextDirection.ltr;

    painter.text = const TextSpan(children: <InlineSpan>[
      TextSpan(text: 'before'),
      WidgetSpan(child: Text('widget')),
      TextSpan(text: 'after'),
    ]);
    painter.setPlaceholderDimensions(const <PlaceholderDimensions>[
      PlaceholderDimensions(size: Size(50, 30), baselineOffset: 25, alignment: ui.PlaceholderAlignment.bottom),
    ]);
    painter.layout();
    final Offset caretOffset = painter.getOffsetForCaret(ui.TextPosition(offset: painter.text!.toPlainText().length), ui.Rect.zero);
    expect(caretOffset.dx, painter.width);
    painter.dispose();
  }, skip: isBrowser && !isCanvasKit); // https://github.com/flutter/flutter/issues/56308

  test('TextPainter null text test', () {
    final TextPainter painter = TextPainter()
      ..textDirection = TextDirection.ltr;

    List<TextSpan> children = <TextSpan>[const TextSpan(text: 'B'), const TextSpan(text: 'C')];
    painter.text = TextSpan(children: children);
    painter.layout();

    Offset caretOffset = painter.getOffsetForCaret(const ui.TextPosition(offset: 0), ui.Rect.zero);
    expect(caretOffset.dx, 0);
    caretOffset = painter.getOffsetForCaret(const ui.TextPosition(offset: 1), ui.Rect.zero);
    expect(caretOffset.dx, painter.width / 2);
    caretOffset = painter.getOffsetForCaret(const ui.TextPosition(offset: 2), ui.Rect.zero);
    expect(caretOffset.dx, painter.width);

    children = <TextSpan>[];
    painter.text = TextSpan(children: children);
    painter.layout();

    caretOffset = painter.getOffsetForCaret(const ui.TextPosition(offset: 0), ui.Rect.zero);
    expect(caretOffset.dx, 0);
    caretOffset = painter.getOffsetForCaret(const ui.TextPosition(offset: 1), ui.Rect.zero);
    expect(caretOffset.dx, 0);
    painter.dispose();
  });

  test('TextPainter caret emoji test', () {
    final TextPainter painter = TextPainter()
      ..textDirection = TextDirection.ltr;

    // Format: '👩‍<zwj>👩‍<zwj>👦👩‍<zwj>👩‍<zwj>👧‍<zwj>👧👏<modifier>'
    // One three-person family, one four-person family, one clapping hands (medium skin tone).
    const String text = '👩‍👩‍👦👩‍👩‍👧‍👧👏🏽';
    painter.text = const TextSpan(text: text);
    painter.layout(maxWidth: 10000);

    expect(text.length, 23);

    Offset caretOffset = painter.getOffsetForCaret(const ui.TextPosition(offset: 0), ui.Rect.zero);
    expect(caretOffset.dx, 0); // 👩‍
    caretOffset = painter.getOffsetForCaret(const ui.TextPosition(offset: text.length), ui.Rect.zero);
    expect(caretOffset.dx, painter.width);

    // Two UTF-16 codepoints per emoji, one codepoint per zwj
    caretOffset = painter.getOffsetForCaret(const ui.TextPosition(offset: 1), ui.Rect.zero);
    expect(caretOffset.dx, 42); // 👩‍
    caretOffset = painter.getOffsetForCaret(const ui.TextPosition(offset: 2), ui.Rect.zero);
    expect(caretOffset.dx, 42); // <zwj>
    caretOffset = painter.getOffsetForCaret(const ui.TextPosition(offset: 3), ui.Rect.zero);
    expect(caretOffset.dx, 42); // 👩‍
    caretOffset = painter.getOffsetForCaret(const ui.TextPosition(offset: 4), ui.Rect.zero);
    expect(caretOffset.dx, 42); // 👩‍
    caretOffset = painter.getOffsetForCaret(const ui.TextPosition(offset: 5), ui.Rect.zero);
    expect(caretOffset.dx, 42); // <zwj>
    caretOffset = painter.getOffsetForCaret(const ui.TextPosition(offset: 6), ui.Rect.zero);
    expect(caretOffset.dx, 42); // 👦
    caretOffset = painter.getOffsetForCaret(const ui.TextPosition(offset: 7), ui.Rect.zero);
    expect(caretOffset.dx, 42); // 👦
    caretOffset = painter.getOffsetForCaret(const ui.TextPosition(offset: 8), ui.Rect.zero);
    expect(caretOffset.dx, 42); // 👩‍
    caretOffset = painter.getOffsetForCaret(const ui.TextPosition(offset: 9), ui.Rect.zero);
    expect(caretOffset.dx, 98); // 👩‍
    caretOffset = painter.getOffsetForCaret(const ui.TextPosition(offset: 10), ui.Rect.zero);
    expect(caretOffset.dx, 98); // <zwj>
    caretOffset = painter.getOffsetForCaret(const ui.TextPosition(offset: 11), ui.Rect.zero);
    expect(caretOffset.dx, 98); // 👩‍
    caretOffset = painter.getOffsetForCaret(const ui.TextPosition(offset: 12), ui.Rect.zero);
    expect(caretOffset.dx, 98); // 👩‍
    caretOffset = painter.getOffsetForCaret(const ui.TextPosition(offset: 13), ui.Rect.zero);
    expect(caretOffset.dx, 98); // <zwj>
    caretOffset = painter.getOffsetForCaret(const ui.TextPosition(offset: 14), ui.Rect.zero);
    expect(caretOffset.dx, 98); // 👧‍
    caretOffset = painter.getOffsetForCaret(const ui.TextPosition(offset: 15), ui.Rect.zero);
    expect(caretOffset.dx, 98); // 👧‍
    caretOffset = painter.getOffsetForCaret(const ui.TextPosition(offset: 16), ui.Rect.zero);
    expect(caretOffset.dx, 98); // <zwj>
    caretOffset = painter.getOffsetForCaret(const ui.TextPosition(offset: 17), ui.Rect.zero);
    expect(caretOffset.dx, 98); // 👧
    caretOffset = painter.getOffsetForCaret(const ui.TextPosition(offset: 18), ui.Rect.zero);
    expect(caretOffset.dx, 98); // 👧
    caretOffset = painter.getOffsetForCaret(const ui.TextPosition(offset: 19), ui.Rect.zero);
    expect(caretOffset.dx, 98); // 👏
    caretOffset = painter.getOffsetForCaret(const ui.TextPosition(offset: 20), ui.Rect.zero);
    expect(caretOffset.dx, 98); // 👏
    caretOffset = painter.getOffsetForCaret(const ui.TextPosition(offset: 21), ui.Rect.zero);
    expect(caretOffset.dx, 98); // <medium skin tone modifier>
    caretOffset = painter.getOffsetForCaret(const ui.TextPosition(offset: 22), ui.Rect.zero);
    expect(caretOffset.dx, 98); // <medium skin tone modifier>
    caretOffset = painter.getOffsetForCaret(const ui.TextPosition(offset: 23), ui.Rect.zero);
    expect(caretOffset.dx, 126); // end of string
    painter.dispose();
  }, skip: isBrowser && !isCanvasKit); // https://github.com/flutter/flutter/issues/56308

  test('TextPainter caret center space test', () {
    final TextPainter painter = TextPainter()
      ..textDirection = TextDirection.ltr;

    const String text = 'test text with space at end   ';
    painter.text = const TextSpan(text: text);
    painter.textAlign = TextAlign.center;
    painter.layout();

    Offset caretOffset = painter.getOffsetForCaret(const ui.TextPosition(offset: 0), ui.Rect.zero);
    expect(caretOffset.dx, 21);
    caretOffset = painter.getOffsetForCaret(const ui.TextPosition(offset: text.length), ui.Rect.zero);
    // The end of the line is 441, but the width is only 420, so the cursor is
    // stopped there without overflowing.
    expect(caretOffset.dx, painter.width);

    caretOffset = painter.getOffsetForCaret(const ui.TextPosition(offset: 1), ui.Rect.zero);
    expect(caretOffset.dx, 35);
    caretOffset = painter.getOffsetForCaret(const ui.TextPosition(offset: 2), ui.Rect.zero);
    expect(caretOffset.dx, 49);
    painter.dispose();
  }, skip: isBrowser && !isCanvasKit); // https://github.com/flutter/flutter/issues/56308

  test('TextPainter error test', () {
    final TextPainter painter = TextPainter(textDirection: TextDirection.ltr);
    Object? e;
    try {
      painter.paint(MockCanvas(), Offset.zero);
    } catch (exception) {
      e = exception;
    }
    expect(
      e.toString(),
      contains('TextPainter.paint called when text geometry was not yet calculated'),
    );
    painter.dispose();
  });

  test('TextPainter requires textDirection', () {
    final TextPainter painter1 = TextPainter(text: const TextSpan(text: ''));
    expect(() { painter1.layout(); }, throwsAssertionError);
    final TextPainter painter2 = TextPainter(text: const TextSpan(text: ''), textDirection: TextDirection.rtl);
    expect(() { painter2.layout(); }, isNot(throwsException));
  });

  test('TextPainter size test', () {
    final TextPainter painter = TextPainter(
      text: const TextSpan(
        text: 'X',
        style: TextStyle(
          inherit: false,
          fontFamily: 'Ahem',
          fontSize: 123.0,
        ),
      ),
      textDirection: TextDirection.ltr,
    );
    painter.layout();
    expect(painter.size, const Size(123.0, 123.0));
    painter.dispose();
  });

  test('TextPainter textScaleFactor test', () {
    final TextPainter painter = TextPainter(
      text: const TextSpan(
        text: 'X',
        style: TextStyle(
          inherit: false,
          fontFamily: 'Ahem',
          fontSize: 10.0,
        ),
      ),
      textDirection: TextDirection.ltr,
      textScaleFactor: 2.0,
    );
    painter.layout();
    expect(painter.size, const Size(20.0, 20.0));
    painter.dispose();
  });

  test('TextPainter textScaleFactor null style test', () {
    final TextPainter painter = TextPainter(
      text: const TextSpan(
        text: 'X',
      ),
      textDirection: TextDirection.ltr,
      textScaleFactor: 2.0,
    );
    painter.layout();
    expect(painter.size, const Size(28.0, 28.0));
    painter.dispose();
  });

  test('TextPainter default text height is 14 pixels', () {
    final TextPainter painter = TextPainter(
      text: const TextSpan(text: 'x'),
      textDirection: TextDirection.ltr,
    );
    painter.layout();
    expect(painter.preferredLineHeight, 14.0);
    expect(painter.size, const Size(14.0, 14.0));
    painter.dispose();
  });

  test('TextPainter sets paragraph size from root', () {
    final TextPainter painter = TextPainter(
      text: const TextSpan(text: 'x', style: TextStyle(fontSize: 100.0)),
      textDirection: TextDirection.ltr,
    );
    painter.layout();
    expect(painter.preferredLineHeight, 100.0);
    expect(painter.size, const Size(100.0, 100.0));
    painter.dispose();
  });

  test('TextPainter intrinsic dimensions', () {
    const TextStyle style = TextStyle(
      inherit: false,
      fontFamily: 'Ahem',
      fontSize: 10.0,
    );
    TextPainter painter;

    painter = TextPainter(
      text: const TextSpan(
        text: 'X X X',
        style: style,
      ),
      textDirection: TextDirection.ltr,
    );
    painter.layout();
    expect(painter.size, const Size(50.0, 10.0));
    expect(painter.minIntrinsicWidth, 10.0);
    expect(painter.maxIntrinsicWidth, 50.0);
    painter.dispose();

    painter = TextPainter(
      text: const TextSpan(
        text: 'X X X',
        style: style,
      ),
      textDirection: TextDirection.ltr,
      ellipsis: 'e',
    );
    painter.layout();
    expect(painter.size, const Size(50.0, 10.0));
    expect(painter.minIntrinsicWidth, 50.0);
    expect(painter.maxIntrinsicWidth, 50.0);
    painter.dispose();

    painter = TextPainter(
      text: const TextSpan(
        text: 'X X XXXX',
        style: style,
      ),
      textDirection: TextDirection.ltr,
      maxLines: 2,
    );
    painter.layout();
    expect(painter.size, const Size(80.0, 10.0));
    expect(painter.minIntrinsicWidth, 40.0);
    expect(painter.maxIntrinsicWidth, 80.0);
    painter.dispose();

    painter = TextPainter(
      text: const TextSpan(
        text: 'X X XXXX XX',
        style: style,
      ),
      textDirection: TextDirection.ltr,
      maxLines: 2,
    );
    painter.layout();
    expect(painter.size, const Size(110.0, 10.0));
    expect(painter.minIntrinsicWidth, 70.0);
    expect(painter.maxIntrinsicWidth, 110.0);
    painter.dispose();

    painter = TextPainter(
      text: const TextSpan(
        text: 'XXXXXXXX XXXX XX X',
        style: style,
      ),
      textDirection: TextDirection.ltr,
      maxLines: 2,
    );
    painter.layout();
    expect(painter.size, const Size(180.0, 10.0));
    expect(painter.minIntrinsicWidth, 90.0);
    expect(painter.maxIntrinsicWidth, 180.0);
    painter.dispose();

    painter = TextPainter(
      text: const TextSpan(
        text: 'X XX XXXX XXXXXXXX',
        style: style,
      ),
      textDirection: TextDirection.ltr,
      maxLines: 2,
    );
    painter.layout();
    expect(painter.size, const Size(180.0, 10.0));
    expect(painter.minIntrinsicWidth, 90.0);
    expect(painter.maxIntrinsicWidth, 180.0);
    painter.dispose();
  }, skip: true); // https://github.com/flutter/flutter/issues/13512

  test('TextPainter handles newlines properly', () {
    final TextPainter painter = TextPainter()
      ..textDirection = TextDirection.ltr;

    const double SIZE_OF_A = 14.0; // square size of "a" character
    String text = 'aaa';
    painter.text = TextSpan(text: text);
    painter.layout();

    // getOffsetForCaret in a plain one-line string is the same for either affinity.
    int offset = 0;
    painter.text = TextSpan(text: text);
    painter.layout();
    Offset caretOffset = painter.getOffsetForCaret(
      ui.TextPosition(offset: offset),
      ui.Rect.zero,
    );
    expect(caretOffset.dx, moreOrLessEquals(SIZE_OF_A * offset, epsilon: 0.0001));
    expect(caretOffset.dy, moreOrLessEquals(0.0, epsilon: 0.0001));
    caretOffset = painter.getOffsetForCaret(
      ui.TextPosition(offset: offset, affinity: ui.TextAffinity.upstream),
      ui.Rect.zero,
    );
    expect(caretOffset.dx, moreOrLessEquals(SIZE_OF_A * offset, epsilon: 0.0001));
    expect(caretOffset.dy, moreOrLessEquals(0.0, epsilon: 0.0001));
    offset = 1;
    caretOffset = painter.getOffsetForCaret(
      ui.TextPosition(offset: offset),
      ui.Rect.zero,
    );
    expect(caretOffset.dx, moreOrLessEquals(SIZE_OF_A * offset, epsilon: 0.0001));
    expect(caretOffset.dy, moreOrLessEquals(0.0, epsilon: 0.0001));
    caretOffset = painter.getOffsetForCaret(
      ui.TextPosition(offset: offset, affinity: ui.TextAffinity.upstream),
      ui.Rect.zero,
    );
    expect(caretOffset.dx, moreOrLessEquals(SIZE_OF_A * offset, epsilon: 0.0001));
    expect(caretOffset.dy, moreOrLessEquals(0.0, epsilon: 0.0001));
    offset = 2;
    caretOffset = painter.getOffsetForCaret(
      ui.TextPosition(offset: offset),
      ui.Rect.zero,
    );
    expect(caretOffset.dx, moreOrLessEquals(SIZE_OF_A * offset, epsilon: 0.0001));
    expect(caretOffset.dy, moreOrLessEquals(0.0, epsilon: 0.0001));
    caretOffset = painter.getOffsetForCaret(
      ui.TextPosition(offset: offset, affinity: ui.TextAffinity.upstream),
      ui.Rect.zero,
    );
    expect(caretOffset.dx, moreOrLessEquals(SIZE_OF_A * offset, epsilon: 0.0001));
    expect(caretOffset.dy, moreOrLessEquals(0.0, epsilon: 0.0001));
    offset = 3;
    caretOffset = painter.getOffsetForCaret(
      ui.TextPosition(offset: offset),
      ui.Rect.zero,
    );
    expect(caretOffset.dx, moreOrLessEquals(SIZE_OF_A * offset, epsilon: 0.0001));
    expect(caretOffset.dy, moreOrLessEquals(0.0, epsilon: 0.0001));
    caretOffset = painter.getOffsetForCaret(
      ui.TextPosition(offset: offset, affinity: ui.TextAffinity.upstream),
      ui.Rect.zero,
    );
    expect(caretOffset.dx, moreOrLessEquals(SIZE_OF_A * offset, epsilon: 0.0001));
    expect(caretOffset.dy, moreOrLessEquals(0.0, epsilon: 0.0001));

    // For explicit newlines, getOffsetForCaret places the caret at the location
    // indicated by offset regardless of affinity.
    text = '\n\n';
    painter.text = TextSpan(text: text);
    painter.layout();
    offset = 0;
    caretOffset = painter.getOffsetForCaret(
      ui.TextPosition(offset: offset),
      ui.Rect.zero,
    );
    expect(caretOffset.dx, moreOrLessEquals(0.0, epsilon: 0.0001));
    expect(caretOffset.dy, moreOrLessEquals(0.0, epsilon: 0.0001));
    caretOffset = painter.getOffsetForCaret(
      ui.TextPosition(offset: offset, affinity: ui.TextAffinity.upstream),
      ui.Rect.zero,
    );
    expect(caretOffset.dx, moreOrLessEquals(0.0, epsilon: 0.0001));
    expect(caretOffset.dy, moreOrLessEquals(0.0, epsilon: 0.0001));
    offset = 1;
    caretOffset = painter.getOffsetForCaret(
      ui.TextPosition(offset: offset),
      ui.Rect.zero,
    );
    expect(caretOffset.dx, moreOrLessEquals(0.0, epsilon: 0.0001));
    expect(caretOffset.dy, moreOrLessEquals(SIZE_OF_A, epsilon: 0.0001));
    caretOffset = painter.getOffsetForCaret(
      ui.TextPosition(offset: offset, affinity: ui.TextAffinity.upstream),
      ui.Rect.zero,
    );
    expect(caretOffset.dx, moreOrLessEquals(0.0, epsilon: 0.0001));
    expect(caretOffset.dy, moreOrLessEquals(SIZE_OF_A, epsilon: 0.0001));
    offset = 2;
    caretOffset = painter.getOffsetForCaret(
      ui.TextPosition(offset: offset),
      ui.Rect.zero,
    );
    expect(caretOffset.dx, moreOrLessEquals(0.0, epsilon: 0.0001));
    expect(caretOffset.dy, moreOrLessEquals(SIZE_OF_A * 2, epsilon: 0.0001));
    caretOffset = painter.getOffsetForCaret(
      ui.TextPosition(offset: offset, affinity: ui.TextAffinity.upstream),
      ui.Rect.zero,
    );
    expect(caretOffset.dx, moreOrLessEquals(0.0, epsilon: 0.0001));
    expect(caretOffset.dy, moreOrLessEquals(SIZE_OF_A * 2, epsilon: 0.0001));

    // getOffsetForCaret in an unwrapped string with explicit newlines is the
    // same for either affinity.
    text = '\naaa';
    painter.text = TextSpan(text: text);
    painter.layout();
    offset = 0;
    caretOffset = painter.getOffsetForCaret(
      ui.TextPosition(offset: offset),
      ui.Rect.zero,
    );
    expect(caretOffset.dx, moreOrLessEquals(0.0, epsilon: 0.0001));
    expect(caretOffset.dy, moreOrLessEquals(0.0, epsilon: 0.0001));
    caretOffset = painter.getOffsetForCaret(
      ui.TextPosition(offset: offset, affinity: ui.TextAffinity.upstream),
      ui.Rect.zero,
    );
    expect(caretOffset.dx, moreOrLessEquals(0.0, epsilon: 0.0001));
    expect(caretOffset.dy, moreOrLessEquals(0.0, epsilon: 0.0001));
    offset = 1;
    caretOffset = painter.getOffsetForCaret(
      ui.TextPosition(offset: offset),
      ui.Rect.zero,
    );
    expect(caretOffset.dx, moreOrLessEquals(0.0, epsilon: 0.0001));
    expect(caretOffset.dy, moreOrLessEquals(SIZE_OF_A, epsilon: 0.0001));
    caretOffset = painter.getOffsetForCaret(
      ui.TextPosition(offset: offset, affinity: ui.TextAffinity.upstream),
      ui.Rect.zero,
    );
    expect(caretOffset.dx, moreOrLessEquals(0.0, epsilon: 0.0001));
    expect(caretOffset.dy, moreOrLessEquals(SIZE_OF_A, epsilon: 0.0001));

    // When text wraps on its own, getOffsetForCaret disambiguates between the
    // end of one line and start of next using affinity.
    text = 'aaaaaaaa'; // Just enough to wrap one character down to second line
    painter.text = TextSpan(text: text);
    painter.layout(maxWidth: 100); // SIZE_OF_A * text.length > 100, so it wraps
    caretOffset = painter.getOffsetForCaret(
      ui.TextPosition(offset: text.length - 1),
      ui.Rect.zero,
    );
    // When affinity is downstream, cursor is at beginning of second line
    expect(caretOffset.dx, moreOrLessEquals(0.0, epsilon: 0.0001));
    expect(caretOffset.dy, moreOrLessEquals(SIZE_OF_A, epsilon: 0.0001));
    caretOffset = painter.getOffsetForCaret(
      ui.TextPosition(offset: text.length - 1, affinity: ui.TextAffinity.upstream),
      ui.Rect.zero,
    );
    // When affinity is upstream, cursor is at end of first line
    expect(caretOffset.dx, moreOrLessEquals(98.0, epsilon: 0.0001));
    expect(caretOffset.dy, moreOrLessEquals(0.0, epsilon: 0.0001));

    // When given a string with a newline at the end, getOffsetForCaret puts
    // the cursor at the start of the next line regardless of affinity
    text = 'aaa\n';
    painter.text = TextSpan(text: text);
    painter.layout();
    caretOffset = painter.getOffsetForCaret(
      ui.TextPosition(offset: text.length),
      ui.Rect.zero,
    );
    expect(caretOffset.dx, moreOrLessEquals(0.0, epsilon: 0.0001));
    expect(caretOffset.dy, moreOrLessEquals(SIZE_OF_A, epsilon: 0.0001));
    offset = text.length;
    caretOffset = painter.getOffsetForCaret(
      ui.TextPosition(offset: offset, affinity: TextAffinity.upstream),
      ui.Rect.zero,
    );
    expect(caretOffset.dx, moreOrLessEquals(0.0, epsilon: 0.0001));
    expect(caretOffset.dy, moreOrLessEquals(SIZE_OF_A, epsilon: 0.0001));

    // Given a one-line right aligned string, positioning the cursor at offset 0
    // means that it appears at the "end" of the string, after the character
    // that was typed first, at x=0.
    painter.textAlign = TextAlign.right;
    text = 'aaa';
    painter.text = TextSpan(text: text);
    painter.layout();
    offset = 0;
    caretOffset = painter.getOffsetForCaret(
      ui.TextPosition(offset: offset),
      ui.Rect.zero,
    );
    expect(caretOffset.dx, moreOrLessEquals(0.0, epsilon: 0.0001));
    expect(caretOffset.dy, moreOrLessEquals(0.0, epsilon: 0.0001));
    painter.textAlign = TextAlign.left;

    // When given an offset after a newline in the middle of a string,
    // getOffsetForCaret returns the start of the next line regardless of
    // affinity.
    text = 'aaa\naaa';
    painter.text = TextSpan(text: text);
    painter.layout();
    offset = 4;
    caretOffset = painter.getOffsetForCaret(
      ui.TextPosition(offset: offset),
      ui.Rect.zero,
    );
    expect(caretOffset.dx, moreOrLessEquals(0.0, epsilon: 0.0001));
    expect(caretOffset.dy, moreOrLessEquals(SIZE_OF_A, epsilon: 0.0001));
    caretOffset = painter.getOffsetForCaret(
      ui.TextPosition(offset: offset, affinity: TextAffinity.upstream),
      ui.Rect.zero,
    );
    expect(caretOffset.dx, moreOrLessEquals(0.0, epsilon: 0.0001));
    expect(caretOffset.dy, moreOrLessEquals(SIZE_OF_A, epsilon: 0.0001));

    // When given a string with multiple trailing newlines, places the caret
    // in the position given by offset regardless of affinity.
    text = 'aaa\n\n\n';
    offset = 3;
    caretOffset = painter.getOffsetForCaret(
      ui.TextPosition(offset: offset),
      ui.Rect.zero,
    );
    expect(caretOffset.dx, moreOrLessEquals(SIZE_OF_A * 3, epsilon: 0.0001));
    expect(caretOffset.dy, moreOrLessEquals(0.0, epsilon: 0.0001));
    caretOffset = painter.getOffsetForCaret(
      ui.TextPosition(offset: offset, affinity: TextAffinity.upstream),
      ui.Rect.zero,
    );
    expect(caretOffset.dx, moreOrLessEquals(SIZE_OF_A * 3, epsilon: 0.0001));
    expect(caretOffset.dy, moreOrLessEquals(0.0, epsilon: 0.0001));

    offset = 4;
    painter.text = TextSpan(text: text);
    painter.layout();
    caretOffset = painter.getOffsetForCaret(
      ui.TextPosition(offset: offset),
      ui.Rect.zero,
    );
    expect(caretOffset.dx, moreOrLessEquals(0.0, epsilon: 0.0001));
    expect(caretOffset.dy, moreOrLessEquals(SIZE_OF_A, epsilon: 0.001));
    caretOffset = painter.getOffsetForCaret(
      ui.TextPosition(offset: offset, affinity: TextAffinity.upstream),
      ui.Rect.zero,
    );
    expect(caretOffset.dx, moreOrLessEquals(0.0, epsilon: 0.0001));
    expect(caretOffset.dy, moreOrLessEquals(SIZE_OF_A, epsilon: 0.0001));

    offset = 5;
    caretOffset = painter.getOffsetForCaret(
      ui.TextPosition(offset: offset),
      ui.Rect.zero,
    );
    expect(caretOffset.dx, moreOrLessEquals(0.0, epsilon: 0.0001));
    expect(caretOffset.dy, moreOrLessEquals(SIZE_OF_A * 2, epsilon: 0.001));
    caretOffset = painter.getOffsetForCaret(
      ui.TextPosition(offset: offset, affinity: TextAffinity.upstream),
      ui.Rect.zero,
    );
    expect(caretOffset.dx, moreOrLessEquals(0.0, epsilon: 0.0001));
    expect(caretOffset.dy, moreOrLessEquals(SIZE_OF_A * 2, epsilon: 0.0001));

    offset = 6;
    caretOffset = painter.getOffsetForCaret(
      ui.TextPosition(offset: offset),
      ui.Rect.zero,
    );
    expect(caretOffset.dx, moreOrLessEquals(0.0, epsilon: 0.0001));
    expect(caretOffset.dy, moreOrLessEquals(SIZE_OF_A * 3, epsilon: 0.0001));

    caretOffset = painter.getOffsetForCaret(
      ui.TextPosition(offset: offset, affinity: TextAffinity.upstream),
      ui.Rect.zero,
    );
    expect(caretOffset.dx, moreOrLessEquals(0.0, epsilon: 0.0001));
    expect(caretOffset.dy, moreOrLessEquals(SIZE_OF_A * 3, epsilon: 0.0001));

    // When given a string with multiple leading newlines, places the caret in
    // the position given by offset regardless of affinity.
    text = '\n\n\naaa';
    offset = 3;
    painter.text = TextSpan(text: text);
    painter.layout();
    caretOffset = painter.getOffsetForCaret(
      ui.TextPosition(offset: offset),
      ui.Rect.zero,
    );
    expect(caretOffset.dx, moreOrLessEquals(0.0, epsilon: 0.0001));
    expect(caretOffset.dy, moreOrLessEquals(SIZE_OF_A * 3, epsilon: 0.0001));
    caretOffset = painter.getOffsetForCaret(
      ui.TextPosition(offset: offset, affinity: TextAffinity.upstream),
      ui.Rect.zero,
    );
    expect(caretOffset.dx, moreOrLessEquals(0.0, epsilon: 0.0001));
    expect(caretOffset.dy, moreOrLessEquals(SIZE_OF_A * 3, epsilon: 0.0001));

    offset = 2;
    caretOffset = painter.getOffsetForCaret(
      ui.TextPosition(offset: offset),
      ui.Rect.zero,
    );
    expect(caretOffset.dx, moreOrLessEquals(0.0, epsilon: 0.0001));
    expect(caretOffset.dy, moreOrLessEquals(SIZE_OF_A * 2, epsilon: 0.0001));
    caretOffset = painter.getOffsetForCaret(
      ui.TextPosition(offset: offset, affinity: TextAffinity.upstream),
      ui.Rect.zero,
    );
    expect(caretOffset.dx, moreOrLessEquals(0.0, epsilon: 0.0001));
    expect(caretOffset.dy, moreOrLessEquals(SIZE_OF_A * 2, epsilon: 0.0001));

    offset = 1;
    caretOffset = painter.getOffsetForCaret(
      ui.TextPosition(offset: offset),
      ui.Rect.zero,
    );
    expect(caretOffset.dx, moreOrLessEquals(0.0, epsilon: 0.0001));
    expect(caretOffset.dy,moreOrLessEquals(SIZE_OF_A, epsilon: 0.0001));
    caretOffset = painter.getOffsetForCaret(
      ui.TextPosition(offset: offset, affinity: TextAffinity.upstream),
      ui.Rect.zero,
    );
    expect(caretOffset.dx, moreOrLessEquals(0.0, epsilon: 0.0001));
    expect(caretOffset.dy, moreOrLessEquals(SIZE_OF_A, epsilon: 0.0001));

    offset = 0;
    caretOffset = painter.getOffsetForCaret(
      ui.TextPosition(offset: offset),
      ui.Rect.zero,
    );
    expect(caretOffset.dx, moreOrLessEquals(0.0, epsilon: 0.0001));
    expect(caretOffset.dy, moreOrLessEquals(0.0, epsilon: 0.0001));
    caretOffset = painter.getOffsetForCaret(
      ui.TextPosition(offset: offset, affinity: TextAffinity.upstream),
      ui.Rect.zero,
    );
    expect(caretOffset.dx, moreOrLessEquals(0.0, epsilon: 0.0001));
    expect(caretOffset.dy, moreOrLessEquals(0.0, epsilon: 0.0001));
    painter.dispose();
  });

  test('TextPainter widget span', () {
    final TextPainter painter = TextPainter()
      ..textDirection = TextDirection.ltr;

    const String text = 'test';
    painter.text = const TextSpan(
      text: text,
      children: <InlineSpan>[
        WidgetSpan(child: SizedBox(width: 50, height: 30)),
        TextSpan(text: text),
        WidgetSpan(child: SizedBox(width: 50, height: 30)),
        WidgetSpan(child: SizedBox(width: 50, height: 30)),
        TextSpan(text: text),
        WidgetSpan(child: SizedBox(width: 50, height: 30)),
        WidgetSpan(child: SizedBox(width: 50, height: 30)),
        WidgetSpan(child: SizedBox(width: 50, height: 30)),
        WidgetSpan(child: SizedBox(width: 50, height: 30)),
        WidgetSpan(child: SizedBox(width: 50, height: 30)),
        WidgetSpan(child: SizedBox(width: 50, height: 30)),
        WidgetSpan(child: SizedBox(width: 50, height: 30)),
        WidgetSpan(child: SizedBox(width: 50, height: 30)),
        WidgetSpan(child: SizedBox(width: 50, height: 30)),
        WidgetSpan(child: SizedBox(width: 50, height: 30)),
        WidgetSpan(child: SizedBox(width: 50, height: 30)),
      ],
    );

    // We provide dimensions for the widgets
    painter.setPlaceholderDimensions(const <PlaceholderDimensions>[
      PlaceholderDimensions(size: Size(50, 30), baselineOffset: 25, alignment: ui.PlaceholderAlignment.bottom),
      PlaceholderDimensions(size: Size(50, 30), baselineOffset: 25, alignment: ui.PlaceholderAlignment.bottom),
      PlaceholderDimensions(size: Size(50, 30), baselineOffset: 25, alignment: ui.PlaceholderAlignment.bottom),
      PlaceholderDimensions(size: Size(50, 30), baselineOffset: 25, alignment: ui.PlaceholderAlignment.bottom),
      PlaceholderDimensions(size: Size(50, 30), baselineOffset: 25, alignment: ui.PlaceholderAlignment.bottom),
      PlaceholderDimensions(size: Size(50, 30), baselineOffset: 25, alignment: ui.PlaceholderAlignment.bottom),
      PlaceholderDimensions(size: Size(50, 30), baselineOffset: 25, alignment: ui.PlaceholderAlignment.bottom),
      PlaceholderDimensions(size: Size(50, 30), baselineOffset: 25, alignment: ui.PlaceholderAlignment.bottom),
      PlaceholderDimensions(size: Size(50, 30), baselineOffset: 25, alignment: ui.PlaceholderAlignment.bottom),
      PlaceholderDimensions(size: Size(50, 30), baselineOffset: 25, alignment: ui.PlaceholderAlignment.bottom),
      PlaceholderDimensions(size: Size(50, 30), baselineOffset: 25, alignment: ui.PlaceholderAlignment.bottom),
      PlaceholderDimensions(size: Size(50, 30), baselineOffset: 25, alignment: ui.PlaceholderAlignment.bottom),
      PlaceholderDimensions(size: Size(51, 30), baselineOffset: 25, alignment: ui.PlaceholderAlignment.bottom),
      PlaceholderDimensions(size: Size(50, 30), baselineOffset: 25, alignment: ui.PlaceholderAlignment.bottom),
    ]);

    painter.layout(maxWidth: 500);

    // Now, each of the WidgetSpans will have their own placeholder 'hole'.
    Offset caretOffset = painter.getOffsetForCaret(const ui.TextPosition(offset: 1), ui.Rect.zero);
    expect(caretOffset.dx, 14);
    caretOffset = painter.getOffsetForCaret(const ui.TextPosition(offset: 4), ui.Rect.zero);
    expect(caretOffset.dx, 56);
    caretOffset = painter.getOffsetForCaret(const ui.TextPosition(offset: 5), ui.Rect.zero);
    expect(caretOffset.dx, 106);
    caretOffset = painter.getOffsetForCaret(const ui.TextPosition(offset: 6), ui.Rect.zero);
    expect(caretOffset.dx, 120);
    caretOffset = painter.getOffsetForCaret(const ui.TextPosition(offset: 10), ui.Rect.zero);
    expect(caretOffset.dx, 212);
    caretOffset = painter.getOffsetForCaret(const ui.TextPosition(offset: 11), ui.Rect.zero);
    expect(caretOffset.dx, 262);
    caretOffset = painter.getOffsetForCaret(const ui.TextPosition(offset: 12), ui.Rect.zero);
    expect(caretOffset.dx, 276);
    caretOffset = painter.getOffsetForCaret(const ui.TextPosition(offset: 13), ui.Rect.zero);
    expect(caretOffset.dx, 290);
    caretOffset = painter.getOffsetForCaret(const ui.TextPosition(offset: 14), ui.Rect.zero);
    expect(caretOffset.dx, 304);
    caretOffset = painter.getOffsetForCaret(const ui.TextPosition(offset: 15), ui.Rect.zero);
    expect(caretOffset.dx, 318);
    caretOffset = painter.getOffsetForCaret(const ui.TextPosition(offset: 16), ui.Rect.zero);
    expect(caretOffset.dx, 368);
    caretOffset = painter.getOffsetForCaret(const ui.TextPosition(offset: 17), ui.Rect.zero);
    expect(caretOffset.dx, 418);
    caretOffset = painter.getOffsetForCaret(const ui.TextPosition(offset: 18), ui.Rect.zero);
    expect(caretOffset.dx, 0);
    caretOffset = painter.getOffsetForCaret(const ui.TextPosition(offset: 19), ui.Rect.zero);
    expect(caretOffset.dx, 50);
    caretOffset = painter.getOffsetForCaret(const ui.TextPosition(offset: 23), ui.Rect.zero);
    expect(caretOffset.dx, 250);

    expect(painter.inlinePlaceholderBoxes!.length, 14);
    expect(painter.inlinePlaceholderBoxes![0], const TextBox.fromLTRBD(56, 0, 106, 30, TextDirection.ltr));
    expect(painter.inlinePlaceholderBoxes![2], const TextBox.fromLTRBD(212, 0, 262, 30, TextDirection.ltr));
    expect(painter.inlinePlaceholderBoxes![3], const TextBox.fromLTRBD(318, 0, 368, 30, TextDirection.ltr));
    expect(painter.inlinePlaceholderBoxes![4], const TextBox.fromLTRBD(368, 0, 418, 30, TextDirection.ltr));
    expect(painter.inlinePlaceholderBoxes![5], const TextBox.fromLTRBD(418, 0, 468, 30, TextDirection.ltr));
    // line should break here
    expect(painter.inlinePlaceholderBoxes![6], const TextBox.fromLTRBD(0, 30, 50, 60, TextDirection.ltr));
    expect(painter.inlinePlaceholderBoxes![7], const TextBox.fromLTRBD(50, 30, 100, 60, TextDirection.ltr));
    expect(painter.inlinePlaceholderBoxes![10], const TextBox.fromLTRBD(200, 30, 250, 60, TextDirection.ltr));
    expect(painter.inlinePlaceholderBoxes![11], const TextBox.fromLTRBD(250, 30, 300, 60, TextDirection.ltr));
    expect(painter.inlinePlaceholderBoxes![12], const TextBox.fromLTRBD(300, 30, 351, 60, TextDirection.ltr));
    expect(painter.inlinePlaceholderBoxes![13], const TextBox.fromLTRBD(351, 30, 401, 60, TextDirection.ltr));
    painter.dispose();
  }, skip: isBrowser && !isCanvasKit); // https://github.com/flutter/flutter/issues/87540

  // Null values are valid. See https://github.com/flutter/flutter/pull/48346#issuecomment-584839221
  test('TextPainter set TextHeightBehavior null test', () {
    final TextPainter painter = TextPainter()
      ..textDirection = TextDirection.ltr;

    painter.textHeightBehavior = const TextHeightBehavior();
    painter.textHeightBehavior = null;
    painter.dispose();
  });

  test('TextPainter line metrics', () {
    final TextPainter painter = TextPainter()
      ..textDirection = TextDirection.ltr;

    const String text = 'test1\nhello line two really long for soft break\nfinal line 4';
    painter.text = const TextSpan(
      text: text,
    );

    painter.layout(maxWidth: 300);

    expect(painter.text, const TextSpan(text: text));
    expect(painter.preferredLineHeight, 14);

    final List<ui.LineMetrics> lines = painter.computeLineMetrics();

    expect(lines.length, 4);

    expect(lines[0].hardBreak, true);
    expect(lines[1].hardBreak, false);
    expect(lines[2].hardBreak, true);
    expect(lines[3].hardBreak, true);

    expect(lines[0].ascent, 11.199999809265137);
    expect(lines[1].ascent, 11.199999809265137);
    expect(lines[2].ascent, 11.199999809265137);
    expect(lines[3].ascent, 11.199999809265137);

    expect(lines[0].descent, 2.799999952316284);
    expect(lines[1].descent, 2.799999952316284);
    expect(lines[2].descent, 2.799999952316284);
    expect(lines[3].descent, 2.799999952316284);

    expect(lines[0].unscaledAscent, 11.199999809265137);
    expect(lines[1].unscaledAscent, 11.199999809265137);
    expect(lines[2].unscaledAscent, 11.199999809265137);
    expect(lines[3].unscaledAscent, 11.199999809265137);

    expect(lines[0].baseline, 11.200000047683716);
    expect(lines[1].baseline, 25.200000047683716);
    expect(lines[2].baseline, 39.200000047683716);
    expect(lines[3].baseline, 53.200000047683716);

    expect(lines[0].height, 14);
    expect(lines[1].height, 14);
    expect(lines[2].height, 14);
    expect(lines[3].height, 14);

    expect(lines[0].width, 70);
    expect(lines[1].width, 294);
    expect(lines[2].width, 266);
    expect(lines[3].width, 168);

    expect(lines[0].left, 0);
    expect(lines[1].left, 0);
    expect(lines[2].left, 0);
    expect(lines[3].left, 0);

    expect(lines[0].lineNumber, 0);
    expect(lines[1].lineNumber, 1);
    expect(lines[2].lineNumber, 2);
    expect(lines[3].lineNumber, 3);
    painter.dispose();
  }, skip: true); // https://github.com/flutter/flutter/issues/62819

  test('TextPainter caret height and line height', () {
    final TextPainter painter = TextPainter()
      ..textDirection = TextDirection.ltr
      ..strutStyle = const StrutStyle(fontSize: 50.0);

    const String text = 'A';
    painter.text = const TextSpan(text: text, style: TextStyle(height: 1.0));
    painter.layout();

    final double caretHeight = painter.getFullHeightForCaret(
      const ui.TextPosition(offset: 0),
      ui.Rect.zero,
    )!;
    expect(caretHeight, 50.0);
    painter.dispose();
  }, skip: isBrowser && !isCanvasKit); // https://github.com/flutter/flutter/issues/56308

  group('TextPainter line-height', () {
    test('half-leading', () {
      const TextStyle style = TextStyle(
        height: 20,
        fontSize: 1,
        leadingDistribution: TextLeadingDistribution.even,
      );

      final TextPainter painter = TextPainter()
        ..textDirection = TextDirection.ltr
        ..text = const TextSpan(text: 'A', style: style)
        ..layout();

      final Rect glyphBox = painter.getBoxesForSelection(
        const TextSelection(baseOffset: 0, extentOffset: 1),
      ).first.toRect();

      final RelativeRect insets = RelativeRect.fromSize(glyphBox, painter.size);
      // The glyph box is centered.
      expect(insets.top, insets.bottom);
      // The glyph box is exactly 1 logical pixel high.
      expect(insets.top, (20 - 1) / 2);
      painter.dispose();
    });

    test('half-leading with small height', () {
      const TextStyle style = TextStyle(
        height: 0.1,
        fontSize: 10,
        leadingDistribution: TextLeadingDistribution.even,
      );

      final TextPainter painter = TextPainter()
        ..textDirection = TextDirection.ltr
        ..text = const TextSpan(text: 'A', style: style)
        ..layout();

      final Rect glyphBox = painter.getBoxesForSelection(
        const TextSelection(baseOffset: 0, extentOffset: 1),
      ).first.toRect();

      final RelativeRect insets = RelativeRect.fromSize(glyphBox, painter.size);
      // The glyph box is still centered.
      expect(insets.top, insets.bottom);
      // The glyph box is exactly 10 logical pixel high (the height multiplier
      // does not scale the glyph). Negative leading.
      expect(insets.top, (1 - 10) / 2);
      painter.dispose();
    });

    test('half-leading with leading trim', () {
      const TextStyle style = TextStyle(
        height: 0.1,
        fontSize: 10,
        leadingDistribution: TextLeadingDistribution.even,
      );

      final TextPainter painter = TextPainter()
        ..textDirection = TextDirection.ltr
        ..text = const TextSpan(text: 'A', style: style)
        ..textHeightBehavior = const TextHeightBehavior(
            applyHeightToFirstAscent: false,
            applyHeightToLastDescent: false,
          )
        ..layout();

      final Rect glyphBox = painter.getBoxesForSelection(
        const TextSelection(baseOffset: 0, extentOffset: 1),
      ).first.toRect();

      expect(painter.size, glyphBox.size);
      // The glyph box is still centered.
      expect(glyphBox.topLeft, Offset.zero);
      painter.dispose();
    });

    test('TextLeadingDistribution falls back to paragraph style', () {
      const TextStyle style = TextStyle(height: 20, fontSize: 1);
      final TextPainter painter = TextPainter()
        ..textDirection = TextDirection.ltr
        ..text = const TextSpan(text: 'A', style: style)
        ..textHeightBehavior = const TextHeightBehavior(
            leadingDistribution: TextLeadingDistribution.even,
          )
        ..layout();

      final Rect glyphBox = painter.getBoxesForSelection(
        const TextSelection(baseOffset: 0, extentOffset: 1),
      ).first.toRect();

      // Still uses half-leading.
      final RelativeRect insets = RelativeRect.fromSize(glyphBox, painter.size);
      expect(insets.top, insets.bottom);
      expect(insets.top, (20 - 1) / 2);
      painter.dispose();
    });

    test('TextLeadingDistribution does nothing if height multiplier is null', () {
      const TextStyle style = TextStyle(fontSize: 1);
      final TextPainter painter = TextPainter()
        ..textDirection = TextDirection.ltr
        ..text = const TextSpan(text: 'A', style: style)
        ..textHeightBehavior = const TextHeightBehavior(
            leadingDistribution: TextLeadingDistribution.even,
          )
        ..layout();

      final Rect glyphBox = painter.getBoxesForSelection(
        const TextSelection(baseOffset: 0, extentOffset: 1),
      ).first.toRect();

      painter.textHeightBehavior = const TextHeightBehavior();
      painter.layout();

      final Rect newGlyphBox = painter.getBoxesForSelection(
        const TextSelection(baseOffset: 0, extentOffset: 1),
      ).first.toRect();
      expect(glyphBox, newGlyphBox);
      painter.dispose();
    });
  }, skip: isBrowser && !isCanvasKit); // https://github.com/flutter/flutter/issues/87543

  test('TextPainter handles invalid UTF-16', () {
    Object? exception;
    FlutterError.onError = (FlutterErrorDetails details) {
      exception = details.exception;
    };

    final TextPainter painter = TextPainter()
      ..textDirection = TextDirection.ltr;

    const String text = 'Hello\uD83DWorld';
    const double fontSize = 20.0;
    painter.text = const TextSpan(text: text, style: TextStyle(fontSize: fontSize));
    painter.layout();
    // The layout should include one replacement character.
    expect(painter.width, equals(fontSize));
    expect(exception, isNotNull);
    painter.dispose();
  }, skip: kIsWeb); // https://github.com/flutter/flutter/issues/87544

  test('Diacritic', () {
    final TextPainter painter = TextPainter()
      ..textDirection = TextDirection.ltr;

    // Two letters followed by a diacritic
    const String text = 'ฟห้';
    painter.text = const TextSpan(text: text);
    painter.layout();

    final ui.Offset caretOffset = painter.getOffsetForCaret(
        const ui.TextPosition(
            offset: text.length, affinity: TextAffinity.upstream),
        ui.Rect.zero);
    expect(caretOffset.dx, painter.width);
    painter.dispose();
  }, skip: kIsWeb && !isCanvasKit); // https://github.com/flutter/flutter/issues/87545

  test('TextPainter line metrics update after layout', () {
    final TextPainter painter = TextPainter()
      ..textDirection = TextDirection.ltr;

    const String text = 'word1 word2 word3';
    painter.text = const TextSpan(
      text: text,
    );

    painter.layout(maxWidth: 80);

    List<ui.LineMetrics> lines = painter.computeLineMetrics();
    expect(lines.length, 3);

    painter.layout(maxWidth: 1000);

    lines = painter.computeLineMetrics();
    expect(lines.length, 1);
    painter.dispose();
  }, skip: kIsWeb && !isCanvasKit); // https://github.com/flutter/flutter/issues/62819

  test('TextPainter throws with stack trace when accessing text layout', () {
    final TextPainter painter = TextPainter()
      ..text = const TextSpan(text: 'TEXT')
      ..textDirection = TextDirection.ltr;

    FlutterError? exception;
    try {
      painter.getPositionForOffset(Offset.zero);
    } on FlutterError catch (e) {
      exception = e;
    }
    expect(exception?.message, contains('The TextPainter has never been laid out.'));
    exception = null;

    try {
      painter.layout();
      painter.getPositionForOffset(Offset.zero);
    } on FlutterError catch (e) {
      exception = e;
    }

    expect(exception, isNull);
    exception = null;

    try {
      painter.markNeedsLayout();
      painter.getPositionForOffset(Offset.zero);
    } on FlutterError catch (e) {
      exception = e;
    }

    expect(exception?.message, contains('The calls that first invalidated the text layout were:'));
    exception = null;
    painter.dispose();
  });

  test('TextPainter requires layout after providing different placeholder dimensions', () {
    final TextPainter painter = TextPainter()
      ..textDirection = TextDirection.ltr;

    painter.text = const TextSpan(children: <InlineSpan>[
      TextSpan(text: 'before'),
      WidgetSpan(child: Text('widget1')),
      WidgetSpan(child: Text('widget2')),
      WidgetSpan(child: Text('widget3')),
      TextSpan(text: 'after'),
    ]);

    painter.setPlaceholderDimensions(const <PlaceholderDimensions>[
      PlaceholderDimensions(size: Size(30, 30), alignment: ui.PlaceholderAlignment.bottom),
      PlaceholderDimensions(size: Size(40, 30), alignment: ui.PlaceholderAlignment.bottom),
      PlaceholderDimensions(size: Size(50, 30), alignment: ui.PlaceholderAlignment.bottom),
    ]);
    painter.layout();

    painter.setPlaceholderDimensions(const <PlaceholderDimensions>[
      PlaceholderDimensions(size: Size(30, 30), alignment: ui.PlaceholderAlignment.bottom),
      PlaceholderDimensions(size: Size(40, 20), alignment: ui.PlaceholderAlignment.bottom),
      PlaceholderDimensions(size: Size(50, 30), alignment: ui.PlaceholderAlignment.bottom),
    ]);

    Object? e;
    try {
      painter.paint(MockCanvas(), Offset.zero);
    } catch (exception) {
      e = exception;
    }
    expect(
      e.toString(),
      contains('TextPainter.paint called when text geometry was not yet calculated'),
    );
    painter.dispose();
  }, skip: isBrowser && !isCanvasKit); // https://github.com/flutter/flutter/issues/56308

  test('TextPainter does not require layout after providing identical placeholder dimensions', () {
    final TextPainter painter = TextPainter()
      ..textDirection = TextDirection.ltr;

    painter.text = const TextSpan(children: <InlineSpan>[
      TextSpan(text: 'before'),
      WidgetSpan(child: Text('widget1')),
      WidgetSpan(child: Text('widget2')),
      WidgetSpan(child: Text('widget3')),
      TextSpan(text: 'after'),
    ]);

    painter.setPlaceholderDimensions(const <PlaceholderDimensions>[
      PlaceholderDimensions(size: Size(30, 30), alignment: ui.PlaceholderAlignment.bottom),
      PlaceholderDimensions(size: Size(40, 30), alignment: ui.PlaceholderAlignment.bottom),
      PlaceholderDimensions(size: Size(50, 30), alignment: ui.PlaceholderAlignment.bottom),
    ]);
    painter.layout();

    painter.setPlaceholderDimensions(const <PlaceholderDimensions>[
      PlaceholderDimensions(size: Size(30, 30), alignment: ui.PlaceholderAlignment.bottom),
      PlaceholderDimensions(size: Size(40, 30), alignment: ui.PlaceholderAlignment.bottom),
      PlaceholderDimensions(size: Size(50, 30), alignment: ui.PlaceholderAlignment.bottom),
    ]);

    Object? e;
    try {
      painter.paint(MockCanvas(), Offset.zero);
    } catch (exception) {
      e = exception;
    }
    // In tests, paint() will throw an UnimplementedError due to missing drawParagraph method.
    expect(
      e.toString(),
      isNot(contains('TextPainter.paint called when text geometry was not yet calculated')),
    );
    painter.dispose();
  }, skip: isBrowser && !isCanvasKit); // https://github.com/flutter/flutter/issues/56308

  test('TextPainter - debugDisposed', () {
    final TextPainter painter = TextPainter();
    expect(painter.debugDisposed, false);
    painter.dispose();
    expect(painter.debugDisposed, true);
  });

  test('TextPainter computeWidth', () {
    const InlineSpan text = TextSpan(text: 'foobar');
    final TextPainter painter = TextPainter(text: text, textDirection: TextDirection.ltr);
    painter.layout();
    expect(painter.width, TextPainter.computeWidth(text: text, textDirection: TextDirection.ltr));

    painter.layout(minWidth: 500);
    expect(painter.width, TextPainter.computeWidth(text: text, textDirection: TextDirection.ltr, minWidth: 500));

    painter.dispose();
  });

  test('TextPainter computeMaxIntrinsicWidth', () {
    const InlineSpan text = TextSpan(text: 'foobar');
    final TextPainter painter = TextPainter(text: text, textDirection: TextDirection.ltr);
    painter.layout();
    expect(painter.maxIntrinsicWidth, TextPainter.computeMaxIntrinsicWidth(text: text, textDirection: TextDirection.ltr));

    painter.layout(minWidth: 500);
    expect(painter.maxIntrinsicWidth, TextPainter.computeMaxIntrinsicWidth(text: text, textDirection: TextDirection.ltr, minWidth: 500));

    painter.dispose();
  });

<<<<<<< HEAD
  test('TextPainter plainText getter', () {
    final TextPainter painter = TextPainter()
      ..textDirection = TextDirection.ltr;

    expect(painter.plainText, '');

    painter.text = const TextSpan(children: <InlineSpan>[
      TextSpan(text: 'before\n'),
      WidgetSpan(child: Text('widget')),
      TextSpan(text: 'after'),
    ]);
    expect(painter.plainText, 'before\n\uFFFCafter');

    painter.setPlaceholderDimensions(const <PlaceholderDimensions>[
      PlaceholderDimensions(size: Size(50, 30), alignment: ui.PlaceholderAlignment.bottom),
    ]);
    painter.layout();
    expect(painter.plainText, 'before\n\uFFFCafter');

    painter.text = const TextSpan(children: <InlineSpan>[
      TextSpan(text: 'be\nfo\nre\n'),
      WidgetSpan(child: Text('widget')),
      TextSpan(text: 'af\nter'),
    ]);
    expect(painter.plainText, 'be\nfo\nre\n\uFFFCaf\nter');
    painter.layout();
    expect(painter.plainText, 'be\nfo\nre\n\uFFFCaf\nter');

    painter.dispose();
  });
=======
   test('TextPainter.getWordBoundary works', (){
     // Regression test for https://github.com/flutter/flutter/issues/93493 .
     const String testCluster = '👨‍👩‍👦👨‍👩‍👦👨‍👩‍👦'; // 8 * 3
     final TextPainter textPainter = TextPainter(
       text: const TextSpan(text: testCluster),
       textDirection: TextDirection.ltr,
     );

     textPainter.layout();
     expect(
       textPainter.getWordBoundary(const TextPosition(offset: 8)),
       const TextRange(start: 8, end: 16),
     );
   }, skip: isBrowser); // https://github.com/flutter/flutter/issues/61017
>>>>>>> da64b912
}

class MockCanvas extends Fake implements Canvas {

}<|MERGE_RESOLUTION|>--- conflicted
+++ resolved
@@ -1209,7 +1209,21 @@
     painter.dispose();
   });
 
-<<<<<<< HEAD
+  test('TextPainter.getWordBoundary works', (){
+    // Regression test for https://github.com/flutter/flutter/issues/93493 .
+    const String testCluster = '👨‍👩‍👦👨‍👩‍👦👨‍👩‍👦'; // 8 * 3
+    final TextPainter textPainter = TextPainter(
+      text: const TextSpan(text: testCluster),
+      textDirection: TextDirection.ltr,
+    );
+
+    textPainter.layout();
+    expect(
+      textPainter.getWordBoundary(const TextPosition(offset: 8)),
+      const TextRange(start: 8, end: 16),
+    );
+  }, skip: isBrowser); // https://github.com/flutter/flutter/issues/61017
+  
   test('TextPainter plainText getter', () {
     final TextPainter painter = TextPainter()
       ..textDirection = TextDirection.ltr;
@@ -1240,22 +1254,6 @@
 
     painter.dispose();
   });
-=======
-   test('TextPainter.getWordBoundary works', (){
-     // Regression test for https://github.com/flutter/flutter/issues/93493 .
-     const String testCluster = '👨‍👩‍👦👨‍👩‍👦👨‍👩‍👦'; // 8 * 3
-     final TextPainter textPainter = TextPainter(
-       text: const TextSpan(text: testCluster),
-       textDirection: TextDirection.ltr,
-     );
-
-     textPainter.layout();
-     expect(
-       textPainter.getWordBoundary(const TextPosition(offset: 8)),
-       const TextRange(start: 8, end: 16),
-     );
-   }, skip: isBrowser); // https://github.com/flutter/flutter/issues/61017
->>>>>>> da64b912
 }
 
 class MockCanvas extends Fake implements Canvas {
