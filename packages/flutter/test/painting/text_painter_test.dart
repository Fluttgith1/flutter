// Copyright 2014 The Flutter Authors. All rights reserved.
// Use of this source code is governed by a BSD-style license that can be
// found in the LICENSE file.

import 'dart:ui' as ui;

import 'package:flutter/foundation.dart';
import 'package:flutter/widgets.dart';
import 'package:flutter_test/flutter_test.dart';

void _checkCaretOffsetsLtrAt(String text, List<int> boundaries) {
  expect(boundaries.first, 0);
  expect(boundaries.last, text.length);

  final TextPainter painter = TextPainter()
    ..textDirection = TextDirection.ltr;

  // Lay out the string up to each boundary, and record the width.
  final List<double> prefixWidths = <double>[];
  for (final int boundary in boundaries) {
    painter.text = TextSpan(text: text.substring(0, boundary));
    painter.layout();
    prefixWidths.add(painter.width);
  }

  // The painter has the full text laid out.  Check the caret offsets.
  double caretOffset(int offset) {
    final TextPosition position = ui.TextPosition(offset: offset);
    return painter.getOffsetForCaret(position, ui.Rect.zero).dx;
  }
  expect(boundaries.map(caretOffset).toList(), prefixWidths);
  double lastOffset = caretOffset(0);
  for (int i = 1; i <= text.length; i++) {
    final double offset = caretOffset(i);
    expect(offset, greaterThanOrEqualTo(lastOffset));
    lastOffset = offset;
  }
  painter.dispose();
}

/// Check the caret offsets are accurate for the given single line of LTR text.
///
/// This lays out the given text as a single line with [TextDirection.ltr]
/// and checks the following invariants, which should always hold if the text
/// is made up of LTR characters:
///  * The caret offsets go monotonically from 0.0 to the width of the text.
///  * At each character (that is, grapheme cluster) boundary, the caret
///    offset equals the width that the text up to that point would have
///    if laid out on its own.
///
/// If you have a [TextSpan] instead of a plain [String],
/// see [caretOffsetsForTextSpan].
void checkCaretOffsetsLtr(String text) {
  final List<int> characterBoundaries = <int>[];
  final CharacterRange range = CharacterRange.at(text, 0);
  while (true) {
    characterBoundaries.add(range.current.length);
    if (range.stringAfterLength <= 0) {
      break;
    }
    range.expandNext();
  }
  _checkCaretOffsetsLtrAt(text, characterBoundaries);
}

/// Check the caret offsets are accurate for the given single line of LTR text,
/// ignoring character boundaries within each given cluster.
///
/// This concatenates [clusters] into a string and then performs the same
/// checks as [checkCaretOffsetsLtr], except that instead of checking the
/// offset-equals-prefix-width invariant at every character boundary,
/// it does so only at the boundaries between the elements of [clusters].
///
/// The elements of [clusters] should be composed of whole characters: each
/// element should be a valid character range in the concatenated string.
///
/// Consider using [checkCaretOffsetsLtr] instead of this function.  If that
/// doesn't pass, you may have an instance of <https://github.com/flutter/flutter/issues/122478>.
void checkCaretOffsetsLtrFromPieces(List<String> clusters) {
  final StringBuffer buffer = StringBuffer();
  final List<int> boundaries = <int>[];
  boundaries.add(buffer.length);
  for (final String cluster in clusters) {
    buffer.write(cluster);
    boundaries.add(buffer.length);
  }
  _checkCaretOffsetsLtrAt(buffer.toString(), boundaries);
}

/// Compute the caret offsets for the given single line of text, a [TextSpan].
///
/// This lays out the given text as a single line with the given [textDirection]
/// and returns a full list of caret offsets, one at each code unit boundary.
///
/// This also checks that the offset at the very start or very end, if the text
/// direction is RTL or LTR respectively, equals the line's width.
///
/// If you have a [String] instead of a nontrivial [TextSpan],
/// consider using [checkCaretOffsetsLtr] instead.
List<double> caretOffsetsForTextSpan(TextDirection textDirection, TextSpan text) {
  final TextPainter painter = TextPainter()
    ..textDirection = textDirection
    ..text = text
    ..layout();
  final int length = text.toPlainText().length;
  final List<double> result = List<double>.generate(length + 1, (int offset) {
    final TextPosition position = ui.TextPosition(offset: offset);
    return painter.getOffsetForCaret(position, ui.Rect.zero).dx;
  });
  switch (textDirection) {
    case TextDirection.ltr: expect(result[length], painter.width);
    case TextDirection.rtl: expect(result[0], painter.width);
  }
  painter.dispose();
  return result;
}

void main() {
  test('TextPainter caret test', () {
    final TextPainter painter = TextPainter()
      ..textDirection = TextDirection.ltr;

    String text = 'A';
    checkCaretOffsetsLtr(text);

    painter.text = TextSpan(text: text);
    painter.layout();

    Offset caretOffset = painter.getOffsetForCaret(
      const ui.TextPosition(offset: 0),
      ui.Rect.zero,
    );
    expect(caretOffset.dx, 0);
    caretOffset = painter.getOffsetForCaret(ui.TextPosition(offset: text.length), ui.Rect.zero);
    expect(caretOffset.dx, painter.width);

    // Check that getOffsetForCaret handles a character that is encoded as a
    // surrogate pair.
    text = 'A\u{1F600}';
    checkCaretOffsetsLtr(text);
    painter.text = TextSpan(text: text);
    painter.layout();
    caretOffset = painter.getOffsetForCaret(ui.TextPosition(offset: text.length), ui.Rect.zero);
    expect(caretOffset.dx, painter.width);
    painter.dispose();
  });

  test('TextPainter caret test with WidgetSpan', () {
    // Regression test for https://github.com/flutter/flutter/issues/98458.
    final TextPainter painter = TextPainter()
      ..textDirection = TextDirection.ltr;

    painter.text = const TextSpan(children: <InlineSpan>[
      TextSpan(text: 'before'),
      WidgetSpan(child: Text('widget')),
      TextSpan(text: 'after'),
    ]);
    painter.setPlaceholderDimensions(const <PlaceholderDimensions>[
      PlaceholderDimensions(size: Size(50, 30), baselineOffset: 25, alignment: ui.PlaceholderAlignment.bottom),
    ]);
    painter.layout();
    final Offset caretOffset = painter.getOffsetForCaret(ui.TextPosition(offset: painter.text!.toPlainText().length), ui.Rect.zero);
    expect(caretOffset.dx, painter.width);
    painter.dispose();
  }, skip: isBrowser && !isCanvasKit); // https://github.com/flutter/flutter/issues/56308

  test('TextPainter null text test', () {
    final TextPainter painter = TextPainter()
      ..textDirection = TextDirection.ltr;

    List<TextSpan> children = <TextSpan>[const TextSpan(text: 'B'), const TextSpan(text: 'C')];
    painter.text = TextSpan(children: children);
    painter.layout();

    Offset caretOffset = painter.getOffsetForCaret(const ui.TextPosition(offset: 0), ui.Rect.zero);
    expect(caretOffset.dx, 0);
    caretOffset = painter.getOffsetForCaret(const ui.TextPosition(offset: 1), ui.Rect.zero);
    expect(caretOffset.dx, painter.width / 2);
    caretOffset = painter.getOffsetForCaret(const ui.TextPosition(offset: 2), ui.Rect.zero);
    expect(caretOffset.dx, painter.width);

    children = <TextSpan>[];
    painter.text = TextSpan(children: children);
    painter.layout();

    caretOffset = painter.getOffsetForCaret(const ui.TextPosition(offset: 0), ui.Rect.zero);
    expect(caretOffset.dx, 0);
    caretOffset = painter.getOffsetForCaret(const ui.TextPosition(offset: 1), ui.Rect.zero);
    expect(caretOffset.dx, 0);
    painter.dispose();
  });

  test('TextPainter caret emoji test', () {
    final TextPainter painter = TextPainter()
      ..textDirection = TextDirection.ltr;

    // Format: '👩‍<zwj>👩‍<zwj>👦👩‍<zwj>👩‍<zwj>👧‍<zwj>👧👏<modifier>'
    // One three-person family, one four-person family, one clapping hands (medium skin tone).
    const String text = '👩‍👩‍👦👩‍👩‍👧‍👧👏🏽';
    checkCaretOffsetsLtr(text);

    painter.text = const TextSpan(text: text);
    painter.layout(maxWidth: 10000);

    expect(text.length, 23);

    Offset caretOffset = painter.getOffsetForCaret(const ui.TextPosition(offset: 0), ui.Rect.zero);
    expect(caretOffset.dx, 0); // 👩‍
    caretOffset = painter.getOffsetForCaret(const ui.TextPosition(offset: text.length), ui.Rect.zero);
    expect(caretOffset.dx, painter.width);

    // Two UTF-16 codepoints per emoji, one codepoint per zwj
    caretOffset = painter.getOffsetForCaret(const ui.TextPosition(offset: 1), ui.Rect.zero);
    expect(caretOffset.dx, 42); // 👩‍
    caretOffset = painter.getOffsetForCaret(const ui.TextPosition(offset: 2), ui.Rect.zero);
    expect(caretOffset.dx, 42); // <zwj>
    caretOffset = painter.getOffsetForCaret(const ui.TextPosition(offset: 3), ui.Rect.zero);
    expect(caretOffset.dx, 42); // 👩‍
    caretOffset = painter.getOffsetForCaret(const ui.TextPosition(offset: 4), ui.Rect.zero);
    expect(caretOffset.dx, 42); // 👩‍
    caretOffset = painter.getOffsetForCaret(const ui.TextPosition(offset: 5), ui.Rect.zero);
    expect(caretOffset.dx, 42); // <zwj>
    caretOffset = painter.getOffsetForCaret(const ui.TextPosition(offset: 6), ui.Rect.zero);
    expect(caretOffset.dx, 42); // 👦
    caretOffset = painter.getOffsetForCaret(const ui.TextPosition(offset: 7), ui.Rect.zero);
    expect(caretOffset.dx, 42); // 👦
    caretOffset = painter.getOffsetForCaret(const ui.TextPosition(offset: 8), ui.Rect.zero);
    expect(caretOffset.dx, 42); // 👩‍
    caretOffset = painter.getOffsetForCaret(const ui.TextPosition(offset: 9), ui.Rect.zero);
    expect(caretOffset.dx, 98); // 👩‍
    caretOffset = painter.getOffsetForCaret(const ui.TextPosition(offset: 10), ui.Rect.zero);
    expect(caretOffset.dx, 98); // <zwj>
    caretOffset = painter.getOffsetForCaret(const ui.TextPosition(offset: 11), ui.Rect.zero);
    expect(caretOffset.dx, 98); // 👩‍
    caretOffset = painter.getOffsetForCaret(const ui.TextPosition(offset: 12), ui.Rect.zero);
    expect(caretOffset.dx, 98); // 👩‍
    caretOffset = painter.getOffsetForCaret(const ui.TextPosition(offset: 13), ui.Rect.zero);
    expect(caretOffset.dx, 98); // <zwj>
    caretOffset = painter.getOffsetForCaret(const ui.TextPosition(offset: 14), ui.Rect.zero);
    expect(caretOffset.dx, 98); // 👧‍
    caretOffset = painter.getOffsetForCaret(const ui.TextPosition(offset: 15), ui.Rect.zero);
    expect(caretOffset.dx, 98); // 👧‍
    caretOffset = painter.getOffsetForCaret(const ui.TextPosition(offset: 16), ui.Rect.zero);
    expect(caretOffset.dx, 98); // <zwj>
    caretOffset = painter.getOffsetForCaret(const ui.TextPosition(offset: 17), ui.Rect.zero);
    expect(caretOffset.dx, 98); // 👧
    caretOffset = painter.getOffsetForCaret(const ui.TextPosition(offset: 18), ui.Rect.zero);
    expect(caretOffset.dx, 98); // 👧
    caretOffset = painter.getOffsetForCaret(const ui.TextPosition(offset: 19), ui.Rect.zero);
    expect(caretOffset.dx, 98); // 👏
    caretOffset = painter.getOffsetForCaret(const ui.TextPosition(offset: 20), ui.Rect.zero);
    expect(caretOffset.dx, 98); // 👏
    caretOffset = painter.getOffsetForCaret(const ui.TextPosition(offset: 21), ui.Rect.zero);
    expect(caretOffset.dx, 98); // <medium skin tone modifier>
    caretOffset = painter.getOffsetForCaret(const ui.TextPosition(offset: 22), ui.Rect.zero);
    expect(caretOffset.dx, 98); // <medium skin tone modifier>
    caretOffset = painter.getOffsetForCaret(const ui.TextPosition(offset: 23), ui.Rect.zero);
    expect(caretOffset.dx, 126); // end of string
    painter.dispose();
  }, skip: isBrowser && !isCanvasKit); // https://github.com/flutter/flutter/issues/56308

  test('TextPainter caret emoji tests: single, long emoji', () {
    // Regression test for https://github.com/flutter/flutter/issues/50563
    checkCaretOffsetsLtr('👩‍🚀');
    checkCaretOffsetsLtr('👩‍❤️‍💋‍👩');
    checkCaretOffsetsLtr('👨‍👩‍👦‍👦');
    checkCaretOffsetsLtr('👨🏾‍🤝‍👨🏻');
    checkCaretOffsetsLtr('👨‍👦');
    checkCaretOffsetsLtr('👩‍👦');
    checkCaretOffsetsLtr('🏌🏿‍♀️');
    checkCaretOffsetsLtr('🏊‍♀️');
    checkCaretOffsetsLtr('🏄🏻‍♂️');

    // These actually worked even before #50563 was fixed (because
    // their lengths in code units are powers of 2, namely 4 and 8).
    checkCaretOffsetsLtr('🇺🇳');
    checkCaretOffsetsLtr('👩‍❤️‍👨');
  }, skip: isBrowser && !isCanvasKit); // https://github.com/flutter/flutter/issues/56308

  test('TextPainter caret emoji test: letters, then 1 emoji of 5 code units', () {
    // Regression test for https://github.com/flutter/flutter/issues/50563
    checkCaretOffsetsLtr('a👩‍🚀');
    checkCaretOffsetsLtr('ab👩‍🚀');
    checkCaretOffsetsLtr('abc👩‍🚀');
    checkCaretOffsetsLtr('abcd👩‍🚀');
  }, skip: isBrowser && !isCanvasKit); // https://github.com/flutter/flutter/issues/56308

  test('TextPainter caret zalgo test', () {
    // Regression test for https://github.com/flutter/flutter/issues/98516
    checkCaretOffsetsLtr('Z͉̳̺ͥͬ̾a̴͕̲̒̒͌̋ͪl̨͎̰̘͉̟ͤ̀̈̚͜g͕͔̤͖̟̒͝ͅo̵̡̡̼͚̐ͯ̅ͪ̆ͣ̚');
  }, skip: isBrowser && !isCanvasKit); // https://github.com/flutter/flutter/issues/56308

  test('TextPainter caret Devanagari test', () {
    // Regression test for https://github.com/flutter/flutter/issues/118403
    checkCaretOffsetsLtrFromPieces(
        <String>['प्रा', 'प्त', ' ', 'व', 'र्ण', 'न', ' ', 'प्र', 'व्रु', 'ति']);
  }, skip: isBrowser && !isCanvasKit); // https://github.com/flutter/flutter/issues/56308

  test('TextPainter caret Devanagari test, full strength', () {
    // Regression test for https://github.com/flutter/flutter/issues/118403
    checkCaretOffsetsLtr('प्राप्त वर्णन प्रव्रुति');
  }, skip: true); // https://github.com/flutter/flutter/issues/122478

  test('TextPainter caret emoji test LTR: letters next to emoji, as separate TextBoxes', () {
    // Regression test for https://github.com/flutter/flutter/issues/122477
    // The trigger for this bug was to have SkParagraph report separate
    // TextBoxes for the emoji and for the characters next to it.
    // In normal usage on a real device, this can happen by simply typing
    // letters and then an emoji, presumably because they get different fonts.
    // In these tests, our single test font covers both letters and emoji,
    // so we provoke the same effect by adding styles.
    expect(caretOffsetsForTextSpan(
        TextDirection.ltr,
        const TextSpan(children: <TextSpan>[
          TextSpan(text: '👩‍🚀', style: TextStyle()),
          TextSpan(text: ' words', style: TextStyle(fontWeight: FontWeight.bold)),
        ])),
        <double>[0, 28, 28, 28, 28, 28, 42, 56, 70, 84, 98, 112]);
    expect(caretOffsetsForTextSpan(
        TextDirection.ltr,
        const TextSpan(children: <TextSpan>[
          TextSpan(text: 'words ', style: TextStyle(fontWeight: FontWeight.bold)),
          TextSpan(text: '👩‍🚀', style: TextStyle()),
        ])),
        <double>[0, 14, 28, 42, 56, 70, 84, 84, 84, 84, 84, 112]);
  }, skip: isBrowser && !isCanvasKit); // https://github.com/flutter/flutter/issues/56308

  test('TextPainter caret emoji test RTL: letters next to emoji, as separate TextBoxes', () {
    // Regression test for https://github.com/flutter/flutter/issues/122477
    expect(caretOffsetsForTextSpan(
        TextDirection.rtl,
        const TextSpan(children: <TextSpan>[
          TextSpan(text: '👩‍🚀', style: TextStyle()),
          TextSpan(text: ' מילים', style: TextStyle(fontWeight: FontWeight.bold)),
        ])),
        <double>[112, 84, 84, 84, 84, 84, 70, 56, 42, 28, 14, 0]);
    expect(caretOffsetsForTextSpan(
        TextDirection.rtl,
        const TextSpan(children: <TextSpan>[
          TextSpan(text: 'מילים ', style: TextStyle(fontWeight: FontWeight.bold)),
          TextSpan(text: '👩‍🚀', style: TextStyle()),
        ])),
        <double>[112, 98, 84, 70, 56, 42, 28, 28, 28, 28, 28, 0]);
  }, skip: isBrowser && !isCanvasKit); // https://github.com/flutter/flutter/issues/56308

  test('TextPainter caret center space test', () {
    final TextPainter painter = TextPainter()
      ..textDirection = TextDirection.ltr;

    const String text = 'test text with space at end   ';
    painter.text = const TextSpan(text: text);
    painter.textAlign = TextAlign.center;
    painter.layout();

    Offset caretOffset = painter.getOffsetForCaret(const ui.TextPosition(offset: 0), ui.Rect.zero);
    expect(caretOffset.dx, 21);
    caretOffset = painter.getOffsetForCaret(const ui.TextPosition(offset: text.length), ui.Rect.zero);
    // The end of the line is 441, but the width is only 420, so the cursor is
    // stopped there without overflowing.
    expect(caretOffset.dx, painter.width);

    caretOffset = painter.getOffsetForCaret(const ui.TextPosition(offset: 1), ui.Rect.zero);
    expect(caretOffset.dx, 35);
    caretOffset = painter.getOffsetForCaret(const ui.TextPosition(offset: 2), ui.Rect.zero);
    expect(caretOffset.dx, 49);
    painter.dispose();
  }, skip: isBrowser && !isCanvasKit); // https://github.com/flutter/flutter/issues/56308

  test('TextPainter error test', () {
    final TextPainter painter = TextPainter(textDirection: TextDirection.ltr);

    expect(
      () => painter.paint(MockCanvas(), Offset.zero),
      throwsA(isA<StateError>().having(
        (StateError error) => error.message,
        'message',
        contains('TextPainter.paint called when text geometry was not yet calculated'),
      )),
    );
    painter.dispose();
  });

  test('TextPainter requires textDirection', () {
    final TextPainter painter1 = TextPainter(text: const TextSpan(text: ''));
    expect(painter1.layout, throwsStateError);
    final TextPainter painter2 = TextPainter(text: const TextSpan(text: ''), textDirection: TextDirection.rtl);
    expect(painter2.layout, isNot(throwsStateError));
  });

  test('TextPainter size test', () {
    final TextPainter painter = TextPainter(
      text: const TextSpan(
        text: 'X',
        style: TextStyle(inherit: false, fontSize: 123.0),
      ),
      textDirection: TextDirection.ltr,
    );
    painter.layout();
    expect(painter.size, const Size(123.0, 123.0));
    painter.dispose();
  });

  test('TextPainter textScaleFactor test', () {
    final TextPainter painter = TextPainter(
      text: const TextSpan(
        text: 'X',
        style: TextStyle(inherit: false, fontSize: 10.0),
      ),
      textDirection: TextDirection.ltr,
      textScaleFactor: 2.0,
    );
    painter.layout();
    expect(painter.size, const Size(20.0, 20.0));
    painter.dispose();
  });

  test('TextPainter textScaleFactor null style test', () {
    final TextPainter painter = TextPainter(
      text: const TextSpan(
        text: 'X',
      ),
      textDirection: TextDirection.ltr,
      textScaleFactor: 2.0,
    );
    painter.layout();
    expect(painter.size, const Size(28.0, 28.0));
    painter.dispose();
  });

  test('TextPainter default text height is 14 pixels', () {
    final TextPainter painter = TextPainter(
      text: const TextSpan(text: 'x'),
      textDirection: TextDirection.ltr,
    );
    painter.layout();
    expect(painter.preferredLineHeight, 14.0);
    expect(painter.size, const Size(14.0, 14.0));
    painter.dispose();
  });

  test('TextPainter sets paragraph size from root', () {
    final TextPainter painter = TextPainter(
      text: const TextSpan(text: 'x', style: TextStyle(fontSize: 100.0)),
      textDirection: TextDirection.ltr,
    );
    painter.layout();
    expect(painter.preferredLineHeight, 100.0);
    expect(painter.size, const Size(100.0, 100.0));
    painter.dispose();
  });

  test('TextPainter intrinsic dimensions', () {
    const TextStyle style = TextStyle(
      inherit: false,
      fontSize: 10.0,
    );
    TextPainter painter;

    painter = TextPainter(
      text: const TextSpan(
        text: 'X X X',
        style: style,
      ),
      textDirection: TextDirection.ltr,
    );
    painter.layout();
    expect(painter.size, const Size(50.0, 10.0));
    expect(painter.minIntrinsicWidth, 10.0);
    expect(painter.maxIntrinsicWidth, 50.0);
    painter.dispose();

    painter = TextPainter(
      text: const TextSpan(
        text: 'X X X',
        style: style,
      ),
      textDirection: TextDirection.ltr,
      ellipsis: 'e',
    );
    painter.layout();
    expect(painter.size, const Size(50.0, 10.0));
    expect(painter.minIntrinsicWidth, 50.0);
    expect(painter.maxIntrinsicWidth, 50.0);
    painter.dispose();

    painter = TextPainter(
      text: const TextSpan(
        text: 'X X XXXX',
        style: style,
      ),
      textDirection: TextDirection.ltr,
      maxLines: 2,
    );
    painter.layout();
    expect(painter.size, const Size(80.0, 10.0));
    expect(painter.minIntrinsicWidth, 40.0);
    expect(painter.maxIntrinsicWidth, 80.0);
    painter.dispose();

    painter = TextPainter(
      text: const TextSpan(
        text: 'X X XXXX XX',
        style: style,
      ),
      textDirection: TextDirection.ltr,
      maxLines: 2,
    );
    painter.layout();
    expect(painter.size, const Size(110.0, 10.0));
    expect(painter.minIntrinsicWidth, 70.0);
    expect(painter.maxIntrinsicWidth, 110.0);
    painter.dispose();

    painter = TextPainter(
      text: const TextSpan(
        text: 'XXXXXXXX XXXX XX X',
        style: style,
      ),
      textDirection: TextDirection.ltr,
      maxLines: 2,
    );
    painter.layout();
    expect(painter.size, const Size(180.0, 10.0));
    expect(painter.minIntrinsicWidth, 90.0);
    expect(painter.maxIntrinsicWidth, 180.0);
    painter.dispose();

    painter = TextPainter(
      text: const TextSpan(
        text: 'X XX XXXX XXXXXXXX',
        style: style,
      ),
      textDirection: TextDirection.ltr,
      maxLines: 2,
    );
    painter.layout();
    expect(painter.size, const Size(180.0, 10.0));
    expect(painter.minIntrinsicWidth, 90.0);
    expect(painter.maxIntrinsicWidth, 180.0);
    painter.dispose();
  }, skip: true); // https://github.com/flutter/flutter/issues/13512

  test('TextPainter handles newlines properly', () {
    final TextPainter painter = TextPainter()
      ..textDirection = TextDirection.ltr;

    const double SIZE_OF_A = 14.0; // square size of "a" character
    String text = 'aaa';
    painter.text = TextSpan(text: text);
    painter.layout();

    // getOffsetForCaret in a plain one-line string is the same for either affinity.
    int offset = 0;
    painter.text = TextSpan(text: text);
    painter.layout();
    Offset caretOffset = painter.getOffsetForCaret(
      ui.TextPosition(offset: offset),
      ui.Rect.zero,
    );
    expect(caretOffset.dx, moreOrLessEquals(SIZE_OF_A * offset, epsilon: 0.0001));
    expect(caretOffset.dy, moreOrLessEquals(0.0, epsilon: 0.0001));
    caretOffset = painter.getOffsetForCaret(
      ui.TextPosition(offset: offset, affinity: ui.TextAffinity.upstream),
      ui.Rect.zero,
    );
    expect(caretOffset.dx, moreOrLessEquals(SIZE_OF_A * offset, epsilon: 0.0001));
    expect(caretOffset.dy, moreOrLessEquals(0.0, epsilon: 0.0001));
    offset = 1;
    caretOffset = painter.getOffsetForCaret(
      ui.TextPosition(offset: offset),
      ui.Rect.zero,
    );
    expect(caretOffset.dx, moreOrLessEquals(SIZE_OF_A * offset, epsilon: 0.0001));
    expect(caretOffset.dy, moreOrLessEquals(0.0, epsilon: 0.0001));
    caretOffset = painter.getOffsetForCaret(
      ui.TextPosition(offset: offset, affinity: ui.TextAffinity.upstream),
      ui.Rect.zero,
    );
    expect(caretOffset.dx, moreOrLessEquals(SIZE_OF_A * offset, epsilon: 0.0001));
    expect(caretOffset.dy, moreOrLessEquals(0.0, epsilon: 0.0001));
    offset = 2;
    caretOffset = painter.getOffsetForCaret(
      ui.TextPosition(offset: offset),
      ui.Rect.zero,
    );
    expect(caretOffset.dx, moreOrLessEquals(SIZE_OF_A * offset, epsilon: 0.0001));
    expect(caretOffset.dy, moreOrLessEquals(0.0, epsilon: 0.0001));
    caretOffset = painter.getOffsetForCaret(
      ui.TextPosition(offset: offset, affinity: ui.TextAffinity.upstream),
      ui.Rect.zero,
    );
    expect(caretOffset.dx, moreOrLessEquals(SIZE_OF_A * offset, epsilon: 0.0001));
    expect(caretOffset.dy, moreOrLessEquals(0.0, epsilon: 0.0001));
    offset = 3;
    caretOffset = painter.getOffsetForCaret(
      ui.TextPosition(offset: offset),
      ui.Rect.zero,
    );
    expect(caretOffset.dx, moreOrLessEquals(SIZE_OF_A * offset, epsilon: 0.0001));
    expect(caretOffset.dy, moreOrLessEquals(0.0, epsilon: 0.0001));
    caretOffset = painter.getOffsetForCaret(
      ui.TextPosition(offset: offset, affinity: ui.TextAffinity.upstream),
      ui.Rect.zero,
    );
    expect(caretOffset.dx, moreOrLessEquals(SIZE_OF_A * offset, epsilon: 0.0001));
    expect(caretOffset.dy, moreOrLessEquals(0.0, epsilon: 0.0001));

    // For explicit newlines, getOffsetForCaret places the caret at the location
    // indicated by offset regardless of affinity.
    text = '\n\n';
    painter.text = TextSpan(text: text);
    painter.layout();
    offset = 0;
    caretOffset = painter.getOffsetForCaret(
      ui.TextPosition(offset: offset),
      ui.Rect.zero,
    );
    expect(caretOffset.dx, moreOrLessEquals(0.0, epsilon: 0.0001));
    expect(caretOffset.dy, moreOrLessEquals(0.0, epsilon: 0.0001));
    caretOffset = painter.getOffsetForCaret(
      ui.TextPosition(offset: offset, affinity: ui.TextAffinity.upstream),
      ui.Rect.zero,
    );
    expect(caretOffset.dx, moreOrLessEquals(0.0, epsilon: 0.0001));
    expect(caretOffset.dy, moreOrLessEquals(0.0, epsilon: 0.0001));
    offset = 1;
    caretOffset = painter.getOffsetForCaret(
      ui.TextPosition(offset: offset),
      ui.Rect.zero,
    );
    expect(caretOffset.dx, moreOrLessEquals(0.0, epsilon: 0.0001));
    expect(caretOffset.dy, moreOrLessEquals(SIZE_OF_A, epsilon: 0.0001));
    caretOffset = painter.getOffsetForCaret(
      ui.TextPosition(offset: offset, affinity: ui.TextAffinity.upstream),
      ui.Rect.zero,
    );
    expect(caretOffset.dx, moreOrLessEquals(0.0, epsilon: 0.0001));
    expect(caretOffset.dy, moreOrLessEquals(SIZE_OF_A, epsilon: 0.0001));
    offset = 2;
    caretOffset = painter.getOffsetForCaret(
      ui.TextPosition(offset: offset),
      ui.Rect.zero,
    );
    expect(caretOffset.dx, moreOrLessEquals(0.0, epsilon: 0.0001));
    expect(caretOffset.dy, moreOrLessEquals(SIZE_OF_A * 2, epsilon: 0.0001));
    caretOffset = painter.getOffsetForCaret(
      ui.TextPosition(offset: offset, affinity: ui.TextAffinity.upstream),
      ui.Rect.zero,
    );
    expect(caretOffset.dx, moreOrLessEquals(0.0, epsilon: 0.0001));
    expect(caretOffset.dy, moreOrLessEquals(SIZE_OF_A * 2, epsilon: 0.0001));

    // getOffsetForCaret in an unwrapped string with explicit newlines is the
    // same for either affinity.
    text = '\naaa';
    painter.text = TextSpan(text: text);
    painter.layout();
    offset = 0;
    caretOffset = painter.getOffsetForCaret(
      ui.TextPosition(offset: offset),
      ui.Rect.zero,
    );
    expect(caretOffset.dx, moreOrLessEquals(0.0, epsilon: 0.0001));
    expect(caretOffset.dy, moreOrLessEquals(0.0, epsilon: 0.0001));
    caretOffset = painter.getOffsetForCaret(
      ui.TextPosition(offset: offset, affinity: ui.TextAffinity.upstream),
      ui.Rect.zero,
    );
    expect(caretOffset.dx, moreOrLessEquals(0.0, epsilon: 0.0001));
    expect(caretOffset.dy, moreOrLessEquals(0.0, epsilon: 0.0001));
    offset = 1;
    caretOffset = painter.getOffsetForCaret(
      ui.TextPosition(offset: offset),
      ui.Rect.zero,
    );
    expect(caretOffset.dx, moreOrLessEquals(0.0, epsilon: 0.0001));
    expect(caretOffset.dy, moreOrLessEquals(SIZE_OF_A, epsilon: 0.0001));
    caretOffset = painter.getOffsetForCaret(
      ui.TextPosition(offset: offset, affinity: ui.TextAffinity.upstream),
      ui.Rect.zero,
    );
    expect(caretOffset.dx, moreOrLessEquals(0.0, epsilon: 0.0001));
    expect(caretOffset.dy, moreOrLessEquals(SIZE_OF_A, epsilon: 0.0001));

    // When text wraps on its own, getOffsetForCaret disambiguates between the
    // end of one line and start of next using affinity.
    text = 'aaaaaaaa'; // Just enough to wrap one character down to second line
    painter.text = TextSpan(text: text);
    painter.layout(maxWidth: 100); // SIZE_OF_A * text.length > 100, so it wraps
    caretOffset = painter.getOffsetForCaret(
      ui.TextPosition(offset: text.length - 1),
      ui.Rect.zero,
    );
    // When affinity is downstream, cursor is at beginning of second line
    expect(caretOffset.dx, moreOrLessEquals(0.0, epsilon: 0.0001));
    expect(caretOffset.dy, moreOrLessEquals(SIZE_OF_A, epsilon: 0.0001));
    caretOffset = painter.getOffsetForCaret(
      ui.TextPosition(offset: text.length - 1, affinity: ui.TextAffinity.upstream),
      ui.Rect.zero,
    );
    // When affinity is upstream, cursor is at end of first line
    expect(caretOffset.dx, moreOrLessEquals(98.0, epsilon: 0.0001));
    expect(caretOffset.dy, moreOrLessEquals(0.0, epsilon: 0.0001));

    // When given a string with a newline at the end, getOffsetForCaret puts
    // the cursor at the start of the next line regardless of affinity
    text = 'aaa\n';
    painter.text = TextSpan(text: text);
    painter.layout();
    caretOffset = painter.getOffsetForCaret(
      ui.TextPosition(offset: text.length),
      ui.Rect.zero,
    );
    expect(caretOffset.dx, moreOrLessEquals(0.0, epsilon: 0.0001));
    expect(caretOffset.dy, moreOrLessEquals(SIZE_OF_A, epsilon: 0.0001));
    offset = text.length;
    caretOffset = painter.getOffsetForCaret(
      ui.TextPosition(offset: offset, affinity: TextAffinity.upstream),
      ui.Rect.zero,
    );
    expect(caretOffset.dx, moreOrLessEquals(0.0, epsilon: 0.0001));
    expect(caretOffset.dy, moreOrLessEquals(SIZE_OF_A, epsilon: 0.0001));

    // Given a one-line right aligned string, positioning the cursor at offset 0
    // means that it appears at the "end" of the string, after the character
    // that was typed first, at x=0.
    painter.textAlign = TextAlign.right;
    text = 'aaa';
    painter.text = TextSpan(text: text);
    painter.layout();
    offset = 0;
    caretOffset = painter.getOffsetForCaret(
      ui.TextPosition(offset: offset),
      ui.Rect.zero,
    );
    expect(caretOffset.dx, moreOrLessEquals(0.0, epsilon: 0.0001));
    expect(caretOffset.dy, moreOrLessEquals(0.0, epsilon: 0.0001));
    painter.textAlign = TextAlign.left;

    // When given an offset after a newline in the middle of a string,
    // getOffsetForCaret returns the start of the next line regardless of
    // affinity.
    text = 'aaa\naaa';
    painter.text = TextSpan(text: text);
    painter.layout();
    offset = 4;
    caretOffset = painter.getOffsetForCaret(
      ui.TextPosition(offset: offset),
      ui.Rect.zero,
    );
    expect(caretOffset.dx, moreOrLessEquals(0.0, epsilon: 0.0001));
    expect(caretOffset.dy, moreOrLessEquals(SIZE_OF_A, epsilon: 0.0001));
    caretOffset = painter.getOffsetForCaret(
      ui.TextPosition(offset: offset, affinity: TextAffinity.upstream),
      ui.Rect.zero,
    );
    expect(caretOffset.dx, moreOrLessEquals(0.0, epsilon: 0.0001));
    expect(caretOffset.dy, moreOrLessEquals(SIZE_OF_A, epsilon: 0.0001));

    // When given a string with multiple trailing newlines, places the caret
    // in the position given by offset regardless of affinity.
    text = 'aaa\n\n\n';
    offset = 3;
    caretOffset = painter.getOffsetForCaret(
      ui.TextPosition(offset: offset),
      ui.Rect.zero,
    );
    expect(caretOffset.dx, moreOrLessEquals(SIZE_OF_A * 3, epsilon: 0.0001));
    expect(caretOffset.dy, moreOrLessEquals(0.0, epsilon: 0.0001));
    caretOffset = painter.getOffsetForCaret(
      ui.TextPosition(offset: offset, affinity: TextAffinity.upstream),
      ui.Rect.zero,
    );
    expect(caretOffset.dx, moreOrLessEquals(SIZE_OF_A * 3, epsilon: 0.0001));
    expect(caretOffset.dy, moreOrLessEquals(0.0, epsilon: 0.0001));

    offset = 4;
    painter.text = TextSpan(text: text);
    painter.layout();
    caretOffset = painter.getOffsetForCaret(
      ui.TextPosition(offset: offset),
      ui.Rect.zero,
    );
    expect(caretOffset.dx, moreOrLessEquals(0.0, epsilon: 0.0001));
    expect(caretOffset.dy, moreOrLessEquals(SIZE_OF_A, epsilon: 0.001));
    caretOffset = painter.getOffsetForCaret(
      ui.TextPosition(offset: offset, affinity: TextAffinity.upstream),
      ui.Rect.zero,
    );
    expect(caretOffset.dx, moreOrLessEquals(0.0, epsilon: 0.0001));
    expect(caretOffset.dy, moreOrLessEquals(SIZE_OF_A, epsilon: 0.0001));

    offset = 5;
    caretOffset = painter.getOffsetForCaret(
      ui.TextPosition(offset: offset),
      ui.Rect.zero,
    );
    expect(caretOffset.dx, moreOrLessEquals(0.0, epsilon: 0.0001));
    expect(caretOffset.dy, moreOrLessEquals(SIZE_OF_A * 2, epsilon: 0.001));
    caretOffset = painter.getOffsetForCaret(
      ui.TextPosition(offset: offset, affinity: TextAffinity.upstream),
      ui.Rect.zero,
    );
    expect(caretOffset.dx, moreOrLessEquals(0.0, epsilon: 0.0001));
    expect(caretOffset.dy, moreOrLessEquals(SIZE_OF_A * 2, epsilon: 0.0001));

    offset = 6;
    caretOffset = painter.getOffsetForCaret(
      ui.TextPosition(offset: offset),
      ui.Rect.zero,
    );
    expect(caretOffset.dx, moreOrLessEquals(0.0, epsilon: 0.0001));
    expect(caretOffset.dy, moreOrLessEquals(SIZE_OF_A * 3, epsilon: 0.0001));

    caretOffset = painter.getOffsetForCaret(
      ui.TextPosition(offset: offset, affinity: TextAffinity.upstream),
      ui.Rect.zero,
    );
    expect(caretOffset.dx, moreOrLessEquals(0.0, epsilon: 0.0001));
    expect(caretOffset.dy, moreOrLessEquals(SIZE_OF_A * 3, epsilon: 0.0001));

    // When given a string with multiple leading newlines, places the caret in
    // the position given by offset regardless of affinity.
    text = '\n\n\naaa';
    offset = 3;
    painter.text = TextSpan(text: text);
    painter.layout();
    caretOffset = painter.getOffsetForCaret(
      ui.TextPosition(offset: offset),
      ui.Rect.zero,
    );
    expect(caretOffset.dx, moreOrLessEquals(0.0, epsilon: 0.0001));
    expect(caretOffset.dy, moreOrLessEquals(SIZE_OF_A * 3, epsilon: 0.0001));
    caretOffset = painter.getOffsetForCaret(
      ui.TextPosition(offset: offset, affinity: TextAffinity.upstream),
      ui.Rect.zero,
    );
    expect(caretOffset.dx, moreOrLessEquals(0.0, epsilon: 0.0001));
    expect(caretOffset.dy, moreOrLessEquals(SIZE_OF_A * 3, epsilon: 0.0001));

    offset = 2;
    caretOffset = painter.getOffsetForCaret(
      ui.TextPosition(offset: offset),
      ui.Rect.zero,
    );
    expect(caretOffset.dx, moreOrLessEquals(0.0, epsilon: 0.0001));
    expect(caretOffset.dy, moreOrLessEquals(SIZE_OF_A * 2, epsilon: 0.0001));
    caretOffset = painter.getOffsetForCaret(
      ui.TextPosition(offset: offset, affinity: TextAffinity.upstream),
      ui.Rect.zero,
    );
    expect(caretOffset.dx, moreOrLessEquals(0.0, epsilon: 0.0001));
    expect(caretOffset.dy, moreOrLessEquals(SIZE_OF_A * 2, epsilon: 0.0001));

    offset = 1;
    caretOffset = painter.getOffsetForCaret(
      ui.TextPosition(offset: offset),
      ui.Rect.zero,
    );
    expect(caretOffset.dx, moreOrLessEquals(0.0, epsilon: 0.0001));
    expect(caretOffset.dy,moreOrLessEquals(SIZE_OF_A, epsilon: 0.0001));
    caretOffset = painter.getOffsetForCaret(
      ui.TextPosition(offset: offset, affinity: TextAffinity.upstream),
      ui.Rect.zero,
    );
    expect(caretOffset.dx, moreOrLessEquals(0.0, epsilon: 0.0001));
    expect(caretOffset.dy, moreOrLessEquals(SIZE_OF_A, epsilon: 0.0001));

    offset = 0;
    caretOffset = painter.getOffsetForCaret(
      ui.TextPosition(offset: offset),
      ui.Rect.zero,
    );
    expect(caretOffset.dx, moreOrLessEquals(0.0, epsilon: 0.0001));
    expect(caretOffset.dy, moreOrLessEquals(0.0, epsilon: 0.0001));
    caretOffset = painter.getOffsetForCaret(
      ui.TextPosition(offset: offset, affinity: TextAffinity.upstream),
      ui.Rect.zero,
    );
    expect(caretOffset.dx, moreOrLessEquals(0.0, epsilon: 0.0001));
    expect(caretOffset.dy, moreOrLessEquals(0.0, epsilon: 0.0001));
    painter.dispose();
  });

  test('TextPainter widget span', () {
    final TextPainter painter = TextPainter()
      ..textDirection = TextDirection.ltr;

    const String text = 'test';
    painter.text = const TextSpan(
      text: text,
      children: <InlineSpan>[
        WidgetSpan(child: SizedBox(width: 50, height: 30)),
        TextSpan(text: text),
        WidgetSpan(child: SizedBox(width: 50, height: 30)),
        WidgetSpan(child: SizedBox(width: 50, height: 30)),
        TextSpan(text: text),
        WidgetSpan(child: SizedBox(width: 50, height: 30)),
        WidgetSpan(child: SizedBox(width: 50, height: 30)),
        WidgetSpan(child: SizedBox(width: 50, height: 30)),
        WidgetSpan(child: SizedBox(width: 50, height: 30)),
        WidgetSpan(child: SizedBox(width: 50, height: 30)),
        WidgetSpan(child: SizedBox(width: 50, height: 30)),
        WidgetSpan(child: SizedBox(width: 50, height: 30)),
        WidgetSpan(child: SizedBox(width: 50, height: 30)),
        WidgetSpan(child: SizedBox(width: 50, height: 30)),
        WidgetSpan(child: SizedBox(width: 50, height: 30)),
        WidgetSpan(child: SizedBox(width: 50, height: 30)),
      ],
    );

    // We provide dimensions for the widgets
    painter.setPlaceholderDimensions(const <PlaceholderDimensions>[
      PlaceholderDimensions(size: Size(50, 30), baselineOffset: 25, alignment: ui.PlaceholderAlignment.bottom),
      PlaceholderDimensions(size: Size(50, 30), baselineOffset: 25, alignment: ui.PlaceholderAlignment.bottom),
      PlaceholderDimensions(size: Size(50, 30), baselineOffset: 25, alignment: ui.PlaceholderAlignment.bottom),
      PlaceholderDimensions(size: Size(50, 30), baselineOffset: 25, alignment: ui.PlaceholderAlignment.bottom),
      PlaceholderDimensions(size: Size(50, 30), baselineOffset: 25, alignment: ui.PlaceholderAlignment.bottom),
      PlaceholderDimensions(size: Size(50, 30), baselineOffset: 25, alignment: ui.PlaceholderAlignment.bottom),
      PlaceholderDimensions(size: Size(50, 30), baselineOffset: 25, alignment: ui.PlaceholderAlignment.bottom),
      PlaceholderDimensions(size: Size(50, 30), baselineOffset: 25, alignment: ui.PlaceholderAlignment.bottom),
      PlaceholderDimensions(size: Size(50, 30), baselineOffset: 25, alignment: ui.PlaceholderAlignment.bottom),
      PlaceholderDimensions(size: Size(50, 30), baselineOffset: 25, alignment: ui.PlaceholderAlignment.bottom),
      PlaceholderDimensions(size: Size(50, 30), baselineOffset: 25, alignment: ui.PlaceholderAlignment.bottom),
      PlaceholderDimensions(size: Size(50, 30), baselineOffset: 25, alignment: ui.PlaceholderAlignment.bottom),
      PlaceholderDimensions(size: Size(51, 30), baselineOffset: 25, alignment: ui.PlaceholderAlignment.bottom),
      PlaceholderDimensions(size: Size(50, 30), baselineOffset: 25, alignment: ui.PlaceholderAlignment.bottom),
    ]);

    painter.layout(maxWidth: 500);

    // Now, each of the WidgetSpans will have their own placeholder 'hole'.
    Offset caretOffset = painter.getOffsetForCaret(const ui.TextPosition(offset: 1), ui.Rect.zero);
    expect(caretOffset.dx, 14);
    caretOffset = painter.getOffsetForCaret(const ui.TextPosition(offset: 4), ui.Rect.zero);
    expect(caretOffset.dx, 56);
    caretOffset = painter.getOffsetForCaret(const ui.TextPosition(offset: 5), ui.Rect.zero);
    expect(caretOffset.dx, 106);
    caretOffset = painter.getOffsetForCaret(const ui.TextPosition(offset: 6), ui.Rect.zero);
    expect(caretOffset.dx, 120);
    caretOffset = painter.getOffsetForCaret(const ui.TextPosition(offset: 10), ui.Rect.zero);
    expect(caretOffset.dx, 212);
    caretOffset = painter.getOffsetForCaret(const ui.TextPosition(offset: 11), ui.Rect.zero);
    expect(caretOffset.dx, 262);
    caretOffset = painter.getOffsetForCaret(const ui.TextPosition(offset: 12), ui.Rect.zero);
    expect(caretOffset.dx, 276);
    caretOffset = painter.getOffsetForCaret(const ui.TextPosition(offset: 13), ui.Rect.zero);
    expect(caretOffset.dx, 290);
    caretOffset = painter.getOffsetForCaret(const ui.TextPosition(offset: 14), ui.Rect.zero);
    expect(caretOffset.dx, 304);
    caretOffset = painter.getOffsetForCaret(const ui.TextPosition(offset: 15), ui.Rect.zero);
    expect(caretOffset.dx, 318);
    caretOffset = painter.getOffsetForCaret(const ui.TextPosition(offset: 16), ui.Rect.zero);
    expect(caretOffset.dx, 368);
    caretOffset = painter.getOffsetForCaret(const ui.TextPosition(offset: 17), ui.Rect.zero);
    expect(caretOffset.dx, 418);
    caretOffset = painter.getOffsetForCaret(const ui.TextPosition(offset: 18), ui.Rect.zero);
    expect(caretOffset.dx, 0);
    caretOffset = painter.getOffsetForCaret(const ui.TextPosition(offset: 19), ui.Rect.zero);
    expect(caretOffset.dx, 50);
    caretOffset = painter.getOffsetForCaret(const ui.TextPosition(offset: 23), ui.Rect.zero);
    expect(caretOffset.dx, 250);

    expect(painter.inlinePlaceholderBoxes!.length, 14);
    expect(painter.inlinePlaceholderBoxes![0], const TextBox.fromLTRBD(56, 0, 106, 30, TextDirection.ltr));
    expect(painter.inlinePlaceholderBoxes![2], const TextBox.fromLTRBD(212, 0, 262, 30, TextDirection.ltr));
    expect(painter.inlinePlaceholderBoxes![3], const TextBox.fromLTRBD(318, 0, 368, 30, TextDirection.ltr));
    expect(painter.inlinePlaceholderBoxes![4], const TextBox.fromLTRBD(368, 0, 418, 30, TextDirection.ltr));
    expect(painter.inlinePlaceholderBoxes![5], const TextBox.fromLTRBD(418, 0, 468, 30, TextDirection.ltr));
    // line should break here
    expect(painter.inlinePlaceholderBoxes![6], const TextBox.fromLTRBD(0, 30, 50, 60, TextDirection.ltr));
    expect(painter.inlinePlaceholderBoxes![7], const TextBox.fromLTRBD(50, 30, 100, 60, TextDirection.ltr));
    expect(painter.inlinePlaceholderBoxes![10], const TextBox.fromLTRBD(200, 30, 250, 60, TextDirection.ltr));
    expect(painter.inlinePlaceholderBoxes![11], const TextBox.fromLTRBD(250, 30, 300, 60, TextDirection.ltr));
    expect(painter.inlinePlaceholderBoxes![12], const TextBox.fromLTRBD(300, 30, 351, 60, TextDirection.ltr));
    expect(painter.inlinePlaceholderBoxes![13], const TextBox.fromLTRBD(351, 30, 401, 60, TextDirection.ltr));
    painter.dispose();
  }, skip: isBrowser && !isCanvasKit); // https://github.com/flutter/flutter/issues/87540

  // Null values are valid. See https://github.com/flutter/flutter/pull/48346#issuecomment-584839221
  test('TextPainter set TextHeightBehavior null test', () {
    final TextPainter painter = TextPainter()
      ..textDirection = TextDirection.ltr;

    painter.textHeightBehavior = const TextHeightBehavior();
    painter.textHeightBehavior = null;
    painter.dispose();
  });

  test('TextPainter line metrics', () {
    final TextPainter painter = TextPainter()
      ..textDirection = TextDirection.ltr;

    const String text = 'test1\nhello line two really long for soft break\nfinal line 4';
    painter.text = const TextSpan(
      text: text,
    );

    painter.layout(maxWidth: 300);

    expect(painter.text, const TextSpan(text: text));
    expect(painter.preferredLineHeight, 14);

    final List<ui.LineMetrics> lines = painter.computeLineMetrics();

    expect(lines.length, 4);

    expect(lines[0].hardBreak, true);
    expect(lines[1].hardBreak, false);
    expect(lines[2].hardBreak, true);
    expect(lines[3].hardBreak, true);

    expect(lines[0].ascent, 10.5);
    expect(lines[1].ascent, 10.5);
    expect(lines[2].ascent, 10.5);
    expect(lines[3].ascent, 10.5);

    expect(lines[0].descent, 3.5);
    expect(lines[1].descent, 3.5);
    expect(lines[2].descent, 3.5);
    expect(lines[3].descent, 3.5);

    expect(lines[0].unscaledAscent, 10.5);
    expect(lines[1].unscaledAscent, 10.5);
    expect(lines[2].unscaledAscent, 10.5);
    expect(lines[3].unscaledAscent, 10.5);

    expect(lines[0].baseline, 10.5);
    expect(lines[1].baseline, 24.5);
    expect(lines[2].baseline, 38.5);
    expect(lines[3].baseline, 52.5);

    expect(lines[0].height, 14);
    expect(lines[1].height, 14);
    expect(lines[2].height, 14);
    expect(lines[3].height, 14);

    expect(lines[0].width, 70);
    expect(lines[1].width, 294);
    expect(lines[2].width, 266);
    expect(lines[3].width, 168);

    expect(lines[0].left, 0);
    expect(lines[1].left, 0);
    expect(lines[2].left, 0);
    expect(lines[3].left, 0);

    expect(lines[0].lineNumber, 0);
    expect(lines[1].lineNumber, 1);
    expect(lines[2].lineNumber, 2);
    expect(lines[3].lineNumber, 3);
    painter.dispose();
  }, skip: kIsWeb && !isCanvasKit); // https://github.com/flutter/flutter/issues/122066

  test('TextPainter caret height and line height', () {
    final TextPainter painter = TextPainter()
      ..textDirection = TextDirection.ltr
      ..strutStyle = const StrutStyle(fontSize: 50.0);

    const String text = 'A';
    painter.text = const TextSpan(text: text, style: TextStyle(height: 1.0));
    painter.layout();

    final double caretHeight = painter.getFullHeightForCaret(
      const ui.TextPosition(offset: 0),
      ui.Rect.zero,
    )!;
    expect(caretHeight, 50.0);
    painter.dispose();
  }, skip: isBrowser && !isCanvasKit); // https://github.com/flutter/flutter/issues/56308

  group('TextPainter line-height', () {
    test('half-leading', () {
      const TextStyle style = TextStyle(
        height: 20,
        fontSize: 1,
        leadingDistribution: TextLeadingDistribution.even,
      );

      final TextPainter painter = TextPainter()
        ..textDirection = TextDirection.ltr
        ..text = const TextSpan(text: 'A', style: style)
        ..layout();

      final Rect glyphBox = painter.getBoxesForSelection(
        const TextSelection(baseOffset: 0, extentOffset: 1),
      ).first.toRect();

      final RelativeRect insets = RelativeRect.fromSize(glyphBox, painter.size);
      // The glyph box is centered.
      expect(insets.top, insets.bottom);
      // The glyph box is exactly 1 logical pixel high.
      expect(insets.top, (20 - 1) / 2);
      painter.dispose();
    });

    test('half-leading with small height', () {
      const TextStyle style = TextStyle(
        height: 0.1,
        fontSize: 10,
        leadingDistribution: TextLeadingDistribution.even,
      );

      final TextPainter painter = TextPainter()
        ..textDirection = TextDirection.ltr
        ..text = const TextSpan(text: 'A', style: style)
        ..layout();

      final Rect glyphBox = painter.getBoxesForSelection(
        const TextSelection(baseOffset: 0, extentOffset: 1),
      ).first.toRect();

      final RelativeRect insets = RelativeRect.fromSize(glyphBox, painter.size);
      // The glyph box is still centered.
      expect(insets.top, insets.bottom);
      // The glyph box is exactly 10 logical pixel high (the height multiplier
      // does not scale the glyph). Negative leading.
      expect(insets.top, (1 - 10) / 2);
      painter.dispose();
    });

    test('half-leading with leading trim', () {
      const TextStyle style = TextStyle(
        height: 0.1,
        fontSize: 10,
        leadingDistribution: TextLeadingDistribution.even,
      );

      final TextPainter painter = TextPainter()
        ..textDirection = TextDirection.ltr
        ..text = const TextSpan(text: 'A', style: style)
        ..textHeightBehavior = const TextHeightBehavior(
            applyHeightToFirstAscent: false,
            applyHeightToLastDescent: false,
          )
        ..layout();

      final Rect glyphBox = painter.getBoxesForSelection(
        const TextSelection(baseOffset: 0, extentOffset: 1),
      ).first.toRect();

      expect(painter.size, glyphBox.size);
      // The glyph box is still centered.
      expect(glyphBox.topLeft, Offset.zero);
      painter.dispose();
    });

    test('TextLeadingDistribution falls back to paragraph style', () {
      const TextStyle style = TextStyle(height: 20, fontSize: 1);
      final TextPainter painter = TextPainter()
        ..textDirection = TextDirection.ltr
        ..text = const TextSpan(text: 'A', style: style)
        ..textHeightBehavior = const TextHeightBehavior(
            leadingDistribution: TextLeadingDistribution.even,
          )
        ..layout();

      final Rect glyphBox = painter.getBoxesForSelection(
        const TextSelection(baseOffset: 0, extentOffset: 1),
      ).first.toRect();

      // Still uses half-leading.
      final RelativeRect insets = RelativeRect.fromSize(glyphBox, painter.size);
      expect(insets.top, insets.bottom);
      expect(insets.top, (20 - 1) / 2);
      painter.dispose();
    });

    test('TextLeadingDistribution does nothing if height multiplier is null', () {
      const TextStyle style = TextStyle(fontSize: 1);
      final TextPainter painter = TextPainter()
        ..textDirection = TextDirection.ltr
        ..text = const TextSpan(text: 'A', style: style)
        ..textHeightBehavior = const TextHeightBehavior(
            leadingDistribution: TextLeadingDistribution.even,
          )
        ..layout();

      final Rect glyphBox = painter.getBoxesForSelection(
        const TextSelection(baseOffset: 0, extentOffset: 1),
      ).first.toRect();

      painter.textHeightBehavior = const TextHeightBehavior();
      painter.layout();

      final Rect newGlyphBox = painter.getBoxesForSelection(
        const TextSelection(baseOffset: 0, extentOffset: 1),
      ).first.toRect();
      expect(glyphBox, newGlyphBox);
      painter.dispose();
    });
  }, skip: isBrowser && !isCanvasKit); // https://github.com/flutter/flutter/issues/87543

  test('TextPainter handles invalid UTF-16', () {
    Object? exception;
    FlutterError.onError = (FlutterErrorDetails details) {
      exception = details.exception;
    };

    final TextPainter painter = TextPainter()
      ..textDirection = TextDirection.ltr;

    const String text = 'Hello\uD83DWorld';
    const double fontSize = 20.0;
    painter.text = const TextSpan(text: text, style: TextStyle(fontSize: fontSize));
    painter.layout();
    // The layout should include one replacement character.
    expect(painter.width, equals(fontSize));
    expect(exception, isNotNull);
    painter.dispose();
  }, skip: kIsWeb); // https://github.com/flutter/flutter/issues/87544

  test('Diacritic', () {
    final TextPainter painter = TextPainter()
      ..textDirection = TextDirection.ltr;

    // Two letters followed by a diacritic
    const String text = 'ฟห้';
    painter.text = const TextSpan(text: text);
    painter.layout();

    final ui.Offset caretOffset = painter.getOffsetForCaret(
        const ui.TextPosition(
            offset: text.length, affinity: TextAffinity.upstream),
        ui.Rect.zero);
    expect(caretOffset.dx, painter.width);
    painter.dispose();
  }, skip: kIsWeb && !isCanvasKit); // https://github.com/flutter/flutter/issues/87545

  test('TextPainter line metrics update after layout', () {
    final TextPainter painter = TextPainter()
      ..textDirection = TextDirection.ltr;

    const String text = 'word1 word2 word3';
    painter.text = const TextSpan(
      text: text,
    );

    painter.layout(maxWidth: 80);

    List<ui.LineMetrics> lines = painter.computeLineMetrics();
    expect(lines.length, 3);

    painter.layout(maxWidth: 1000);

    lines = painter.computeLineMetrics();
    expect(lines.length, 1);
    painter.dispose();
  }, skip: kIsWeb && !isCanvasKit); // https://github.com/flutter/flutter/issues/62819

  test('TextPainter throws with stack trace when accessing text layout', () {
    final TextPainter painter = TextPainter()
      ..text = const TextSpan(text: 'TEXT')
      ..textDirection = TextDirection.ltr;

    FlutterError? exception;
    try {
      painter.getPositionForOffset(Offset.zero);
    } on FlutterError catch (e) {
      exception = e;
    }
    expect(exception?.message, contains('The TextPainter has never been laid out.'));
    exception = null;

    try {
      painter.layout();
      painter.getPositionForOffset(Offset.zero);
    } on FlutterError catch (e) {
      exception = e;
    }

    expect(exception, isNull);
    exception = null;

    try {
      painter.markNeedsLayout();
      painter.getPositionForOffset(Offset.zero);
    } on FlutterError catch (e) {
      exception = e;
    }

    expect(exception?.message, contains('The calls that first invalidated the text layout were:'));
    exception = null;
    painter.dispose();
  });

  test('TextPainter requires layout after providing different placeholder dimensions', () {
    final TextPainter painter = TextPainter()
      ..textDirection = TextDirection.ltr;

    painter.text = const TextSpan(children: <InlineSpan>[
      TextSpan(text: 'before'),
      WidgetSpan(child: Text('widget1')),
      WidgetSpan(child: Text('widget2')),
      WidgetSpan(child: Text('widget3')),
      TextSpan(text: 'after'),
    ]);

    painter.setPlaceholderDimensions(const <PlaceholderDimensions>[
      PlaceholderDimensions(size: Size(30, 30), alignment: ui.PlaceholderAlignment.bottom),
      PlaceholderDimensions(size: Size(40, 30), alignment: ui.PlaceholderAlignment.bottom),
      PlaceholderDimensions(size: Size(50, 30), alignment: ui.PlaceholderAlignment.bottom),
    ]);
    painter.layout();

    painter.setPlaceholderDimensions(const <PlaceholderDimensions>[
      PlaceholderDimensions(size: Size(30, 30), alignment: ui.PlaceholderAlignment.bottom),
      PlaceholderDimensions(size: Size(40, 20), alignment: ui.PlaceholderAlignment.bottom),
      PlaceholderDimensions(size: Size(50, 30), alignment: ui.PlaceholderAlignment.bottom),
    ]);

    expect(
      () => painter.paint(MockCanvas(), Offset.zero),
      throwsA(isA<StateError>().having(
        (StateError error) => error.message,
        'message',
        contains('TextPainter.paint called when text geometry was not yet calculated'),
      )),
    );
    painter.dispose();
  }, skip: isBrowser && !isCanvasKit); // https://github.com/flutter/flutter/issues/56308

  test('TextPainter does not require layout after providing identical placeholder dimensions', () {
    final TextPainter painter = TextPainter()
      ..textDirection = TextDirection.ltr;

    painter.text = const TextSpan(children: <InlineSpan>[
      TextSpan(text: 'before'),
      WidgetSpan(child: Text('widget1')),
      WidgetSpan(child: Text('widget2')),
      WidgetSpan(child: Text('widget3')),
      TextSpan(text: 'after'),
    ]);

    painter.setPlaceholderDimensions(const <PlaceholderDimensions>[
      PlaceholderDimensions(size: Size(30, 30), alignment: ui.PlaceholderAlignment.bottom),
      PlaceholderDimensions(size: Size(40, 30), alignment: ui.PlaceholderAlignment.bottom),
      PlaceholderDimensions(size: Size(50, 30), alignment: ui.PlaceholderAlignment.bottom),
    ]);
    painter.layout();

    painter.setPlaceholderDimensions(const <PlaceholderDimensions>[
      PlaceholderDimensions(size: Size(30, 30), alignment: ui.PlaceholderAlignment.bottom),
      PlaceholderDimensions(size: Size(40, 30), alignment: ui.PlaceholderAlignment.bottom),
      PlaceholderDimensions(size: Size(50, 30), alignment: ui.PlaceholderAlignment.bottom),
    ]);

    // In tests, paint() will throw an UnimplementedError due to missing drawParagraph method.
    expect(
      () => painter.paint(MockCanvas(), Offset.zero),
      isNot(throwsA(isA<StateError>().having(
        (StateError error) => error.message,
        'message',
        contains('TextPainter.paint called when text geometry was not yet calculated'),
      ))),
    );
    painter.dispose();
  }, skip: isBrowser && !isCanvasKit); // https://github.com/flutter/flutter/issues/56308

  test('TextPainter - debugDisposed', () {
    final TextPainter painter = TextPainter();
    expect(painter.debugDisposed, false);
    painter.dispose();
    expect(painter.debugDisposed, true);
  });

  test('TextPainter computeWidth', () {
    const InlineSpan text = TextSpan(text: 'foobar');
    final TextPainter painter = TextPainter(text: text, textDirection: TextDirection.ltr);
    painter.layout();
    expect(painter.width, TextPainter.computeWidth(text: text, textDirection: TextDirection.ltr));

    painter.layout(minWidth: 500);
    expect(painter.width, TextPainter.computeWidth(text: text, textDirection: TextDirection.ltr, minWidth: 500));

    painter.dispose();
  });

  test('TextPainter computeMaxIntrinsicWidth', () {
    const InlineSpan text = TextSpan(text: 'foobar');
    final TextPainter painter = TextPainter(text: text, textDirection: TextDirection.ltr);
    painter.layout();
    expect(painter.maxIntrinsicWidth, TextPainter.computeMaxIntrinsicWidth(text: text, textDirection: TextDirection.ltr));

    painter.layout(minWidth: 500);
    expect(painter.maxIntrinsicWidth, TextPainter.computeMaxIntrinsicWidth(text: text, textDirection: TextDirection.ltr, minWidth: 500));

    painter.dispose();
  });

  test('TextPainter.getWordBoundary works', (){
    // Regression test for https://github.com/flutter/flutter/issues/93493 .
    const String testCluster = '👨‍👩‍👦👨‍👩‍👦👨‍👩‍👦'; // 8 * 3
    final TextPainter textPainter = TextPainter(
      text: const TextSpan(text: testCluster),
      textDirection: TextDirection.ltr,
    );

     textPainter.layout();
     expect(
       textPainter.getWordBoundary(const TextPosition(offset: 8)),
       const TextRange(start: 8, end: 16),
     );
   }, skip: isBrowser); // https://github.com/flutter/flutter/issues/61017

  test('TextHeightBehavior with strut on empty paragraph', () {
    // Regression test for https://github.com/flutter/flutter/issues/112123
    const TextStyle style = TextStyle(height: 11, fontSize: 7);
    const TextSpan simple = TextSpan(text: 'x', style: style);
    const TextSpan emptyString = TextSpan(text: '', style: style);
    const TextSpan emptyParagraph = TextSpan(style: style);

    final TextPainter painter = TextPainter(
      textDirection: TextDirection.ltr,
      strutStyle: StrutStyle.fromTextStyle(style, forceStrutHeight: true),
      textHeightBehavior: const TextHeightBehavior(applyHeightToFirstAscent: false, applyHeightToLastDescent: false),
    );

    painter.text = simple;
    painter.layout();
    final double height = painter.height;
    for (final TextSpan span in <TextSpan>[simple, emptyString, emptyParagraph]) {
      painter.text = span;
      painter.layout();
      expect(painter.height, height, reason: '$span is expected to have a height of $height');
      expect(painter.preferredLineHeight, height, reason: '$span is expected to have a height of $height');
    }
  });

  test('TextPainter plainText getter', () {
    final TextPainter painter = TextPainter()
      ..textDirection = TextDirection.ltr;

    expect(painter.plainText, '');

    painter.text = const TextSpan(children: <InlineSpan>[
      TextSpan(text: 'before\n'),
      WidgetSpan(child: Text('widget')),
      TextSpan(text: 'after'),
    ]);
    expect(painter.plainText, 'before\n\uFFFCafter');

    painter.setPlaceholderDimensions(const <PlaceholderDimensions>[
      PlaceholderDimensions(size: Size(50, 30), alignment: ui.PlaceholderAlignment.bottom),
    ]);
    painter.layout();
    expect(painter.plainText, 'before\n\uFFFCafter');

    painter.text = const TextSpan(children: <InlineSpan>[
      TextSpan(text: 'be\nfo\nre\n'),
      WidgetSpan(child: Text('widget')),
      TextSpan(text: 'af\nter'),
    ]);
    expect(painter.plainText, 'be\nfo\nre\n\uFFFCaf\nter');
    painter.layout();
    expect(painter.plainText, 'be\nfo\nre\n\uFFFCaf\nter');

    painter.dispose();
  });

<<<<<<< HEAD
  test('TextPainter line breaking does not round to integers', () {
     const double fontSize = 1.25;
     final TextPainter painter = TextPainter(
       textDirection: TextDirection.ltr,
       text: const TextSpan(text: 'text', style: TextStyle(fontSize: fontSize)),
     )..layout(maxWidth: 4 * fontSize);

     expect(painter.computeLineMetrics().length, 1);
     expect(painter.computeLineMetrics()[0].width, 4 * fontSize);
  }, skip: kIsWeb && !isCanvasKit); // [intended] Browsers seem to always round font/glyph metrics.
=======
  test('TextPainter infinite width - centered', () {
    final TextPainter painter = TextPainter()
      ..textAlign = TextAlign.center
      ..textDirection = TextDirection.ltr;
    painter.text = const TextSpan(text: 'A', style: TextStyle(fontSize: 10));
    MockCanvasWithDrawParagraph mockCanvas = MockCanvasWithDrawParagraph();

    painter.layout(minWidth: double.infinity);
    expect(painter.width, double.infinity);
    expect(() => painter.paint(mockCanvas = MockCanvasWithDrawParagraph(), Offset.zero), returnsNormally);
    expect(mockCanvas.centerX, isNull);

    painter.layout();
    expect(painter.width, 10);
    expect(() => painter.paint(mockCanvas = MockCanvasWithDrawParagraph(), Offset.zero), returnsNormally);
    expect(mockCanvas.centerX, 5);

    painter.layout(minWidth: 100);
    expect(painter.width, 100);
    expect(() => painter.paint(mockCanvas = MockCanvasWithDrawParagraph(), Offset.zero), returnsNormally);
    expect(mockCanvas.centerX, 50);

    painter.dispose();
  });

  test('TextPainter infinite width - LTR justified', () {
    final TextPainter painter = TextPainter()
      ..textAlign = TextAlign.justify
      ..textDirection = TextDirection.ltr;
    painter.text = const TextSpan(text: 'A', style: TextStyle(fontSize: 10));
    MockCanvasWithDrawParagraph mockCanvas = MockCanvasWithDrawParagraph();

    painter.layout(minWidth: double.infinity);
    expect(painter.width, double.infinity);
    expect(() => painter.paint(mockCanvas = MockCanvasWithDrawParagraph(), Offset.zero), returnsNormally);
    expect(mockCanvas.offsetX, 0);

    painter.layout();
    expect(painter.width, 10);
    expect(() => painter.paint(mockCanvas = MockCanvasWithDrawParagraph(), Offset.zero), returnsNormally);
    expect(mockCanvas.offsetX, 0);

    painter.layout(minWidth: 100);
    expect(painter.width, 100);
    expect(() => painter.paint(mockCanvas = MockCanvasWithDrawParagraph(), Offset.zero), returnsNormally);
    expect(mockCanvas.offsetX, 0);

    painter.dispose();
  });
>>>>>>> 9516368e
}

class MockCanvas extends Fake implements Canvas {
}

class MockCanvasWithDrawParagraph extends Fake implements Canvas {
  double? centerX;
  double? offsetX;
  @override
  void drawParagraph(ui.Paragraph paragraph, Offset offset) {
    offsetX = offset.dx;
    centerX = offset.dx + paragraph.width / 2;
  }
}<|MERGE_RESOLUTION|>--- conflicted
+++ resolved
@@ -1458,18 +1458,6 @@
     painter.dispose();
   });
 
-<<<<<<< HEAD
-  test('TextPainter line breaking does not round to integers', () {
-     const double fontSize = 1.25;
-     final TextPainter painter = TextPainter(
-       textDirection: TextDirection.ltr,
-       text: const TextSpan(text: 'text', style: TextStyle(fontSize: fontSize)),
-     )..layout(maxWidth: 4 * fontSize);
-
-     expect(painter.computeLineMetrics().length, 1);
-     expect(painter.computeLineMetrics()[0].width, 4 * fontSize);
-  }, skip: kIsWeb && !isCanvasKit); // [intended] Browsers seem to always round font/glyph metrics.
-=======
   test('TextPainter infinite width - centered', () {
     final TextPainter painter = TextPainter()
       ..textAlign = TextAlign.center
@@ -1519,7 +1507,26 @@
 
     painter.dispose();
   });
->>>>>>> 9516368e
+
+  test('TextPainter line breaking does not round to integers', () {
+    if (! const bool.hasEnvironment('SKPARAGRAPH_REMOVE_ROUNDING_HACK')) {
+      return;
+    }
+    const double fontSize = 1.25;
+    const String text = '12345';
+    final TextPainter painter = TextPainter(
+      textDirection: TextDirection.ltr,
+      text: const TextSpan(text: text, style: TextStyle(fontSize: fontSize)),
+    )..layout(maxWidth: text.length * fontSize);
+
+    expect(painter.maxIntrinsicWidth, text.length * fontSize);
+    switch (painter.computeLineMetrics()) {
+      case [ui.LineMetrics(width: final double width)]:
+        expect(width, text.length * fontSize);
+      case final List<ui.LineMetrics> metrics:
+        expect(metrics, hasLength(1));
+    }
+  }, skip: kIsWeb && !isCanvasKit); // [intended] Browsers seem to always round font/glyph metrics.
 }
 
 class MockCanvas extends Fake implements Canvas {
