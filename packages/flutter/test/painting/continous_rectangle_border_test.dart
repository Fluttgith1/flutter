--- conflicted
+++ resolved
@@ -72,10 +72,6 @@
     await expectLater(
       find.byType(RepaintBoundary),
       matchesGoldenFile('continuous_rectangle_border.golden_test_even_radii.png'),
-<<<<<<< HEAD
-=======
-      skip: !isLinux,
->>>>>>> 8f75d537
     );
   }, skip: isBrowser);
 
@@ -97,10 +93,6 @@
     await expectLater(
       find.byType(RepaintBoundary),
       matchesGoldenFile('continuous_rectangle_border.golden_test_varying_radii.png'),
-<<<<<<< HEAD
-=======
-      skip: !isLinux,
->>>>>>> 8f75d537
     );
   }, skip: isBrowser);
 
@@ -119,10 +111,6 @@
     await expectLater(
       find.byType(RepaintBoundary),
       matchesGoldenFile('continuous_rectangle_border.golden_test_large_radii.png'),
-<<<<<<< HEAD
-=======
-      skip: !isLinux,
->>>>>>> 8f75d537
     );
   }, skip: isBrowser);
 
