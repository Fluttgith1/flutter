// Copyright 2014 The Flutter Authors. All rights reserved.
// Use of this source code is governed by a BSD-style license that can be
// found in the LICENSE file.

import 'dart:convert' show jsonDecode;
import 'dart:ui';

import 'package:flutter/services.dart';
import 'package:flutter_test/flutter_test.dart';

import 'text_input_utils.dart';

void main() {
  TestWidgetsFlutterBinding.ensureInitialized();

  group('DeltaTextInputClient', () {
    late FakeTextChannel fakeTextChannel;

    setUp(() {
      fakeTextChannel = FakeTextChannel((MethodCall call) async {});
      TextInput.setChannel(fakeTextChannel);
    });

    tearDown(() {
      TextInputConnection.debugResetId();
      TextInput.setChannel(SystemChannels.textInput);
    });

    test(
      'DeltaTextInputClient send the correct configuration to the platform and responds to updateEditingValueWithDeltas method correctly',
      () async {
        // Assemble a TextInputConnection so we can verify its change in state.
        final FakeDeltaTextInputClient client = FakeDeltaTextInputClient(TextEditingValue.empty);
        const TextInputConfiguration configuration = TextInputConfiguration(enableDeltaModel: true);
        TextInput.attach(client, configuration);
        expect(client.configuration.enableDeltaModel, true);

        expect(client.latestMethodCall, isEmpty);

        const String jsonDelta = '{'
            '"oldText": "",'
            ' "deltaText": "let there be text",'
            ' "deltaStart": 0,'
            ' "deltaEnd": 0,'
            ' "selectionBase": 17,'
            ' "selectionExtent": 17,'
            ' "selectionAffinity" : "TextAffinity.downstream" ,'
            ' "selectionIsDirectional": false,'
            ' "composingBase": -1,'
            ' "composingExtent": -1}';

        // Send updateEditingValueWithDeltas message.
        final ByteData? messageBytes = const JSONMessageCodec().encodeMessage(<String, dynamic>{
          'args': <dynamic>[
            1,
            jsonDecode('{"deltas": [$jsonDelta]}'),
          ],
          'method': 'TextInputClient.updateEditingStateWithDeltas',
        });
        await ServicesBinding.instance.defaultBinaryMessenger.handlePlatformMessage(
          'flutter/textinput',
          messageBytes,
              (ByteData? _) {},
        );

        expect(client.latestMethodCall, 'updateEditingValueWithDeltas');
      },
    );
  });
}

class FakeDeltaTextInputClient implements DeltaTextInputClient {
  FakeDeltaTextInputClient(this.currentTextEditingValue);

  String latestMethodCall = '';

  @override
  TextEditingValue currentTextEditingValue;

  @override
  AutofillScope? get currentAutofillScope => null;

  @override
  void performAction(TextInputAction action) {
    latestMethodCall = 'performAction';
  }

  @override
  void performPrivateCommand(String action, Map<String, dynamic> data) {
    latestMethodCall = 'performPrivateCommand';
  }

  @override
  void updateEditingValue(TextEditingValue value) {
    latestMethodCall = 'updateEditingValue';
  }

  @override
  void updateEditingValueWithDeltas(List<TextEditingDelta> textEditingDeltas) {
    latestMethodCall = 'updateEditingValueWithDeltas';
  }

  @override
  void updateFloatingCursor(RawFloatingCursorPoint point) {
    latestMethodCall = 'updateFloatingCursor';
  }

  @override
  void connectionClosed() {
    latestMethodCall = 'connectionClosed';
  }

  @override
  void showAutocorrectionPromptRect(int start, int end) {
    latestMethodCall = 'showAutocorrectionPromptRect';
  }

  @override
<<<<<<< HEAD
  void commitContent(Map<String, dynamic> content) {
    latestMethodCall = 'commitContent';
=======
  void insertTextPlaceholder(Size size) {
    latestMethodCall = 'insertTextPlaceholder';
  }

  @override
  void removeTextPlaceholder() {
    latestMethodCall = 'removeTextPlaceholder';
  }

  @override
  void showToolbar() {
    latestMethodCall = 'showToolbar';
>>>>>>> 1fcb076e
  }

  TextInputConfiguration get configuration => const TextInputConfiguration(enableDeltaModel: true);
}<|MERGE_RESOLUTION|>--- conflicted
+++ resolved
@@ -116,10 +116,11 @@
   }
 
   @override
-<<<<<<< HEAD
   void commitContent(Map<String, dynamic> content) {
     latestMethodCall = 'commitContent';
-=======
+  }
+
+  @override
   void insertTextPlaceholder(Size size) {
     latestMethodCall = 'insertTextPlaceholder';
   }
@@ -132,7 +133,6 @@
   @override
   void showToolbar() {
     latestMethodCall = 'showToolbar';
->>>>>>> 1fcb076e
   }
 
   TextInputConfiguration get configuration => const TextInputConfiguration(enableDeltaModel: true);
