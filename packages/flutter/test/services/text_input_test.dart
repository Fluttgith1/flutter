--- conflicted
+++ resolved
@@ -634,151 +634,6 @@
 
       expect(client.latestMethodCall, 'showAutocorrectionPromptRect');
     });
-<<<<<<< HEAD
-=======
-
-    test('TextInputClient showToolbar method is called', () async {
-      // Assemble a TextInputConnection so we can verify its change in state.
-      final FakeTextInputClient client = FakeTextInputClient(TextEditingValue.empty);
-      const TextInputConfiguration configuration = TextInputConfiguration();
-      TextInput.attach(client, configuration);
-
-      expect(client.latestMethodCall, isEmpty);
-
-      // Send showToolbar message.
-      final ByteData? messageBytes =
-          const JSONMessageCodec().encodeMessage(<String, dynamic>{
-        'args': <dynamic>[1, 0, 1],
-        'method': 'TextInputClient.showToolbar',
-      });
-      await binding.defaultBinaryMessenger.handlePlatformMessage(
-        'flutter/textinput',
-        messageBytes,
-        (ByteData? _) {},
-      );
-
-      expect(client.latestMethodCall, 'showToolbar');
-    });
-  });
-
-  group('Scribble interactions', () {
-    tearDown(() {
-      TextInputConnection.debugResetId();
-    });
-
-    test('TextInputClient scribbleInteractionBegan and scribbleInteractionFinished', () async {
-      // Assemble a TextInputConnection so we can verify its change in state.
-      final FakeTextInputClient client = FakeTextInputClient(TextEditingValue.empty);
-      const TextInputConfiguration configuration = TextInputConfiguration();
-      final TextInputConnection connection = TextInput.attach(client, configuration);
-
-      expect(connection.scribbleInProgress, false);
-
-      // Send scribbleInteractionBegan message.
-      ByteData? messageBytes =
-          const JSONMessageCodec().encodeMessage(<String, dynamic>{
-        'args': <dynamic>[1, 0, 1],
-        'method': 'TextInputClient.scribbleInteractionBegan',
-      });
-      await binding.defaultBinaryMessenger.handlePlatformMessage(
-        'flutter/textinput',
-        messageBytes,
-        (ByteData? _) {},
-      );
-
-      expect(connection.scribbleInProgress, true);
-
-      // Send scribbleInteractionFinished message.
-      messageBytes =
-          const JSONMessageCodec().encodeMessage(<String, dynamic>{
-        'args': <dynamic>[1, 0, 1],
-        'method': 'TextInputClient.scribbleInteractionFinished',
-      });
-      await binding.defaultBinaryMessenger.handlePlatformMessage(
-        'flutter/textinput',
-        messageBytes,
-        (ByteData? _) {},
-      );
-
-      expect(connection.scribbleInProgress, false);
-    });
-
-    test('TextInputClient focusElement', () async {
-      // Assemble a TextInputConnection so we can verify its change in state.
-      final FakeTextInputClient client = FakeTextInputClient(TextEditingValue.empty);
-      const TextInputConfiguration configuration = TextInputConfiguration();
-      TextInput.attach(client, configuration);
-
-      final FakeScribbleElement targetElement = FakeScribbleElement(elementIdentifier: 'target');
-      TextInput.registerScribbleElement(targetElement.elementIdentifier, targetElement);
-      final FakeScribbleElement otherElement = FakeScribbleElement(elementIdentifier: 'other');
-      TextInput.registerScribbleElement(otherElement.elementIdentifier, otherElement);
-
-      expect(targetElement.latestMethodCall, isEmpty);
-      expect(otherElement.latestMethodCall, isEmpty);
-
-      // Send focusElement message.
-      final ByteData? messageBytes =
-          const JSONMessageCodec().encodeMessage(<String, dynamic>{
-        'args': <dynamic>[targetElement.elementIdentifier, 0.0, 0.0],
-        'method': 'TextInputClient.focusElement',
-      });
-      await binding.defaultBinaryMessenger.handlePlatformMessage(
-        'flutter/textinput',
-        messageBytes,
-        (ByteData? _) {},
-      );
-
-      TextInput.unregisterScribbleElement(targetElement.elementIdentifier);
-      TextInput.unregisterScribbleElement(otherElement.elementIdentifier);
-
-      expect(targetElement.latestMethodCall, 'onScribbleFocus');
-      expect(otherElement.latestMethodCall, isEmpty);
-    });
-
-    test('TextInputClient requestElementsInRect', () async {
-      // Assemble a TextInputConnection so we can verify its change in state.
-      final FakeTextInputClient client = FakeTextInputClient(TextEditingValue.empty);
-      const TextInputConfiguration configuration = TextInputConfiguration();
-      TextInput.attach(client, configuration);
-
-      final List<FakeScribbleElement> targetElements = <FakeScribbleElement>[
-        FakeScribbleElement(elementIdentifier: 'target1', bounds: const Rect.fromLTWH(0.0, 0.0, 100.0, 100.0)),
-        FakeScribbleElement(elementIdentifier: 'target2', bounds: const Rect.fromLTWH(0.0, 100.0, 100.0, 100.0)),
-      ];
-      final List<FakeScribbleElement> otherElements = <FakeScribbleElement>[
-        FakeScribbleElement(elementIdentifier: 'other1', bounds: const Rect.fromLTWH(100.0, 0.0, 100.0, 100.0)),
-        FakeScribbleElement(elementIdentifier: 'other2', bounds: const Rect.fromLTWH(100.0, 100.0, 100.0, 100.0)),
-      ];
-
-      void registerElements(FakeScribbleElement element) => TextInput.registerScribbleElement(element.elementIdentifier, element);
-      void unregisterElements(FakeScribbleElement element) => TextInput.unregisterScribbleElement(element.elementIdentifier);
-
-      <FakeScribbleElement>[...targetElements, ...otherElements].forEach(registerElements);
-
-      // Send requestElementsInRect message.
-      final ByteData? messageBytes =
-          const JSONMessageCodec().encodeMessage(<String, dynamic>{
-        'args': <dynamic>[0.0, 50.0, 50.0, 100.0],
-        'method': 'TextInputClient.requestElementsInRect',
-      });
-      ByteData? responseBytes;
-      await binding.defaultBinaryMessenger.handlePlatformMessage(
-        'flutter/textinput',
-        messageBytes,
-        (ByteData? response) {
-          responseBytes = response;
-        },
-      );
-
-      <FakeScribbleElement>[...targetElements, ...otherElements].forEach(unregisterElements);
-
-      final List<List<dynamic>> responses = (const JSONMessageCodec().decodeMessage(responseBytes) as List<dynamic>).cast<List<dynamic>>();
-      expect(responses.first.length, 2);
-      expect(responses.first.first, containsAllInOrder(<dynamic>[targetElements.first.elementIdentifier, 0.0, 0.0, 100.0, 100.0]));
-      expect(responses.first.last, containsAllInOrder(<dynamic>[targetElements.last.elementIdentifier, 0.0, 100.0, 100.0, 100.0]));
-    });
->>>>>>> 1dc26f80
   });
 
   test('TextEditingValue.isComposingRangeValid', () async {
