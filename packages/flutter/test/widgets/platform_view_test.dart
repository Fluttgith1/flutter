// Copyright 2014 The Flutter Authors. All rights reserved.
// Use of this source code is governed by a BSD-style license that can be
// found in the LICENSE file.

@TestOn('!chrome')

import 'dart:async';
import 'dart:ui';

import 'package:flutter/foundation.dart';
import 'package:flutter/gestures.dart';
import 'package:flutter/rendering.dart';
import 'package:flutter/services.dart';
import 'package:flutter/widgets.dart';
import 'package:flutter_test/flutter_test.dart';

import '../services/fake_platform_views.dart';

void main() {
  group('AndroidView', () {
    testWidgets('Create Android view', (WidgetTester tester) async {
      final int currentViewId = platformViewsRegistry.getNextPlatformViewId();
      final FakeAndroidPlatformViewsController viewsController = FakeAndroidPlatformViewsController();
      viewsController.registerViewType('webview');

      await tester.pumpWidget(
        const Center(
          child: SizedBox(
            width: 200.0,
            height: 100.0,
            child: AndroidView(viewType: 'webview', layoutDirection: TextDirection.ltr),
          ),
        ),
      );

      expect(
        viewsController.views,
        unorderedEquals(<FakeAndroidPlatformView>[
          FakeAndroidPlatformView(
            currentViewId + 1,
            'webview',
            const Size(200.0, 100.0),
            AndroidViewController.kAndroidLayoutDirectionLtr,
          ),
        ]),
      );
    });

    testWidgets('Create Android view with params', (WidgetTester tester) async {
      final int currentViewId = platformViewsRegistry.getNextPlatformViewId();
      final FakeAndroidPlatformViewsController viewsController = FakeAndroidPlatformViewsController();
      viewsController.registerViewType('webview');

      await tester.pumpWidget(
        const Center(
          child: SizedBox(
            width: 200.0,
            height: 100.0,
            child: AndroidView(
              viewType: 'webview',
              layoutDirection: TextDirection.ltr,
              creationParams: 'creation parameters',
              creationParamsCodec: StringCodec(),
            ),
          ),
        ),
      );

      final FakeAndroidPlatformView fakeView = viewsController.views.first;
      final Uint8List rawCreationParams = fakeView.creationParams!;
      final ByteData byteData = ByteData.view(
        rawCreationParams.buffer,
        rawCreationParams.offsetInBytes,
        rawCreationParams.lengthInBytes,
      );
      final dynamic actualParams = const StringCodec().decodeMessage(byteData);

      expect(actualParams, 'creation parameters');
      expect(
        viewsController.views,
        unorderedEquals(<FakeAndroidPlatformView>[
          FakeAndroidPlatformView(
            currentViewId + 1,
            'webview',
            const Size(200.0, 100.0),
            AndroidViewController.kAndroidLayoutDirectionLtr,
            creationParams: fakeView.creationParams,
          ),
        ]),
      );
    });

    testWidgets('Zero sized Android view is not created', (WidgetTester tester) async {
      final FakeAndroidPlatformViewsController viewsController = FakeAndroidPlatformViewsController();
      viewsController.registerViewType('webview');

      await tester.pumpWidget(
        const Center(
          child: SizedBox(
            width: 0.0,
            height: 0.0,
            child: AndroidView(viewType: 'webview', layoutDirection: TextDirection.ltr),
          ),
        ),
      );

      expect(
        viewsController.views,
        isEmpty,
      );
    });

    testWidgets('Resize Android view', (WidgetTester tester) async {
      final int currentViewId = platformViewsRegistry.getNextPlatformViewId();
      final FakeAndroidPlatformViewsController viewsController = FakeAndroidPlatformViewsController();
      viewsController.registerViewType('webview');
      await tester.pumpWidget(
        const Center(
          child: SizedBox(
            width: 200.0,
            height: 100.0,
            child: AndroidView(viewType: 'webview', layoutDirection: TextDirection.ltr),
          ),
        ),
      );

      viewsController.resizeCompleter = Completer<void>();

      await tester.pumpWidget(
        const Center(
          child: SizedBox(
            width: 100.0,
            height: 50.0,
            child: AndroidView(viewType: 'webview', layoutDirection: TextDirection.ltr),
          ),
        ),
      );

      final Layer textureParentLayer = tester.layers[tester.layers.length - 2];
      expect(textureParentLayer, isA<ClipRectLayer>());
      final ClipRectLayer clipRect = textureParentLayer as ClipRectLayer;
      expect(clipRect.clipRect, const Rect.fromLTWH(0.0, 0.0, 100.0, 50.0));
      expect(
        viewsController.views,
        unorderedEquals(<FakeAndroidPlatformView>[
          FakeAndroidPlatformView(
            currentViewId + 1,
            'webview',
            const Size(200.0, 100.0),
            AndroidViewController.kAndroidLayoutDirectionLtr,
          ),
        ]),
      );

      viewsController.resizeCompleter!.complete();
      await tester.pump();

      expect(
        viewsController.views,
        unorderedEquals(<FakeAndroidPlatformView>[
          FakeAndroidPlatformView(
            currentViewId + 1,
            'webview',
            const Size(100.0, 50.0),
            AndroidViewController.kAndroidLayoutDirectionLtr,
          ),
        ]),
      );
    });

    testWidgets('Change Android view type', (WidgetTester tester) async {
      final int currentViewId = platformViewsRegistry.getNextPlatformViewId();
      final FakeAndroidPlatformViewsController viewsController = FakeAndroidPlatformViewsController();
      viewsController.registerViewType('webview');
      viewsController.registerViewType('maps');
      await tester.pumpWidget(
        const Center(
          child: SizedBox(
            width: 200.0,
            height: 100.0,
            child: AndroidView(viewType: 'webview', layoutDirection: TextDirection.ltr),
          ),
        ),
      );

      await tester.pumpWidget(
        const Center(
          child: SizedBox(
            width: 200.0,
            height: 100.0,
            child: AndroidView(viewType: 'maps', layoutDirection: TextDirection.ltr),
          ),
        ),
      );

      expect(
        viewsController.views,
        unorderedEquals(<FakeAndroidPlatformView>[
          FakeAndroidPlatformView(
            currentViewId + 2,
            'maps',
            const Size(200.0, 100.0),
            AndroidViewController.kAndroidLayoutDirectionLtr,
          ),
        ]),
      );
    });

    testWidgets('Dispose Android view', (WidgetTester tester) async {
      final FakeAndroidPlatformViewsController viewsController = FakeAndroidPlatformViewsController();
      viewsController.registerViewType('webview');
      await tester.pumpWidget(
        const Center(
          child: SizedBox(
            width: 200.0,
            height: 100.0,
            child: AndroidView(viewType: 'webview', layoutDirection: TextDirection.ltr),
          ),
        ),
      );

      await tester.pumpWidget(
        const Center(
          child: SizedBox(
            width: 200.0,
            height: 100.0,
          ),
        ),
      );

      expect(
        viewsController.views,
        isEmpty,
      );
    });

    testWidgets('Android view survives widget tree change', (WidgetTester tester) async {
      final int currentViewId = platformViewsRegistry.getNextPlatformViewId();
      final FakeAndroidPlatformViewsController viewsController = FakeAndroidPlatformViewsController();
      viewsController.registerViewType('webview');
      final GlobalKey key = GlobalKey();
      await tester.pumpWidget(
        Center(
          child: SizedBox(
            width: 200.0,
            height: 100.0,
            child: AndroidView(viewType: 'webview', layoutDirection: TextDirection.ltr, key: key),
          ),
        ),
      );

      await tester.pumpWidget(
        Center(
          child: SizedBox(
            width: 200.0,
            height: 100.0,
            child: AndroidView(viewType: 'webview', layoutDirection: TextDirection.ltr, key: key),
          ),
        ),
      );

      expect(
        viewsController.views,
        unorderedEquals(<FakeAndroidPlatformView>[
          FakeAndroidPlatformView(
            currentViewId + 1,
            'webview',
            const Size(200.0, 100.0),
            AndroidViewController.kAndroidLayoutDirectionLtr,
          ),
        ]),
      );
    });

    testWidgets('Android view gets touch events', (WidgetTester tester) async {
      final int currentViewId = platformViewsRegistry.getNextPlatformViewId();
      final FakeAndroidPlatformViewsController viewsController = FakeAndroidPlatformViewsController();
      viewsController.registerViewType('webview');
      await tester.pumpWidget(
        const Align(
          alignment: Alignment.topLeft,
          child: SizedBox(
            width: 200.0,
            height: 100.0,
            child: AndroidView(viewType: 'webview', layoutDirection: TextDirection.ltr),
          ),
        ),
      );

      final TestGesture gesture = await tester.startGesture(const Offset(50.0, 50.0));
      await gesture.up();

      expect(
        viewsController.motionEvents[currentViewId + 1],
        orderedEquals(<FakeAndroidMotionEvent>[
          const FakeAndroidMotionEvent(AndroidViewController.kActionDown, <int>[0], <Offset>[Offset(50.0, 50.0)]),
          const FakeAndroidMotionEvent(AndroidViewController.kActionUp, <int>[0], <Offset>[Offset(50.0, 50.0)]),
        ]),
      );
    });

    testWidgets('Android view transparent hit test behavior', (WidgetTester tester) async {
      final int currentViewId = platformViewsRegistry.getNextPlatformViewId();
      final FakeAndroidPlatformViewsController viewsController = FakeAndroidPlatformViewsController();
      viewsController.registerViewType('webview');

      int numPointerDownsOnParent = 0;
      await tester.pumpWidget(
        Directionality(
          textDirection: TextDirection.ltr,
          child: Stack(
            children: <Widget>[
              Listener(
                behavior: HitTestBehavior.opaque,
                onPointerDown: (PointerDownEvent e) {
                  numPointerDownsOnParent++;
                },
              ),
              const Positioned(
                child: SizedBox(
                  width: 200.0,
                  height: 100.0,
                  child: AndroidView(
                    viewType: 'webview',
                    hitTestBehavior: PlatformViewHitTestBehavior.transparent,
                    layoutDirection: TextDirection.ltr,
                  ),
                ),
              ),
            ],
          ),
        ),
      );

      await tester.startGesture(const Offset(50.0, 50.0));

      expect(
        viewsController.motionEvents[currentViewId + 1],
        isNull,
      );
      expect(
        numPointerDownsOnParent,
        1,
      );
    });

    testWidgets('Android view translucent hit test behavior', (WidgetTester tester) async {
      final int currentViewId = platformViewsRegistry.getNextPlatformViewId();
      final FakeAndroidPlatformViewsController viewsController = FakeAndroidPlatformViewsController();
      viewsController.registerViewType('webview');

      int numPointerDownsOnParent = 0;
      await tester.pumpWidget(
        Directionality(
          textDirection: TextDirection.ltr,
          child: Stack(
            children: <Widget>[
              Listener(
                behavior: HitTestBehavior.opaque,
                onPointerDown: (PointerDownEvent e) {
                  numPointerDownsOnParent++;
                },
              ),
              const Positioned(
                child: SizedBox(
                  width: 200.0,
                  height: 100.0,
                  child: AndroidView(
                    viewType: 'webview',
                    hitTestBehavior: PlatformViewHitTestBehavior.translucent,
                    layoutDirection: TextDirection.ltr,
                  ),
                ),
              ),
            ],
          ),
        ),
      );

      await tester.startGesture(const Offset(50.0, 50.0));

      expect(
        viewsController.motionEvents[currentViewId + 1],
        orderedEquals(<FakeAndroidMotionEvent>[
          const FakeAndroidMotionEvent(AndroidViewController.kActionDown, <int>[0], <Offset>[Offset(50.0, 50.0)]),
        ]),
      );
      expect(
        numPointerDownsOnParent,
        1,
      );
    });

    testWidgets('Android view opaque hit test behavior', (WidgetTester tester) async {
      final int currentViewId = platformViewsRegistry.getNextPlatformViewId();
      final FakeAndroidPlatformViewsController viewsController = FakeAndroidPlatformViewsController();
      viewsController.registerViewType('webview');

      int numPointerDownsOnParent = 0;
      await tester.pumpWidget(
        Directionality(
          textDirection: TextDirection.ltr,
          child: Stack(
            children: <Widget>[
              Listener(
                behavior: HitTestBehavior.opaque,
                onPointerDown: (PointerDownEvent e) {
                  numPointerDownsOnParent++;
                },
              ),
              const Positioned(
                child: SizedBox(
                  width: 200.0,
                  height: 100.0,
                  child: AndroidView(
                    viewType: 'webview',
                    layoutDirection: TextDirection.ltr,
                  ),
                ),
              ),
            ],
          ),
        ),
      );

      await tester.startGesture(const Offset(50.0, 50.0));

      expect(
        viewsController.motionEvents[currentViewId + 1],
        orderedEquals(<FakeAndroidMotionEvent>[
          const FakeAndroidMotionEvent(AndroidViewController.kActionDown, <int>[0], <Offset>[Offset(50.0, 50.0)]),
        ]),
      );
      expect(
        numPointerDownsOnParent,
        0,
      );
    });

    testWidgets("Android view touch events are in virtual display's coordinate system", (WidgetTester tester) async {
      final int currentViewId = platformViewsRegistry.getNextPlatformViewId();
      final FakeAndroidPlatformViewsController viewsController = FakeAndroidPlatformViewsController();
      viewsController.registerViewType('webview');
      await tester.pumpWidget(
        Align(
          alignment: Alignment.topLeft,
          child: Container(
            margin: const EdgeInsets.all(10.0),
            child: const SizedBox(
              width: 200.0,
              height: 100.0,
              child: AndroidView(viewType: 'webview', layoutDirection: TextDirection.ltr),
            ),
          ),
        ),
      );

      final TestGesture gesture = await tester.startGesture(const Offset(50.0, 50.0));
      await gesture.up();

      expect(
        viewsController.motionEvents[currentViewId + 1],
        orderedEquals(<FakeAndroidMotionEvent>[
          const FakeAndroidMotionEvent(AndroidViewController.kActionDown, <int>[0], <Offset>[Offset(40.0, 40.0)]),
          const FakeAndroidMotionEvent(AndroidViewController.kActionUp, <int>[0], <Offset>[Offset(40.0, 40.0)]),
        ]),
      );
    });

    testWidgets('Android view directionality', (WidgetTester tester) async {
      final int currentViewId = platformViewsRegistry.getNextPlatformViewId();
      final FakeAndroidPlatformViewsController viewsController = FakeAndroidPlatformViewsController();
      viewsController.registerViewType('maps');
      await tester.pumpWidget(
        const Center(
          child: SizedBox(
            width: 200.0,
            height: 100.0,
            child: AndroidView(viewType: 'maps', layoutDirection: TextDirection.rtl),
          ),
        ),
      );

      expect(
        viewsController.views,
        unorderedEquals(<FakeAndroidPlatformView>[
          FakeAndroidPlatformView(
            currentViewId + 1,
            'maps',
            const Size(200.0, 100.0),
            AndroidViewController.kAndroidLayoutDirectionRtl,
          ),
        ]),
      );

      await tester.pumpWidget(
        const Center(
          child: SizedBox(
            width: 200.0,
            height: 100.0,
            child: AndroidView(viewType: 'maps', layoutDirection: TextDirection.ltr),
          ),
        ),
      );

      expect(
        viewsController.views,
        unorderedEquals(<FakeAndroidPlatformView>[
          FakeAndroidPlatformView(
            currentViewId + 1,
            'maps',
            const Size(200.0, 100.0),
            AndroidViewController.kAndroidLayoutDirectionLtr,
          ),
        ]),
      );
    });

    testWidgets('Android view ambient directionality', (WidgetTester tester) async {
      final int currentViewId = platformViewsRegistry.getNextPlatformViewId();
      final FakeAndroidPlatformViewsController viewsController = FakeAndroidPlatformViewsController();
      viewsController.registerViewType('maps');
      await tester.pumpWidget(
        const Directionality(
          textDirection: TextDirection.rtl,
          child: Center(
            child: SizedBox(
              width: 200.0,
              height: 100.0,
              child: AndroidView(viewType: 'maps'),
            ),
          ),
        ),
      );

      expect(
        viewsController.views,
        unorderedEquals(<FakeAndroidPlatformView>[
          FakeAndroidPlatformView(
            currentViewId + 1,
            'maps',
            const Size(200.0, 100.0),
            AndroidViewController.kAndroidLayoutDirectionRtl,
          ),
        ]),
      );

      await tester.pumpWidget(
        const Directionality(
          textDirection: TextDirection.ltr,
          child: Center(
            child: SizedBox(
              width: 200.0,
              height: 100.0,
              child: AndroidView(viewType: 'maps'),
            ),
          ),
        ),
      );

      expect(
        viewsController.views,
        unorderedEquals(<FakeAndroidPlatformView>[
          FakeAndroidPlatformView(
            currentViewId + 1,
            'maps',
            const Size(200.0, 100.0),
            AndroidViewController.kAndroidLayoutDirectionLtr,
          ),
        ]),
      );
    });

    testWidgets('Android view can lose gesture arenas', (WidgetTester tester) async {
      final int currentViewId = platformViewsRegistry.getNextPlatformViewId();
      final FakeAndroidPlatformViewsController viewsController = FakeAndroidPlatformViewsController();
      viewsController.registerViewType('webview');
      bool verticalDragAcceptedByParent = false;
      await tester.pumpWidget(
        Align(
          alignment: Alignment.topLeft,
          child: Container(
            margin: const EdgeInsets.all(10.0),
            child: GestureDetector(
              onVerticalDragStart: (DragStartDetails d) {
                verticalDragAcceptedByParent = true;
              },
              child: const SizedBox(
                width: 200.0,
                height: 100.0,
                child: AndroidView(viewType: 'webview', layoutDirection: TextDirection.ltr),
              ),
            ),
          ),
        ),
      );

      final TestGesture gesture = await tester.startGesture(const Offset(50.0, 50.0));
      await gesture.moveBy(const Offset(0.0, 100.0));
      await gesture.up();

      expect(verticalDragAcceptedByParent, true);
      expect(
        viewsController.motionEvents[currentViewId + 1],
        isNull,
      );
    });

    testWidgets('Android view drag gesture recognizer', (WidgetTester tester) async {
      final int currentViewId = platformViewsRegistry.getNextPlatformViewId();
      final FakeAndroidPlatformViewsController viewsController = FakeAndroidPlatformViewsController();
      viewsController.registerViewType('webview');
      bool verticalDragAcceptedByParent = false;
      await tester.pumpWidget(
        Align(
          alignment: Alignment.topLeft,
          child: GestureDetector(
            onVerticalDragStart: (DragStartDetails d) {
              verticalDragAcceptedByParent = true;
            },
            child: SizedBox(
              width: 200.0,
              height: 100.0,
              child: AndroidView(
                viewType: 'webview',
                gestureRecognizers: <Factory<OneSequenceGestureRecognizer>>{
                  Factory<VerticalDragGestureRecognizer>(
                    () {
                      return VerticalDragGestureRecognizer();
                    },
                  ),
                },
                layoutDirection: TextDirection.ltr,
              ),
            ),
          ),
        ),
      );

      final TestGesture gesture = await tester.startGesture(const Offset(50.0, 50.0));
      await gesture.moveBy(const Offset(0.0, 100.0));
      await gesture.up();

      expect(verticalDragAcceptedByParent, false);
      expect(
        viewsController.motionEvents[currentViewId + 1],
        orderedEquals(<FakeAndroidMotionEvent>[
          const FakeAndroidMotionEvent(AndroidViewController.kActionDown, <int>[0], <Offset>[Offset(50.0, 50.0)]),
          const FakeAndroidMotionEvent(AndroidViewController.kActionMove, <int>[0], <Offset>[Offset(50.0, 150.0)]),
          const FakeAndroidMotionEvent(AndroidViewController.kActionUp, <int>[0], <Offset>[Offset(50.0, 150.0)]),
        ]),
      );
    });

    testWidgets('Android view long press gesture recognizer', (WidgetTester tester) async {
      final int currentViewId = platformViewsRegistry.getNextPlatformViewId();
      final FakeAndroidPlatformViewsController viewsController = FakeAndroidPlatformViewsController();
      viewsController.registerViewType('webview');
      bool longPressAccessedByParent = false;
      await tester.pumpWidget(
        Align(
          alignment: Alignment.topLeft,
          child: GestureDetector(
            onLongPress: () {
              longPressAccessedByParent = true;
            },
            child: SizedBox(
              width: 200.0,
              height: 100.0,
              child: AndroidView(
                viewType: 'webview',
                gestureRecognizers: <Factory<OneSequenceGestureRecognizer>>{
                  Factory<LongPressGestureRecognizer>(
                    () {
                      return LongPressGestureRecognizer();
                    },
                  ),
                },
                layoutDirection: TextDirection.ltr,
              ),
            ),
          ),
        ),
      );

      await tester.longPressAt(const Offset(50.0, 50.0));

      expect(longPressAccessedByParent, false);
      expect(
        viewsController.motionEvents[currentViewId + 1],
        orderedEquals(<FakeAndroidMotionEvent>[
          const FakeAndroidMotionEvent(AndroidViewController.kActionDown, <int>[0], <Offset>[Offset(50.0, 50.0)]),
          const FakeAndroidMotionEvent(AndroidViewController.kActionUp, <int>[0], <Offset>[Offset(50.0, 50.0)]),
        ]),
      );
    });

    testWidgets('Android view tap gesture recognizer', (WidgetTester tester) async {
      final int currentViewId = platformViewsRegistry.getNextPlatformViewId();
      final FakeAndroidPlatformViewsController viewsController = FakeAndroidPlatformViewsController();
      viewsController.registerViewType('webview');
      bool tapAccessedByParent = false;
      await tester.pumpWidget(
        Align(
          alignment: Alignment.topLeft,
          child: GestureDetector(
            onTap: () {
              tapAccessedByParent = true;
            },
            child: SizedBox(
              width: 200.0,
              height: 100.0,
              child: AndroidView(
                viewType: 'webview',
                gestureRecognizers: <Factory<OneSequenceGestureRecognizer>>{
                  Factory<TapGestureRecognizer>(
                    () {
                      return TapGestureRecognizer();
                    },
                  ),
                },
                layoutDirection: TextDirection.ltr,
              ),
            ),
          ),
        ),
      );

      await tester.tapAt(const Offset(50.0, 50.0));

      expect(tapAccessedByParent, false);
      expect(
        viewsController.motionEvents[currentViewId + 1],
        orderedEquals(<FakeAndroidMotionEvent>[
          const FakeAndroidMotionEvent(AndroidViewController.kActionDown, <int>[0], <Offset>[Offset(50.0, 50.0)]),
          const FakeAndroidMotionEvent(AndroidViewController.kActionUp, <int>[0], <Offset>[Offset(50.0, 50.0)]),
        ]),
      );
    });

    testWidgets('Android view can claim gesture after all pointers are up', (WidgetTester tester) async {
      final int currentViewId = platformViewsRegistry.getNextPlatformViewId();
      final FakeAndroidPlatformViewsController viewsController = FakeAndroidPlatformViewsController();
      viewsController.registerViewType('webview');
      bool verticalDragAcceptedByParent = false;
      // The long press recognizer rejects the gesture after the AndroidView gets the pointer up event.
      // This test makes sure that the Android view can win the gesture after it got the pointer up event.
      await tester.pumpWidget(
        Align(
          alignment: Alignment.topLeft,
          child: GestureDetector(
            onVerticalDragStart: (DragStartDetails d) {
              verticalDragAcceptedByParent = true;
            },
            onLongPress: () { },
            child: const SizedBox(
              width: 200.0,
              height: 100.0,
              child: AndroidView(
                viewType: 'webview',
                layoutDirection: TextDirection.ltr,
              ),
            ),
          ),
        ),
      );

      final TestGesture gesture = await tester.startGesture(const Offset(50.0, 50.0));
      await gesture.up();

      expect(verticalDragAcceptedByParent, false);
      expect(
        viewsController.motionEvents[currentViewId + 1],
        orderedEquals(<FakeAndroidMotionEvent>[
          const FakeAndroidMotionEvent(AndroidViewController.kActionDown, <int>[0], <Offset>[Offset(50.0, 50.0)]),
          const FakeAndroidMotionEvent(AndroidViewController.kActionUp, <int>[0], <Offset>[Offset(50.0, 50.0)]),
        ]),
      );
    });

    testWidgets('Android view rebuilt during gesture', (WidgetTester tester) async {
      final int currentViewId = platformViewsRegistry.getNextPlatformViewId();
      final FakeAndroidPlatformViewsController viewsController = FakeAndroidPlatformViewsController();
      viewsController.registerViewType('webview');
      await tester.pumpWidget(
        const Align(
          alignment: Alignment.topLeft,
          child: SizedBox(
            width: 200.0,
            height: 100.0,
            child: AndroidView(
              viewType: 'webview',
              layoutDirection: TextDirection.ltr,
            ),
          ),
        ),
      );

      final TestGesture gesture = await tester.startGesture(const Offset(50.0, 50.0));
      await gesture.moveBy(const Offset(0.0, 100.0));

      await tester.pumpWidget(
        const Align(
          alignment: Alignment.topLeft,
          child: SizedBox(
            width: 200.0,
            height: 100.0,
            child: AndroidView(
              viewType: 'webview',
              layoutDirection: TextDirection.ltr,
            ),
          ),
        ),
      );

      await gesture.up();

      expect(
        viewsController.motionEvents[currentViewId + 1],
        orderedEquals(<FakeAndroidMotionEvent>[
          const FakeAndroidMotionEvent(AndroidViewController.kActionDown, <int>[0], <Offset>[Offset(50.0, 50.0)]),
          const FakeAndroidMotionEvent(AndroidViewController.kActionMove, <int>[0], <Offset>[Offset(50.0, 150.0)]),
          const FakeAndroidMotionEvent(AndroidViewController.kActionUp, <int>[0], <Offset>[Offset(50.0, 150.0)]),
        ]),
      );
    });

    testWidgets('Android view with eager gesture recognizer', (WidgetTester tester) async {
      final int currentViewId = platformViewsRegistry.getNextPlatformViewId();
      final FakeAndroidPlatformViewsController viewsController = FakeAndroidPlatformViewsController();
      viewsController.registerViewType('webview');
      await tester.pumpWidget(
        Align(
          alignment: Alignment.topLeft,
          child: GestureDetector(
            onVerticalDragStart: (DragStartDetails d) { },
            child: SizedBox(
              width: 200.0,
              height: 100.0,
              child: AndroidView(
                viewType: 'webview',
                gestureRecognizers: <Factory<OneSequenceGestureRecognizer>>{
                  Factory<OneSequenceGestureRecognizer>(
                    () => EagerGestureRecognizer(),
                  ),
                },
                layoutDirection: TextDirection.ltr,
              ),
            ),
          ),
        ),
      );

      await tester.startGesture(const Offset(50.0, 50.0));

      // Normally (without the eager gesture recognizer) after just the pointer down event
      // no gesture arena member will claim the arena (so no motion events will be dispatched to
      // the Android view). Here we assert that with the eager recognizer in the gesture team the
      // pointer down event is immediately dispatched.
      expect(
        viewsController.motionEvents[currentViewId + 1],
        orderedEquals(<FakeAndroidMotionEvent>[
          const FakeAndroidMotionEvent(AndroidViewController.kActionDown, <int>[0], <Offset>[Offset(50.0, 50.0)]),
        ]),
      );
    });

    // This test makes sure it doesn't crash.
    // https://github.com/flutter/flutter/issues/21514
    testWidgets(
      'RenderAndroidView reconstructed with same gestureRecognizers does not crash',
      (WidgetTester tester) async {
        final FakeAndroidPlatformViewsController viewsController = FakeAndroidPlatformViewsController();
        viewsController.registerViewType('webview');

        final AndroidView androidView = AndroidView(
          viewType: 'webview',
          gestureRecognizers: <Factory<OneSequenceGestureRecognizer>>{
            Factory<EagerGestureRecognizer>(
              () => EagerGestureRecognizer(),
            ),
          },
          layoutDirection: TextDirection.ltr,
        );

        await tester.pumpWidget(androidView);
        await tester.pumpWidget(const SizedBox.shrink());
        await tester.pumpWidget(androidView);
      },
    );

    testWidgets('AndroidView rebuilt with same gestureRecognizers', (WidgetTester tester) async {
      final FakeAndroidPlatformViewsController viewsController = FakeAndroidPlatformViewsController();
      viewsController.registerViewType('webview');

      int factoryInvocationCount = 0;
      EagerGestureRecognizer constructRecognizer() {
        factoryInvocationCount += 1;
        return EagerGestureRecognizer();
      }

      await tester.pumpWidget(
        AndroidView(
          viewType: 'webview',
          gestureRecognizers: <Factory<OneSequenceGestureRecognizer>>{
            Factory<EagerGestureRecognizer>(constructRecognizer),
          },
          layoutDirection: TextDirection.ltr,
        ),
      );

      await tester.pumpWidget(
        AndroidView(
          viewType: 'webview',
          hitTestBehavior: PlatformViewHitTestBehavior.translucent,
          gestureRecognizers: <Factory<OneSequenceGestureRecognizer>>{
            Factory<EagerGestureRecognizer>(constructRecognizer),
          },
          layoutDirection: TextDirection.ltr,
        ),
      );

      expect(factoryInvocationCount, 1);
    });

    testWidgets('AndroidView has correct semantics', (WidgetTester tester) async {
      final SemanticsHandle handle = tester.ensureSemantics();
      final int currentViewId = platformViewsRegistry.getNextPlatformViewId();
      expect(currentViewId, greaterThanOrEqualTo(0));
      final FakeAndroidPlatformViewsController viewsController = FakeAndroidPlatformViewsController();
      viewsController.registerViewType('webview');

      viewsController.createCompleter = Completer<void>();

      await tester.pumpWidget(
        Semantics(
          container: true,
          child: const Align(
            alignment: Alignment.bottomRight,
            child: SizedBox(
              width: 200.0,
              height: 100.0,
              child: AndroidView(
                viewType: 'webview',
                layoutDirection: TextDirection.ltr,
              ),
            ),
          ),
        ),
      );

      // Find the first _AndroidPlatformView widget inside of the AndroidView so
      // that it finds the right RenderObject when looking for semantics.
      final Finder semanticsFinder = find.byWidgetPredicate(
        (Widget widget) {
          return widget.runtimeType.toString() == '_AndroidPlatformView';
        },
        description: '_AndroidPlatformView widget inside AndroidView',
      );
      final SemanticsNode semantics = tester.getSemantics(semanticsFinder.first);

      // Platform view has not been created yet, no platformViewId.
      expect(semantics.platformViewId, null);
      expect(semantics.rect, const Rect.fromLTWH(0, 0, 200, 100));
      // A 200x100 rect positioned at bottom right of a 800x600 box.
      expect(semantics.transform, Matrix4.translationValues(600, 500, 0));
      expect(semantics.childrenCount, 0);

      viewsController.createCompleter!.complete();
      await tester.pumpAndSettle();

      expect(semantics.platformViewId, currentViewId + 1);
      expect(semantics.rect, const Rect.fromLTWH(0, 0, 200, 100));
      // A 200x100 rect positioned at bottom right of a 800x600 box.
      expect(semantics.transform, Matrix4.translationValues(600, 500, 0));
      expect(semantics.childrenCount, 0);

      handle.dispose();
    });

    testWidgets('AndroidView can take input focus', (WidgetTester tester) async {
      final int currentViewId = platformViewsRegistry.getNextPlatformViewId();
      final FakeAndroidPlatformViewsController viewsController = FakeAndroidPlatformViewsController();
      viewsController.registerViewType('webview');

      viewsController.createCompleter = Completer<void>();

      final GlobalKey containerKey = GlobalKey();
      await tester.pumpWidget(
        Center(
          child: Column(
            children: <Widget>[
              const SizedBox(
                width: 200.0,
                height: 100.0,
                child: AndroidView(viewType: 'webview', layoutDirection: TextDirection.ltr),
              ),
              Focus(
                debugLabel: 'container',
                child: Container(key: containerKey),
              ),
            ],
          ),
        ),
      );

      final Focus androidViewFocusWidget = tester.widget(
        find.descendant(
          of: find.byType(AndroidView),
          matching: find.byType(Focus),
        ),
      );
      final Element containerElement = tester.element(find.byKey(containerKey));
      final FocusNode androidViewFocusNode = androidViewFocusWidget.focusNode!;
      final FocusNode containerFocusNode = Focus.of(containerElement);

      containerFocusNode.requestFocus();

      viewsController.createCompleter!.complete();
      await tester.pump();

      expect(containerFocusNode.hasFocus, isTrue);
      expect(androidViewFocusNode.hasFocus, isFalse);

      viewsController.invokeViewFocused(currentViewId + 1);

      await tester.pump();

      expect(containerFocusNode.hasFocus, isFalse);
      expect(androidViewFocusNode.hasFocus, isTrue);
    });

    testWidgets('AndroidView sets a platform view text input client when focused', (WidgetTester tester) async {
      final int currentViewId = platformViewsRegistry.getNextPlatformViewId();
      final FakeAndroidPlatformViewsController viewsController = FakeAndroidPlatformViewsController();
      viewsController.registerViewType('webview');

      viewsController.createCompleter = Completer<void>();

      final GlobalKey containerKey = GlobalKey();
      await tester.pumpWidget(
        Center(
          child: Column(
            children: <Widget>[
              const SizedBox(
                width: 200.0,
                height: 100.0,
                child: AndroidView(viewType: 'webview', layoutDirection: TextDirection.ltr),
              ),
              Focus(
                debugLabel: 'container',
                child: Container(key: containerKey),
              ),
            ],
          ),
        ),
      );

      viewsController.createCompleter!.complete();

      final Element containerElement = tester.element(find.byKey(containerKey));
      final FocusNode containerFocusNode = Focus.of(containerElement);

      containerFocusNode.requestFocus();
      await tester.pump();

      late Map<String, dynamic> lastPlatformViewTextClient;
      tester.binding.defaultBinaryMessenger.setMockMethodCallHandler(SystemChannels.textInput, (MethodCall call) {
        if (call.method == 'TextInput.setPlatformViewClient') {
          lastPlatformViewTextClient = call.arguments as Map<String, dynamic>;
        }
        return null;
      });

      viewsController.invokeViewFocused(currentViewId + 1);
      await tester.pump();

      expect(lastPlatformViewTextClient.containsKey('platformViewId'), true);
      expect(lastPlatformViewTextClient['platformViewId'], currentViewId + 1);
    });

    testWidgets('AndroidView clears platform focus when unfocused', (WidgetTester tester) async {
      final int currentViewId = platformViewsRegistry.getNextPlatformViewId();
      final FakeAndroidPlatformViewsController viewsController = FakeAndroidPlatformViewsController();
      viewsController.registerViewType('webview');

      viewsController.createCompleter = Completer<void>();

      final GlobalKey containerKey = GlobalKey();
      await tester.pumpWidget(
        Center(
          child: Column(
            children: <Widget>[
              const SizedBox(
                width: 200.0,
                height: 100.0,
                child: AndroidView(viewType: 'webview', layoutDirection: TextDirection.ltr),
              ),
              Focus(
                debugLabel: 'container',
                child: Container(key: containerKey),
              ),
            ],
          ),
        ),
      );

      viewsController.createCompleter!.complete();

      final Element containerElement = tester.element(find.byKey(containerKey));
      final FocusNode containerFocusNode = Focus.of(containerElement);

      containerFocusNode.requestFocus();
      await tester.pump();

      viewsController.invokeViewFocused(currentViewId + 1);
      await tester.pump();

      viewsController.lastClearedFocusViewId = null;

      containerFocusNode.requestFocus();
      await tester.pump();

      expect(viewsController.lastClearedFocusViewId, currentViewId + 1);
    });

    testWidgets('can set and update clipBehavior', (WidgetTester tester) async {
      final FakeAndroidPlatformViewsController viewsController = FakeAndroidPlatformViewsController();
      viewsController.registerViewType('webview');

      await tester.pumpWidget(
        const Center(
          child: SizedBox(
            width: 200.0,
            height: 100.0,
            child: AndroidView(
              viewType: 'webview',
              layoutDirection: TextDirection.ltr,
            ),
          ),
        ),
      );

      // By default, clipBehavior should be Clip.hardEdge
      final RenderAndroidView renderObject = tester.renderObject(
        find.descendant(
          of: find.byType(AndroidView),
          matching: find.byWidgetPredicate(
            (Widget widget) => widget.runtimeType.toString() == '_AndroidPlatformView',
          ),
        ),
      );
      expect(renderObject.clipBehavior, equals(Clip.hardEdge));

      for (final Clip clip in Clip.values) {
        await tester.pumpWidget(
          Center(
            child: SizedBox(
              width: 200.0,
              height: 100.0,
              child: AndroidView(
                viewType: 'webview',
                layoutDirection: TextDirection.ltr,
                clipBehavior: clip,
              ),
            ),
          ),
        );
        expect(renderObject.clipBehavior, clip);
      }
    });

    testWidgets('clip is handled correctly during resizing', (WidgetTester tester) async {
      // Regressing test for https://github.com/flutter/flutter/issues/67343

      final FakeAndroidPlatformViewsController viewsController = FakeAndroidPlatformViewsController();
      viewsController.registerViewType('webview');

      Widget buildView(double width, double height, Clip clipBehavior) {
        return Center(
          child: SizedBox(
            width: width,
            height: height,
            child: AndroidView(
              viewType: 'webview',
              layoutDirection: TextDirection.ltr,
              clipBehavior: clipBehavior,
            ),
          ),
        );
      }

      await tester.pumpWidget(buildView(200.0, 200.0, Clip.none));
      // Resize the view.
      await tester.pumpWidget(buildView(100.0, 100.0, Clip.none));
      // No clip happen when the clip behavior is `Clip.none` .
      expect(tester.layers.whereType<ClipRectLayer>(), hasLength(0));

      // No clip when only the clip behavior changes while the size remains the same.
      await tester.pumpWidget(buildView(100.0, 100.0, Clip.hardEdge));
      expect(tester.layers.whereType<ClipRectLayer>(), hasLength(0));

      // Resize trigger clip when the clip behavior is not `Clip.none` .
      await tester.pumpWidget(buildView(50.0, 100.0, Clip.hardEdge));
      expect(tester.layers.whereType<ClipRectLayer>(), hasLength(1));
      ClipRectLayer clipRectLayer = tester.layers.whereType<ClipRectLayer>().first;
      expect(clipRectLayer.clipRect, const Rect.fromLTWH(0.0, 0.0, 50.0, 100.0));

      await tester.pumpWidget(buildView(50.0, 50.0, Clip.hardEdge));
      expect(tester.layers.whereType<ClipRectLayer>(), hasLength(1));
      clipRectLayer = tester.layers.whereType<ClipRectLayer>().first;
      expect(clipRectLayer.clipRect, const Rect.fromLTWH(0.0, 0.0, 50.0, 50.0));
    });

    testWidgets('offset is sent to the platform', (WidgetTester tester) async {
      final FakeAndroidPlatformViewsController viewsController = FakeAndroidPlatformViewsController();
      viewsController.registerViewType('webview');

      await tester.pumpWidget(
        const Padding(
          padding: EdgeInsets.fromLTRB(10, 20, 0, 0),
          child: AndroidView(
            viewType: 'webview',
            layoutDirection: TextDirection.ltr,
          ),
        ),
      );

      await tester.pump();
      expect(viewsController.offsets.values, equals(<Offset>[const Offset(10, 20)]));
    });
  });

  group('AndroidViewSurface', () {
    late FakeAndroidViewController controller;

    setUp(() {
      controller = FakeAndroidViewController(0);
    });

    testWidgets('AndroidViewSurface sets pointTransformer of view controller', (WidgetTester tester) async {
      final AndroidViewSurface surface = AndroidViewSurface(
        controller: controller,
        hitTestBehavior: PlatformViewHitTestBehavior.opaque,
        gestureRecognizers: const <Factory<OneSequenceGestureRecognizer>>{},
      );
      await tester.pumpWidget(surface);
      expect(controller.pointTransformer, isNotNull);
    });

    testWidgets('AndroidViewSurface defaults to texture-based rendering', (WidgetTester tester) async {
      final AndroidViewSurface surface = AndroidViewSurface(
        controller: controller,
        hitTestBehavior: PlatformViewHitTestBehavior.opaque,
        gestureRecognizers: const <Factory<OneSequenceGestureRecognizer>>{},
      );
      await tester.pumpWidget(surface);

      expect(find.byWidgetPredicate(
        (Widget widget) => widget.runtimeType.toString() == '_TextureBasedAndroidViewSurface',
      ), findsOneWidget);
    });

    testWidgets('AndroidViewSurface uses view-based rendering when initially required', (WidgetTester tester) async {
      controller.requiresViewComposition = true;
      final AndroidViewSurface surface = AndroidViewSurface(
        controller: controller,
        hitTestBehavior: PlatformViewHitTestBehavior.opaque,
        gestureRecognizers: const <Factory<OneSequenceGestureRecognizer>>{},
      );
      await tester.pumpWidget(surface);

      expect(find.byWidgetPredicate(
        (Widget widget) => widget.runtimeType.toString() == '_PlatformLayerBasedAndroidViewSurface',
      ), findsOneWidget);
    });

    testWidgets('AndroidViewSurface can switch to view-based rendering after creation', (WidgetTester tester) async {
      final AndroidViewSurface surface = AndroidViewSurface(
        controller: controller,
        hitTestBehavior: PlatformViewHitTestBehavior.opaque,
        gestureRecognizers: const <Factory<OneSequenceGestureRecognizer>>{},
      );
      await tester.pumpWidget(surface);

      expect(find.byWidgetPredicate(
        (Widget widget) => widget.runtimeType.toString() == '_TextureBasedAndroidViewSurface',
      ), findsOneWidget);
      expect(find.byWidgetPredicate(
        (Widget widget) => widget.runtimeType.toString() == '_PlatformLayerBasedAndroidViewSurface',
      ), findsNothing);

      // Simulate a creation-time switch to view composition.
      controller.requiresViewComposition = true;
      for (final PlatformViewCreatedCallback callback in controller.createdCallbacks) {
        callback(controller.viewId);
      }
      await tester.pumpWidget(surface);

      expect(find.byWidgetPredicate(
        (Widget widget) => widget.runtimeType.toString() == '_TextureBasedAndroidViewSurface',
      ), findsNothing);
      expect(find.byWidgetPredicate(
        (Widget widget) => widget.runtimeType.toString() == '_PlatformLayerBasedAndroidViewSurface',
      ), findsOneWidget);
    });
  });

  group('UiKitView', () {
    testWidgets('Create UIView', (WidgetTester tester) async {
      final int currentViewId = platformViewsRegistry.getNextPlatformViewId();
      final FakeIosPlatformViewsController viewsController = FakeIosPlatformViewsController();
      viewsController.registerViewType('webview');

      await tester.pumpWidget(
        const Center(
          child: SizedBox(
            width: 200.0,
            height: 100.0,
            child: UiKitView(viewType: 'webview', layoutDirection: TextDirection.ltr),
          ),
        ),
      );

      expect(
        viewsController.views,
        unorderedEquals(<FakeUiKitView>[
          FakeUiKitView(currentViewId + 1, 'webview'),
        ]),
      );
    });

    testWidgets('Change UIView view type', (WidgetTester tester) async {
      final int currentViewId = platformViewsRegistry.getNextPlatformViewId();
      final FakeIosPlatformViewsController viewsController = FakeIosPlatformViewsController();
      viewsController.registerViewType('webview');
      viewsController.registerViewType('maps');
      await tester.pumpWidget(
        const Center(
          child: SizedBox(
            width: 200.0,
            height: 100.0,
            child: UiKitView(viewType: 'webview', layoutDirection: TextDirection.ltr),
          ),
        ),
      );

      await tester.pumpWidget(
        const Center(
          child: SizedBox(
            width: 200.0,
            height: 100.0,
            child: UiKitView(viewType: 'maps', layoutDirection: TextDirection.ltr),
          ),
        ),
      );

      expect(
        viewsController.views,
        unorderedEquals(<FakeUiKitView>[
          FakeUiKitView(currentViewId + 2, 'maps'),
        ]),
      );
    });

    testWidgets('Dispose UIView ', (WidgetTester tester) async {
      final FakeIosPlatformViewsController viewsController = FakeIosPlatformViewsController();
      viewsController.registerViewType('webview');
      await tester.pumpWidget(
        const Center(
          child: SizedBox(
            width: 200.0,
            height: 100.0,
            child: UiKitView(viewType: 'webview', layoutDirection: TextDirection.ltr),
          ),
        ),
      );

      await tester.pumpWidget(
        const Center(
          child: SizedBox(
            width: 200.0,
            height: 100.0,
          ),
        ),
      );

      expect(
        viewsController.views,
        isEmpty,
      );
    });

    testWidgets('Dispose UIView before creation completed ', (WidgetTester tester) async {
      final FakeIosPlatformViewsController viewsController = FakeIosPlatformViewsController();
      viewsController.registerViewType('webview');
      viewsController.creationDelay = Completer<void>();
      await tester.pumpWidget(
        const Center(
          child: SizedBox(
            width: 200.0,
            height: 100.0,
            child: UiKitView(viewType: 'webview', layoutDirection: TextDirection.ltr),
          ),
        ),
      );

      await tester.pumpWidget(
        const Center(
          child: SizedBox(
            width: 200.0,
            height: 100.0,
          ),
        ),
      );

      viewsController.creationDelay!.complete();

      expect(
        viewsController.views,
        isEmpty,
      );
    });

    testWidgets('UIView survives widget tree change', (WidgetTester tester) async {
      final int currentViewId = platformViewsRegistry.getNextPlatformViewId();
      final FakeIosPlatformViewsController viewsController = FakeIosPlatformViewsController();
      viewsController.registerViewType('webview');
      final GlobalKey key = GlobalKey();
      await tester.pumpWidget(
        Center(
          child: SizedBox(
            width: 200.0,
            height: 100.0,
            child: UiKitView(viewType: 'webview', layoutDirection: TextDirection.ltr, key: key),
          ),
        ),
      );

      await tester.pumpWidget(
        Center(
          child: SizedBox(
            width: 200.0,
            height: 100.0,
            child: UiKitView(viewType: 'webview', layoutDirection: TextDirection.ltr, key: key),
          ),
        ),
      );

      expect(
        viewsController.views,
        unorderedEquals(<FakeUiKitView>[
          FakeUiKitView(currentViewId + 1, 'webview'),
        ]),
      );
    });

    testWidgets('Create UIView with params', (WidgetTester tester) async {
      final int currentViewId = platformViewsRegistry.getNextPlatformViewId();
      final FakeIosPlatformViewsController viewsController = FakeIosPlatformViewsController();
      viewsController.registerViewType('webview');

      await tester.pumpWidget(
        const Center(
          child: SizedBox(
            width: 200.0,
            height: 100.0,
            child: UiKitView(
              viewType: 'webview',
              layoutDirection: TextDirection.ltr,
              creationParams: 'creation parameters',
              creationParamsCodec: StringCodec(),
            ),
          ),
        ),
      );

      final FakeUiKitView fakeView = viewsController.views.first;
      final Uint8List rawCreationParams = fakeView.creationParams!;
      final ByteData byteData = ByteData.view(
        rawCreationParams.buffer,
        rawCreationParams.offsetInBytes,
        rawCreationParams.lengthInBytes,
      );
      final dynamic actualParams = const StringCodec().decodeMessage(byteData);

      expect(actualParams, 'creation parameters');
      expect(
        viewsController.views,
        unorderedEquals(<FakeUiKitView>[
          FakeUiKitView(currentViewId + 1, 'webview', fakeView.creationParams),
        ]),
      );
    });

    testWidgets('UiKitView accepts gestures', (WidgetTester tester) async {
      final int currentViewId = platformViewsRegistry.getNextPlatformViewId();
      final FakeIosPlatformViewsController viewsController = FakeIosPlatformViewsController();
      viewsController.registerViewType('webview');

      await tester.pumpWidget(
        const Align(
          alignment: Alignment.topLeft,
          child: SizedBox(
            width: 200.0,
            height: 100.0,
            child: UiKitView(viewType: 'webview', layoutDirection: TextDirection.ltr),
          ),
        ),
      );

      // First frame is before the platform view was created so the render object
      // is not yet in the tree.
      await tester.pump();

      expect(viewsController.gesturesAccepted[currentViewId + 1], 0);

      final TestGesture gesture = await tester.startGesture(const Offset(50.0, 50.0));
      await gesture.up();

      expect(viewsController.gesturesAccepted[currentViewId + 1], 1);
    });

    testWidgets('UiKitView transparent hit test behavior', (WidgetTester tester) async {
      final int currentViewId = platformViewsRegistry.getNextPlatformViewId();
      final FakeIosPlatformViewsController viewsController = FakeIosPlatformViewsController();
      viewsController.registerViewType('webview');

      int numPointerDownsOnParent = 0;
      await tester.pumpWidget(
        Directionality(
          textDirection: TextDirection.ltr,
          child: Stack(
            children: <Widget>[
              Listener(
                behavior: HitTestBehavior.opaque,
                onPointerDown: (PointerDownEvent e) {
                  numPointerDownsOnParent++;
                },
              ),
              const Positioned(
                child: SizedBox(
                  width: 200.0,
                  height: 100.0,
                  child: UiKitView(
                    viewType: 'webview',
                    hitTestBehavior: PlatformViewHitTestBehavior.transparent,
                    layoutDirection: TextDirection.ltr,
                  ),
                ),
              ),
            ],
          ),
        ),
      );

      // First frame is before the platform view was created so the render object
      // is not yet in the tree.
      await tester.pump();

      final TestGesture gesture = await tester.startGesture(const Offset(50.0, 50.0));
      await gesture.up();

      expect(viewsController.gesturesAccepted[currentViewId + 1], 0);

      expect(numPointerDownsOnParent, 1);
    });

    testWidgets('UiKitView translucent hit test behavior', (WidgetTester tester) async {
      final int currentViewId = platformViewsRegistry.getNextPlatformViewId();
      final FakeIosPlatformViewsController viewsController = FakeIosPlatformViewsController();
      viewsController.registerViewType('webview');

      int numPointerDownsOnParent = 0;
      await tester.pumpWidget(
        Directionality(
          textDirection: TextDirection.ltr,
          child: Stack(
            children: <Widget>[
              Listener(
                behavior: HitTestBehavior.opaque,
                onPointerDown: (PointerDownEvent e) {
                  numPointerDownsOnParent++;
                },
              ),
              const Positioned(
                child: SizedBox(
                  width: 200.0,
                  height: 100.0,
                  child: UiKitView(
                    viewType: 'webview',
                    hitTestBehavior: PlatformViewHitTestBehavior.translucent,
                    layoutDirection: TextDirection.ltr,
                  ),
                ),
              ),
            ],
          ),
        ),
      );

      // First frame is before the platform view was created so the render object
      // is not yet in the tree.
      await tester.pump();

      final TestGesture gesture = await tester.startGesture(const Offset(50.0, 50.0));
      await gesture.up();

      expect(viewsController.gesturesAccepted[currentViewId + 1], 1);

      expect(numPointerDownsOnParent, 1);
    });

    testWidgets('UiKitView opaque hit test behavior', (WidgetTester tester) async {
      final int currentViewId = platformViewsRegistry.getNextPlatformViewId();
      final FakeIosPlatformViewsController viewsController = FakeIosPlatformViewsController();
      viewsController.registerViewType('webview');

      int numPointerDownsOnParent = 0;
      await tester.pumpWidget(
        Directionality(
          textDirection: TextDirection.ltr,
          child: Stack(
            children: <Widget>[
              Listener(
                behavior: HitTestBehavior.opaque,
                onPointerDown: (PointerDownEvent e) {
                  numPointerDownsOnParent++;
                },
              ),
              const Positioned(
                child: SizedBox(
                  width: 200.0,
                  height: 100.0,
                  child: UiKitView(
                    viewType: 'webview',
                    layoutDirection: TextDirection.ltr,
                  ),
                ),
              ),
            ],
          ),
        ),
      );

      // First frame is before the platform view was created so the render object
      // is not yet in the tree.
      await tester.pump();

      final TestGesture gesture = await tester.startGesture(const Offset(50.0, 50.0));
      await gesture.up();

      expect(viewsController.gesturesAccepted[currentViewId + 1], 1);
      expect(numPointerDownsOnParent, 0);
    });

    testWidgets('UiKitView can lose gesture arenas', (WidgetTester tester) async {
      final int currentViewId = platformViewsRegistry.getNextPlatformViewId();
      final FakeIosPlatformViewsController viewsController = FakeIosPlatformViewsController();
      viewsController.registerViewType('webview');

      bool verticalDragAcceptedByParent = false;
      await tester.pumpWidget(
        Align(
          alignment: Alignment.topLeft,
          child: Container(
            margin: const EdgeInsets.all(10.0),
            child: GestureDetector(
              onVerticalDragStart: (DragStartDetails d) {
                verticalDragAcceptedByParent = true;
              },
              child: const SizedBox(
                width: 200.0,
                height: 100.0,
                child: UiKitView(viewType: 'webview', layoutDirection: TextDirection.ltr),
              ),
            ),
          ),
        ),
      );

      // First frame is before the platform view was created so the render object
      // is not yet in the tree.
      await tester.pump();

      final TestGesture gesture = await tester.startGesture(const Offset(50.0, 50.0));
      await gesture.moveBy(const Offset(0.0, 100.0));
      await gesture.up();

      expect(verticalDragAcceptedByParent, true);
      expect(viewsController.gesturesAccepted[currentViewId + 1], 0);
      expect(viewsController.gesturesRejected[currentViewId + 1], 1);
    });

    testWidgets('UiKitView tap gesture recognizers', (WidgetTester tester) async {
      final int currentViewId = platformViewsRegistry.getNextPlatformViewId();
      final FakeIosPlatformViewsController viewsController = FakeIosPlatformViewsController();
      viewsController.registerViewType('webview');
      bool gestureAcceptedByParent = false;
      await tester.pumpWidget(
        Align(
          alignment: Alignment.topLeft,
          child: GestureDetector(
            onVerticalDragStart: (DragStartDetails d) {
              gestureAcceptedByParent = true;
            },
            child: SizedBox(
              width: 200.0,
              height: 100.0,
              child: UiKitView(
                viewType: 'webview',
                gestureRecognizers: <Factory<OneSequenceGestureRecognizer>>{
                  Factory<VerticalDragGestureRecognizer>(
                    () {
                      return VerticalDragGestureRecognizer();
                    },
                  ),
                },
                layoutDirection: TextDirection.ltr,
              ),
            ),
          ),
        ),
      );

      // First frame is before the platform view was created so the render object
      // is not yet in the tree.
      await tester.pump();

      final TestGesture gesture = await tester.startGesture(const Offset(50.0, 50.0));
      await gesture.moveBy(const Offset(0.0, 100.0));
      await gesture.up();

      expect(gestureAcceptedByParent, false);
      expect(viewsController.gesturesAccepted[currentViewId + 1], 1);
      expect(viewsController.gesturesRejected[currentViewId + 1], 0);
    });

    testWidgets('UiKitView long press gesture recognizers', (WidgetTester tester) async {
      final int currentViewId = platformViewsRegistry.getNextPlatformViewId();
      final FakeIosPlatformViewsController viewsController = FakeIosPlatformViewsController();
      viewsController.registerViewType('webview');
      bool gestureAcceptedByParent = false;
      await tester.pumpWidget(
        Align(
          alignment: Alignment.topLeft,
          child: GestureDetector(
            onLongPress: () {
              gestureAcceptedByParent = true;
            },
            child: SizedBox(
              width: 200.0,
              height: 100.0,
              child: UiKitView(
                viewType: 'webview',
                gestureRecognizers: <Factory<OneSequenceGestureRecognizer>>{
                  Factory<LongPressGestureRecognizer>(
                    () {
                      return LongPressGestureRecognizer();
                    },
                  ),
                },
                layoutDirection: TextDirection.ltr,
              ),
            ),
          ),
        ),
      );

      // First frame is before the platform view was created so the render object
      // is not yet in the tree.
      await tester.pump();

      await tester.longPressAt(const Offset(50.0, 50.0));

      expect(gestureAcceptedByParent, false);
      expect(viewsController.gesturesAccepted[currentViewId + 1], 1);
      expect(viewsController.gesturesRejected[currentViewId + 1], 0);
    });

    testWidgets('UiKitView drag gesture recognizers', (WidgetTester tester) async {
      final int currentViewId = platformViewsRegistry.getNextPlatformViewId();
      final FakeIosPlatformViewsController viewsController = FakeIosPlatformViewsController();
      viewsController.registerViewType('webview');
      bool verticalDragAcceptedByParent = false;
      await tester.pumpWidget(
        Align(
          alignment: Alignment.topLeft,
          child: GestureDetector(
            onVerticalDragStart: (DragStartDetails d) {
              verticalDragAcceptedByParent = true;
            },
            child: SizedBox(
              width: 200.0,
              height: 100.0,
              child: UiKitView(
                viewType: 'webview',
                gestureRecognizers: <Factory<OneSequenceGestureRecognizer>>{
                  Factory<TapGestureRecognizer>(
                    () {
                      return TapGestureRecognizer();
                    },
                  ),
                },
                layoutDirection: TextDirection.ltr,
              ),
            ),
          ),
        ),
      );

      // First frame is before the platform view was created so the render object
      // is not yet in the tree.
      await tester.pump();

      await tester.tapAt(const Offset(50.0, 50.0));

      expect(verticalDragAcceptedByParent, false);
      expect(viewsController.gesturesAccepted[currentViewId + 1], 1);
      expect(viewsController.gesturesRejected[currentViewId + 1], 0);
    });

    testWidgets('UiKitView can claim gesture after all pointers are up', (WidgetTester tester) async {
      final int currentViewId = platformViewsRegistry.getNextPlatformViewId();
      final FakeIosPlatformViewsController viewsController = FakeIosPlatformViewsController();
      viewsController.registerViewType('webview');
      bool verticalDragAcceptedByParent = false;
      // The long press recognizer rejects the gesture after the AndroidView gets the pointer up event.
      // This test makes sure that the Android view can win the gesture after it got the pointer up event.
      await tester.pumpWidget(
        Align(
          alignment: Alignment.topLeft,
          child: GestureDetector(
            onVerticalDragStart: (DragStartDetails d) {
              verticalDragAcceptedByParent = true;
            },
            onLongPress: () { },
            child: const SizedBox(
              width: 200.0,
              height: 100.0,
              child: UiKitView(
                viewType: 'webview',
                layoutDirection: TextDirection.ltr,
              ),
            ),
          ),
        ),
      );

      // First frame is before the platform view was created so the render object
      // is not yet in the tree.
      await tester.pump();

      final TestGesture gesture = await tester.startGesture(const Offset(50.0, 50.0));
      await gesture.up();

      expect(verticalDragAcceptedByParent, false);

      expect(viewsController.gesturesAccepted[currentViewId + 1], 1);
      expect(viewsController.gesturesRejected[currentViewId + 1], 0);
    });

    testWidgets('UiKitView rebuilt during gesture', (WidgetTester tester) async {
      final int currentViewId = platformViewsRegistry.getNextPlatformViewId();
      final FakeIosPlatformViewsController viewsController = FakeIosPlatformViewsController();
      viewsController.registerViewType('webview');
      await tester.pumpWidget(
        const Align(
          alignment: Alignment.topLeft,
          child: SizedBox(
            width: 200.0,
            height: 100.0,
            child: UiKitView(
              viewType: 'webview',
              layoutDirection: TextDirection.ltr,
            ),
          ),
        ),
      );

      // First frame is before the platform view was created so the render object
      // is not yet in the tree.
      await tester.pump();

      final TestGesture gesture = await tester.startGesture(const Offset(50.0, 50.0));
      await gesture.moveBy(const Offset(0.0, 100.0));

      await tester.pumpWidget(
        const Align(
          alignment: Alignment.topLeft,
          child: SizedBox(
            width: 200.0,
            height: 100.0,
            child: UiKitView(
              viewType: 'webview',
              layoutDirection: TextDirection.ltr,
            ),
          ),
        ),
      );

      await gesture.up();

      expect(viewsController.gesturesAccepted[currentViewId + 1], 1);
      expect(viewsController.gesturesRejected[currentViewId + 1], 0);
    });

    testWidgets('UiKitView with eager gesture recognizer', (WidgetTester tester) async {
      final int currentViewId = platformViewsRegistry.getNextPlatformViewId();
      final FakeIosPlatformViewsController viewsController = FakeIosPlatformViewsController();
      viewsController.registerViewType('webview');
      await tester.pumpWidget(
        Align(
          alignment: Alignment.topLeft,
          child: GestureDetector(
            onVerticalDragStart: (DragStartDetails d) { },
            child: SizedBox(
              width: 200.0,
              height: 100.0,
              child: UiKitView(
                viewType: 'webview',
                gestureRecognizers: <Factory<OneSequenceGestureRecognizer>>{
                  Factory<OneSequenceGestureRecognizer>(
                    () => EagerGestureRecognizer(),
                  ),
                },
                layoutDirection: TextDirection.ltr,
              ),
            ),
          ),
        ),
      );

      // First frame is before the platform view was created so the render object
      // is not yet in the tree.
      await tester.pump();

      await tester.startGesture(const Offset(50.0, 50.0));

      // Normally (without the eager gesture recognizer) after just the pointer down event
      // no gesture arena member will claim the arena (so no motion events will be dispatched to
      // the Android view). Here we assert that with the eager recognizer in the gesture team the
      // pointer down event is immediately dispatched.
      expect(viewsController.gesturesAccepted[currentViewId + 1], 1);
      expect(viewsController.gesturesRejected[currentViewId + 1], 0);
    });

    testWidgets('UiKitView rejects gestures absorbed by siblings', (WidgetTester tester) async {
      final int currentViewId = platformViewsRegistry.getNextPlatformViewId();
      final FakeIosPlatformViewsController viewsController = FakeIosPlatformViewsController();
      viewsController.registerViewType('webview');

      await tester.pumpWidget(
        Stack(
          alignment: Alignment.topLeft,
          children: <Widget>[
            const UiKitView(viewType: 'webview', layoutDirection: TextDirection.ltr),
            Container(
              color: const Color.fromARGB(255, 255, 255, 255),
              width: 100,
              height: 100,
            ),
          ],
        ),
      );

      // First frame is before the platform view was created so the render object
      // is not yet in the tree.
      await tester.pump();

      final TestGesture gesture = await tester.startGesture(const Offset(50.0, 50.0));
      await gesture.up();

      expect(viewsController.gesturesRejected[currentViewId + 1], 1);
      expect(viewsController.gesturesAccepted[currentViewId + 1], 0);
    });

    testWidgets(
      'UiKitView rejects gestures absorbed by siblings if the touch is outside of the platform view bounds but inside platform view frame',
      (WidgetTester tester) async {
        // UiKitView is positioned at (left=0, top=100, right=300, bottom=600).
        // Opaque container is on top of the UiKitView positioned at (left=0, top=500, right=300, bottom=600).
        // Touch on (550, 150) is expected to be absorbed by the container.
        final int currentViewId = platformViewsRegistry.getNextPlatformViewId();
        final FakeIosPlatformViewsController viewsController = FakeIosPlatformViewsController();
        viewsController.registerViewType('webview');

        await tester.pumpWidget(
          SizedBox(
            width: 300,
            height: 600,
            child: Stack(
              alignment: Alignment.topLeft,
              children: <Widget>[
                Transform.translate(
                  offset: const Offset(0, 100),
                  child: const SizedBox(
                    width: 300,
                    height: 500,
                    child: UiKitView(viewType: 'webview', layoutDirection: TextDirection.ltr),
                  ),
                ),
                Transform.translate(
                  offset: const Offset(0, 500),
                  child: Container(
                    color: const Color.fromARGB(255, 255, 255, 255),
                    width: 300,
                    height: 100,
                  ),
                ),
              ],
            ),
          ),
        );

        // First frame is before the platform view was created so the render object
        // is not yet in the tree.
        await tester.pump();

        final TestGesture gesture = await tester.startGesture(const Offset(150, 550));
        await gesture.up();

        expect(viewsController.gesturesRejected[currentViewId + 1], 1);
        expect(viewsController.gesturesAccepted[currentViewId + 1], 0);
      },
    );

    testWidgets('UiKitView rebuilt with same gestureRecognizers', (WidgetTester tester) async {
      final FakeIosPlatformViewsController viewsController = FakeIosPlatformViewsController();
      viewsController.registerViewType('webview');

      int factoryInvocationCount = 0;
      EagerGestureRecognizer constructRecognizer() {
        factoryInvocationCount += 1;
        return EagerGestureRecognizer();
      }

      await tester.pumpWidget(
        UiKitView(
          viewType: 'webview',
          gestureRecognizers: <Factory<OneSequenceGestureRecognizer>>{
            Factory<EagerGestureRecognizer>(constructRecognizer),
          },
          layoutDirection: TextDirection.ltr,
        ),
      );

      await tester.pumpWidget(
        UiKitView(
          viewType: 'webview',
          hitTestBehavior: PlatformViewHitTestBehavior.translucent,
          gestureRecognizers: <Factory<OneSequenceGestureRecognizer>>{
            Factory<EagerGestureRecognizer>(constructRecognizer),
          },
          layoutDirection: TextDirection.ltr,
        ),
      );

      expect(factoryInvocationCount, 1);
    });

    testWidgets('UiKitView can take input focus', (WidgetTester tester) async {
      final int currentViewId = platformViewsRegistry.getNextPlatformViewId();
      final FakeIosPlatformViewsController viewsController = FakeIosPlatformViewsController();
      viewsController.registerViewType('webview');

      final GlobalKey containerKey = GlobalKey();
      await tester.pumpWidget(
        Center(
          child: Column(
            children: <Widget>[
              const SizedBox(
                width: 200.0,
                height: 100.0,
                child: UiKitView(viewType: 'webview', layoutDirection: TextDirection.ltr),
              ),
              Focus(
                debugLabel: 'container',
                child: Container(key: containerKey),
              ),
            ],
          ),
        ),
      );

      // First frame is before the platform view was created so the render object
      // is not yet in the tree.
      await tester.pump();

      final Focus uiKitViewFocusWidget = tester.widget(
        find.descendant(
          of: find.byType(UiKitView),
          matching: find.byType(Focus),
        ),
      );
      final FocusNode uiKitViewFocusNode = uiKitViewFocusWidget.focusNode!;
      final Element containerElement = tester.element(find.byKey(containerKey));
      final FocusNode containerFocusNode = Focus.of(containerElement);

      containerFocusNode.requestFocus();

      await tester.pump();

      expect(containerFocusNode.hasFocus, isTrue);
      expect(uiKitViewFocusNode.hasFocus, isFalse);

      viewsController.invokeViewFocused(currentViewId + 1);

      await tester.pump();

      expect(containerFocusNode.hasFocus, isFalse);
      expect(uiKitViewFocusNode.hasFocus, isTrue);
    });

    testWidgets('UiKitView sends TextInput.setPlatformViewClient when focused', (WidgetTester tester) async {

      final int currentViewId = platformViewsRegistry.getNextPlatformViewId();
      final FakeIosPlatformViewsController viewsController = FakeIosPlatformViewsController();
      viewsController.registerViewType('webview');

      await tester.pumpWidget(
        const UiKitView(viewType: 'webview', layoutDirection: TextDirection.ltr)
      );

      // First frame is before the platform view was created so the render object
      // is not yet in the tree.
      await tester.pump();

      final Focus uiKitViewFocusWidget = tester.widget(
        find.descendant(
          of: find.byType(UiKitView),
          matching: find.byType(Focus),
        ),
      );
      final FocusNode uiKitViewFocusNode = uiKitViewFocusWidget.focusNode!;

      late Map<String, dynamic> channelArguments;
      tester.binding.defaultBinaryMessenger.setMockMethodCallHandler(SystemChannels.textInput, (MethodCall call) {
        if (call.method == 'TextInput.setPlatformViewClient') {
          channelArguments = call.arguments as Map<String, dynamic>;
        }
        return null;
      });

      expect(uiKitViewFocusNode.hasFocus, false);

      uiKitViewFocusNode.requestFocus();
      await tester.pump();

      expect(uiKitViewFocusNode.hasFocus, true);
      expect(channelArguments['platformViewId'], currentViewId + 1);
    });

    testWidgets('UiKitView has correct semantics', (WidgetTester tester) async {
      final SemanticsHandle handle = tester.ensureSemantics();
      final int currentViewId = platformViewsRegistry.getNextPlatformViewId();
      expect(currentViewId, greaterThanOrEqualTo(0));
      final FakeIosPlatformViewsController viewsController = FakeIosPlatformViewsController();
      viewsController.registerViewType('webview');

      await tester.pumpWidget(
        Semantics(
          container: true,
          child: const Align(
            alignment: Alignment.bottomRight,
            child: SizedBox(
              width: 200.0,
              height: 100.0,
              child: UiKitView(
                viewType: 'webview',
                layoutDirection: TextDirection.ltr,
              ),
            ),
          ),
        ),
      );
      // First frame is before the platform view was created so the render object
      // is not yet in the tree.
      await tester.pump();

      final SemanticsNode semantics = tester.getSemantics(
        find.descendant(
          of: find.byType(UiKitView),
          matching: find.byWidgetPredicate(
              (Widget widget) => widget.runtimeType.toString() == '_UiKitPlatformView',
          ),
        ),
      );

      expect(semantics.platformViewId, currentViewId + 1);
      expect(semantics.rect, const Rect.fromLTWH(0, 0, 200, 100));
      // A 200x100 rect positioned at bottom right of a 800x600 box.
      expect(semantics.transform, Matrix4.translationValues(600, 500, 0));
      expect(semantics.childrenCount, 0);

      handle.dispose();
    });
  });

  group('Common PlatformView', () {
    late FakePlatformViewController controller;

    setUp(() {
      controller = FakePlatformViewController(0);
    });

    testWidgets('PlatformViewSurface should create platform view layer', (WidgetTester tester) async {
      final PlatformViewSurface surface = PlatformViewSurface(
        controller: controller,
        hitTestBehavior: PlatformViewHitTestBehavior.opaque,
        gestureRecognizers: const <Factory<OneSequenceGestureRecognizer>>{},
      );
      await tester.pumpWidget(surface);
      expect(() => tester.layers.whereType<PlatformViewLayer>().first, returnsNormally);
    });

    testWidgets('PlatformViewSurface can lose gesture arenas', (WidgetTester tester) async {
      bool verticalDragAcceptedByParent = false;
      await tester.pumpWidget(
        Align(
          alignment: Alignment.topLeft,
          child: Container(
            margin: const EdgeInsets.all(10.0),
            child: GestureDetector(
              onVerticalDragStart: (DragStartDetails d) {
                verticalDragAcceptedByParent = true;
              },
              child: SizedBox(
                width: 200.0,
                height: 100.0,
                child: PlatformViewSurface(
                  controller: controller,
                  gestureRecognizers: const <Factory<OneSequenceGestureRecognizer>>{},
                  hitTestBehavior: PlatformViewHitTestBehavior.opaque,
                ),
              ),
            ),
          ),
        ),
      );

      final TestGesture gesture = await tester.startGesture(const Offset(50.0, 50.0));
      await gesture.moveBy(const Offset(0.0, 100.0));
      await gesture.up();

      expect(verticalDragAcceptedByParent, true);
      expect(
        controller.dispatchedPointerEvents,
        isEmpty,
      );
    });

    testWidgets('PlatformViewSurface gesture recognizers dispatch events', (WidgetTester tester) async {
      bool verticalDragAcceptedByParent = false;
      await tester.pumpWidget(
        Align(
          alignment: Alignment.topLeft,
          child: GestureDetector(
            onVerticalDragStart: (DragStartDetails d) {
              verticalDragAcceptedByParent = true;
            },
            child: SizedBox(
              width: 200.0,
              height: 100.0,
              child: PlatformViewSurface(
                controller: controller,
                hitTestBehavior: PlatformViewHitTestBehavior.opaque,
                gestureRecognizers: <Factory<OneSequenceGestureRecognizer>>{
                  Factory<VerticalDragGestureRecognizer>(
                    () {
                      return VerticalDragGestureRecognizer();
                    },
                  ),
                },
              ),
            ),
          ),
        ),
      );

      final TestGesture gesture = await tester.startGesture(const Offset(50.0, 50.0));
      await gesture.moveBy(const Offset(0.0, 100.0));
      await gesture.up();

      expect(verticalDragAcceptedByParent, false);
      expect(
        controller.dispatchedPointerEvents.length,
        3,
      );
    });

    testWidgets('PlatformViewSurface can claim gesture after all pointers are up', (WidgetTester tester) async {
      bool verticalDragAcceptedByParent = false;
      // The long press recognizer rejects the gesture after the PlatformViewSurface gets the pointer up event.
      // This test makes sure that the PlatformViewSurface can win the gesture after it got the pointer up event.
      await tester.pumpWidget(
        Align(
          alignment: Alignment.topLeft,
          child: GestureDetector(
            onVerticalDragStart: (DragStartDetails d) {
              verticalDragAcceptedByParent = true;
            },
            onLongPress: () { },
            child: SizedBox(
              width: 200.0,
              height: 100.0,
              child: PlatformViewSurface(
                controller: controller,
                hitTestBehavior: PlatformViewHitTestBehavior.opaque,
                gestureRecognizers: const <Factory<OneSequenceGestureRecognizer>>{},
              ),
            ),
          ),
        ),
      );

      final TestGesture gesture = await tester.startGesture(const Offset(50.0, 50.0));
      await gesture.up();

      expect(verticalDragAcceptedByParent, false);
      expect(
        controller.dispatchedPointerEvents.length,
        2,
      );
    });

    testWidgets('PlatformViewSurface rebuilt during gesture', (WidgetTester tester) async {
      await tester.pumpWidget(
        Align(
          alignment: Alignment.topLeft,
          child: SizedBox(
            width: 200.0,
            height: 100.0,
            child: PlatformViewSurface(
              controller: controller,
              hitTestBehavior: PlatformViewHitTestBehavior.opaque,
              gestureRecognizers: const <Factory<OneSequenceGestureRecognizer>>{},
            ),
          ),
        ),
      );

      final TestGesture gesture = await tester.startGesture(const Offset(50.0, 50.0));
      await gesture.moveBy(const Offset(0.0, 100.0));

      await tester.pumpWidget(
        Align(
          alignment: Alignment.topLeft,
          child: SizedBox(
            width: 200.0,
            height: 100.0,
            child: PlatformViewSurface(
              controller: controller,
              hitTestBehavior: PlatformViewHitTestBehavior.opaque,
              gestureRecognizers: const <Factory<OneSequenceGestureRecognizer>>{},
            ),
          ),
        ),
      );

      await gesture.up();

      expect(
        controller.dispatchedPointerEvents.length,
        3,
      );
    });

    testWidgets('PlatformViewSurface with eager gesture recognizer', (WidgetTester tester) async {
      await tester.pumpWidget(
        Align(
          alignment: Alignment.topLeft,
          child: GestureDetector(
            onVerticalDragStart: (DragStartDetails d) { },
            child: SizedBox(
              width: 200.0,
              height: 100.0,
              child: PlatformViewSurface(
                controller: controller,
                hitTestBehavior: PlatformViewHitTestBehavior.opaque,
                gestureRecognizers: <Factory<OneSequenceGestureRecognizer>>{
                  Factory<OneSequenceGestureRecognizer>(
                    () => EagerGestureRecognizer(),
                  ),
                },
              ),
            ),
          ),
        ),
      );

      await tester.startGesture(const Offset(50.0, 50.0));

      // Normally (without the eager gesture recognizer) after just the pointer down event
      // no gesture arena member will claim the arena (so no motion events will be dispatched to
      // the PlatformViewSurface). Here we assert that with the eager recognizer in the gesture team the
      // pointer down event is immediately dispatched.
      expect(
        controller.dispatchedPointerEvents.length,
        1,
      );
    });

    testWidgets('PlatformViewRenderBox reconstructed with same gestureRecognizers', (WidgetTester tester) async {
      int factoryInvocationCount = 0;
      EagerGestureRecognizer constructRecognizer() {
        ++factoryInvocationCount;
        return EagerGestureRecognizer();
      }

      final PlatformViewSurface platformViewSurface = PlatformViewSurface(
        controller: controller,
        hitTestBehavior: PlatformViewHitTestBehavior.opaque,
        gestureRecognizers: <Factory<OneSequenceGestureRecognizer>>{
          Factory<OneSequenceGestureRecognizer>(
            constructRecognizer,
          ),
        },
      );

      await tester.pumpWidget(platformViewSurface);
      await tester.pumpWidget(const SizedBox.shrink());
      await tester.pumpWidget(platformViewSurface);

      expect(factoryInvocationCount, 2);
    });

    testWidgets('PlatformViewSurface rebuilt with same gestureRecognizers', (WidgetTester tester) async {
      int factoryInvocationCount = 0;
      EagerGestureRecognizer constructRecognizer() {
        ++factoryInvocationCount;
        return EagerGestureRecognizer();
      }

      await tester.pumpWidget(
        PlatformViewSurface(
          controller: controller,
          hitTestBehavior: PlatformViewHitTestBehavior.opaque,
          gestureRecognizers: <Factory<OneSequenceGestureRecognizer>>{
            Factory<OneSequenceGestureRecognizer>(
              constructRecognizer,
            ),
          },
        ),
      );

      await tester.pumpWidget(
        PlatformViewSurface(
          controller: controller,
          hitTestBehavior: PlatformViewHitTestBehavior.opaque,
          gestureRecognizers: <Factory<OneSequenceGestureRecognizer>>{
            Factory<OneSequenceGestureRecognizer>(
              constructRecognizer,
            ),
          },
        ),
      );
      expect(factoryInvocationCount, 1);
    });

    testWidgets(
      'PlatformViewLink Widget init, should create a placeholder widget before onPlatformViewCreated and a PlatformViewSurface after',
      (WidgetTester tester) async {
        final int currentViewId = platformViewsRegistry.getNextPlatformViewId();
        late int createdPlatformViewId;

        late PlatformViewCreatedCallback onPlatformViewCreatedCallBack;

        final PlatformViewLink platformViewLink = PlatformViewLink(
          viewType: 'webview',
          onCreatePlatformView: (PlatformViewCreationParams params) {
            onPlatformViewCreatedCallBack = params.onPlatformViewCreated;
            createdPlatformViewId = params.id;
            return FakePlatformViewController(params.id)..create();
          },
          surfaceFactory: (BuildContext context, PlatformViewController controller) {
            return PlatformViewSurface(
              gestureRecognizers: const <Factory<OneSequenceGestureRecognizer>>{},
              controller: controller,
              hitTestBehavior: PlatformViewHitTestBehavior.opaque,
            );
          },
        );

        await tester.pumpWidget(platformViewLink);

        expect(
          tester.allWidgets.map((Widget widget) => widget.runtimeType.toString()).toList(),
          equals(<String>['PlatformViewLink', '_PlatformViewPlaceHolder']),
        );

        onPlatformViewCreatedCallBack(createdPlatformViewId);

        await tester.pump();

        expect(
          tester.allWidgets.map((Widget widget) => widget.runtimeType.toString()).toList(),
          equals(<String>['PlatformViewLink', 'Focus', '_FocusMarker', 'Semantics', 'PlatformViewSurface']),
        );

        expect(createdPlatformViewId, currentViewId + 1);
      },
    );

    testWidgets(
<<<<<<< HEAD
=======
      'PlatformViewLink widget should not trigger creation with an empty size',
      (WidgetTester tester) async {
        late PlatformViewController controller;

        final Widget widget = Center(child: SizedBox(
          height: 0,
          child: PlatformViewLink(
            viewType: 'webview',
            onCreatePlatformView: (PlatformViewCreationParams params) {
              controller = FakeAndroidViewController(params.id, requiresSize: true);
              controller.create();
              // This test should be simulating one of the texture-based display
              // modes, where `create` is a no-op when not provided a size, and
              // creation is triggered via a later call to setSize, or to `create`
              // with a size.
              expect(controller.awaitingCreation, true);
              return controller;
            },
            surfaceFactory: (BuildContext context, PlatformViewController controller) {
              return PlatformViewSurface(
                gestureRecognizers: const <Factory<OneSequenceGestureRecognizer>>{},
                controller: controller,
                hitTestBehavior: PlatformViewHitTestBehavior.opaque,
              );
            },
          )
        ));

        await tester.pumpWidget(widget);

        expect(
          tester.allWidgets.map((Widget widget) => widget.runtimeType.toString()).toList(),
          equals(<String>['Center', 'SizedBox', 'PlatformViewLink', '_PlatformViewPlaceHolder']),
        );

        // 'create' should not have been called by PlatformViewLink, since its
        // size is empty.
        expect(controller.awaitingCreation, true);
      },
    );

    testWidgets(
>>>>>>> 12cb4eb7
      'PlatformViewLink calls create when needed for Android texture display modes',
      (WidgetTester tester) async {
        final int currentViewId = platformViewsRegistry.getNextPlatformViewId();
        late int createdPlatformViewId;

        late PlatformViewCreatedCallback onPlatformViewCreatedCallBack;
        late PlatformViewController controller;

        final PlatformViewLink platformViewLink = PlatformViewLink(
          viewType: 'webview',
          onCreatePlatformView: (PlatformViewCreationParams params) {
            onPlatformViewCreatedCallBack = params.onPlatformViewCreated;
            createdPlatformViewId = params.id;
            controller = FakeAndroidViewController(params.id, requiresSize: true);
            controller.create();
            // This test should be simulating one of the texture-based display
            // modes, where `create` is a no-op when not provided a size, and
            // creation is triggered via a later call to setSize, or to `create`
            // with a size.
            expect(controller.awaitingCreation, true);
            return controller;
          },
          surfaceFactory: (BuildContext context, PlatformViewController controller) {
            return PlatformViewSurface(
              gestureRecognizers: const <Factory<OneSequenceGestureRecognizer>>{},
              controller: controller,
              hitTestBehavior: PlatformViewHitTestBehavior.opaque,
            );
          },
        );

        await tester.pumpWidget(platformViewLink);

        expect(
          tester.allWidgets.map((Widget widget) => widget.runtimeType.toString()).toList(),
          equals(<String>['PlatformViewLink', '_PlatformViewPlaceHolder']),
        );

<<<<<<< HEAD
=======
        // Layout should have triggered a create call. Simulate the callback
        // that the real controller would make after creation.
        expect(controller.awaitingCreation, false);
>>>>>>> 12cb4eb7
        onPlatformViewCreatedCallBack(createdPlatformViewId);

        await tester.pump();

        expect(
          tester.allWidgets.map((Widget widget) => widget.runtimeType.toString()).toList(),
          equals(<String>['PlatformViewLink', 'Focus', '_FocusMarker', 'Semantics', 'PlatformViewSurface']),
        );

        expect(createdPlatformViewId, currentViewId + 1);
<<<<<<< HEAD
        expect(controller.awaitingCreation, false);
      },
    );

=======
      },
    );

    testWidgets('PlatformViewLink includes offset in create call when using texture layer', (WidgetTester tester) async {
      late FakeAndroidViewController controller;

      final PlatformViewLink platformViewLink = PlatformViewLink(
        viewType: 'webview',
        onCreatePlatformView: (PlatformViewCreationParams params) {
          controller = FakeAndroidViewController(params.id, requiresSize: true);
          controller.create();
          // This test should be simulating one of the texture-based display
          // modes, where `create` is a no-op when not provided a size, and
          // creation is triggered via a later call to setSize, or to `create`
          // with a size.
          expect(controller.awaitingCreation, true);
          return controller;
        },
        surfaceFactory: (BuildContext context, PlatformViewController controller) {
          return PlatformViewSurface(
            gestureRecognizers: const <Factory<OneSequenceGestureRecognizer>>{},
            controller: controller,
            hitTestBehavior: PlatformViewHitTestBehavior.opaque,
          );
        },
      );

      TestWidgetsFlutterBinding.instance.window.physicalSizeTestValue = const Size(400, 200);
      TestWidgetsFlutterBinding.instance.window.devicePixelRatioTestValue = 1.0;

      await tester.pumpWidget(
        Container(
          constraints: const BoxConstraints.expand(),
          alignment: Alignment.center,
          child: SizedBox(
            width: 100,
            height: 50,
            child: platformViewLink,
          ),
        )
      );

      expect(controller.createPosition, const Offset(150, 75));

      TestWidgetsFlutterBinding.instance.window.clearPhysicalSizeTestValue();
      TestWidgetsFlutterBinding.instance.window.clearDevicePixelRatioTestValue();
    });

>>>>>>> 12cb4eb7
    testWidgets(
      'PlatformViewLink does not double-call create for Android Hybrid Composition',
      (WidgetTester tester) async {
        final int currentViewId = platformViewsRegistry.getNextPlatformViewId();
        late int createdPlatformViewId;

        late PlatformViewCreatedCallback onPlatformViewCreatedCallBack;
        late PlatformViewController controller;

        final PlatformViewLink platformViewLink = PlatformViewLink(
          viewType: 'webview',
          onCreatePlatformView: (PlatformViewCreationParams params) {
            onPlatformViewCreatedCallBack = params.onPlatformViewCreated;
            createdPlatformViewId = params.id;
            controller = FakeAndroidViewController(params.id);
            controller.create();
            // This test should be simulating Hybrid Composition mode, where
<<<<<<< HEAD
            // `create` takes effect immidately.
=======
            // `create` takes effect immediately.
>>>>>>> 12cb4eb7
            expect(controller.awaitingCreation, false);
            return controller;
          },
          surfaceFactory: (BuildContext context, PlatformViewController controller) {
            return PlatformViewSurface(
              gestureRecognizers: const <Factory<OneSequenceGestureRecognizer>>{},
              controller: controller,
              hitTestBehavior: PlatformViewHitTestBehavior.opaque,
            );
          },
        );

        await tester.pumpWidget(platformViewLink);

        expect(
          tester.allWidgets.map((Widget widget) => widget.runtimeType.toString()).toList(),
          equals(<String>['PlatformViewLink', '_PlatformViewPlaceHolder']),
        );

        onPlatformViewCreatedCallBack(createdPlatformViewId);

        await tester.pump();

        expect(
          tester.allWidgets.map((Widget widget) => widget.runtimeType.toString()).toList(),
          equals(<String>['PlatformViewLink', 'Focus', '_FocusMarker', 'Semantics', 'PlatformViewSurface']),
        );

        expect(createdPlatformViewId, currentViewId + 1);
      },
    );

    testWidgets('PlatformViewLink Widget dispose', (WidgetTester tester) async {
      late FakePlatformViewController disposedController;
      final PlatformViewLink platformViewLink = PlatformViewLink(
        viewType: 'webview',
        onCreatePlatformView: (PlatformViewCreationParams params) {
          disposedController = FakePlatformViewController(params.id);
          params.onPlatformViewCreated(params.id);
          return disposedController;
        },
        surfaceFactory: (BuildContext context, PlatformViewController controller) {
          return PlatformViewSurface(
            gestureRecognizers: const <Factory<OneSequenceGestureRecognizer>>{},
            controller: controller,
            hitTestBehavior: PlatformViewHitTestBehavior.opaque,
          );
        },
      );

      await tester.pumpWidget(platformViewLink);

      await tester.pumpWidget(Container());

      expect(disposedController.disposed, true);
    });

    testWidgets('PlatformViewLink widget survives widget tree change', (WidgetTester tester) async {
      final GlobalKey key = GlobalKey();
      final int currentViewId = platformViewsRegistry.getNextPlatformViewId();
      final List<int> ids = <int>[];

      FakePlatformViewController controller;

      PlatformViewLink createPlatformViewLink() {
        return PlatformViewLink(
          key: key,
          viewType: 'webview',
          onCreatePlatformView: (PlatformViewCreationParams params) {
            ids.add(params.id);
            controller = FakePlatformViewController(params.id);
            params.onPlatformViewCreated(params.id);
            return controller;
          },
          surfaceFactory: (BuildContext context, PlatformViewController controller) {
            return PlatformViewSurface(
              gestureRecognizers: const <Factory<OneSequenceGestureRecognizer>>{},
              controller: controller,
              hitTestBehavior: PlatformViewHitTestBehavior.opaque,
            );
          },
        );
      }

      await tester.pumpWidget(
        Center(
          child: SizedBox(
            width: 200.0,
            height: 100.0,
            child: createPlatformViewLink(),
          ),
        ),
      );

      await tester.pumpWidget(
        Center(
          child: SizedBox(
            width: 200.0,
            height: 100.0,
            child: createPlatformViewLink(),
          ),
        ),
      );

      expect(
        ids,
        unorderedEquals(<int>[
          currentViewId + 1,
        ]),
      );
    });

    testWidgets('PlatformViewLink re-initializes when view type changes', (WidgetTester tester) async {
      final int currentViewId = platformViewsRegistry.getNextPlatformViewId();
      final List<int> ids = <int>[];
      final List<int> surfaceViewIds = <int>[];
      final List<String> viewTypes = <String>[];

      PlatformViewLink createPlatformViewLink(String viewType) {
        return PlatformViewLink(
          viewType: viewType,
          onCreatePlatformView: (PlatformViewCreationParams params) {
            ids.add(params.id);
            viewTypes.add(params.viewType);
            controller = FakePlatformViewController(params.id);
            params.onPlatformViewCreated(params.id);
            return controller;
          },
          surfaceFactory: (BuildContext context, PlatformViewController controller) {
            surfaceViewIds.add(controller.viewId);
            return PlatformViewSurface(
              gestureRecognizers: const <Factory<OneSequenceGestureRecognizer>>{},
              controller: controller,
              hitTestBehavior: PlatformViewHitTestBehavior.opaque,
            );
          },
        );
      }

      await tester.pumpWidget(
        Center(
          child: SizedBox(
            width: 200.0,
            height: 100.0,
            child: createPlatformViewLink('webview'),
          ),
        ),
      );

      await tester.pumpWidget(
        Center(
          child: SizedBox(
            width: 200.0,
            height: 100.0,
            child: createPlatformViewLink('maps'),
          ),
        ),
      );

      expect(
        ids,
        unorderedEquals(<int>[
          currentViewId + 1,
          currentViewId + 2,
        ]),
      );

      expect(
        surfaceViewIds,
        unorderedEquals(<int>[
          currentViewId + 1,
          currentViewId + 2,
        ]),
      );

      expect(
        viewTypes,
        unorderedEquals(<String>[
          'webview',
          'maps',
        ]),
      );
    });

    testWidgets('PlatformViewLink can take any widget to return in the SurfaceFactory', (WidgetTester tester) async {
      final PlatformViewLink platformViewLink = PlatformViewLink(
        viewType: 'webview',
        onCreatePlatformView: (PlatformViewCreationParams params) {
          params.onPlatformViewCreated(params.id);
          return FakePlatformViewController(params.id);
        },
        surfaceFactory: (BuildContext context, PlatformViewController controller) {
          return Container();
        },
      );

      await tester.pumpWidget(platformViewLink);

      expect(() => tester.allWidgets.whereType<Container>().first, returnsNormally);
    });

    testWidgets('PlatformViewLink manages the focus properly', (WidgetTester tester) async {
      final GlobalKey containerKey = GlobalKey();
      late FakePlatformViewController controller;
      late ValueChanged<bool> focusChanged;
      final PlatformViewLink platformViewLink = PlatformViewLink(
        viewType: 'webview',
        onCreatePlatformView: (PlatformViewCreationParams params) {
          params.onPlatformViewCreated(params.id);
          focusChanged = params.onFocusChanged;
          controller = FakePlatformViewController(params.id);
          return controller;
        },
        surfaceFactory: (BuildContext context, PlatformViewController controller) {
          return PlatformViewSurface(
            gestureRecognizers: const <Factory<OneSequenceGestureRecognizer>>{},
            controller: controller,
            hitTestBehavior: PlatformViewHitTestBehavior.opaque,
          );
        },
      );
      await tester.pumpWidget(
        Center(
          child: Column(
            children: <Widget>[
              SizedBox(width: 300, height: 300, child: platformViewLink),
              Focus(
                debugLabel: 'container',
                child: Container(key: containerKey),
              ),
            ],
          ),
        ),
      );
      final Focus platformViewFocusWidget = tester.widget(
        find.descendant(
          of: find.byType(PlatformViewLink),
          matching: find.byType(Focus),
        ),
      );
      final FocusNode platformViewFocusNode = platformViewFocusWidget.focusNode!;
      final Element containerElement = tester.element(find.byKey(containerKey));
      final FocusNode containerFocusNode = Focus.of(containerElement);

      containerFocusNode.requestFocus();
      await tester.pump();

      expect(containerFocusNode.hasFocus, true);
      expect(platformViewFocusNode.hasFocus, false);

      // ask the platform view to gain focus
      focusChanged(true);
      await tester.pump();

      expect(containerFocusNode.hasFocus, false);
      expect(platformViewFocusNode.hasFocus, true);
      expect(controller.focusCleared, false);
      // ask the container to gain focus, and the platform view should clear focus.
      containerFocusNode.requestFocus();
      await tester.pump();

      expect(containerFocusNode.hasFocus, true);
      expect(platformViewFocusNode.hasFocus, false);
      expect(controller.focusCleared, true);
    });

    testWidgets('PlatformViewLink sets a platform view text input client when focused', (WidgetTester tester) async {
      late FakePlatformViewController controller;
      late int viewId;

      final PlatformViewLink platformViewLink = PlatformViewLink(
        viewType: 'test',
        onCreatePlatformView: (PlatformViewCreationParams params) {
          viewId = params.id;
          params.onPlatformViewCreated(params.id);
          controller = FakePlatformViewController(params.id);
          return controller;
        },
        surfaceFactory: (BuildContext context, PlatformViewController controller) {
          return PlatformViewSurface(
            gestureRecognizers: const <Factory<OneSequenceGestureRecognizer>>{},
            controller: controller,
            hitTestBehavior: PlatformViewHitTestBehavior.opaque,
          );
        },
      );
      await tester.pumpWidget(SizedBox(width: 300, height: 300, child: platformViewLink));

      final Focus platformViewFocusWidget = tester.widget(
        find.descendant(
          of: find.byType(PlatformViewLink),
          matching: find.byType(Focus),
        ),
      );

      final FocusNode? focusNode = platformViewFocusWidget.focusNode;
      expect(focusNode, isNotNull);
      expect(focusNode!.hasFocus, false);

      late Map<String, dynamic> lastPlatformViewTextClient;
      tester.binding.defaultBinaryMessenger.setMockMethodCallHandler(SystemChannels.textInput, (MethodCall call) {
        if (call.method == 'TextInput.setPlatformViewClient') {
          lastPlatformViewTextClient = call.arguments as Map<String, dynamic>;
        }
        return null;
      });

      platformViewFocusWidget.focusNode!.requestFocus();
      await tester.pump();

      expect(focusNode.hasFocus, true);
      expect(lastPlatformViewTextClient.containsKey('platformViewId'), true);
      expect(lastPlatformViewTextClient['platformViewId'], viewId);
    });
  });

  testWidgets('Platform views respect hitTestBehavior', (WidgetTester tester) async {
    final FakePlatformViewController controller = FakePlatformViewController(0);

    final List<String> logs = <String>[];

    // -------------------------
    // | MouseRegion1          |       MouseRegion1
    // |  |-----------------|  |        |
    // |  | MouseRegion2    |  |        |- Stack
    // |  |   |---------|   |  |            |
    // |  |   |Platform |   |  |            |- MouseRegion2
    // |  |   |View     |   |  |            |- PlatformView
    // |  |   |---------|   |  |
    // |  |                 |  |
    // |  |-----------------|  |
    // |                       |
    // -------------------------
    Widget scaffold(Widget target) {
      return Directionality(
        textDirection: TextDirection.ltr,
        child: Center(
          child: SizedBox(
            width: 600,
            height: 600,
            child: MouseRegion(
              onEnter: (_) { logs.add('enter1'); },
              onExit: (_) { logs.add('exit1'); },
              cursor: SystemMouseCursors.forbidden,
              child: Stack(
                children: <Widget>[
                  Center(
                    child: SizedBox(
                      width: 400,
                      height: 400,
                      child: MouseRegion(
                        onEnter: (_) { logs.add('enter2'); },
                        onExit: (_) { logs.add('exit2'); },
                        cursor: SystemMouseCursors.text,
                      ),
                    ),
                  ),
                  Center(
                    child: SizedBox(
                      width: 200,
                      height: 200,
                      child: target,
                    ),
                  ),
                ],
              ),
            ),
          ),
        ),
      );
    }

    final TestGesture gesture = await tester.createGesture(kind: PointerDeviceKind.mouse, pointer: 0);

    // Test: Opaque
    await tester.pumpWidget(
      scaffold(PlatformViewSurface(
        controller: controller,
        hitTestBehavior: PlatformViewHitTestBehavior.opaque,
        gestureRecognizers: const <Factory<OneSequenceGestureRecognizer>>{},
      )),
    );
    logs.clear();

    await gesture.moveTo(const Offset(400, 300));
    expect(logs, <String>['enter1']);
    expect(controller.dispatchedPointerEvents, hasLength(1));
    expect(controller.dispatchedPointerEvents[0], isA<PointerHoverEvent>());
    logs.clear();
    controller.dispatchedPointerEvents.clear();

    // Test: changing no option does not trigger events
    await tester.pumpWidget(
      scaffold(PlatformViewSurface(
        controller: controller,
        hitTestBehavior: PlatformViewHitTestBehavior.opaque,
        gestureRecognizers: const <Factory<OneSequenceGestureRecognizer>>{},
      )),
    );
    expect(logs, isEmpty);
    expect(controller.dispatchedPointerEvents, isEmpty);

    // Test: Translucent
    await tester.pumpWidget(
      scaffold(PlatformViewSurface(
        controller: controller,
        hitTestBehavior: PlatformViewHitTestBehavior.translucent,
        gestureRecognizers: const <Factory<OneSequenceGestureRecognizer>>{},
      )),
    );
    expect(logs, <String>['enter2']);
    expect(controller.dispatchedPointerEvents, isEmpty);
    logs.clear();

    await gesture.moveBy(const Offset(1, 1));
    expect(logs, isEmpty);
    expect(controller.dispatchedPointerEvents, hasLength(1));
    expect(controller.dispatchedPointerEvents[0], isA<PointerHoverEvent>());
    expect(controller.dispatchedPointerEvents[0].position, const Offset(401, 301));
    expect(controller.dispatchedPointerEvents[0].localPosition, const Offset(101, 101));
    controller.dispatchedPointerEvents.clear();

    // Test: Transparent
    await tester.pumpWidget(
      scaffold(PlatformViewSurface(
        controller: controller,
        hitTestBehavior: PlatformViewHitTestBehavior.transparent,
        gestureRecognizers: const <Factory<OneSequenceGestureRecognizer>>{},
      )),
    );
    expect(logs, isEmpty);
    expect(controller.dispatchedPointerEvents, isEmpty);

    await gesture.moveBy(const Offset(1, 1));
    expect(logs, isEmpty);
    expect(controller.dispatchedPointerEvents, isEmpty);

    // Test: Back to opaque
    await tester.pumpWidget(
      scaffold(PlatformViewSurface(
        controller: controller,
        hitTestBehavior: PlatformViewHitTestBehavior.opaque,
        gestureRecognizers: const <Factory<OneSequenceGestureRecognizer>>{},
      )),
    );
    expect(logs, <String>['exit2']);
    expect(controller.dispatchedPointerEvents, isEmpty);
    logs.clear();

    await gesture.moveBy(const Offset(1, 1));
    expect(logs, isEmpty);
    expect(controller.dispatchedPointerEvents, hasLength(1));
    expect(controller.dispatchedPointerEvents[0], isA<PointerHoverEvent>());
  });
}<|MERGE_RESOLUTION|>--- conflicted
+++ resolved
@@ -2503,8 +2503,6 @@
     );
 
     testWidgets(
-<<<<<<< HEAD
-=======
       'PlatformViewLink widget should not trigger creation with an empty size',
       (WidgetTester tester) async {
         late PlatformViewController controller;
@@ -2547,7 +2545,6 @@
     );
 
     testWidgets(
->>>>>>> 12cb4eb7
       'PlatformViewLink calls create when needed for Android texture display modes',
       (WidgetTester tester) async {
         final int currentViewId = platformViewsRegistry.getNextPlatformViewId();
@@ -2586,12 +2583,9 @@
           equals(<String>['PlatformViewLink', '_PlatformViewPlaceHolder']),
         );
 
-<<<<<<< HEAD
-=======
         // Layout should have triggered a create call. Simulate the callback
         // that the real controller would make after creation.
         expect(controller.awaitingCreation, false);
->>>>>>> 12cb4eb7
         onPlatformViewCreatedCallBack(createdPlatformViewId);
 
         await tester.pump();
@@ -2602,12 +2596,6 @@
         );
 
         expect(createdPlatformViewId, currentViewId + 1);
-<<<<<<< HEAD
-        expect(controller.awaitingCreation, false);
-      },
-    );
-
-=======
       },
     );
 
@@ -2656,7 +2644,6 @@
       TestWidgetsFlutterBinding.instance.window.clearDevicePixelRatioTestValue();
     });
 
->>>>>>> 12cb4eb7
     testWidgets(
       'PlatformViewLink does not double-call create for Android Hybrid Composition',
       (WidgetTester tester) async {
@@ -2674,11 +2661,7 @@
             controller = FakeAndroidViewController(params.id);
             controller.create();
             // This test should be simulating Hybrid Composition mode, where
-<<<<<<< HEAD
-            // `create` takes effect immidately.
-=======
             // `create` takes effect immediately.
->>>>>>> 12cb4eb7
             expect(controller.awaitingCreation, false);
             return controller;
           },
