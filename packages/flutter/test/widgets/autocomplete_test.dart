// Copyright 2014 The Flutter Authors. All rights reserved.
// Use of this source code is governed by a BSD-style license that can be
// found in the LICENSE file.

import 'package:flutter/material.dart';
import 'package:flutter/services.dart';
import 'package:flutter_test/flutter_test.dart';

class User {
  const User({
    required this.email,
    required this.name,
  });

  final String email;
  final String name;

  @override
  String toString() {
    return '$name, $email';
  }
}

void main() {
  const List<String> kOptions = <String>[
    'aardvark',
    'bobcat',
    'chameleon',
    'dingo',
    'elephant',
    'flamingo',
    'goose',
    'hippopotamus',
    'iguana',
    'jaguar',
    'koala',
    'lemur',
    'mouse',
    'northern white rhinoceros',
  ];

  const List<User> kOptionsUsers = <User>[
    User(name: 'Alice', email: 'alice@example.com'),
    User(name: 'Bob', email: 'bob@example.com'),
    User(name: 'Charlie', email: 'charlie123@gmail.com'),
  ];

  testWidgets('can filter and select a list of string options', (WidgetTester tester) async {
    final GlobalKey fieldKey = GlobalKey();
    final GlobalKey optionsKey = GlobalKey();
    late Iterable<String> lastOptions;
    late AutocompleteOnSelected<String> lastOnSelected;
    late FocusNode focusNode;
    late TextEditingController textEditingController;

    await tester.pumpWidget(
      MaterialApp(
        home: Scaffold(
          body: RawAutocomplete<String>(
            optionsBuilder: (TextEditingValue textEditingValue) {
              return kOptions.where((String option) {
                return option.contains(textEditingValue.text.toLowerCase());
              });
            },
            fieldViewBuilder: (BuildContext context, TextEditingController fieldTextEditingController, FocusNode fieldFocusNode, VoidCallback onFieldSubmitted) {
              focusNode = fieldFocusNode;
              textEditingController = fieldTextEditingController;
              return TextField(
                key: fieldKey,
                focusNode: focusNode,
                controller: textEditingController,
              );
            },
            optionsViewBuilder: (BuildContext context, AutocompleteOnSelected<String> onSelected, Iterable<String> options) {
              lastOptions = options;
              lastOnSelected = onSelected;
              return Container(key: optionsKey);
            },
          ),
        ),
      ),
    );

    // The field is always rendered, but the options are not unless needed.
    expect(find.byKey(fieldKey), findsOneWidget);
    expect(find.byKey(optionsKey), findsNothing);

    // Focus the empty field. All the options are displayed.
    focusNode.requestFocus();
    await tester.pump();
    expect(find.byKey(optionsKey), findsOneWidget);
    expect(lastOptions.length, kOptions.length);

    // Enter text. The options are filtered by the text.
    textEditingController.value = const TextEditingValue(
      text: 'ele',
      selection: TextSelection(baseOffset: 3, extentOffset: 3),
    );
    await tester.pump();
    expect(find.byKey(fieldKey), findsOneWidget);
    expect(find.byKey(optionsKey), findsOneWidget);
    expect(lastOptions.length, 2);
    expect(lastOptions.elementAt(0), 'chameleon');
    expect(lastOptions.elementAt(1), 'elephant');

    // Select an option. The options hide and the field updates to show the
    // selection.
    final String selection = lastOptions.elementAt(1);
    lastOnSelected(selection);
    await tester.pump();
    expect(find.byKey(fieldKey), findsOneWidget);
    expect(find.byKey(optionsKey), findsNothing);
    expect(textEditingController.text, selection);

    // Modify the field text. The options appear again and are filtered.
    textEditingController.value = const TextEditingValue(
      text: 'e',
      selection: TextSelection(baseOffset: 1, extentOffset: 1),
    );
    await tester.pump();
    expect(find.byKey(fieldKey), findsOneWidget);
    expect(find.byKey(optionsKey), findsOneWidget);
    expect(lastOptions.length, 6);
    expect(lastOptions.elementAt(0), 'chameleon');
    expect(lastOptions.elementAt(1), 'elephant');
    expect(lastOptions.elementAt(2), 'goose');
    expect(lastOptions.elementAt(3), 'lemur');
    expect(lastOptions.elementAt(4), 'mouse');
    expect(lastOptions.elementAt(5), 'northern white rhinoceros');
  });

  testWidgets('can split the field and options', (WidgetTester tester) async {
    final GlobalKey fieldKey = GlobalKey();
    final GlobalKey optionsKey = GlobalKey();
    late Iterable<String> lastOptions;
    late AutocompleteOnSelected<String> lastOnSelected;

    final GlobalKey autocompleteKey = GlobalKey();
    final TextEditingController textEditingController = TextEditingController();
    final FocusNode focusNode = FocusNode();

    await tester.pumpWidget(
      MaterialApp(
        home: Scaffold(
          appBar: AppBar(
            // The field is in the AppBar, not actually a child of RawAutocomplete.
            title: TextFormField(
              key: fieldKey,
              controller: textEditingController,
              focusNode: focusNode,
              decoration: const InputDecoration(
                hintText: 'Split RawAutocomplete App',
              ),
              onFieldSubmitted: (String value) {
                RawAutocomplete.onFieldSubmitted<String>(autocompleteKey);
              },
            ),
          ),
          body: Align(
            alignment: Alignment.topLeft,
            child: RawAutocomplete<String>(
              key: autocompleteKey,
              focusNode: focusNode,
              textEditingController: textEditingController,
              optionsBuilder: (TextEditingValue textEditingValue) {
                return kOptions.where((String option) {
                  return option.contains(textEditingValue.text.toLowerCase());
                }).toList();
              },
              optionsViewBuilder: (
                BuildContext context,
                AutocompleteOnSelected<String> onSelected,
                Iterable<String> options,
              ) {
                lastOptions = options;
                lastOnSelected = onSelected;
                return Material(
                  key: optionsKey,
                  elevation: 4.0,
                  child: ListView(
                    children: options
                        .map((String option) => GestureDetector(
                              onTap: () {
                                onSelected(option);
                              },
                              child: ListTile(
                                title: Text(option),
                              ),
                            ))
                        .toList(),
                  ),
                );
              },
            ),
          ),
        ),
      ),
    );

    // The field is always rendered, but the options are not unless needed.
    expect(find.byKey(fieldKey), findsOneWidget);
    expect(find.byKey(optionsKey), findsNothing);

    // Focus the empty field. All the options are displayed.
    focusNode.requestFocus();
    await tester.pump();
    expect(find.byKey(optionsKey), findsOneWidget);
    expect(lastOptions.length, kOptions.length);
    expect(tester.getSize(find.byKey(optionsKey)).width, greaterThan(0.0));

    // Enter text. The options are filtered by the text.
    textEditingController.value = const TextEditingValue(
      text: 'ele',
      selection: TextSelection(baseOffset: 3, extentOffset: 3),
    );
    await tester.pump();
    expect(find.byKey(fieldKey), findsOneWidget);
    expect(find.byKey(optionsKey), findsOneWidget);
    expect(lastOptions.length, 2);
    expect(lastOptions.elementAt(0), 'chameleon');
    expect(lastOptions.elementAt(1), 'elephant');

    // Select an option. The options hide and the field updates to show the
    // selection.
    final String selection = lastOptions.elementAt(1);
    lastOnSelected(selection);
    await tester.pump();
    expect(find.byKey(fieldKey), findsOneWidget);
    expect(find.byKey(optionsKey), findsNothing);
    expect(textEditingController.text, selection);

    // Modify the field text. The options appear again and are filtered.
    textEditingController.value = const TextEditingValue(
      text: 'e',
      selection: TextSelection(baseOffset: 1, extentOffset: 1),
    );
    await tester.pump();
    expect(find.byKey(fieldKey), findsOneWidget);
    expect(find.byKey(optionsKey), findsOneWidget);
    expect(lastOptions.length, 6);
    expect(lastOptions.elementAt(0), 'chameleon');
    expect(lastOptions.elementAt(1), 'elephant');
    expect(lastOptions.elementAt(2), 'goose');
    expect(lastOptions.elementAt(3), 'lemur');
    expect(lastOptions.elementAt(4), 'mouse');
    expect(lastOptions.elementAt(5), 'northern white rhinoceros');
  });

  testWidgets('tapping on an option selects it', (WidgetTester tester) async {
    final GlobalKey fieldKey = GlobalKey();
    final GlobalKey optionsKey = GlobalKey();
    late Iterable<String> lastOptions;
    late FocusNode focusNode;
    late TextEditingController textEditingController;

    await tester.pumpWidget(
      MaterialApp(
        home: Scaffold(
          body: RawAutocomplete<String>(
            optionsBuilder: (TextEditingValue textEditingValue) {
              return kOptions.where((String option) {
                return option.contains(textEditingValue.text.toLowerCase());
              });
            },
            fieldViewBuilder: (BuildContext context, TextEditingController fieldTextEditingController, FocusNode fieldFocusNode, VoidCallback onFieldSubmitted) {
              focusNode = fieldFocusNode;
              textEditingController = fieldTextEditingController;
              return TextField(
                key: fieldKey,
                focusNode: focusNode,
                controller: textEditingController,
              );
            },
            optionsViewBuilder: (BuildContext context, AutocompleteOnSelected<String> onSelected, Iterable<String> options) {
              lastOptions = options;
              return Material(
                elevation: 4.0,
                child: ListView.builder(
                  key: optionsKey,
                  padding: const EdgeInsets.all(8.0),
                  itemCount: options.length,
                  itemBuilder: (BuildContext context, int index) {
                    final String option = options.elementAt(index);
                    return GestureDetector(
                      onTap: () {
                        onSelected(option);
                      },
                      child: ListTile(
                        title: Text(option),
                      ),
                    );
                  },
                ),
              );
            },
          ),
        ),
      ),
    );

    // The field is always rendered, but the options are not unless needed.
    expect(find.byKey(fieldKey), findsOneWidget);
    expect(find.byKey(optionsKey), findsNothing);

    // Tap on the text field to open the options.
    await tester.tap(find.byKey(fieldKey));
    await tester.pump();
    expect(find.byKey(optionsKey), findsOneWidget);
    expect(lastOptions.length, kOptions.length);

    await tester.tap(find.text(kOptions[2]));
    await tester.pump();

    expect(find.byKey(optionsKey), findsNothing);

    expect(textEditingController.text, equals(kOptions[2]));
  });

  testWidgets('can filter and select a list of custom User options', (WidgetTester tester) async {
    final GlobalKey fieldKey = GlobalKey();
    final GlobalKey optionsKey = GlobalKey();
    late Iterable<User> lastOptions;
    late AutocompleteOnSelected<User> lastOnSelected;
    late User lastUserSelected;
    late FocusNode focusNode;
    late TextEditingController textEditingController;

    await tester.pumpWidget(
      MaterialApp(
        home: Scaffold(
          body: RawAutocomplete<User>(
            optionsBuilder: (TextEditingValue textEditingValue) {
              return kOptionsUsers.where((User option) {
                return option.toString().contains(textEditingValue.text.toLowerCase());
              });
            },
            onSelected: (User selected) {
              lastUserSelected = selected;
            },
            fieldViewBuilder: (BuildContext context, TextEditingController fieldTextEditingController, FocusNode fieldFocusNode, VoidCallback onFieldSubmitted) {
              focusNode = fieldFocusNode;
              textEditingController = fieldTextEditingController;
              return TextField(
                key: fieldKey,
                focusNode: focusNode,
                controller: fieldTextEditingController,
              );
            },
            optionsViewBuilder: (BuildContext context, AutocompleteOnSelected<User> onSelected, Iterable<User> options) {
              lastOptions = options;
              lastOnSelected = onSelected;
              return Container(key: optionsKey);
            },
          ),
        ),
      ),
    );

    expect(find.byKey(fieldKey), findsOneWidget);
    expect(find.byKey(optionsKey), findsNothing);

    // Enter text. The options are filtered by the text.
    focusNode.requestFocus();
    textEditingController.value = const TextEditingValue(
      text: 'example',
      selection: TextSelection(baseOffset: 7, extentOffset: 7),
    );
    await tester.pump();
    expect(find.byKey(fieldKey), findsOneWidget);
    expect(find.byKey(optionsKey), findsOneWidget);
    expect(lastOptions.length, 2);
    expect(lastOptions.elementAt(0), kOptionsUsers[0]);
    expect(lastOptions.elementAt(1), kOptionsUsers[1]);

    // Select an option. The options hide and onSelected is called.
    final User selection = lastOptions.elementAt(1);
    lastOnSelected(selection);
    await tester.pump();
    expect(find.byKey(fieldKey), findsOneWidget);
    expect(find.byKey(optionsKey), findsNothing);
    expect(lastUserSelected, selection);
    expect(textEditingController.text, selection.toString());

    // Modify the field text. The options appear again and are filtered, this
    // time by name instead of email.
    textEditingController.value = const TextEditingValue(
      text: 'B',
      selection: TextSelection(baseOffset: 1, extentOffset: 1),
    );
    await tester.pump();
    expect(find.byKey(fieldKey), findsOneWidget);
    expect(find.byKey(optionsKey), findsOneWidget);
    expect(lastOptions.length, 1);
    expect(lastOptions.elementAt(0), kOptionsUsers[1]);
  });

  testWidgets('can specify a custom display string for a list of custom User options', (WidgetTester tester) async {
    final GlobalKey fieldKey = GlobalKey();
    final GlobalKey optionsKey = GlobalKey();
    late Iterable<User> lastOptions;
    late AutocompleteOnSelected<User> lastOnSelected;
    late User lastUserSelected;
    String displayStringForOption(User option) => option.name;
    late FocusNode focusNode;
    late TextEditingController textEditingController;

    await tester.pumpWidget(
      MaterialApp(
        home: Scaffold(
          body: RawAutocomplete<User>(
            optionsBuilder: (TextEditingValue textEditingValue) {
              return kOptionsUsers.where((User option) {
                return option
                    .toString()
                    .contains(textEditingValue.text.toLowerCase());
              });
            },
            displayStringForOption: displayStringForOption,
            onSelected: (User selected) {
              lastUserSelected = selected;
            },
            fieldViewBuilder: (BuildContext context, TextEditingController fieldTextEditingController, FocusNode fieldFocusNode, VoidCallback onFieldSubmitted) {
              textEditingController = fieldTextEditingController;
              focusNode = fieldFocusNode;
              return TextField(
                key: fieldKey,
                focusNode: focusNode,
                controller: fieldTextEditingController,
              );
            },
            optionsViewBuilder: (BuildContext context, AutocompleteOnSelected<User> onSelected, Iterable<User> options) {
              lastOptions = options;
              lastOnSelected = onSelected;
              return Container(key: optionsKey);
            },
          ),
        ),
      ),
    );

    expect(find.byKey(fieldKey), findsOneWidget);
    expect(find.byKey(optionsKey), findsNothing);

    // Enter text. The options are filtered by the text.
    focusNode.requestFocus();
    textEditingController.value = const TextEditingValue(
      text: 'example',
      selection: TextSelection(baseOffset: 7, extentOffset: 7),
    );
    await tester.pump();
    expect(find.byKey(fieldKey), findsOneWidget);
    expect(find.byKey(optionsKey), findsOneWidget);
    expect(lastOptions.length, 2);
    expect(lastOptions.elementAt(0), kOptionsUsers[0]);
    expect(lastOptions.elementAt(1), kOptionsUsers[1]);

    // Select an option. The options hide and onSelected is called. The field
    // has its text set to the selection's display string.
    final User selection = lastOptions.elementAt(1);
    lastOnSelected(selection);
    await tester.pump();
    expect(find.byKey(fieldKey), findsOneWidget);
    expect(find.byKey(optionsKey), findsNothing);
    expect(lastUserSelected, selection);
    expect(textEditingController.text, selection.name);

    // Modify the field text. The options appear again and are filtered, this
    // time by name instead of email.
    textEditingController.value = const TextEditingValue(
      text: 'B',
      selection: TextSelection(baseOffset: 1, extentOffset: 1),
    );
    await tester.pump();
    expect(find.byKey(fieldKey), findsOneWidget);
    expect(find.byKey(optionsKey), findsOneWidget);
    expect(lastOptions.length, 1);
    expect(lastOptions.elementAt(0), kOptionsUsers[1]);
  });

  testWidgets('onFieldSubmitted selects the first option', (WidgetTester tester) async {
    final GlobalKey fieldKey = GlobalKey();
    final GlobalKey optionsKey = GlobalKey();
    late Iterable<String> lastOptions;
    late VoidCallback lastOnFieldSubmitted;
    late FocusNode focusNode;
    late TextEditingController textEditingController;

    await tester.pumpWidget(
      MaterialApp(
        home: Scaffold(
          body: RawAutocomplete<String>(
            optionsBuilder: (TextEditingValue textEditingValue) {
              return kOptions.where((String option) {
                return option.contains(textEditingValue.text.toLowerCase());
              });
            },
            fieldViewBuilder: (BuildContext context, TextEditingController fieldTextEditingController, FocusNode fieldFocusNode, VoidCallback onFieldSubmitted) {
              textEditingController = fieldTextEditingController;
              focusNode = fieldFocusNode;
              lastOnFieldSubmitted = onFieldSubmitted;
              return TextField(
                key: fieldKey,
                focusNode: focusNode,
                controller: fieldTextEditingController,
              );
            },
            optionsViewBuilder: (BuildContext context, AutocompleteOnSelected<String> onSelected, Iterable<String> options) {
              lastOptions = options;
              return Container(key: optionsKey);
            },
          ),
        ),
      ),
    );

    expect(find.byKey(fieldKey), findsOneWidget);
    expect(find.byKey(optionsKey), findsNothing);

    // Enter text. The options are filtered by the text.
    focusNode.requestFocus();
    textEditingController.value = const TextEditingValue(
      text: 'ele',
      selection: TextSelection(baseOffset: 3, extentOffset: 3),
    );
    await tester.pump();
    expect(find.byKey(fieldKey), findsOneWidget);
    expect(find.byKey(optionsKey), findsOneWidget);
    expect(lastOptions.length, 2);
    expect(lastOptions.elementAt(0), 'chameleon');
    expect(lastOptions.elementAt(1), 'elephant');

    // Select the current string, as if the field was submitted. The options
    // hide and the field updates to show the selection.
    lastOnFieldSubmitted();
    await tester.pump();
    expect(find.byKey(fieldKey), findsOneWidget);
    expect(find.byKey(optionsKey), findsNothing);
    expect(textEditingController.text, lastOptions.elementAt(0));
  });

  group('optionsViewOpenDirection', () {
    testWidgets('unset (default behavior): open downward', (WidgetTester tester) async {
      await tester.pumpWidget(
        MaterialApp(
          home: Scaffold(
            body: Center(
              child: RawAutocomplete<String>(
                optionsBuilder: (TextEditingValue textEditingValue) => <String>['a'],
                fieldViewBuilder: (BuildContext context, TextEditingController controller, FocusNode focusNode, VoidCallback onFieldSubmitted) {
                  return TextField(controller: controller, focusNode: focusNode);
                },
                optionsViewBuilder: (BuildContext context, AutocompleteOnSelected<String> onSelected, Iterable<String> options) {
                  return const Text('a');
                },
              ),
            ),
          ),
        ),
      );
      await tester.showKeyboard(find.byType(TextField));
      await tester.pump();
      expect(
        tester.getBottomLeft(find.byType(TextField)),
        offsetMoreOrLessEquals(tester.getTopLeft(find.text('a'))),
      );
    });

    testWidgets('down: open downward', (WidgetTester tester) async {
      await tester.pumpWidget(
        MaterialApp(
          home: Scaffold(
            body: Center(
              child: RawAutocomplete<String>(
                optionsViewOpenDirection: OptionsViewOpenDirection.down, // ignore: avoid_redundant_argument_values
                optionsBuilder: (TextEditingValue textEditingValue) => <String>['a'],
                fieldViewBuilder: (BuildContext context, TextEditingController controller, FocusNode focusNode, VoidCallback onFieldSubmitted) {
                  return TextField(controller: controller, focusNode: focusNode);
                },
                optionsViewBuilder: (BuildContext context, AutocompleteOnSelected<String> onSelected, Iterable<String> options) {
                  return const Text('a');
                },
              ),
            ),
          ),
        ),
      );
      await tester.showKeyboard(find.byType(TextField));
      await tester.pump();
      expect(tester.getBottomLeft(find.byType(TextField)),
        offsetMoreOrLessEquals(tester.getTopLeft(find.text('a'))));
    });

    testWidgets('up: open upward', (WidgetTester tester) async {
      await tester.pumpWidget(
        MaterialApp(
          home: Scaffold(
            body: Center(
              child: RawAutocomplete<String>(
                optionsViewOpenDirection: OptionsViewOpenDirection.up,
                optionsBuilder: (TextEditingValue textEditingValue) => <String>['a'],
                fieldViewBuilder: (BuildContext context, TextEditingController controller, FocusNode focusNode, VoidCallback onFieldSubmitted) {
                  return TextField(controller: controller, focusNode: focusNode);
                },
                optionsViewBuilder: (BuildContext context, AutocompleteOnSelected<String> onSelected, Iterable<String> options) {
                  return const Text('a');
                },
              ),
            ),
          ),
        ),
      );
      await tester.showKeyboard(find.byType(TextField));
      await tester.pump();
      expect(tester.getTopLeft(find.byType(TextField)),
        offsetMoreOrLessEquals(tester.getBottomLeft(find.text('a'))));
    });

    for (final OptionsViewOpenDirection direction in OptionsViewOpenDirection.values) {
      testWidgets('correct options alignment for RTL in direction $direction', (WidgetTester tester) async {
        final GlobalKey fieldKey = GlobalKey();
        final GlobalKey optionsKey = GlobalKey();
        const double kOptionsWidth = 100.0;
        await tester.pumpWidget(
          MaterialApp(
            home: Scaffold(
              body: Directionality(
                textDirection: TextDirection.rtl,
                child: Padding(
                  padding: const EdgeInsets.symmetric(horizontal: 32.0),
                  child: RawAutocomplete<String>(
                    optionsViewOpenDirection: direction,
                    optionsBuilder: (TextEditingValue textEditingValue) {
                      return kOptions.where((String option) {
                        return option.contains(textEditingValue.text.toLowerCase());
                      });
                    },
                    fieldViewBuilder: (BuildContext context, TextEditingController textEditingController, FocusNode focusNode, VoidCallback onSubmitted) {
                      return TextField(
                        key: fieldKey,
                        focusNode: focusNode,
                        controller: textEditingController,
                      );
                    },
                    optionsViewBuilder: (BuildContext context, AutocompleteOnSelected<String> onSelected, Iterable<String> options) {
                      return SizedBox(
                        width: kOptionsWidth,
                        key: optionsKey,
                      );
                    },
                  ),
                ),
              ),
            ),
          ),
        );

        expect(find.byKey(fieldKey), findsOneWidget);
        expect(find.byKey(optionsKey), findsNothing);

        await tester.tap(find.byType(TextField));
        await tester.pumpAndSettle();

        expect(find.byKey(fieldKey), findsOneWidget);
        expect(find.byKey(optionsKey), findsOneWidget);
        final RenderBox optionsBox = tester.renderObject(find.byKey(optionsKey));
        expect(optionsBox.size.width, kOptionsWidth);
        expect(
          tester.getTopRight(find.byKey(optionsKey)).dx,
          tester.getTopRight(find.byKey(fieldKey)).dx,
        );
      });
    }

    group('fieldViewBuilder not passed', () {
      testWidgets('down', (WidgetTester tester) async {
        final GlobalKey autocompleteKey = GlobalKey();
        final TextEditingController controller = TextEditingController();
        addTearDown(controller.dispose);
        final FocusNode focusNode = FocusNode();
        addTearDown(focusNode.dispose);
        await tester.pumpWidget(
          MaterialApp(
            home: Scaffold(
              body: Column(
                crossAxisAlignment: CrossAxisAlignment.start,
                children: <Widget>[
                  TextField(controller: controller, focusNode: focusNode),
                  RawAutocomplete<String>(
                    key: autocompleteKey,
                    textEditingController: controller,
                    focusNode: focusNode,
                    optionsViewOpenDirection: OptionsViewOpenDirection.down, // ignore: avoid_redundant_argument_values
                    optionsBuilder: (TextEditingValue textEditingValue) => <String>['a'],
                    optionsViewBuilder: (BuildContext context, AutocompleteOnSelected<String> onSelected, Iterable<String> options) {
                      return const Text('a');
                    },
                  ),
                ],
              ),
            ),
          ),
        );
        await tester.showKeyboard(find.byType(TextField));
        await tester.pump();
        expect(
          tester.getBottomLeft(find.byKey(autocompleteKey)),
          offsetMoreOrLessEquals(tester.getTopLeft(find.text('a'))),
        );
      });

      testWidgets('up', (WidgetTester tester) async {
        final GlobalKey autocompleteKey = GlobalKey();
        final TextEditingController controller = TextEditingController();
        addTearDown(controller.dispose);
        final FocusNode focusNode = FocusNode();
        addTearDown(focusNode.dispose);
        await tester.pumpWidget(
          MaterialApp(
            home: Scaffold(
              body: Column(
                mainAxisAlignment: MainAxisAlignment.end,
                crossAxisAlignment: CrossAxisAlignment.start,
                children: <Widget>[
                  RawAutocomplete<String>(
                    key: autocompleteKey,
                    textEditingController: controller,
                    focusNode: focusNode,
                    optionsViewOpenDirection: OptionsViewOpenDirection.up,
                    optionsBuilder: (TextEditingValue textEditingValue) => <String>['a'],
                    optionsViewBuilder: (BuildContext context, AutocompleteOnSelected<String> onSelected, Iterable<String> options) {
                      return const Text('a');
                    },
                  ),
                  TextField(controller: controller, focusNode: focusNode),
                ],
              ),
            ),
          ),
        );
        await tester.showKeyboard(find.byType(TextField));
        await tester.pump();
        expect(tester.getTopLeft(
          find.byKey(autocompleteKey)),
          offsetMoreOrLessEquals(tester.getBottomLeft(find.text('a'))),
        );
      });
    });
  });

  testWidgets('options follow field when it moves', (WidgetTester tester) async {
    final GlobalKey fieldKey = GlobalKey();
    final GlobalKey optionsKey = GlobalKey();
    late StateSetter setState;
    Alignment alignment = Alignment.center;
    late FocusNode focusNode;
    late TextEditingController textEditingController;

    await tester.pumpWidget(
      MaterialApp(
        home: Scaffold(
          body: StatefulBuilder(
            builder: (BuildContext context, StateSetter setter) {
              setState = setter;
              return Align(
                alignment: alignment,
                child: RawAutocomplete<String>(
                  optionsBuilder: (TextEditingValue textEditingValue) {
                    return kOptions.where((String option) {
                      return option.contains(textEditingValue.text.toLowerCase());
                    });
                  },
                  fieldViewBuilder: (BuildContext context, TextEditingController fieldTextEditingController, FocusNode fieldFocusNode, VoidCallback onFieldSubmitted) {
                    focusNode = fieldFocusNode;
                    textEditingController = fieldTextEditingController;
                    return TextFormField(
                      controller: fieldTextEditingController,
                      focusNode: focusNode,
                      key: fieldKey,
                    );
                  },
                  optionsViewBuilder: (BuildContext context, AutocompleteOnSelected<String> onSelected, Iterable<String> options) {
                    return Container(key: optionsKey);
                  },
                ),
              );
            },
          ),
        ),
      ),
    );

    // Field is shown but not options.
    expect(find.byKey(fieldKey), findsOneWidget);
    expect(find.byKey(optionsKey), findsNothing);

    // Enter text to show the options.
    focusNode.requestFocus();
    textEditingController.value = const TextEditingValue(
      text: 'ele',
      selection: TextSelection(baseOffset: 3, extentOffset: 3),
    );
    await tester.pump();
    expect(find.byKey(fieldKey), findsOneWidget);
    expect(find.byKey(optionsKey), findsOneWidget);

    // Options are just below the field.
    final Offset optionsTopLeft = tester.getTopLeft(find.byKey(optionsKey));
    final Offset fieldOffset = tester.getTopLeft(find.byKey(fieldKey));
    final Size fieldSize = tester.getSize(find.byKey(fieldKey));
    expect(optionsTopLeft.dy, fieldOffset.dy + fieldSize.height);

    // Move the field (similar to as if the keyboard opened). The options move
    // to follow the field.
    setState(() {
      alignment = Alignment.topCenter;
    });
    await tester.pump();
    final Offset fieldOffsetFrame1 = tester.getTopLeft(find.byKey(fieldKey));
    final Offset optionsTopLeftOpenFrame1 = tester.getTopLeft(find.byKey(optionsKey));
    // TODO(justinmc): The options don't move when alignment changes like this :(
    expect(fieldOffsetFrame1.dy, lessThan(fieldOffset.dy));
    expect(optionsTopLeftOpenFrame1.dy, isNot(equals(optionsTopLeft.dy)));
    expect(optionsTopLeftOpenFrame1.dy, fieldOffsetFrame1.dy + fieldSize.height);
    await tester.pump();
  });

  testWidgets('options are shown one frame after tapping in field', (WidgetTester tester) async {
    final GlobalKey fieldKey = GlobalKey();
    final GlobalKey optionsKey = GlobalKey();

    await tester.pumpWidget(
      MaterialApp(
        home: Scaffold(
          body: Align(
            alignment: Alignment.topCenter,
            child: RawAutocomplete<String>(
              optionsBuilder: (TextEditingValue textEditingValue) {
                return kOptions.where((String option) {
                  return option.contains(textEditingValue.text.toLowerCase());
                });
              },
              fieldViewBuilder: (BuildContext context, TextEditingController fieldTextEditingController, FocusNode fieldFocusNode, VoidCallback onFieldSubmitted) {
                return TextFormField(
                  controller: fieldTextEditingController,
                  focusNode: fieldFocusNode,
                  key: fieldKey,
                );
              },
              optionsViewBuilder: (BuildContext context, AutocompleteOnSelected<String> onSelected, Iterable<String> options) {
                return ListView(
                  key: optionsKey,
                  children: options.map((String option) => Text(option)).toList(),
                );
              },
            ),
          ),
        ),
      ),
    );

    // Field is shown but not options.
    expect(find.byKey(fieldKey), findsOneWidget);
    expect(find.byKey(optionsKey), findsNothing);
    expect(find.text('aardvark'), findsNothing);

    // Enter text to show the options.
    await tester.tap(find.byKey(fieldKey));
    await tester.pump();
    expect(find.byKey(fieldKey), findsOneWidget);
    expect(find.byKey(optionsKey), findsOneWidget);
    expect(find.text('aardvark'), findsOneWidget);
  });

  testWidgets('can prevent options from showing by returning an empty iterable', (WidgetTester tester) async {
    final GlobalKey fieldKey = GlobalKey();
    final GlobalKey optionsKey = GlobalKey();
    late Iterable<String> lastOptions;
    late FocusNode focusNode;
    late TextEditingController textEditingController;

    await tester.pumpWidget(
      MaterialApp(
        home: Scaffold(
          body: RawAutocomplete<String>(
            optionsBuilder: (TextEditingValue textEditingValue) {
              if (textEditingValue.text == '') {
                return const Iterable<String>.empty();
              }
              return kOptions.where((String option) {
                return option.contains(textEditingValue.text.toLowerCase());
              });
            },
            fieldViewBuilder: (BuildContext context, TextEditingController fieldTextEditingController, FocusNode fieldFocusNode, VoidCallback onFieldSubmitted) {
              focusNode = fieldFocusNode;
              textEditingController = fieldTextEditingController;
              return TextField(
                key: fieldKey,
                focusNode: focusNode,
                controller: fieldTextEditingController,
              );
            },
            optionsViewBuilder: (BuildContext context, AutocompleteOnSelected<String> onSelected, Iterable<String> options) {
              lastOptions = options;
              return Container(key: optionsKey);
            },
          ),
        ),
      ),
    );

    // The field is always rendered, but the options are not unless needed.
    expect(find.byKey(fieldKey), findsOneWidget);
    expect(find.byKey(optionsKey), findsNothing);

    // Focus the empty field. The options are not displayed because
    // optionsBuilder returns nothing for an empty field query.
    focusNode.requestFocus();
    textEditingController.value = const TextEditingValue(
      selection: TextSelection(baseOffset: 0, extentOffset: 0),
    );
    await tester.pump();
    expect(find.byKey(optionsKey), findsNothing);

    // Enter text. Now the options appear, filtered by the text.
    textEditingController.value = const TextEditingValue(
      text: 'ele',
      selection: TextSelection(baseOffset: 3, extentOffset: 3),
    );
    await tester.pump();
    expect(find.byKey(fieldKey), findsOneWidget);
    expect(find.byKey(optionsKey), findsOneWidget);
    expect(lastOptions.length, 2);
    expect(lastOptions.elementAt(0), 'chameleon');
    expect(lastOptions.elementAt(1), 'elephant');
  });

  testWidgets('can create a field outside of fieldViewBuilder', (WidgetTester tester) async {
    final GlobalKey fieldKey = GlobalKey();
    final GlobalKey optionsKey = GlobalKey();
    final GlobalKey autocompleteKey = GlobalKey();
    late Iterable<String> lastOptions;
    final FocusNode focusNode = FocusNode();
    addTearDown(focusNode.dispose);
    final TextEditingController textEditingController = TextEditingController();
    addTearDown(textEditingController.dispose);

    await tester.pumpWidget(
      MaterialApp(
        home: Scaffold(
          appBar: AppBar(
            // This is where the real field is being built.
            title: TextFormField(
              key: fieldKey,
              controller: textEditingController,
              focusNode: focusNode,
              onFieldSubmitted: (String value) {
                RawAutocomplete.onFieldSubmitted(autocompleteKey);
              },
            ),
          ),
          body: RawAutocomplete<String>(
            key: autocompleteKey,
            focusNode: focusNode,
            textEditingController: textEditingController,
            optionsBuilder: (TextEditingValue textEditingValue) {
              return kOptions.where((String option) {
                return option.contains(textEditingValue.text.toLowerCase());
              });
            },
            optionsViewBuilder: (BuildContext context, AutocompleteOnSelected<String> onSelected, Iterable<String> options) {
              lastOptions = options;
              return Container(key: optionsKey);
            },
          ),
        ),
      ),
    );

    expect(find.byKey(fieldKey), findsOneWidget);
    expect(find.byKey(optionsKey), findsNothing);

    // Enter text. The options are filtered by the text.
    focusNode.requestFocus();
    textEditingController.value = const TextEditingValue(
      text: 'ele',
      selection: TextSelection(baseOffset: 3, extentOffset: 3),
    );
    await tester.pump();
    expect(find.byKey(fieldKey), findsOneWidget);
    expect(find.byKey(optionsKey), findsOneWidget);
    expect(lastOptions.length, 2);
    expect(lastOptions.elementAt(0), 'chameleon');
    expect(lastOptions.elementAt(1), 'elephant');

    // Submit the field. The options hide and the field updates to show the
    // selection.
    await tester.showKeyboard(find.byType(TextFormField));
    await tester.testTextInput.receiveAction(TextInputAction.done);
    await tester.pump();
    expect(find.byKey(fieldKey), findsOneWidget);
    expect(find.byKey(optionsKey), findsNothing);
    expect(textEditingController.text, lastOptions.elementAt(0));
  });

  testWidgets('initialValue sets initial text field value', (WidgetTester tester) async {
    final GlobalKey fieldKey = GlobalKey();
    final GlobalKey optionsKey = GlobalKey();
    late Iterable<String> lastOptions;
    late AutocompleteOnSelected<String> lastOnSelected;
    late FocusNode focusNode;
    late TextEditingController textEditingController;

    await tester.pumpWidget(
      MaterialApp(
        home: Scaffold(
          body: RawAutocomplete<String>(
            // Should initialize text field with 'lem'.
            initialValue: const TextEditingValue(text: 'lem'),
            optionsBuilder: (TextEditingValue textEditingValue) {
              return kOptions.where((String option) {
                return option.contains(textEditingValue.text.toLowerCase());
              });
            },
            fieldViewBuilder: (BuildContext context, TextEditingController fieldTextEditingController, FocusNode fieldFocusNode, VoidCallback onFieldSubmitted) {
              focusNode = fieldFocusNode;
              textEditingController = fieldTextEditingController;
              return TextField(
                key: fieldKey,
                focusNode: focusNode,
                controller: textEditingController,
              );
            },
            optionsViewBuilder: (BuildContext context, AutocompleteOnSelected<String> onSelected, Iterable<String> options) {
              lastOptions = options;
              lastOnSelected = onSelected;
              return Container(key: optionsKey);
            },
          ),
        ),
      ),
    );

    // The field is always rendered, but the options are not unless needed.
    expect(find.byKey(fieldKey), findsOneWidget);
    expect(find.byKey(optionsKey), findsNothing);
    // The text editing controller value starts off with initialized value.
    expect(textEditingController.text, 'lem');

    // Focus the empty field. All the options are displayed.
    focusNode.requestFocus();
    await tester.pump();
    expect(find.byKey(optionsKey), findsOneWidget);
    expect(lastOptions.elementAt(0), 'lemur');

    // Select an option. The options hide and the field updates to show the
    // selection.
    final String selection = lastOptions.elementAt(0);
    lastOnSelected(selection);
    await tester.pump();
    expect(find.byKey(fieldKey), findsOneWidget);
    expect(find.byKey(optionsKey), findsNothing);
    expect(textEditingController.text, selection);
  });

  testWidgets('initialValue cannot be defined if TextEditingController is defined', (WidgetTester tester) async {
    final FocusNode focusNode = FocusNode();
    addTearDown(focusNode.dispose);
    final TextEditingController textEditingController = TextEditingController();
    addTearDown(textEditingController.dispose);

    expect(
      () {
        RawAutocomplete<String>(
          focusNode: focusNode,
          // Both [initialValue] and [textEditingController] cannot be
          // simultaneously defined.
          initialValue: const TextEditingValue(text: 'lemur'),
          textEditingController: textEditingController,
          optionsBuilder: (TextEditingValue textEditingValue) {
            return kOptions.where((String option) {
              return option.contains(textEditingValue.text.toLowerCase());
            });
          },
          optionsViewBuilder: (BuildContext context, AutocompleteOnSelected<String> onSelected, Iterable<String> options) {
            return Container();
          },
          fieldViewBuilder: (BuildContext context, TextEditingController fieldTextEditingController, FocusNode fieldFocusNode, VoidCallback onFieldSubmitted) {
            return TextField(
              focusNode: focusNode,
              controller: textEditingController,
            );
          },
        );
      },
      throwsAssertionError,
    );
  });

  testWidgets('support asynchronous options builder', (WidgetTester tester) async {
    final GlobalKey fieldKey = GlobalKey();
    final GlobalKey optionsKey = GlobalKey();
    late FocusNode focusNode;
    late TextEditingController textEditingController;
    Iterable<String>? lastOptions;
    Duration? delay;

    await tester.pumpWidget(
      MaterialApp(
        home: Scaffold(
          body: RawAutocomplete<String>(
            optionsBuilder: (TextEditingValue textEditingValue) async {
              final Iterable<String> options = kOptions.where((String option) {
                return option.contains(textEditingValue.text.toLowerCase());
              });
              if (delay == null) {
                return options;
              }
              return Future<Iterable<String>>.delayed(delay, () => options);
            },
            fieldViewBuilder: (BuildContext context, TextEditingController fieldTextEditingController, FocusNode fieldFocusNode, VoidCallback onFieldSubmitted) {
              focusNode = fieldFocusNode;
              textEditingController = fieldTextEditingController;
              return TextField(
                key: fieldKey,
                focusNode: focusNode,
                controller: textEditingController,
              );
            },
            optionsViewBuilder: (BuildContext context, AutocompleteOnSelected<String> onSelected, Iterable<String> options) {
              lastOptions = options;
              return Container(key: optionsKey);
            },
          ),
        ),
      )
    );

    // Enter text to build the options with delay.
    focusNode.requestFocus();
    delay = const Duration(milliseconds: 500);
    await tester.enterText(find.byKey(fieldKey), 'go');
    await tester.pumpAndSettle();

    // The options have not yet been built.
    expect(find.byKey(optionsKey), findsNothing);
    expect(lastOptions, isNull);

    // Await asynchronous options builder.
    await tester.pumpAndSettle(delay);
    expect(find.byKey(optionsKey), findsOneWidget);
    expect(lastOptions, <String>['dingo', 'flamingo', 'goose']);

    // Enter text to rebuild the options without delay.
    delay = null;
    await tester.enterText(find.byKey(fieldKey), 'ngo');
    await tester.pump();
    expect(lastOptions, <String>['dingo', 'flamingo']);
  });

  testWidgets('can navigate options with the keyboard', (WidgetTester tester) async {
    final GlobalKey fieldKey = GlobalKey();
    final GlobalKey optionsKey = GlobalKey();
    late Iterable<String> lastOptions;
    late FocusNode focusNode;
    late TextEditingController textEditingController;
    await tester.pumpWidget(
      MaterialApp(
        home: Scaffold(
          body: RawAutocomplete<String>(
            optionsBuilder: (TextEditingValue textEditingValue) {
              return kOptions.where((String option) {
                return option.contains(textEditingValue.text.toLowerCase());
              });
            },
            fieldViewBuilder: (BuildContext context, TextEditingController fieldTextEditingController, FocusNode fieldFocusNode, VoidCallback onFieldSubmitted) {
              focusNode = fieldFocusNode;
              textEditingController = fieldTextEditingController;
              return TextFormField(
                key: fieldKey,
                focusNode: focusNode,
                controller: textEditingController,
                onFieldSubmitted: (String value) {
                  onFieldSubmitted();
                },
              );
            },
            optionsViewBuilder: (BuildContext context, AutocompleteOnSelected<String> onSelected, Iterable<String> options) {
              lastOptions = options;
              return Container(key: optionsKey);
            },
          ),
        ),
      ),
    );

    // Enter text. The options are filtered by the text.
    focusNode.requestFocus();
    await tester.enterText(find.byKey(fieldKey), 'ele');
    await tester.pumpAndSettle();
    expect(find.byKey(fieldKey), findsOneWidget);
    expect(find.byKey(optionsKey), findsOneWidget);
    expect(lastOptions.length, 2);
    expect(lastOptions.elementAt(0), 'chameleon');
    expect(lastOptions.elementAt(1), 'elephant');

    // Move the highlighted option to the second item 'elephant' and select it
    await tester.sendKeyEvent(LogicalKeyboardKey.arrowDown);
    // Can't use the key event for enter to submit to the text field using
    // the test framework, so this appears to be the equivalent.
    await tester.testTextInput.receiveAction(TextInputAction.done);
    await tester.pump();
    expect(find.byKey(fieldKey), findsOneWidget);
    expect(find.byKey(optionsKey), findsNothing);
    expect(textEditingController.text, 'elephant');

    // Modify the field text. The options appear again and are filtered.
    focusNode.requestFocus();
    textEditingController.clear();
    await tester.enterText(find.byKey(fieldKey), 'e');
    await tester.pump();
    expect(find.byKey(fieldKey), findsOneWidget);
    expect(find.byKey(optionsKey), findsOneWidget);
    expect(lastOptions.length, 6);
    expect(lastOptions.elementAt(0), 'chameleon');
    expect(lastOptions.elementAt(1), 'elephant');
    expect(lastOptions.elementAt(2), 'goose');
    expect(lastOptions.elementAt(3), 'lemur');
    expect(lastOptions.elementAt(4), 'mouse');
    expect(lastOptions.elementAt(5), 'northern white rhinoceros');

    // The selection should wrap at the top and bottom. Move up to 'mouse'
    // and then back down to 'goose' and select it.
    await tester.sendKeyEvent(LogicalKeyboardKey.arrowUp);
    await tester.sendKeyEvent(LogicalKeyboardKey.arrowUp);
    await tester.sendKeyEvent(LogicalKeyboardKey.arrowDown);
    await tester.sendKeyEvent(LogicalKeyboardKey.arrowDown);
    await tester.sendKeyEvent(LogicalKeyboardKey.arrowDown);
    await tester.sendKeyEvent(LogicalKeyboardKey.arrowDown);
    await tester.testTextInput.receiveAction(TextInputAction.done);
    await tester.pump();
    expect(find.byKey(fieldKey), findsOneWidget);
    expect(find.byKey(optionsKey), findsNothing);
    expect(textEditingController.text, 'goose');
  });

  testWidgets('can hide and show options with the keyboard', (WidgetTester tester) async {
    final GlobalKey fieldKey = GlobalKey();
    final GlobalKey optionsKey = GlobalKey();
    late Iterable<String> lastOptions;
    late FocusNode focusNode;
    late TextEditingController textEditingController;
    await tester.pumpWidget(
      MaterialApp(
        home: Scaffold(
          body: RawAutocomplete<String>(
            optionsBuilder: (TextEditingValue textEditingValue) {
              return kOptions.where((String option) {
                return option.contains(textEditingValue.text.toLowerCase());
              });
            },
            fieldViewBuilder: (BuildContext context, TextEditingController fieldTextEditingController, FocusNode fieldFocusNode, VoidCallback onFieldSubmitted) {
              focusNode = fieldFocusNode;
              textEditingController = fieldTextEditingController;
              return TextFormField(
                key: fieldKey,
                focusNode: focusNode,
                controller: textEditingController,
                onFieldSubmitted: (String value) {
                  onFieldSubmitted();
                },
              );
            },
            optionsViewBuilder: (BuildContext context, AutocompleteOnSelected<String> onSelected, Iterable<String> options) {
              lastOptions = options;
              return Container(key: optionsKey);
            },
          ),
        ),
      ),
    );

    // Enter text. The options are filtered by the text.
    focusNode.requestFocus();
    await tester.enterText(find.byKey(fieldKey), 'ele');
    await tester.pumpAndSettle();
    expect(find.byKey(fieldKey), findsOneWidget);
    expect(find.byKey(optionsKey), findsOneWidget);
    expect(lastOptions.length, 2);
    expect(lastOptions.elementAt(0), 'chameleon');
    expect(lastOptions.elementAt(1), 'elephant');

    // Hide the options.
    await tester.sendKeyEvent(LogicalKeyboardKey.escape);
    await tester.pump();
    expect(find.byKey(fieldKey), findsOneWidget);
    expect(find.byKey(optionsKey), findsNothing);

    // Show the options again by pressing arrow keys
    await tester.sendKeyEvent(LogicalKeyboardKey.arrowDown);
    await tester.pump();
    expect(find.byKey(optionsKey), findsOneWidget);
    await tester.sendKeyEvent(LogicalKeyboardKey.escape);
    await tester.pump();
    expect(find.byKey(optionsKey), findsNothing);
    await tester.sendKeyEvent(LogicalKeyboardKey.arrowUp);
    await tester.pump();
    expect(find.byKey(optionsKey), findsOneWidget);
    await tester.sendKeyEvent(LogicalKeyboardKey.escape);
    await tester.pump();
    expect(find.byKey(optionsKey), findsNothing);

    // Show the options again by re-focusing the field.
    focusNode.unfocus();
    await tester.pump();
    expect(find.byKey(optionsKey), findsNothing);
    focusNode.requestFocus();
    await tester.pump();
    expect(find.byKey(optionsKey), findsOneWidget);
    await tester.sendKeyEvent(LogicalKeyboardKey.escape);
    await tester.pump();
    expect(find.byKey(optionsKey), findsNothing);

    // Show the options again by editing the text (but not when selecting text
    // or moving the caret).
    await tester.enterText(find.byKey(fieldKey), 'elep');
    await tester.pump();
    expect(find.byKey(optionsKey), findsOneWidget);
    await tester.sendKeyEvent(LogicalKeyboardKey.escape);
    await tester.pump();
    expect(find.byKey(optionsKey), findsNothing);
    textEditingController.selection = TextSelection.fromPosition(const TextPosition(offset: 3));
    await tester.pump();
    expect(find.byKey(optionsKey), findsNothing);
  });

  testWidgets('re-invokes DismissIntent if options not shown', (WidgetTester tester) async {
    final GlobalKey fieldKey = GlobalKey();
    final GlobalKey optionsKey = GlobalKey();
    late FocusNode focusNode;
    bool wrappingActionInvoked = false;
    await tester.pumpWidget(
      MaterialApp(
        home: Scaffold(
          body: Actions(
            actions: <Type, Action<Intent>>{
              DismissIntent: CallbackAction<DismissIntent>(
                onInvoke: (_) => wrappingActionInvoked = true,
              ),
            },
            child: RawAutocomplete<String>(
              optionsBuilder: (TextEditingValue textEditingValue) {
                return kOptions.where((String option) {
                  return option.contains(textEditingValue.text.toLowerCase());
                });
              },
              fieldViewBuilder: (BuildContext context, TextEditingController fieldTextEditingController, FocusNode fieldFocusNode, VoidCallback onFieldSubmitted) {
                focusNode = fieldFocusNode;
                return TextFormField(
                  key: fieldKey,
                  focusNode: focusNode,
                  controller: fieldTextEditingController,
                  onFieldSubmitted: (String value) {
                    onFieldSubmitted();
                  },
                );
              },
              optionsViewBuilder: (BuildContext context, AutocompleteOnSelected<String> onSelected, Iterable<String> options) {
                return Container(key: optionsKey);
              },
            ),
          ),
        ),
      ),
    );

    // Enter text to show options.
    focusNode.requestFocus();
    await tester.enterText(find.byKey(fieldKey), 'ele');
    await tester.pumpAndSettle();
    expect(find.byKey(fieldKey), findsOneWidget);
    expect(find.byKey(optionsKey), findsOneWidget);

    // Hide the options.
    await tester.sendKeyEvent(LogicalKeyboardKey.escape);
    await tester.pump();
    expect(find.byKey(fieldKey), findsOneWidget);
    expect(find.byKey(optionsKey), findsNothing);
    expect(wrappingActionInvoked, false);

    // Ensure the wrapping Actions can receive the DismissIntent.
    await tester.sendKeyEvent(LogicalKeyboardKey.escape);
    expect(wrappingActionInvoked, true);
  });

  testWidgets('optionsViewBuilders can use AutocompleteHighlightedOption to highlight selected option', (WidgetTester tester) async {
    final GlobalKey fieldKey = GlobalKey();
    final GlobalKey optionsKey = GlobalKey();
    late Iterable<String> lastOptions;
    late int lastHighlighted;
    late FocusNode focusNode;
    late TextEditingController textEditingController;
    await tester.pumpWidget(
      MaterialApp(
        home: Scaffold(
          body: RawAutocomplete<String>(
            optionsBuilder: (TextEditingValue textEditingValue) {
              return kOptions.where((String option) {
                return option.contains(textEditingValue.text.toLowerCase());
              });
            },
            fieldViewBuilder: (BuildContext context, TextEditingController fieldTextEditingController, FocusNode fieldFocusNode, VoidCallback onFieldSubmitted) {
              focusNode = fieldFocusNode;
              textEditingController = fieldTextEditingController;
              return TextFormField(
                key: fieldKey,
                focusNode: focusNode,
                controller: textEditingController,
                onFieldSubmitted: (String value) {
                  onFieldSubmitted();
                },
              );
            },
            optionsViewBuilder: (BuildContext context, AutocompleteOnSelected<String> onSelected, Iterable<String> options) {
              lastOptions = options;
              lastHighlighted = AutocompleteHighlightedOption.of(context);
              return Container(key: optionsKey);
            },
          ),
        ),
      ),
    );

    // Enter text. The options are filtered by the text.
    focusNode.requestFocus();
    await tester.enterText(find.byKey(fieldKey), 'e');
    await tester.pump();
    expect(find.byKey(fieldKey), findsOneWidget);
    expect(find.byKey(optionsKey), findsOneWidget);
    expect(lastOptions.length, 6);
    expect(lastOptions.elementAt(0), 'chameleon');
    expect(lastOptions.elementAt(1), 'elephant');
    expect(lastOptions.elementAt(2), 'goose');
    expect(lastOptions.elementAt(3), 'lemur');
    expect(lastOptions.elementAt(4), 'mouse');
    expect(lastOptions.elementAt(5), 'northern white rhinoceros');

    // Move the highlighted option down and check the highlighted index
    expect(lastHighlighted, 0);
    await tester.sendKeyEvent(LogicalKeyboardKey.arrowDown);
    await tester.pump();
    expect(lastHighlighted, 1);
    await tester.sendKeyEvent(LogicalKeyboardKey.arrowDown);
    await tester.pump();
    expect(lastHighlighted, 2);
    await tester.sendKeyEvent(LogicalKeyboardKey.arrowDown);
    await tester.pump();
    expect(lastHighlighted, 3);

    // And move it back up
    await tester.sendKeyEvent(LogicalKeyboardKey.arrowUp);
    await tester.pump();
    expect(lastHighlighted, 2);
    await tester.sendKeyEvent(LogicalKeyboardKey.arrowUp);
    await tester.pump();
    expect(lastHighlighted, 1);
    await tester.sendKeyEvent(LogicalKeyboardKey.arrowUp);
    await tester.pump();
    expect(lastHighlighted, 0);

    // Going back up should wrap around
    await tester.sendKeyEvent(LogicalKeyboardKey.arrowUp);
    await tester.pump();
    expect(lastHighlighted, 5);
  });

  testWidgets('floating menu goes away on select', (WidgetTester tester) async {
    // Regression test for https://github.com/flutter/flutter/issues/99749.
    final GlobalKey fieldKey = GlobalKey();
    final GlobalKey optionsKey = GlobalKey();
    late AutocompleteOnSelected<String> lastOnSelected;
    late FocusNode focusNode;
    late TextEditingController textEditingController;

    await tester.pumpWidget(
      MaterialApp(
        home: Scaffold(
          body: RawAutocomplete<String>(
            optionsBuilder: (TextEditingValue textEditingValue) {
              return kOptions.where((String option) {
                return option.contains(textEditingValue.text.toLowerCase());
              });
            },
            fieldViewBuilder: (BuildContext context, TextEditingController fieldTextEditingController, FocusNode fieldFocusNode, VoidCallback onFieldSubmitted) {
              focusNode = fieldFocusNode;
              textEditingController = fieldTextEditingController;
              return TextField(
                key: fieldKey,
                focusNode: focusNode,
                controller: textEditingController,
              );
            },
            optionsViewBuilder: (BuildContext context, AutocompleteOnSelected<String> onSelected, Iterable<String> options) {
              lastOnSelected = onSelected;
              return Container(key: optionsKey);
            },
          ),
        ),
      ),
    );

    // The field is always rendered, but the options are not unless needed.
    expect(find.byKey(fieldKey), findsOneWidget);
    expect(find.byKey(optionsKey), findsNothing);

    await tester.enterText(find.byKey(fieldKey), kOptions[0]);
    await tester.pumpAndSettle();
    expect(find.byKey(optionsKey), findsOneWidget);

    // Pretend that the only option is selected. This does not change the
    // text in the text field.
    lastOnSelected(kOptions[0]);
    await tester.pump();
    expect(find.byKey(optionsKey), findsNothing);
  });

<<<<<<< HEAD
  for (final OptionsViewOpenDirection direction in OptionsViewOpenDirection.values) {
    testWidgets('options width matches field width with open direction $direction', (WidgetTester tester) async {
      final GlobalKey fieldKey = GlobalKey();
      final GlobalKey optionsKey = GlobalKey();

      await tester.pumpWidget(
        MaterialApp(
          home: Scaffold(
            body: Padding(
              padding: const EdgeInsets.symmetric(horizontal: 32.0),
              child: Center(
                child: RawAutocomplete<String>(
                  optionsViewOpenDirection: direction,
                  optionsBuilder: (TextEditingValue textEditingValue) {
                    return kOptions.where((String option) {
                      return option.contains(textEditingValue.text.toLowerCase());
                    });
                  },
                  fieldViewBuilder: (BuildContext context, TextEditingController textEditingController, FocusNode focusNode, VoidCallback onSubmitted) {
                    return TextField(
                      key: fieldKey,
                      focusNode: focusNode,
                      controller: textEditingController,
                    );
                  },
                  optionsViewBuilder: (BuildContext context, AutocompleteOnSelected<String> onSelected, Iterable<String> options) {
                    return Container(key: optionsKey);
                  },
                ),
              ),
            ),
          ),
        ),
      );

      expect(find.byKey(fieldKey), findsOneWidget);
      expect(find.byKey(optionsKey), findsNothing);

      await tester.tap(find.byType(TextField));
      await tester.pumpAndSettle();

      expect(find.byKey(fieldKey), findsOneWidget);
      expect(find.byKey(optionsKey), findsOneWidget);
      final RenderBox fieldBox = tester.renderObject(find.byKey(fieldKey));
      final RenderBox optionsBox = tester.renderObject(find.byKey(optionsKey));
      expect(optionsBox.size.width, equals(fieldBox.size.width));
      expect(
        tester.getTopLeft(find.byKey(optionsKey)).dy,
        switch (direction) {
          OptionsViewOpenDirection.down =>
            tester.getTopLeft(find.byKey(fieldKey)).dy + fieldBox.size.height,
          OptionsViewOpenDirection.up =>
            tester.getTopLeft(find.byKey(fieldKey)).dy - optionsBox.size.height,
        },
      );
    });
  }

  testWidgets('options width matches field width after rebuilding', (WidgetTester tester) async {
    final GlobalKey fieldKey = GlobalKey();
    final GlobalKey optionsKey = GlobalKey();
    late StateSetter setState;
    double width = 100.0;
=======
  testWidgets('can prevent older optionsBuilder results from replacing the new ones', (WidgetTester tester) async {
    final GlobalKey fieldKey = GlobalKey();
    final GlobalKey optionsKey = GlobalKey();
    late FocusNode focusNode;
    late TextEditingController textEditingController;
    Iterable<String>? lastOptions;
    Duration? delay;
>>>>>>> 915985ad

    await tester.pumpWidget(
      MaterialApp(
        home: Scaffold(
<<<<<<< HEAD
          body: Padding(
            padding: const EdgeInsets.symmetric(horizontal: 32.0),
            child: StatefulBuilder(
              builder: (BuildContext context, StateSetter localStateSetter) {
                setState = localStateSetter;
                return SizedBox(
                  width: width,
                  child: RawAutocomplete<String>(
                    optionsBuilder: (TextEditingValue textEditingValue) {
                      return kOptions.where((String option) {
                        return option.contains(textEditingValue.text.toLowerCase());
                      });
                    },
                    optionsViewBuilder: (BuildContext context, AutocompleteOnSelected<String> onSelected, Iterable<String> options) {
                      return Container(key: optionsKey);
                    },
                    fieldViewBuilder: (BuildContext context, TextEditingController textEditingController, FocusNode focusNode, VoidCallback onSubmitted) {
                      return TextField(
                        key: fieldKey,
                        focusNode: focusNode,
                        controller: textEditingController,
                      );
                    },
                  ),
                );
              },
            ),
          ),
        ),
      ),
    );

    expect(find.byKey(fieldKey), findsOneWidget);
    expect(find.byKey(optionsKey), findsNothing);
    RenderBox fieldBox = tester.renderObject(find.byKey(fieldKey));
    expect(fieldBox.size.width, 100.0);

    await tester.tap(find.byType(TextField));
    await tester.pumpAndSettle();
    expect(find.byKey(fieldKey), findsOneWidget);
    expect(find.byKey(optionsKey), findsOneWidget);
    fieldBox = tester.renderObject(find.byKey(fieldKey));
    RenderBox optionsBox = tester.renderObject(find.byKey(optionsKey));
    expect(fieldBox.size.width, 100.0);
    expect(optionsBox.size.width, 100.0);

    setState(() {
      width = 200.0;
    });
    // Two pumps required due to post frame callback.
    await tester.pump();
    await tester.pump();

    expect(find.byKey(fieldKey), findsOneWidget);
    expect(find.byKey(optionsKey), findsOneWidget);
    fieldBox = tester.renderObject(find.byKey(fieldKey));
    optionsBox = tester.renderObject(find.byKey(optionsKey));
    expect(fieldBox.size.width, 200.0);
    expect(optionsBox.size.width, 200.0);
  });

  testWidgets('options width matches field width after changing', (WidgetTester tester) async {
    final GlobalKey fieldKey = GlobalKey();
    final GlobalKey optionsKey = GlobalKey();
    late StateSetter setState;
    double width = 100.0;

    final RawAutocomplete<String> autocomplete = RawAutocomplete<String>(
      optionsBuilder: (TextEditingValue textEditingValue) {
        return kOptions.where((String option) {
          return option.contains(textEditingValue.text.toLowerCase());
        });
      },
      optionsViewBuilder: (BuildContext context, AutocompleteOnSelected<String> onSelected, Iterable<String> options) {
        return Container(key: optionsKey);
      },
      fieldViewBuilder: (BuildContext context, TextEditingController textEditingController, FocusNode focusNode, VoidCallback onSubmitted) {
        return TextField(
          key: fieldKey,
          focusNode: focusNode,
          controller: textEditingController,
        );
      },
    );
    await tester.pumpWidget(
      MaterialApp(
        home: Scaffold(
          body: Padding(
            padding: const EdgeInsets.symmetric(horizontal: 32.0),
            child: StatefulBuilder(
              builder: (BuildContext context, StateSetter localStateSetter) {
                setState = localStateSetter;
                return SizedBox(
                  width: width,
                  child: autocomplete,
                );
              },
            ),
          ),
        ),
      ),
    );

    expect(find.byKey(fieldKey), findsOneWidget);
    expect(find.byKey(optionsKey), findsNothing);
    RenderBox fieldBox = tester.renderObject(find.byKey(fieldKey));
    expect(fieldBox.size.width, 100.0);

    await tester.tap(find.byType(TextField));
    await tester.pumpAndSettle();
    expect(find.byKey(fieldKey), findsOneWidget);
    expect(find.byKey(optionsKey), findsOneWidget);
    fieldBox = tester.renderObject(find.byKey(fieldKey));
    RenderBox optionsBox = tester.renderObject(find.byKey(optionsKey));
    expect(fieldBox.size.width, 100.0);
    expect(optionsBox.size.width, 100.0);

    setState(() {
      width = 200.0;
    });
    // Two pumps required due to post frame callback.
    await tester.pump();
    await tester.pump();

    expect(find.byKey(fieldKey), findsOneWidget);
    expect(find.byKey(optionsKey), findsOneWidget);
    fieldBox = tester.renderObject(find.byKey(fieldKey));
    optionsBox = tester.renderObject(find.byKey(optionsKey));
    expect(fieldBox.size.width, 200.0);
    expect(optionsBox.size.width, 200.0);
  });

  group('screen size', () {
    Future<void> pumpRawAutocomplete(WidgetTester tester, {
      GlobalKey? fieldKey,
      GlobalKey? optionsKey,
      OptionsViewOpenDirection optionsViewOpenDirection = OptionsViewOpenDirection.down,
      Alignment alignment = Alignment.topLeft,
    }) {
      return tester.pumpWidget(
        MaterialApp(
          home: Scaffold(
            body: Padding(
              padding: const EdgeInsets.symmetric(horizontal: 32.0),
              child: Align(
                alignment: alignment,
                child: RawAutocomplete<String>(
                  optionsViewOpenDirection: optionsViewOpenDirection,
                  optionsBuilder: (TextEditingValue textEditingValue) {
                    return kOptions.where((String option) {
                      return option.contains(textEditingValue.text.toLowerCase());
                    });
                  },
                  optionsViewBuilder: (BuildContext context, AutocompleteOnSelected<String> onSelected, Iterable<String> options) {
                    return ListView.builder(
                      key: optionsKey,
                      padding: EdgeInsets.zero,
                      shrinkWrap: true,
                      itemCount: options.length,
                      itemBuilder: (BuildContext context, int index) {
                        final String option = options.elementAt(index);
                        return InkWell(
                          onTap: () {
                            onSelected(option);
                          },
                          child: Padding(
                            padding: const EdgeInsets.all(16.0),
                            child: Text(option),
                          ),
                        );
                      },
                    );
                  },
                  fieldViewBuilder: (BuildContext context, TextEditingController textEditingController, FocusNode focusNode, VoidCallback onSubmitted) {
                    return TextField(
                      key: fieldKey,
                      focusNode: focusNode,
                      controller: textEditingController,
                    );
                  },
                ),
              ),
            ),
          ),
        ),
      );
    }

    testWidgets('options when screen changes landscape to portrait', (WidgetTester tester) async {
      // Start with a portrait-sized window, with enough space for all of the
      // options.
      const Size wideWindowSize = Size(1920.0, 1080.0);
      tester.view.physicalSize = wideWindowSize;
      tester.view.devicePixelRatio = 1.0;
      addTearDown(tester.view.reset);

      final GlobalKey fieldKey = GlobalKey();
      final GlobalKey optionsKey = GlobalKey();

      await pumpRawAutocomplete(
        tester,
        fieldKey: fieldKey,
        optionsKey: optionsKey,
      );

      expect(find.byKey(fieldKey), findsOneWidget);
      expect(find.byKey(optionsKey), findsNothing);

      await tester.tap(find.byType(TextField));
      await tester.pumpAndSettle();

      expect(find.byKey(fieldKey), findsOneWidget);
      expect(find.byKey(optionsKey), findsOneWidget);
      expect(find.byType(InkWell), findsNWidgets(kOptions.length));
      final Size fieldSize1 = tester.getSize(find.byKey(fieldKey));
      final Offset optionsTopLeft1 = tester.getTopLeft(find.byKey(optionsKey));
      expect(
        optionsTopLeft1,
        Offset(
          tester.getTopLeft(find.byKey(fieldKey)).dx,
          tester.getTopLeft(find.byKey(fieldKey)).dy + fieldSize1.height,
        ),
      );
      final Offset optionsBottomRight1 = tester.getBottomRight(find.byKey(optionsKey));
      final double optionHeight = tester.getSize(find.byType(InkWell).first).height;
      expect(
        optionsBottomRight1,
        Offset(
          tester.getTopLeft(find.byKey(fieldKey)).dx + fieldSize1.width,
          tester.getTopLeft(find.byKey(fieldKey)).dy + fieldSize1.height + optionHeight * kOptions.length,
        ),
      );

      // Change the screen size to portrait.
      const Size narrowWindowSize = Size(1070.0, 1770.0);
      tester.view.physicalSize = narrowWindowSize;
      tester.view.devicePixelRatio = 1.0;
      await tester.pumpAndSettle();

      expect(find.byKey(fieldKey), findsOneWidget);
      expect(find.byType(InkWell), findsNWidgets(kOptions.length));
      expect(tester.getTopLeft(find.byKey(optionsKey)), optionsTopLeft1);
      final Size fieldSize2 = tester.getSize(find.byKey(fieldKey));
      expect(fieldSize1.width, greaterThan(fieldSize2.width));
      expect(fieldSize1.height, fieldSize2.height);
      final Offset optionsBottomRight2 = tester.getBottomRight(find.byKey(optionsKey));
      final Offset fieldTopLeft2 = tester.getTopLeft(find.byKey(fieldKey));
      expect(optionsBottomRight2.dx, lessThan(optionsBottomRight1.dx));
      expect(optionsBottomRight2.dy, optionsBottomRight1.dy);
      expect(
        optionsBottomRight2,
        Offset(
          fieldTopLeft2.dx + fieldSize2.width,
          fieldTopLeft2.dy + fieldSize2.height + optionHeight * kOptions.length,
        ),
      );
    });

    testWidgets('options when screen changes portrait to landscape and overflows', (WidgetTester tester) async {
      // Start with a portrait-sized window, with enough space for all of the
      // options.
      const Size narrowWindowSize = Size(1070.0, 1770.0);
      tester.view.physicalSize = narrowWindowSize;
      tester.view.devicePixelRatio = 1.0;
      addTearDown(tester.view.reset);

      final GlobalKey fieldKey = GlobalKey();
      final GlobalKey optionsKey = GlobalKey();

      await pumpRawAutocomplete(
        tester,
        fieldKey: fieldKey,
        optionsKey: optionsKey,
      );

      expect(find.byKey(fieldKey), findsOneWidget);
      expect(find.byKey(optionsKey), findsNothing);

      await tester.tap(find.byType(TextField));
      await tester.pumpAndSettle();

      expect(find.byKey(fieldKey), findsOneWidget);
      expect(find.byKey(optionsKey), findsOneWidget);
      expect(find.byType(InkWell), findsNWidgets(kOptions.length));
      final Size fieldSize1 = tester.getSize(find.byKey(fieldKey));
      final Offset optionsTopLeft1 = tester.getTopLeft(find.byKey(optionsKey));
      expect(
        optionsTopLeft1,
        Offset(
          tester.getTopLeft(find.byKey(fieldKey)).dx,
          tester.getTopLeft(find.byKey(fieldKey)).dy + fieldSize1.height,
        ),
      );
      final Offset optionsBottomRight1 = tester.getBottomRight(find.byKey(optionsKey));
      final double optionHeight = tester.getSize(find.byType(InkWell).first).height;
      expect(
        optionsBottomRight1,
        Offset(
          tester.getTopLeft(find.byKey(fieldKey)).dx + fieldSize1.width,
          tester.getTopLeft(find.byKey(fieldKey)).dy + fieldSize1.height + optionHeight * kOptions.length,
        ),
      );

      // Change the screen size to landscape where the options can't all fit on
      // the screen.
      const Size wideWindowSize = Size(1920.0, 580.0);
      tester.view.physicalSize = wideWindowSize;
      tester.view.devicePixelRatio = 1.0;
      await tester.pumpAndSettle();

      expect(find.byKey(fieldKey), findsOneWidget);
      final int visibleOptions = (wideWindowSize.height / optionHeight).floor();
      expect(visibleOptions, lessThan(kOptions.length));
      expect(find.byType(InkWell), findsNWidgets(visibleOptions));
      expect(tester.getTopLeft(find.byKey(optionsKey)), optionsTopLeft1);
      final Size fieldSize2 = tester.getSize(find.byKey(fieldKey));
      expect(fieldSize1.width, lessThan(fieldSize2.width));
      expect(fieldSize1.height, fieldSize2.height);
      final Offset optionsBottomRight2 = tester.getBottomRight(find.byKey(optionsKey));
      final Offset fieldTopLeft2 = tester.getTopLeft(find.byKey(fieldKey));
      expect(optionsBottomRight2.dx, greaterThan(optionsBottomRight1.dx));
      expect(optionsBottomRight2.dy, lessThan(optionsBottomRight1.dy));
      expect(
        optionsBottomRight2,
        Offset(
          fieldTopLeft2.dx + fieldSize2.width,
          // Options are taking all available space below the field.
          wideWindowSize.height,
        ),
      );
    });

    testWidgets('screen changes portrait to landscape and overflows', (WidgetTester tester) async {
      // Start with a portrait-sized window, with enough space for all of the
      // options.
      const Size narrowWindowSize = Size(1070.0, 1770.0);
      tester.view.physicalSize = narrowWindowSize;
      tester.view.devicePixelRatio = 1.0;
      addTearDown(tester.view.reset);

      final GlobalKey fieldKey = GlobalKey();
      final GlobalKey optionsKey = GlobalKey();

      await pumpRawAutocomplete(
        tester,
        fieldKey: fieldKey,
        optionsKey: optionsKey,
      );

      expect(find.byKey(fieldKey), findsOneWidget);
      expect(find.byKey(optionsKey), findsNothing);

      await tester.tap(find.byType(TextField));
      await tester.pumpAndSettle();

      expect(find.byKey(fieldKey), findsOneWidget);
      expect(find.byKey(optionsKey), findsOneWidget);
      final double optionHeight = tester.getSize(find.byType(InkWell).first).height;
      final double optionsHeight1 = tester.getSize(find.byKey(optionsKey)).height;
      final int visibleOptions1 = (optionsHeight1 / optionHeight).ceil();
      expect(find.byType(InkWell), findsNWidgets(visibleOptions1));
      final Size fieldSize1 = tester.getSize(find.byKey(fieldKey));
      final Offset optionsTopLeft1 = tester.getTopLeft(find.byKey(optionsKey));
      final Offset fieldTopLeft1 = tester.getTopLeft(find.byKey(fieldKey));
      expect(
        optionsTopLeft1,
        Offset(
          fieldTopLeft1.dx,
          fieldTopLeft1.dy + fieldSize1.height,
        ),
      );
      final Offset optionsBottomRight1 = tester.getBottomRight(find.byKey(optionsKey));
      expect(
        optionsBottomRight1,
        Offset(
          fieldTopLeft1.dx + fieldSize1.width,
          fieldTopLeft1.dy + fieldSize1.height + optionsHeight1,
        ),
      );

      // Change the screen size to landscape where the options can't all fit on
      // the screen.
      const Size wideWindowSize = Size(1920.0, 580.0);
      tester.view.physicalSize = wideWindowSize;
      tester.view.devicePixelRatio = 1.0;
      await tester.pumpAndSettle();

      expect(find.byKey(fieldKey), findsOneWidget);
      final double optionsHeight2 = tester.getSize(find.byKey(optionsKey)).height;
      final int visibleOptions2 = (optionsHeight2 / optionHeight).ceil();
      expect(visibleOptions2, lessThan(kOptions.length));
      expect(find.byType(InkWell), findsNWidgets(visibleOptions2));
      final Offset optionsTopLeft2 = tester.getTopLeft(find.byKey(optionsKey));
      expect(optionsTopLeft2, optionsTopLeft1);
      final Size fieldSize2 = tester.getSize(find.byKey(fieldKey));
      expect(fieldSize1.width, lessThan(fieldSize2.width));
      expect(fieldSize1.height, fieldSize2.height);
      final Offset optionsBottomRight2 = tester.getBottomRight(find.byKey(optionsKey));
      final Offset fieldTopLeft2 = tester.getTopLeft(find.byKey(fieldKey));
      expect(optionsBottomRight2.dx, greaterThan(optionsBottomRight1.dx));
      expect(
        optionsBottomRight2,
        Offset(
          fieldTopLeft2.dx + fieldSize2.width,
          // Options are taking all available space below the field.
          wideWindowSize.height,
        ),
      );

      // Shrink the screen further so that the options become smaller than
      // _kMinUsableHeight and move to overlap the field.
      const Size shortWindowSize = Size(1920.0, 90.0);
      tester.view.physicalSize = shortWindowSize;
      tester.view.devicePixelRatio = 1.0;
      await tester.pumpAndSettle();

      expect(find.byKey(fieldKey), findsOneWidget);
      const int visibleOptions3 = 1;
      expect(find.byType(InkWell), findsNWidgets(visibleOptions3));
      final Offset optionsTopLeft3 = tester.getTopLeft(find.byKey(optionsKey));
      expect(optionsTopLeft3.dx, optionsTopLeft1.dx);
      // The options have moved up, overlapping the field, to still be able to
      // show _kMinUsableHeight.
      expect(optionsTopLeft3.dy, lessThan(optionsTopLeft1.dy));
      final Size fieldSize3 = tester.getSize(find.byKey(fieldKey));
      final Offset fieldTopLeft3 = tester.getTopLeft(find.byKey(fieldKey));
      expect(optionsTopLeft3.dy, lessThan(fieldTopLeft3.dy + fieldSize3.height));
      expect(fieldSize3.width, fieldSize2.width);
      expect(fieldSize1.height, fieldSize3.height);
      final Offset optionsBottomRight3 = tester.getBottomRight(find.byKey(optionsKey));
      expect(optionsBottomRight3.dx, greaterThan(optionsBottomRight1.dx));
      expect(
        optionsBottomRight3,
        Offset(
          fieldTopLeft3.dx + fieldSize3.width,
          shortWindowSize.height,
        ),
      );
    });

    testWidgets('when opening up screen changes portrait to landscape and overflows', (WidgetTester tester) async {
      // Start with a portrait-sized window, with enough space for all of the
      // options.
      const Size narrowWindowSize = Size(1070.0, 1770.0);
      tester.view.physicalSize = narrowWindowSize;
      tester.view.devicePixelRatio = 1.0;
      addTearDown(tester.view.reset);

      final GlobalKey fieldKey = GlobalKey();
      final GlobalKey optionsKey = GlobalKey();

      await pumpRawAutocomplete(
        tester,
        fieldKey: fieldKey,
        optionsKey: optionsKey,
        optionsViewOpenDirection: OptionsViewOpenDirection.up,
        alignment: Alignment.center,
      );

      expect(find.byKey(fieldKey), findsOneWidget);
      expect(find.byKey(optionsKey), findsNothing);

      await tester.tap(find.byType(TextField));
      await tester.pumpAndSettle();

      expect(find.byKey(fieldKey), findsOneWidget);
      expect(find.byKey(optionsKey), findsOneWidget);
      final double optionHeight = tester.getSize(find.byType(InkWell).first).height;
      final double optionsHeight1 = tester.getSize(find.byKey(optionsKey)).height;
      final int visibleOptions1 = (optionsHeight1 / optionHeight).ceil();
      expect(find.byType(InkWell), findsNWidgets(visibleOptions1));
      final Size fieldSize1 = tester.getSize(find.byKey(fieldKey));
      final Offset optionsTopLeft1 = tester.getTopLeft(find.byKey(optionsKey));
      final Offset fieldTopLeft1 = tester.getTopLeft(find.byKey(fieldKey));
      expect(
        optionsTopLeft1,
        Offset(
          fieldTopLeft1.dx,
          fieldTopLeft1.dy - optionsHeight1,
        ),
      );
      expect(optionsTopLeft1.dy, greaterThan(0.0));
      final Offset optionsBottomRight1 = tester.getBottomRight(find.byKey(optionsKey));
      expect(
        optionsBottomRight1,
        Offset(
          fieldTopLeft1.dx + fieldSize1.width,
          fieldTopLeft1.dy,
        ),
      );

      // Change the screen size to landscape where the options can't all fit on
      // the screen.
      const Size wideWindowSize = Size(1920.0, 580.0);
      tester.view.physicalSize = wideWindowSize;
      tester.view.devicePixelRatio = 1.0;
      await tester.pumpAndSettle();

      expect(find.byKey(fieldKey), findsOneWidget);
      final double optionsHeight2 = tester.getSize(find.byKey(optionsKey)).height;
      expect(optionsHeight2, lessThan(optionsHeight1));
      final int visibleOptions2 = (optionsHeight2 / optionHeight).ceil();
      expect(visibleOptions2, lessThan(visibleOptions1));
      expect(find.byType(InkWell), findsNWidgets(visibleOptions2));
      final Offset optionsTopLeft2 = tester.getTopLeft(find.byKey(optionsKey));
      final Offset fieldTopLeft2 = tester.getTopLeft(find.byKey(fieldKey));
      expect(
        optionsTopLeft2,
        Offset(
          optionsTopLeft1.dx,
          fieldTopLeft2.dy - optionsHeight2,
        ),
      );
      final Size fieldSize2 = tester.getSize(find.byKey(fieldKey));
      expect(fieldSize1.width, lessThan(fieldSize2.width));
      expect(fieldSize1.height, fieldSize2.height);
      final Offset optionsBottomRight2 = tester.getBottomRight(find.byKey(optionsKey));
      expect(optionsBottomRight2.dx, greaterThan(optionsBottomRight1.dx));
      expect(
        optionsBottomRight2,
        Offset(
          fieldTopLeft2.dx + fieldSize2.width,
          fieldTopLeft2.dy,
        ),
      );

      // Shrink the screen further so that the options become smaller than
      // _kMinUsableHeight and move to overlap the field.
      const Size shortWindowSize = Size(1920.0, 90.0);
      tester.view.physicalSize = shortWindowSize;
      tester.view.devicePixelRatio = 1.0;
      await tester.pumpAndSettle();

      expect(find.byKey(fieldKey), findsOneWidget);
      const int visibleOptions3 = 1;
      expect(find.byType(InkWell), findsNWidgets(visibleOptions3));
      final Offset optionsTopLeft3 = tester.getTopLeft(find.byKey(optionsKey));
      expect(optionsTopLeft3.dx, optionsTopLeft1.dx);
      // The options have moved down, overlapping the field, to still be able to
      // show _kMinUsableHeight.
      expect(optionsTopLeft3.dy, lessThan(optionsTopLeft1.dy));
      final Size fieldSize3 = tester.getSize(find.byKey(fieldKey));
      final Offset fieldTopLeft3 = tester.getTopLeft(find.byKey(fieldKey));
      expect(optionsTopLeft3.dy, lessThan(fieldTopLeft3.dy + fieldSize3.height));
      expect(fieldSize3.width, fieldSize2.width);
      expect(fieldSize1.height, fieldSize3.height);
      final Offset optionsBottomRight3 = tester.getBottomRight(find.byKey(optionsKey));
      expect(optionsBottomRight3.dx, greaterThan(optionsBottomRight1.dx));
      expect(optionsBottomRight3.dy, greaterThan(fieldTopLeft3.dy));
      expect(optionsBottomRight3.dx, fieldTopLeft3.dx + fieldSize3.width);
    });
  });

  testWidgets('when field scrolled offscreen, options are hidden', (WidgetTester tester) async {
    final GlobalKey fieldKey = GlobalKey();
    final GlobalKey optionsKey = GlobalKey();
    final ScrollController scrollController = ScrollController();
=======
          body: RawAutocomplete<String>(
            optionsBuilder: (TextEditingValue textEditingValue) async {
              final Iterable<String> options = kOptions.where((String option) {
                return option.contains(textEditingValue.text.toLowerCase());
              });
              if (delay == null) {
                return options;
              }
              return Future<Iterable<String>>.delayed(delay, () => options);
            },
            fieldViewBuilder: (BuildContext context, TextEditingController fieldTextEditingController, FocusNode fieldFocusNode, VoidCallback onFieldSubmitted) {
              focusNode = fieldFocusNode;
              textEditingController = fieldTextEditingController;
              return TextField(
                key: fieldKey,
                focusNode: focusNode,
                controller: textEditingController,
              );
            },
            optionsViewBuilder: (BuildContext context, AutocompleteOnSelected<String> onSelected, Iterable<String> options) {
              lastOptions = options;
              return Container(key: optionsKey);
            },
          ),
        ),
      )
    );

    const Duration longRequestDelay = Duration(milliseconds: 5000);
    const Duration shortRequestDelay = Duration(milliseconds: 1000);
    focusNode.requestFocus();

    // Enter the first letter.
    delay = longRequestDelay;
    await tester.enterText(find.byKey(fieldKey), 'c');
    await tester.pump();
    expect(lastOptions, null);

    // Enter the second letter which resolves faster.
    delay = shortRequestDelay;
    await tester.enterText(find.byKey(fieldKey), 'ch');
    await tester.pump();
    expect(lastOptions, null);

    // Wait for the short request to resolve.
    await tester.pump(shortRequestDelay);

    // lastOptions must contain results from the last request.
    expect(find.byKey(optionsKey), findsOneWidget);
    expect(lastOptions, <String>['chameleon']);

    // Wait for the last timer to finish.
    await tester.pump(longRequestDelay - shortRequestDelay);
    expect(lastOptions, <String>['chameleon']);
  });

  testWidgets('updates result only from the last call made to optionsBuilder', (WidgetTester tester) async {
    final GlobalKey fieldKey = GlobalKey();
    final GlobalKey optionsKey = GlobalKey();
    late FocusNode focusNode;
    late TextEditingController textEditingController;
    Iterable<String>? lastOptions;
    Duration? delay;

    await tester.pumpWidget(
      MaterialApp(
        home: Scaffold(
          body: RawAutocomplete<String>(
            optionsBuilder: (TextEditingValue textEditingValue) async {
              final Iterable<String> options = kOptions.where((String option) {
                return option.contains(textEditingValue.text.toLowerCase());
              });
              if (delay == null) {
                return options;
              }
              return Future<Iterable<String>>.delayed(delay, () => options);
            },
            fieldViewBuilder: (BuildContext context, TextEditingController fieldTextEditingController, FocusNode fieldFocusNode, VoidCallback onFieldSubmitted) {
              focusNode = fieldFocusNode;
              textEditingController = fieldTextEditingController;
              return TextField(
                key: fieldKey,
                focusNode: focusNode,
                controller: textEditingController,
              );
            },
            optionsViewBuilder: (BuildContext context, AutocompleteOnSelected<String> onSelected, Iterable<String> options) {
              lastOptions = options;
              return Container(key: optionsKey);
            },
          ),
        ),
      )
    );

    focusNode.requestFocus();
    const Duration firstRequestDelay = Duration(milliseconds: 1000);
    const Duration secondRequestDelay = Duration(milliseconds: 2000);
    const Duration thirdRequestDelay = Duration(milliseconds: 3000);

    // Enter the first letter.
    delay = firstRequestDelay;
    await tester.enterText(find.byKey(fieldKey), 'l');
    await tester.pump();
    expect(lastOptions, null);

    // Enter the second letter which resolves slower.
    delay = secondRequestDelay;
    await tester.enterText(find.byKey(fieldKey), 'le');
    await tester.pump();
    expect(lastOptions, null);

    // Enter the third letter which resolves the slowest.
    delay = thirdRequestDelay;
    await tester.enterText(find.byKey(fieldKey), 'lem');
    await tester.pump();
    expect(lastOptions, null);

    // lastOptions should get updated only from the last request.
    await tester.pump(firstRequestDelay);
    expect(find.byKey(optionsKey), findsNothing);
    expect(lastOptions, null);

    await tester.pump(secondRequestDelay - firstRequestDelay);
    expect(find.byKey(optionsKey), findsNothing);
    expect(lastOptions, null);

    await tester.pump(thirdRequestDelay - secondRequestDelay);
    expect(find.byKey(optionsKey), findsOneWidget);
    expect(lastOptions, <String>['lemur']);
  });

  testWidgets('update options view when field input changes return to the starting keyword', (WidgetTester tester) async {
    final GlobalKey fieldKey = GlobalKey();
    final GlobalKey optionsKey = GlobalKey();
    late FocusNode focusNode;
    late TextEditingController textEditingController;
    Iterable<String>? lastOptions;
    const Duration delay = Duration(milliseconds: 100);
>>>>>>> 915985ad

    await tester.pumpWidget(
      MaterialApp(
        home: Scaffold(
<<<<<<< HEAD
          body: ListView(
            controller: scrollController,
            children: <Widget>[
              const SizedBox(height: 1000.0),
              RawAutocomplete<String>(
                optionsBuilder: (TextEditingValue textEditingValue) {
                  return kOptions.where((String option) {
                    return option.contains(textEditingValue.text.toLowerCase());
                  });
                },
                optionsViewBuilder: (BuildContext context, AutocompleteOnSelected<String> onSelected, Iterable<String> options) {
                  return ListView.builder(
                    key: optionsKey,
                    padding: EdgeInsets.zero,
                    shrinkWrap: true,
                    itemCount: options.length,
                    itemBuilder: (BuildContext context, int index) {
                      final String option = options.elementAt(index);
                      return InkWell(
                        onTap: () {
                          onSelected(option);
                        },
                        child: Padding(
                          padding: const EdgeInsets.all(16.0),
                          child: Text(option),
                        ),
                      );
                    },
                  );
                },
                fieldViewBuilder: (BuildContext context, TextEditingController textEditingController, FocusNode focusNode, VoidCallback onSubmitted) {
                  return TextField(
                    key: fieldKey,
                    focusNode: focusNode,
                    controller: textEditingController,
                  );
                },
              ),
              const SizedBox(height: 1000.0),
            ],
          ),
        ),
      ),
    );

    expect(find.byKey(fieldKey), findsNothing);
    expect(find.byKey(optionsKey), findsNothing);

    await tester.scrollUntilVisible(find.byKey(fieldKey), 500.0);
    await tester.pumpAndSettle();

    expect(find.byKey(fieldKey), findsOneWidget);
    expect(find.byKey(optionsKey), findsNothing);

    await tester.tap(find.byKey(fieldKey));
    await tester.pump();

    expect(find.byKey(fieldKey), findsOneWidget);
    expect(find.byKey(optionsKey), findsOneWidget);

    // Jump to the beginning. The field is off screen and the options are not
    // showing either.
    scrollController.jumpTo(0.0);
    await tester.pumpAndSettle();

    expect(find.byKey(fieldKey), findsNothing);
    expect(find.byKey(optionsKey), findsNothing);

    // Scroll back to the field and both are visible again.
    await tester.scrollUntilVisible(find.byKey(fieldKey), 500.0);
    await tester.pumpAndSettle();

    expect(find.byKey(fieldKey), findsOneWidget);
    expect(find.byKey(optionsKey), findsOneWidget);

    // Jump to the end. Both are hidden again.
    scrollController.jumpTo(2000.0);
    await tester.pumpAndSettle();

    expect(find.byKey(fieldKey), findsNothing);
    expect(find.byKey(optionsKey), findsNothing);
  });

  for (final OptionsViewOpenDirection openDirection in OptionsViewOpenDirection.values) {
    testWidgets('when not enough room for options, options cover field ($openDirection)', (WidgetTester tester) async {
      const double padding = 32.0;
      final GlobalKey fieldKey = GlobalKey();
      final GlobalKey optionsKey = GlobalKey();
      late StateSetter setState;
      Alignment alignment = Alignment.bottomCenter;

      await tester.pumpWidget(
        MaterialApp(
          home: Scaffold(
            body: StatefulBuilder(
              builder: (BuildContext context, StateSetter setter) {
                setState = setter;
                return Padding(
                  padding: const EdgeInsets.symmetric(horizontal: padding),
                  child: Align(
                    alignment: alignment,
                    child: RawAutocomplete<String>(
                      optionsViewOpenDirection: openDirection,
                      optionsBuilder: (TextEditingValue textEditingValue) {
                        return kOptions.where((String option) {
                          return option.contains(textEditingValue.text.toLowerCase());
                        });
                      },
                      optionsViewBuilder: (BuildContext context, AutocompleteOnSelected<String> onSelected, Iterable<String> options) {
                        return ListView.builder(
                          key: optionsKey,
                          padding: EdgeInsets.zero,
                          shrinkWrap: true,
                          itemCount: options.length,
                          itemBuilder: (BuildContext context, int index) {
                            final String option = options.elementAt(index);
                            return InkWell(
                              onTap: () {
                                onSelected(option);
                              },
                              child: Padding(
                                padding: const EdgeInsets.all(16.0),
                                child: Text(option),
                              ),
                            );
                          },
                        );
                      },
                      fieldViewBuilder: (BuildContext context, TextEditingController textEditingController, FocusNode focusNode, VoidCallback onSubmitted) {
                        return TextField(
                          key: fieldKey,
                          focusNode: focusNode,
                          controller: textEditingController,
                        );
                      },
                    ),
                  ),
                );
              },
            ),
          ),
        ),
      );

      expect(find.byKey(fieldKey), findsOneWidget);
      expect(find.byKey(optionsKey), findsNothing);

      await tester.tap(find.byKey(fieldKey));
      await tester.pump();

      expect(find.byKey(fieldKey), findsOneWidget);
      expect(find.byKey(optionsKey), findsOneWidget);

      await tester.enterText(find.byKey(fieldKey), 'go'); // 3 results.
      await tester.pump();

      const double kMinUsableHeight = 52.0; // From _OptionsLayoutDelegate.
      switch (openDirection) {
        case OptionsViewOpenDirection.up:
          // Options are positioned and sized like normal.
          expect(find.byType(InkWell), findsNWidgets(3));
          final double optionHeight = tester.getSize(find.byType(InkWell).first).height;
          final double topOfField = tester.getTopLeft(find.byKey(fieldKey)).dy;
          expect(
            tester.getTopLeft(find.byType(InkWell).first),
            Offset(padding, topOfField - 3 * optionHeight),
          );
          expect(
            tester.getBottomLeft(find.byType(InkWell).at(2)),
            Offset(padding, topOfField),
          );
        case OptionsViewOpenDirection.down:
          expect(find.byType(InkWell), findsNWidgets(1));
          final Size optionsSize = tester.getSize(find.byKey(optionsKey));
          expect(optionsSize.height, kMinUsableHeight);
          // Options are positioned as low as possible while still fitting on screen.
          final double bottomOfField = tester.getBottomLeft(find.byKey(optionsKey)).dy;
          expect(
            tester.getTopLeft(find.byKey(optionsKey)),
            Offset(padding, bottomOfField - optionsSize.height),
          );
      }

      setState(() {
        alignment = Alignment.topCenter;
      });

      // One frame for the field to move and one frame for the options to
      // follow.
      await tester.pump();
      await tester.pump();

      expect(find.byKey(fieldKey), findsOneWidget);
      expect(find.byKey(optionsKey), findsOneWidget);

      switch (openDirection) {
        case OptionsViewOpenDirection.up:
          // Options are positioned as high as possible while still fitting on
          // the screen.
          expect(find.byType(InkWell), findsNWidgets(1));
          final Size optionsSize = tester.getSize(find.byKey(optionsKey));
          expect(optionsSize.height, kMinUsableHeight);
          expect(
            tester.getTopLeft(find.byKey(optionsKey)),
            const Offset(padding, 0.0),
          );
          expect(
            tester.getBottomLeft(find.byKey(optionsKey)),
            Offset(padding, optionsSize.height),
          );
        case OptionsViewOpenDirection.down:
          // Options are positioned and sized like normal.
          expect(find.byType(InkWell), findsNWidgets(3));
          final double optionHeight = tester.getSize(find.byType(InkWell).first).height;
          final double bottomOfField = tester.getBottomLeft(find.byKey(fieldKey)).dy;
          expect(
            tester.getTopLeft(find.byType(InkWell).first),
            Offset(padding, bottomOfField),
          );
          expect(
            tester.getBottomLeft(find.byType(InkWell).at(2)),
            Offset(padding, bottomOfField + 3 * optionHeight),
          );
      }
    });
  }
=======
          body: RawAutocomplete<String>(
            optionsBuilder: (TextEditingValue textEditingValue) async {
              final Iterable<String> options = kOptions.where((String option) {
                return option.contains(textEditingValue.text.toLowerCase());
              });
              return Future<Iterable<String>>.delayed(delay, () => options);
            },
            fieldViewBuilder: (BuildContext context, TextEditingController fieldTextEditingController, FocusNode fieldFocusNode, VoidCallback onFieldSubmitted) {
              focusNode = fieldFocusNode;
              textEditingController = fieldTextEditingController;
              return TextField(
                key: fieldKey,
                focusNode: focusNode,
                controller: textEditingController,
              );
            },
            optionsViewBuilder: (BuildContext context, AutocompleteOnSelected<String> onSelected, Iterable<String> options) {
              lastOptions = options;
              return Container(key: optionsKey);
            },
          ),
        ),
      )
    );

    // Setup starting point.
    await tester.enterText(find.byKey(fieldKey), 'ele');
    await tester.pump(delay);
    expect(lastOptions, <String>['chameleon', 'elephant']);
    expect(find.byKey(optionsKey), findsOneWidget);

    // Hide options.
    await tester.sendKeyEvent(LogicalKeyboardKey.escape);
    await tester.pump();
    expect(find.byKey(optionsKey), findsNothing);

    // Enter another letter and then immediately erase it.
    await tester.enterText(find.byKey(fieldKey), 'eleo');
    await tester.pump();
    expect(find.byKey(optionsKey), findsNothing);

    await tester.enterText(find.byKey(fieldKey), 'ele');
    await tester.pump(delay);
    expect(lastOptions, <String>['chameleon', 'elephant']);

    // Options dropdown should be visible after the last optionsBuilder
    // call is resolved.
    expect(find.byKey(optionsKey), findsOneWidget);
  });

  testWidgets('optionsBuilder does not have to be a pure function', (WidgetTester tester) async {
    final GlobalKey fieldKey = GlobalKey();
    final GlobalKey optionsKey = GlobalKey();
    late FocusNode focusNode;
    late TextEditingController textEditingController;
    Iterable<String>? lastOptions;
    const Duration delay = Duration(milliseconds: 100);

    // This is used to tell optionsBuilder to return something different after
    // being called with "ele" the second time. I.e. it is not a pure function.
    int timesOptionsBuilderCalledWithEle = 0;
    final Iterable<String> altEleOptions = <String>['something new and crazy for ele!'];

    await tester.pumpWidget(
      MaterialApp(
        home: Scaffold(
          body: RawAutocomplete<String>(
            optionsBuilder: (TextEditingValue textEditingValue) async {
              if (textEditingValue.text == 'ele') {
                timesOptionsBuilderCalledWithEle += 1;
                if (timesOptionsBuilderCalledWithEle > 1) {
                  return Future<Iterable<String>>.delayed(delay, () => altEleOptions);
                }
              }
              final Iterable<String> options = kOptions.where((String option) {
                return option.contains(textEditingValue.text.toLowerCase());
              });
              return Future<Iterable<String>>.delayed(delay, () => options);
            },
            fieldViewBuilder: (BuildContext context, TextEditingController fieldTextEditingController, FocusNode fieldFocusNode, VoidCallback onFieldSubmitted) {
              focusNode = fieldFocusNode;
              textEditingController = fieldTextEditingController;
              return TextField(
                key: fieldKey,
                focusNode: focusNode,
                controller: textEditingController,
              );
            },
            optionsViewBuilder: (BuildContext context, AutocompleteOnSelected<String> onSelected, Iterable<String> options) {
              lastOptions = options;
              return Container(key: optionsKey);
            },
          ),
        ),
      )
    );

    await tester.enterText(find.byKey(fieldKey), 'ele');
    await tester.pump(delay);
    expect(lastOptions, <String>['chameleon', 'elephant']);
    expect(find.byKey(optionsKey), findsOneWidget);

    await tester.sendKeyEvent(LogicalKeyboardKey.escape);
    await tester.pump();
    expect(find.byKey(optionsKey), findsNothing);

    await tester.enterText(find.byKey(fieldKey), 'eleo');
    await tester.pump();
    expect(find.byKey(optionsKey), findsNothing);

    await tester.enterText(find.byKey(fieldKey), 'ele');
    await tester.pump(delay);
    expect(lastOptions, altEleOptions);
    expect(find.byKey(optionsKey), findsOneWidget);
  });
>>>>>>> 915985ad
}<|MERGE_RESOLUTION|>--- conflicted
+++ resolved
@@ -1523,7 +1523,6 @@
     expect(find.byKey(optionsKey), findsNothing);
   });
 
-<<<<<<< HEAD
   for (final OptionsViewOpenDirection direction in OptionsViewOpenDirection.values) {
     testWidgets('options width matches field width with open direction $direction', (WidgetTester tester) async {
       final GlobalKey fieldKey = GlobalKey();
@@ -1587,20 +1586,10 @@
     final GlobalKey optionsKey = GlobalKey();
     late StateSetter setState;
     double width = 100.0;
-=======
-  testWidgets('can prevent older optionsBuilder results from replacing the new ones', (WidgetTester tester) async {
-    final GlobalKey fieldKey = GlobalKey();
-    final GlobalKey optionsKey = GlobalKey();
-    late FocusNode focusNode;
-    late TextEditingController textEditingController;
-    Iterable<String>? lastOptions;
-    Duration? delay;
->>>>>>> 915985ad
 
     await tester.pumpWidget(
       MaterialApp(
         home: Scaffold(
-<<<<<<< HEAD
           body: Padding(
             padding: const EdgeInsets.symmetric(horizontal: 32.0),
             child: StatefulBuilder(
@@ -2158,152 +2147,10 @@
     final GlobalKey fieldKey = GlobalKey();
     final GlobalKey optionsKey = GlobalKey();
     final ScrollController scrollController = ScrollController();
-=======
-          body: RawAutocomplete<String>(
-            optionsBuilder: (TextEditingValue textEditingValue) async {
-              final Iterable<String> options = kOptions.where((String option) {
-                return option.contains(textEditingValue.text.toLowerCase());
-              });
-              if (delay == null) {
-                return options;
-              }
-              return Future<Iterable<String>>.delayed(delay, () => options);
-            },
-            fieldViewBuilder: (BuildContext context, TextEditingController fieldTextEditingController, FocusNode fieldFocusNode, VoidCallback onFieldSubmitted) {
-              focusNode = fieldFocusNode;
-              textEditingController = fieldTextEditingController;
-              return TextField(
-                key: fieldKey,
-                focusNode: focusNode,
-                controller: textEditingController,
-              );
-            },
-            optionsViewBuilder: (BuildContext context, AutocompleteOnSelected<String> onSelected, Iterable<String> options) {
-              lastOptions = options;
-              return Container(key: optionsKey);
-            },
-          ),
-        ),
-      )
-    );
-
-    const Duration longRequestDelay = Duration(milliseconds: 5000);
-    const Duration shortRequestDelay = Duration(milliseconds: 1000);
-    focusNode.requestFocus();
-
-    // Enter the first letter.
-    delay = longRequestDelay;
-    await tester.enterText(find.byKey(fieldKey), 'c');
-    await tester.pump();
-    expect(lastOptions, null);
-
-    // Enter the second letter which resolves faster.
-    delay = shortRequestDelay;
-    await tester.enterText(find.byKey(fieldKey), 'ch');
-    await tester.pump();
-    expect(lastOptions, null);
-
-    // Wait for the short request to resolve.
-    await tester.pump(shortRequestDelay);
-
-    // lastOptions must contain results from the last request.
-    expect(find.byKey(optionsKey), findsOneWidget);
-    expect(lastOptions, <String>['chameleon']);
-
-    // Wait for the last timer to finish.
-    await tester.pump(longRequestDelay - shortRequestDelay);
-    expect(lastOptions, <String>['chameleon']);
-  });
-
-  testWidgets('updates result only from the last call made to optionsBuilder', (WidgetTester tester) async {
-    final GlobalKey fieldKey = GlobalKey();
-    final GlobalKey optionsKey = GlobalKey();
-    late FocusNode focusNode;
-    late TextEditingController textEditingController;
-    Iterable<String>? lastOptions;
-    Duration? delay;
 
     await tester.pumpWidget(
       MaterialApp(
         home: Scaffold(
-          body: RawAutocomplete<String>(
-            optionsBuilder: (TextEditingValue textEditingValue) async {
-              final Iterable<String> options = kOptions.where((String option) {
-                return option.contains(textEditingValue.text.toLowerCase());
-              });
-              if (delay == null) {
-                return options;
-              }
-              return Future<Iterable<String>>.delayed(delay, () => options);
-            },
-            fieldViewBuilder: (BuildContext context, TextEditingController fieldTextEditingController, FocusNode fieldFocusNode, VoidCallback onFieldSubmitted) {
-              focusNode = fieldFocusNode;
-              textEditingController = fieldTextEditingController;
-              return TextField(
-                key: fieldKey,
-                focusNode: focusNode,
-                controller: textEditingController,
-              );
-            },
-            optionsViewBuilder: (BuildContext context, AutocompleteOnSelected<String> onSelected, Iterable<String> options) {
-              lastOptions = options;
-              return Container(key: optionsKey);
-            },
-          ),
-        ),
-      )
-    );
-
-    focusNode.requestFocus();
-    const Duration firstRequestDelay = Duration(milliseconds: 1000);
-    const Duration secondRequestDelay = Duration(milliseconds: 2000);
-    const Duration thirdRequestDelay = Duration(milliseconds: 3000);
-
-    // Enter the first letter.
-    delay = firstRequestDelay;
-    await tester.enterText(find.byKey(fieldKey), 'l');
-    await tester.pump();
-    expect(lastOptions, null);
-
-    // Enter the second letter which resolves slower.
-    delay = secondRequestDelay;
-    await tester.enterText(find.byKey(fieldKey), 'le');
-    await tester.pump();
-    expect(lastOptions, null);
-
-    // Enter the third letter which resolves the slowest.
-    delay = thirdRequestDelay;
-    await tester.enterText(find.byKey(fieldKey), 'lem');
-    await tester.pump();
-    expect(lastOptions, null);
-
-    // lastOptions should get updated only from the last request.
-    await tester.pump(firstRequestDelay);
-    expect(find.byKey(optionsKey), findsNothing);
-    expect(lastOptions, null);
-
-    await tester.pump(secondRequestDelay - firstRequestDelay);
-    expect(find.byKey(optionsKey), findsNothing);
-    expect(lastOptions, null);
-
-    await tester.pump(thirdRequestDelay - secondRequestDelay);
-    expect(find.byKey(optionsKey), findsOneWidget);
-    expect(lastOptions, <String>['lemur']);
-  });
-
-  testWidgets('update options view when field input changes return to the starting keyword', (WidgetTester tester) async {
-    final GlobalKey fieldKey = GlobalKey();
-    final GlobalKey optionsKey = GlobalKey();
-    late FocusNode focusNode;
-    late TextEditingController textEditingController;
-    Iterable<String>? lastOptions;
-    const Duration delay = Duration(milliseconds: 100);
->>>>>>> 915985ad
-
-    await tester.pumpWidget(
-      MaterialApp(
-        home: Scaffold(
-<<<<<<< HEAD
           body: ListView(
             controller: scrollController,
             children: <Widget>[
@@ -2530,7 +2377,161 @@
       }
     });
   }
-=======
+
+  testWidgets('can prevent older optionsBuilder results from replacing the new ones', (WidgetTester tester) async {
+    final GlobalKey fieldKey = GlobalKey();
+    final GlobalKey optionsKey = GlobalKey();
+    late FocusNode focusNode;
+    late TextEditingController textEditingController;
+    Iterable<String>? lastOptions;
+    Duration? delay;
+
+    await tester.pumpWidget(
+      MaterialApp(
+        home: Scaffold(
+          body: RawAutocomplete<String>(
+            optionsBuilder: (TextEditingValue textEditingValue) async {
+              final Iterable<String> options = kOptions.where((String option) {
+                return option.contains(textEditingValue.text.toLowerCase());
+              });
+              if (delay == null) {
+                return options;
+              }
+              return Future<Iterable<String>>.delayed(delay, () => options);
+            },
+            fieldViewBuilder: (BuildContext context, TextEditingController fieldTextEditingController, FocusNode fieldFocusNode, VoidCallback onFieldSubmitted) {
+              focusNode = fieldFocusNode;
+              textEditingController = fieldTextEditingController;
+              return TextField(
+                key: fieldKey,
+                focusNode: focusNode,
+                controller: textEditingController,
+              );
+            },
+            optionsViewBuilder: (BuildContext context, AutocompleteOnSelected<String> onSelected, Iterable<String> options) {
+              lastOptions = options;
+              return Container(key: optionsKey);
+            },
+          ),
+        ),
+      )
+    );
+
+    const Duration longRequestDelay = Duration(milliseconds: 5000);
+    const Duration shortRequestDelay = Duration(milliseconds: 1000);
+    focusNode.requestFocus();
+
+    // Enter the first letter.
+    delay = longRequestDelay;
+    await tester.enterText(find.byKey(fieldKey), 'c');
+    await tester.pump();
+    expect(lastOptions, null);
+
+    // Enter the second letter which resolves faster.
+    delay = shortRequestDelay;
+    await tester.enterText(find.byKey(fieldKey), 'ch');
+    await tester.pump();
+    expect(lastOptions, null);
+
+    // Wait for the short request to resolve.
+    await tester.pump(shortRequestDelay);
+
+    // lastOptions must contain results from the last request.
+    expect(find.byKey(optionsKey), findsOneWidget);
+    expect(lastOptions, <String>['chameleon']);
+
+    // Wait for the last timer to finish.
+    await tester.pump(longRequestDelay - shortRequestDelay);
+    expect(lastOptions, <String>['chameleon']);
+  });
+
+  testWidgets('updates result only from the last call made to optionsBuilder', (WidgetTester tester) async {
+    final GlobalKey fieldKey = GlobalKey();
+    final GlobalKey optionsKey = GlobalKey();
+    late FocusNode focusNode;
+    late TextEditingController textEditingController;
+    Iterable<String>? lastOptions;
+    Duration? delay;
+
+    await tester.pumpWidget(
+      MaterialApp(
+        home: Scaffold(
+          body: RawAutocomplete<String>(
+            optionsBuilder: (TextEditingValue textEditingValue) async {
+              final Iterable<String> options = kOptions.where((String option) {
+                return option.contains(textEditingValue.text.toLowerCase());
+              });
+              if (delay == null) {
+                return options;
+              }
+              return Future<Iterable<String>>.delayed(delay, () => options);
+            },
+            fieldViewBuilder: (BuildContext context, TextEditingController fieldTextEditingController, FocusNode fieldFocusNode, VoidCallback onFieldSubmitted) {
+              focusNode = fieldFocusNode;
+              textEditingController = fieldTextEditingController;
+              return TextField(
+                key: fieldKey,
+                focusNode: focusNode,
+                controller: textEditingController,
+              );
+            },
+            optionsViewBuilder: (BuildContext context, AutocompleteOnSelected<String> onSelected, Iterable<String> options) {
+              lastOptions = options;
+              return Container(key: optionsKey);
+            },
+          ),
+        ),
+      )
+    );
+
+    focusNode.requestFocus();
+    const Duration firstRequestDelay = Duration(milliseconds: 1000);
+    const Duration secondRequestDelay = Duration(milliseconds: 2000);
+    const Duration thirdRequestDelay = Duration(milliseconds: 3000);
+
+    // Enter the first letter.
+    delay = firstRequestDelay;
+    await tester.enterText(find.byKey(fieldKey), 'l');
+    await tester.pump();
+    expect(lastOptions, null);
+
+    // Enter the second letter which resolves slower.
+    delay = secondRequestDelay;
+    await tester.enterText(find.byKey(fieldKey), 'le');
+    await tester.pump();
+    expect(lastOptions, null);
+
+    // Enter the third letter which resolves the slowest.
+    delay = thirdRequestDelay;
+    await tester.enterText(find.byKey(fieldKey), 'lem');
+    await tester.pump();
+    expect(lastOptions, null);
+
+    // lastOptions should get updated only from the last request.
+    await tester.pump(firstRequestDelay);
+    expect(find.byKey(optionsKey), findsNothing);
+    expect(lastOptions, null);
+
+    await tester.pump(secondRequestDelay - firstRequestDelay);
+    expect(find.byKey(optionsKey), findsNothing);
+    expect(lastOptions, null);
+
+    await tester.pump(thirdRequestDelay - secondRequestDelay);
+    expect(find.byKey(optionsKey), findsOneWidget);
+    expect(lastOptions, <String>['lemur']);
+  });
+
+  testWidgets('update options view when field input changes return to the starting keyword', (WidgetTester tester) async {
+    final GlobalKey fieldKey = GlobalKey();
+    final GlobalKey optionsKey = GlobalKey();
+    late FocusNode focusNode;
+    late TextEditingController textEditingController;
+    Iterable<String>? lastOptions;
+    const Duration delay = Duration(milliseconds: 100);
+
+    await tester.pumpWidget(
+      MaterialApp(
+        home: Scaffold(
           body: RawAutocomplete<String>(
             optionsBuilder: (TextEditingValue textEditingValue) async {
               final Iterable<String> options = kOptions.where((String option) {
@@ -2646,5 +2647,4 @@
     expect(lastOptions, altEleOptions);
     expect(find.byKey(optionsKey), findsOneWidget);
   });
->>>>>>> 915985ad
 }