--- conflicted
+++ resolved
@@ -6,16 +6,6 @@
 void main() {
   testWidgets('PhysicalModel - creates a physical model layer when it needs compositing', (WidgetTester tester) async {
     debugDisableShadows = false;
-<<<<<<< HEAD
-    await tester.pumpWidget(Directionality(
-        textDirection: TextDirection.ltr,
-        child: PhysicalModel(
-          shape: BoxShape.rectangle,
-          color: Colors.grey,
-          shadowColor: Colors.red,
-          elevation: 1.0,
-          child: Material(child: TextField(controller: TextEditingController()), elevation: 1.0,),
-=======
     await tester.pumpWidget(
       MediaQuery(
         data: const MediaQueryData(devicePixelRatio: 1.0),
@@ -28,7 +18,6 @@
             elevation: 1.0,
             child: Material(child: TextField(controller: TextEditingController())),
           ),
->>>>>>> e38efc89
         ),
       ),
     );
