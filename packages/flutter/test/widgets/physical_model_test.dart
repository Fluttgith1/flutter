--- conflicted
+++ resolved
@@ -111,10 +111,6 @@
     await expectLater(
       find.byKey(key),
       matchesGoldenFile('physical_model_overflow.png'),
-<<<<<<< HEAD
-=======
-      skip: !isLinux,
->>>>>>> 8f75d537
     );
   }, skip: isBrowser);
 
