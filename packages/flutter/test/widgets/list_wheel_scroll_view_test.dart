--- conflicted
+++ resolved
@@ -536,10 +536,6 @@
       await expectLater(
         find.byKey(const Key('list_wheel_scroll_view')),
         matchesGoldenFile('list_wheel_scroll_view.center_child.magnified.png'),
-<<<<<<< HEAD
-=======
-        skip: !isLinux,
->>>>>>> 8f75d537
       );
     }, skip: isBrowser);
 
@@ -594,10 +590,6 @@
       await expectLater(
         find.byKey(const Key('list_wheel_scroll_view')),
         matchesGoldenFile('list_wheel_scroll_view.curved_wheel.left.png'),
-<<<<<<< HEAD
-=======
-        skip: !isLinux,
->>>>>>> 8f75d537
       );
     }, skip: isBrowser);
 
