--- conflicted
+++ resolved
@@ -535,15 +535,10 @@
 
       await expectLater(
         find.byKey(const Key('list_wheel_scroll_view')),
-<<<<<<< HEAD
-        matchesGoldenFile('list_wheel_scroll_view.center_child.magnified.png'),
-=======
         matchesGoldenFile(
           'list_wheel_scroll_view.center_child.magnified.png',
           version: null,
         ),
-        skip: !isLinux,
->>>>>>> 7d95e8e0
       );
     }, skip: isBrowser);
 
@@ -597,15 +592,10 @@
 
       await expectLater(
         find.byKey(const Key('list_wheel_scroll_view')),
-<<<<<<< HEAD
-        matchesGoldenFile('list_wheel_scroll_view.curved_wheel.left.png'),
-=======
         matchesGoldenFile(
           'list_wheel_scroll_view.curved_wheel.left.png',
           version: null,
         ),
-        skip: !isLinux,
->>>>>>> 7d95e8e0
       );
     }, skip: isBrowser);
 
