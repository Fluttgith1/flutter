// Copyright 2014 The Flutter Authors. All rights reserved.
// Use of this source code is governed by a BSD-style license that can be
// found in the LICENSE file.

import 'package:flutter/foundation.dart';
import 'package:flutter/gestures.dart';
import 'package:flutter/material.dart';
import 'package:flutter/services.dart';
import 'package:flutter_test/flutter_test.dart';

typedef ElementRebuildCallback = void Function(StatefulElement element);

class TestState extends State<StatefulWidget> {
  @override
  Widget build(BuildContext context) => const SizedBox();
}

@optionalTypeArgs
class _MyGlobalObjectKey<T extends State<StatefulWidget>> extends GlobalObjectKey<T> {
  const _MyGlobalObjectKey(Object value) : super(value);
}

void main() {
  testWidgets('UniqueKey control test', (WidgetTester tester) async {
    final Key key = UniqueKey();
    expect(key, hasOneLineDescription);
    expect(key, isNot(equals(UniqueKey())));
  });

  testWidgets('ObjectKey control test', (WidgetTester tester) async {
    final Object a = Object();
    final Object b = Object();
    final Key keyA = ObjectKey(a);
    final Key keyA2 = ObjectKey(a);
    final Key keyB = ObjectKey(b);

    expect(keyA, hasOneLineDescription);
    expect(keyA, equals(keyA2));
    expect(keyA.hashCode, equals(keyA2.hashCode));
    expect(keyA, isNot(equals(keyB)));
  });

  testWidgets('GlobalObjectKey toString test', (WidgetTester tester) async {
    const GlobalObjectKey one = GlobalObjectKey(1);
    const GlobalObjectKey<TestState> two = GlobalObjectKey<TestState>(2);
    const GlobalObjectKey three = _MyGlobalObjectKey(3);
    const GlobalObjectKey<TestState> four = _MyGlobalObjectKey<TestState>(4);

    expect(one.toString(), equals('[GlobalObjectKey ${describeIdentity(1)}]'));
    expect(two.toString(), equals('[GlobalObjectKey<TestState> ${describeIdentity(2)}]'));
    expect(three.toString(), equals('[_MyGlobalObjectKey ${describeIdentity(3)}]'));
    expect(four.toString(), equals('[_MyGlobalObjectKey<TestState> ${describeIdentity(4)}]'));
  });

  testWidgets('GlobalObjectKey control test', (WidgetTester tester) async {
    final Object a = Object();
    final Object b = Object();
    final Key keyA = GlobalObjectKey(a);
    final Key keyA2 = GlobalObjectKey(a);
    final Key keyB = GlobalObjectKey(b);

    expect(keyA, hasOneLineDescription);
    expect(keyA, equals(keyA2));
    expect(keyA.hashCode, equals(keyA2.hashCode));
    expect(keyA, isNot(equals(keyB)));
  });

  testWidgets('GlobalKey correct case 1 - can move global key from container widget to layoutbuilder', (WidgetTester tester) async {
    final Key key = GlobalKey(debugLabel: 'correct');
    await tester.pumpWidget(Stack(
      textDirection: TextDirection.ltr,
      children: <Widget>[
        Container(
          key: const ValueKey<int>(1),
          child: SizedBox(key: key),
        ),
        LayoutBuilder(
          key: const ValueKey<int>(2),
          builder: (BuildContext context, BoxConstraints constraints) {
            return const Placeholder();
          },
        ),
      ],
    ));

    await tester.pumpWidget(Stack(
      textDirection: TextDirection.ltr,
      children: <Widget>[
        Container(
          key: const ValueKey<int>(1),
          child: const Placeholder(),
        ),
        LayoutBuilder(
          key: const ValueKey<int>(2),
          builder: (BuildContext context, BoxConstraints constraints) {
            return SizedBox(key: key);
          },
        ),
      ],
    ));
  });

  testWidgets('GlobalKey correct case 2 - can move global key from layoutbuilder to container widget', (WidgetTester tester) async {
    final Key key = GlobalKey(debugLabel: 'correct');
    await tester.pumpWidget(Stack(
      textDirection: TextDirection.ltr,
      children: <Widget>[
        Container(
          key: const ValueKey<int>(1),
          child: const Placeholder(),
        ),
        LayoutBuilder(
          key: const ValueKey<int>(2),
          builder: (BuildContext context, BoxConstraints constraints) {
            return SizedBox(key: key);
          },
        ),
      ],
    ));
    await tester.pumpWidget(Stack(
      textDirection: TextDirection.ltr,
      children: <Widget>[
        Container(
          key: const ValueKey<int>(1),
          child: SizedBox(key: key),
        ),
        LayoutBuilder(
          key: const ValueKey<int>(2),
          builder: (BuildContext context, BoxConstraints constraints) {
            return const Placeholder();
          },
        ),
      ],
    ));
  });

  testWidgets('GlobalKey correct case 3 - can deal with early rebuild in layoutbuilder - move backward', (WidgetTester tester) async {
    const Key key1 = GlobalObjectKey('Text1');
    const Key key2 = GlobalObjectKey('Text2');
    Key? rebuiltKeyOfSecondChildBeforeLayout;
    Key? rebuiltKeyOfFirstChildAfterLayout;
    Key? rebuiltKeyOfSecondChildAfterLayout;
    await tester.pumpWidget(
      LayoutBuilder(
        builder: (BuildContext context, BoxConstraints constraints) {
          return Column(
            children: <Widget>[
              const _Stateful(
                child: Text(
                  'Text1',
                  textDirection: TextDirection.ltr,
                  key: key1,
                ),
              ),
              _Stateful(
                child: const Text(
                  'Text2',
                  textDirection: TextDirection.ltr,
                  key: key2,
                ),
                onElementRebuild: (StatefulElement element) {
                  // We don't want noise to override the result;
                  expect(rebuiltKeyOfSecondChildBeforeLayout, isNull);
                  final _Stateful statefulWidget = element.widget as _Stateful;
                  rebuiltKeyOfSecondChildBeforeLayout =
                    statefulWidget.child.key;
                },
              ),
            ],
          );
        },
      ),
    );
    // Result will be written during first build and need to clear it to remove
    // noise.
    rebuiltKeyOfSecondChildBeforeLayout = null;

    final _StatefulState state = tester.firstState(find.byType(_Stateful).at(1));
    state.rebuild();
    // Reorders the items
    await tester.pumpWidget(
      LayoutBuilder(
        builder: (BuildContext context, BoxConstraints constraints) {
          return Column(
            children: <Widget>[
              _Stateful(
                child: const Text(
                  'Text2',
                  textDirection: TextDirection.ltr,
                  key: key2,
                ),
                onElementRebuild: (StatefulElement element) {
                  // Verifies the early rebuild happens before layout.
                  expect(rebuiltKeyOfSecondChildBeforeLayout, key2);
                  // We don't want noise to override the result;
                  expect(rebuiltKeyOfFirstChildAfterLayout, isNull);
                  final _Stateful statefulWidget = element.widget as _Stateful;
                  rebuiltKeyOfFirstChildAfterLayout = statefulWidget.child.key;
                },
              ),
              _Stateful(
                child: const Text(
                  'Text1',
                  textDirection: TextDirection.ltr,
                  key: key1,
                ),
                onElementRebuild: (StatefulElement element) {
                  // Verifies the early rebuild happens before layout.
                  expect(rebuiltKeyOfSecondChildBeforeLayout, key2);
                  // We don't want noise to override the result;
                  expect(rebuiltKeyOfSecondChildAfterLayout, isNull);
                  final _Stateful statefulWidget = element.widget as _Stateful;
                  rebuiltKeyOfSecondChildAfterLayout = statefulWidget.child.key;
                },
              ),
            ],
          );
        },
      ),
    );
    expect(rebuiltKeyOfSecondChildBeforeLayout, key2);
    expect(rebuiltKeyOfFirstChildAfterLayout, key2);
    expect(rebuiltKeyOfSecondChildAfterLayout, key1);
  });

  testWidgets('GlobalKey correct case 4 - can deal with early rebuild in layoutbuilder - move forward', (WidgetTester tester) async {
    const Key key1 = GlobalObjectKey('Text1');
    const Key key2 = GlobalObjectKey('Text2');
    const Key key3 = GlobalObjectKey('Text3');
    Key? rebuiltKeyOfSecondChildBeforeLayout;
    Key? rebuiltKeyOfSecondChildAfterLayout;
    Key? rebuiltKeyOfThirdChildAfterLayout;
    await tester.pumpWidget(
      LayoutBuilder(
        builder: (BuildContext context, BoxConstraints constraints) {
          return Column(
            children: <Widget>[
              const _Stateful(
                child: Text(
                  'Text1',
                  textDirection: TextDirection.ltr,
                  key: key1,
                ),
              ),
              _Stateful(
                child: const Text(
                  'Text2',
                  textDirection: TextDirection.ltr,
                  key: key2,
                ),
                onElementRebuild: (StatefulElement element) {
                  // We don't want noise to override the result;
                  expect(rebuiltKeyOfSecondChildBeforeLayout, isNull);
                  final _Stateful statefulWidget = element.widget as _Stateful;
                  rebuiltKeyOfSecondChildBeforeLayout = statefulWidget.child.key;
                },
              ),
              const _Stateful(
                child: Text(
                  'Text3',
                  textDirection: TextDirection.ltr,
                  key: key3,
                ),
              ),
            ],
          );
        },
      ),
    );
    // Result will be written during first build and need to clear it to remove
    // noise.
    rebuiltKeyOfSecondChildBeforeLayout = null;

    final _StatefulState state = tester.firstState(find.byType(_Stateful).at(1));
    state.rebuild();
    // Reorders the items
    await tester.pumpWidget(
      LayoutBuilder(
        builder: (BuildContext context, BoxConstraints constraints) {
          return Column(
            children: <Widget>[
              const _Stateful(
                child: Text(
                  'Text1',
                  textDirection: TextDirection.ltr,
                  key: key1,
                ),
              ),
              _Stateful(
                child: const Text(
                  'Text3',
                  textDirection: TextDirection.ltr,
                  key: key3,
                ),
                onElementRebuild: (StatefulElement element) {
                  // Verifies the early rebuild happens before layout.
                  expect(rebuiltKeyOfSecondChildBeforeLayout, key2);
                  // We don't want noise to override the result;
                  expect(rebuiltKeyOfSecondChildAfterLayout, isNull);
                  final _Stateful statefulWidget = element.widget as _Stateful;
                  rebuiltKeyOfSecondChildAfterLayout = statefulWidget.child.key;
                },
              ),
              _Stateful(
                child: const Text(
                  'Text2',
                  textDirection: TextDirection.ltr,
                  key: key2,
                ),
                onElementRebuild: (StatefulElement element) {
                  // Verifies the early rebuild happens before layout.
                  expect(rebuiltKeyOfSecondChildBeforeLayout, key2);
                  // We don't want noise to override the result;
                  expect(rebuiltKeyOfThirdChildAfterLayout, isNull);
                  final _Stateful statefulWidget = element.widget as _Stateful;
                  rebuiltKeyOfThirdChildAfterLayout = statefulWidget.child.key;
                },
              ),
            ],
          );
        },
      ),
    );
    expect(rebuiltKeyOfSecondChildBeforeLayout, key2);
    expect(rebuiltKeyOfSecondChildAfterLayout, key3);
    expect(rebuiltKeyOfThirdChildAfterLayout, key2);
  });

  testWidgets('GlobalKey correct case 5 - can deal with early rebuild in layoutbuilder - only one global key', (WidgetTester tester) async {
    const Key key1 = GlobalObjectKey('Text1');
    Key? rebuiltKeyOfSecondChildBeforeLayout;
    Key? rebuiltKeyOfThirdChildAfterLayout;
    await tester.pumpWidget(
      LayoutBuilder(
        builder: (BuildContext context, BoxConstraints constraints) {
          return Column(
            children: <Widget>[
              const _Stateful(
                child: Text(
                  'Text1',
                  textDirection: TextDirection.ltr,
                ),
              ),
              _Stateful(
                child: const Text(
                  'Text2',
                  textDirection: TextDirection.ltr,
                  key: key1,
                ),
                onElementRebuild: (StatefulElement element) {
                  // We don't want noise to override the result;
                  expect(rebuiltKeyOfSecondChildBeforeLayout, isNull);
                  final _Stateful statefulWidget = element.widget as _Stateful;
                  rebuiltKeyOfSecondChildBeforeLayout = statefulWidget.child.key;
                },
              ),
              const _Stateful(
                child: Text(
                  'Text3',
                  textDirection: TextDirection.ltr,
                ),
              ),
            ],
          );
        },
      ),
    );
    // Result will be written during first build and need to clear it to remove
    // noise.
    rebuiltKeyOfSecondChildBeforeLayout = null;

    final _StatefulState state = tester.firstState(find.byType(_Stateful).at(1));
    state.rebuild();
    // Reorders the items
    await tester.pumpWidget(
      LayoutBuilder(
        builder: (BuildContext context, BoxConstraints constraints) {
          return Column(
            children: <Widget>[
              const _Stateful(
                child: Text(
                  'Text1',
                  textDirection: TextDirection.ltr,
                ),
              ),
              _Stateful(
                child: const Text(
                  'Text3',
                  textDirection: TextDirection.ltr,
                ),
                onElementRebuild: (StatefulElement element) {
                  // Verifies the early rebuild happens before layout.
                  expect(rebuiltKeyOfSecondChildBeforeLayout, key1);
                },
              ),
              _Stateful(
                child: const Text(
                  'Text2',
                  textDirection: TextDirection.ltr,
                  key: key1,
                ),
                onElementRebuild: (StatefulElement element) {
                  // Verifies the early rebuild happens before layout.
                  expect(rebuiltKeyOfSecondChildBeforeLayout, key1);
                  // We don't want noise to override the result;
                  expect(rebuiltKeyOfThirdChildAfterLayout, isNull);
                  final _Stateful statefulWidget = element.widget as _Stateful;
                  rebuiltKeyOfThirdChildAfterLayout = statefulWidget.child.key;
                },
              ),
            ],
          );
        },
      ),
    );
    expect(rebuiltKeyOfSecondChildBeforeLayout, key1);
    expect(rebuiltKeyOfThirdChildAfterLayout, key1);
  });

  testWidgets('GlobalKey duplication 1 - double appearance', (WidgetTester tester) async {
    final Key key = GlobalKey(debugLabel: 'problematic');
    await tester.pumpWidget(Stack(
      textDirection: TextDirection.ltr,
      children: <Widget>[
        Container(
          key: const ValueKey<int>(1),
          child: SizedBox(key: key),
        ),
        Container(
          key: const ValueKey<int>(2),
          child: Placeholder(key: key),
        ),
      ],
    ));
    final dynamic exception = tester.takeException();
    expect(exception, isFlutterError);
    expect(
      exception.toString(),
      equalsIgnoringHashCodes(
        'Multiple widgets used the same GlobalKey.\n'
        'The key [GlobalKey#00000 problematic] was used by multiple widgets. The parents of those widgets were:\n'
        '- Container-[<1>]\n'
        '- Container-[<2>]\n'
        'A GlobalKey can only be specified on one widget at a time in the widget tree.',
      ),
    );
  });

  testWidgets('GlobalKey duplication 2 - splitting and changing type', (WidgetTester tester) async {
    final Key key = GlobalKey(debugLabel: 'problematic');

    await tester.pumpWidget(Stack(
      textDirection: TextDirection.ltr,
      children: <Widget>[
        Container(
          key: const ValueKey<int>(1),
        ),
        Container(
          key: const ValueKey<int>(2),
        ),
        Container(
          key: key,
        ),
      ],
    ));

    await tester.pumpWidget(Stack(
      textDirection: TextDirection.ltr,
      children: <Widget>[
        Container(
          key: const ValueKey<int>(1),
          child: SizedBox(key: key),
        ),
        Container(
          key: const ValueKey<int>(2),
          child: Placeholder(key: key),
        ),
      ],
    ));

    final dynamic exception = tester.takeException();
    expect(exception, isFlutterError);
    expect(
      exception.toString(),
      equalsIgnoringHashCodes(
        'Multiple widgets used the same GlobalKey.\n'
        'The key [GlobalKey#00000 problematic] was used by multiple widgets. The parents of those widgets were:\n'
        '- Container-[<1>]\n'
        '- Container-[<2>]\n'
        'A GlobalKey can only be specified on one widget at a time in the widget tree.',
      ),
    );
  });

  testWidgets('GlobalKey duplication 3 - splitting and changing type', (WidgetTester tester) async {
    final Key key = GlobalKey(debugLabel: 'problematic');
    await tester.pumpWidget(Stack(
      textDirection: TextDirection.ltr,
      children: <Widget>[
        Container(key: key),
      ],
    ));
    await tester.pumpWidget(Stack(
      textDirection: TextDirection.ltr,
      children: <Widget>[
        SizedBox(key: key),
        Placeholder(key: key),
      ],
    ));
    final dynamic exception = tester.takeException();
    expect(exception, isFlutterError);
    expect(
      exception.toString(),
      equalsIgnoringHashCodes(
        'Duplicate keys found.\n'
        'If multiple keyed nodes exist as children of another node, they must have unique keys.\n'
        'Stack(alignment: AlignmentDirectional.topStart, textDirection: ltr, fit: loose) has multiple children with key [GlobalKey#00000 problematic].'
      ),
    );
  });

  testWidgets('GlobalKey duplication 4 - splitting and half changing type', (WidgetTester tester) async {
    final Key key = GlobalKey(debugLabel: 'problematic');
    await tester.pumpWidget(Stack(
      textDirection: TextDirection.ltr,
      children: <Widget>[
        Container(key: key),
      ],
    ));
    await tester.pumpWidget(Stack(
      textDirection: TextDirection.ltr,
      children: <Widget>[
        Container(key: key),
        Placeholder(key: key),
      ],
    ));
    final dynamic exception = tester.takeException();
    expect(exception, isFlutterError);
    expect(
      exception.toString(),
      equalsIgnoringHashCodes(
        'Duplicate keys found.\n'
        'If multiple keyed nodes exist as children of another node, they must have unique keys.\n'
        'Stack(alignment: AlignmentDirectional.topStart, textDirection: ltr, fit: loose) has multiple children with key [GlobalKey#00000 problematic].'
      ),
    );
  });

  testWidgets('GlobalKey duplication 5 - splitting and half changing type', (WidgetTester tester) async {
    final Key key = GlobalKey(debugLabel: 'problematic');
    await tester.pumpWidget(Stack(
      textDirection: TextDirection.ltr,
      children: <Widget>[
        Container(key: key),
      ],
    ));
    await tester.pumpWidget(Stack(
      textDirection: TextDirection.ltr,
      children: <Widget>[
        Placeholder(key: key),
        Container(key: key),
      ],
    ));
    expect(tester.takeException(), isFlutterError);
  });

  testWidgets('GlobalKey duplication 6 - splitting and not changing type', (WidgetTester tester) async {
    final Key key = GlobalKey(debugLabel: 'problematic');
    await tester.pumpWidget(Stack(
      textDirection: TextDirection.ltr,
      children: <Widget>[
        Container(key: key),
      ],
    ));
    await tester.pumpWidget(Stack(
      textDirection: TextDirection.ltr,
      children: <Widget>[
        Container(key: key),
        Container(key: key),
      ],
    ));
    expect(tester.takeException(), isFlutterError);
  });

  testWidgets('GlobalKey duplication 7 - appearing later', (WidgetTester tester) async {
    final Key key = GlobalKey(debugLabel: 'problematic');
    await tester.pumpWidget(Stack(
      textDirection: TextDirection.ltr,
      children: <Widget>[
        Container(key: const ValueKey<int>(1), child: Container(key: key)),
        Container(key: const ValueKey<int>(2)),
      ],
    ));
    await tester.pumpWidget(Stack(
      textDirection: TextDirection.ltr,
      children: <Widget>[
        Container(key: const ValueKey<int>(1), child: Container(key: key)),
        Container(key: const ValueKey<int>(2), child: Container(key: key)),
      ],
    ));
    expect(tester.takeException(), isFlutterError);
  });

  testWidgets('GlobalKey duplication 8 - appearing earlier', (WidgetTester tester) async {
    final Key key = GlobalKey(debugLabel: 'problematic');
    await tester.pumpWidget(Stack(
      textDirection: TextDirection.ltr,
      children: <Widget>[
        Container(key: const ValueKey<int>(1)),
        Container(key: const ValueKey<int>(2), child: Container(key: key)),
      ],
    ));
    await tester.pumpWidget(Stack(
      textDirection: TextDirection.ltr,
      children: <Widget>[
        Container(key: const ValueKey<int>(1), child: Container(key: key)),
        Container(key: const ValueKey<int>(2), child: Container(key: key)),
      ],
    ));
    expect(tester.takeException(), isFlutterError);
  });

  testWidgets('GlobalKey duplication 9 - moving and appearing later', (WidgetTester tester) async {
    final Key key = GlobalKey(debugLabel: 'problematic');
    await tester.pumpWidget(Stack(
      textDirection: TextDirection.ltr,
      children: <Widget>[
        Container(key: const ValueKey<int>(0), child: Container(key: key)),
        Container(key: const ValueKey<int>(1)),
        Container(key: const ValueKey<int>(2)),
      ],
    ));
    await tester.pumpWidget(Stack(
      textDirection: TextDirection.ltr,
      children: <Widget>[
        Container(key: const ValueKey<int>(0)),
        Container(key: const ValueKey<int>(1), child: Container(key: key)),
        Container(key: const ValueKey<int>(2), child: Container(key: key)),
      ],
    ));
    expect(tester.takeException(), isFlutterError);
  });

  testWidgets('GlobalKey duplication 10 - moving and appearing earlier', (WidgetTester tester) async {
    final Key key = GlobalKey(debugLabel: 'problematic');
    await tester.pumpWidget(Stack(
      textDirection: TextDirection.ltr,
      children: <Widget>[
        Container(key: const ValueKey<int>(1)),
        Container(key: const ValueKey<int>(2)),
        Container(key: const ValueKey<int>(3), child: Container(key: key)),
      ],
    ));
    await tester.pumpWidget(Stack(
      textDirection: TextDirection.ltr,
      children: <Widget>[
        Container(key: const ValueKey<int>(1), child: Container(key: key)),
        Container(key: const ValueKey<int>(2), child: Container(key: key)),
        Container(key: const ValueKey<int>(3)),
      ],
    ));
    expect(tester.takeException(), isFlutterError);
  });

  testWidgets('GlobalKey duplication 11 - double sibling appearance', (WidgetTester tester) async {
    final Key key = GlobalKey(debugLabel: 'problematic');
    await tester.pumpWidget(Stack(
      textDirection: TextDirection.ltr,
      children: <Widget>[
        Container(key: key),
        Container(key: key),
      ],
    ));
    expect(tester.takeException(), isFlutterError);
  });

  testWidgets('GlobalKey duplication 12 - all kinds of badness at once', (WidgetTester tester) async {
    final Key key1 = GlobalKey(debugLabel: 'problematic');
    final Key key2 = GlobalKey(debugLabel: 'problematic'); // intentionally the same label
    final Key key3 = GlobalKey(debugLabel: 'also problematic');
    await tester.pumpWidget(Stack(
      textDirection: TextDirection.ltr,
      children: <Widget>[
        Container(key: key1),
        Container(key: key1),
        Container(key: key2),
        Container(key: key1),
        Container(key: key1),
        Container(key: key2),
        Container(key: key1),
        Container(key: key1),
        Row(
          children: <Widget>[
            Container(key: key1),
            Container(key: key1),
            Container(key: key2),
            Container(key: key2),
            Container(key: key2),
            Container(key: key3),
            Container(key: key2),
          ],
        ),
        Row(
          children: <Widget>[
            Container(key: key1),
            Container(key: key1),
            Container(key: key3),
          ],
        ),
        Container(key: key3),
      ],
    ));
    final dynamic exception = tester.takeException();
    expect(exception, isFlutterError);
    expect(
      exception.toString(),
      equalsIgnoringHashCodes(
        'Duplicate keys found.\n'
        'If multiple keyed nodes exist as children of another node, they must have unique keys.\n'
        'Stack(alignment: AlignmentDirectional.topStart, textDirection: ltr, fit: loose) has multiple children with key [GlobalKey#00000 problematic].',
      ),
    );
  });

  testWidgets('GlobalKey duplication 13 - all kinds of badness at once', (WidgetTester tester) async {
    final Key key1 = GlobalKey(debugLabel: 'problematic');
    final Key key2 = GlobalKey(debugLabel: 'problematic'); // intentionally the same label
    final Key key3 = GlobalKey(debugLabel: 'also problematic');
    await tester.pumpWidget(Stack(
      textDirection: TextDirection.ltr,
      children: <Widget>[
        Container(key: key1),
        Container(key: key2),
        Container(key: key3),
      ],
    ));
    await tester.pumpWidget(Stack(
      textDirection: TextDirection.ltr,
      children: <Widget>[
        Container(key: key1),
        Container(key: key1),
        Container(key: key2),
        Container(key: key1),
        Container(key: key1),
        Container(key: key2),
        Container(key: key1),
        Container(key: key1),
        Row(
          children: <Widget>[
            Container(key: key1),
            Container(key: key1),
            Container(key: key2),
            Container(key: key2),
            Container(key: key2),
            Container(key: key3),
            Container(key: key2),
          ],
        ),
        Row(
          children: <Widget>[
            Container(key: key1),
            Container(key: key1),
            Container(key: key3),
          ],
        ),
        Container(key: key3),
      ],
    ));
    expect(tester.takeException(), isFlutterError);
  });

  testWidgets('GlobalKey duplication 14 - moving during build - before', (WidgetTester tester) async {
    final Key key = GlobalKey(debugLabel: 'problematic');
    await tester.pumpWidget(Stack(
      textDirection: TextDirection.ltr,
      children: <Widget>[
        Container(key: key),
        Container(key: const ValueKey<int>(0)),
        Container(key: const ValueKey<int>(1)),
      ],
    ));
    await tester.pumpWidget(Stack(
      textDirection: TextDirection.ltr,
      children: <Widget>[
        Container(key: const ValueKey<int>(0)),
        Container(key: const ValueKey<int>(1), child: Container(key: key)),
      ],
    ));
  });

  testWidgets('GlobalKey duplication 15 - duplicating during build - before', (WidgetTester tester) async {
    final Key key = GlobalKey(debugLabel: 'problematic');
    await tester.pumpWidget(Stack(
      textDirection: TextDirection.ltr,
      children: <Widget>[
        Container(key: key),
        Container(key: const ValueKey<int>(0)),
        Container(key: const ValueKey<int>(1)),
      ],
    ));
    await tester.pumpWidget(Stack(
      textDirection: TextDirection.ltr,
      children: <Widget>[
        Container(key: key),
        Container(key: const ValueKey<int>(0)),
        Container(key: const ValueKey<int>(1), child: Container(key: key)),
      ],
    ));
    expect(tester.takeException(), isFlutterError);
  });

  testWidgets('GlobalKey duplication 16 - moving during build - after', (WidgetTester tester) async {
    final Key key = GlobalKey(debugLabel: 'problematic');
    await tester.pumpWidget(Stack(
      textDirection: TextDirection.ltr,
      children: <Widget>[
        Container(key: const ValueKey<int>(0)),
        Container(key: const ValueKey<int>(1)),
        Container(key: key),
      ],
    ));
    await tester.pumpWidget(Stack(
      textDirection: TextDirection.ltr,
      children: <Widget>[
        Container(key: const ValueKey<int>(0)),
        Container(key: const ValueKey<int>(1), child: Container(key: key)),
      ],
    ));
  });

  testWidgets('GlobalKey duplication 17 - duplicating during build - after', (WidgetTester tester) async {
    final Key key = GlobalKey(debugLabel: 'problematic');
    await tester.pumpWidget(Stack(
      textDirection: TextDirection.ltr,
      children: <Widget>[
        Container(key: const ValueKey<int>(0)),
        Container(key: const ValueKey<int>(1)),
        Container(key: key),
      ],
    ));
    int count = 0;
    final FlutterExceptionHandler? oldHandler = FlutterError.onError;
    FlutterError.onError = (FlutterErrorDetails details) {
      expect(details.exception, isFlutterError);
      count += 1;
    };
    await tester.pumpWidget(Stack(
      textDirection: TextDirection.ltr,
      children: <Widget>[
        Container(key: const ValueKey<int>(0)),
        Container(key: const ValueKey<int>(1), child: Container(key: key)),
        Container(key: key),
      ],
    ));
    FlutterError.onError = oldHandler;
    expect(count, 1);
  });

  testWidgets('GlobalKey duplication 18 - subtree build duplicate key with same type', (WidgetTester tester) async {
    final Key key = GlobalKey(debugLabel: 'problematic');
    final Stack stack = Stack(
      textDirection: TextDirection.ltr,
      children: <Widget>[
        const SwapKeyWidget(childKey: ValueKey<int>(0)),
        Container(key: const ValueKey<int>(1)),
        Container(key: key),
      ],
    );
    await tester.pumpWidget(stack);
    final SwapKeyWidgetState state = tester.state(find.byType(SwapKeyWidget));
    state.swapKey(key);
    await tester.pump();
    final dynamic exception = tester.takeException();
    expect(exception, isFlutterError);
    expect(
      exception.toString(),
      equalsIgnoringHashCodes(
        'Duplicate GlobalKey detected in widget tree.\n'
        'The following GlobalKey was specified multiple times in the widget tree. This will lead '
        'to parts of the widget tree being truncated unexpectedly, because the second time a key is seen, the '
        'previous instance is moved to the new location. The key was:\n'
        '- [GlobalKey#00000 problematic]\n'
        'This was determined by noticing that after the widget with the above global key was '
        'moved out of its previous parent, that previous parent never updated during this frame, meaning that '
        'it either did not update at all or updated before the widget was moved, in either case implying that '
        'it still thinks that it should have a child with that global key.\n'
        'The specific parent that did not update after having one or more children forcibly '
        'removed due to GlobalKey reparenting is:\n'
        '- Stack(alignment: AlignmentDirectional.topStart, textDirection: ltr, fit: loose, '
        'renderObject: RenderStack#00000)\n'
        'A GlobalKey can only be specified on one widget at a time in the widget tree.',
      ),
    );
  });

  testWidgets('GlobalKey duplication 19 - subtree build duplicate key with different types', (WidgetTester tester) async {
    final Key key = GlobalKey(debugLabel: 'problematic');
    final Stack stack = Stack(
      textDirection: TextDirection.ltr,
      children: <Widget>[
        const SwapKeyWidget(childKey: ValueKey<int>(0)),
        Container(key: const ValueKey<int>(1)),
        Container(color: Colors.green, child: SizedBox(key: key)),
      ],
    );
    await tester.pumpWidget(stack);
    final SwapKeyWidgetState state = tester.state(find.byType(SwapKeyWidget));
    state.swapKey(key);
    await tester.pump();
    final dynamic exception = tester.takeException();
    expect(exception, isFlutterError);
    expect(
      exception.toString(),
      equalsIgnoringHashCodes(
        'Multiple widgets used the same GlobalKey.\n'
        'The key [GlobalKey#95367 problematic] was used by 2 widgets:\n'
        '  SizedBox-[GlobalKey#00000 problematic]\n'
        '  Container-[GlobalKey#00000 problematic]\n'
        'A GlobalKey can only be specified on one widget at a time in the widget tree.',
      ),
    );
  });

  testWidgets('GlobalKey duplication 20 - real duplication with early rebuild in layoutbuilder will throw', (WidgetTester tester) async {
    const Key key1 = GlobalObjectKey('Text1');
    const Key key2 = GlobalObjectKey('Text2');
    Key? rebuiltKeyOfSecondChildBeforeLayout;
    Key? rebuiltKeyOfFirstChildAfterLayout;
    Key? rebuiltKeyOfSecondChildAfterLayout;
    await tester.pumpWidget(
      LayoutBuilder(
        builder: (BuildContext context, BoxConstraints constraints) {
          return Column(
            children: <Widget>[
              const _Stateful(
                child: Text(
                  'Text1',
                  textDirection: TextDirection.ltr,
                  key: key1,
                ),
              ),
              _Stateful(
                child: const Text(
                  'Text2',
                  textDirection: TextDirection.ltr,
                  key: key2,
                ),
                onElementRebuild: (StatefulElement element) {
                  // We don't want noise to override the result;
                  expect(rebuiltKeyOfSecondChildBeforeLayout, isNull);
                  final _Stateful statefulWidget = element.widget as _Stateful;
                  rebuiltKeyOfSecondChildBeforeLayout = statefulWidget.child.key;
                },
              ),
            ],
          );
        },
      ),
    );
    // Result will be written during first build and need to clear it to remove
    // noise.
    rebuiltKeyOfSecondChildBeforeLayout = null;

    final _StatefulState state = tester.firstState(find.byType(_Stateful).at(1));
    state.rebuild();

    await tester.pumpWidget(
      LayoutBuilder(
        builder: (BuildContext context, BoxConstraints constraints) {
          return Column(
            children: <Widget>[
              _Stateful(
                child: const Text(
                  'Text2',
                  textDirection: TextDirection.ltr,
                  key: key2,
                ),
                onElementRebuild: (StatefulElement element) {
                  // Verifies the early rebuild happens before layout.
                  expect(rebuiltKeyOfSecondChildBeforeLayout, key2);
                  // We don't want noise to override the result;
                  expect(rebuiltKeyOfFirstChildAfterLayout, isNull);
                  final _Stateful statefulWidget = element.widget as _Stateful;
                  rebuiltKeyOfFirstChildAfterLayout = statefulWidget.child.key;
                },
              ),
              _Stateful(
                child: const Text(
                  'Text1',
                  textDirection: TextDirection.ltr,
                  key: key2,
                ),
                onElementRebuild: (StatefulElement element) {
                  // Verifies the early rebuild happens before layout.
                  expect(rebuiltKeyOfSecondChildBeforeLayout, key2);
                  // We don't want noise to override the result;
                  expect(rebuiltKeyOfSecondChildAfterLayout, isNull);
                  final _Stateful statefulWidget = element.widget as _Stateful;
                  rebuiltKeyOfSecondChildAfterLayout = statefulWidget.child.key;
                },
              ),
            ],
          );
        },
      ),
    );
    expect(rebuiltKeyOfSecondChildBeforeLayout, key2);
    expect(rebuiltKeyOfFirstChildAfterLayout, key2);
    expect(rebuiltKeyOfSecondChildAfterLayout, key2);
    final dynamic exception = tester.takeException();
    expect(exception, isFlutterError);
    expect(
      exception.toString(),
      equalsIgnoringHashCodes(
        'Multiple widgets used the same GlobalKey.\n'
        'The key [GlobalObjectKey String#00000] was used by multiple widgets. The '
        'parents of those widgets were:\n'
        '- _Stateful(state: _StatefulState#00000)\n'
        '- _Stateful(state: _StatefulState#00000)\n'
        'A GlobalKey can only be specified on one widget at a time in the widget tree.',
      ),
    );
  });

  testWidgets('GlobalKey - detach and re-attach child to different parents', (WidgetTester tester) async {
    await tester.pumpWidget(Directionality(
      textDirection: TextDirection.ltr,
      child: Center(
        child: SizedBox(
          height: 100,
          child: CustomScrollView(
            controller: ScrollController(),
            slivers: <Widget>[
              SliverList(
                delegate: SliverChildListDelegate(<Widget>[
                  Text('child', key: GlobalKey()),
                ]),
              ),
            ],
          ),
        ),
      ),
    ));
    final SliverMultiBoxAdaptorElement element = tester.element(find.byType(SliverList));
    late Element childElement;
    // Removing and recreating child with same Global Key should not trigger
    // duplicate key error.
    element.visitChildren((Element e) {
      childElement = e;
    });
    element.removeChild(childElement.renderObject! as RenderBox);
    element.createChild(0, after: null);
    element.visitChildren((Element e) {
      childElement = e;
    });
    element.removeChild(childElement.renderObject! as RenderBox);
    element.createChild(0, after: null);
  });

  testWidgets('GlobalKey - re-attach child to new parents, and the old parent is deactivated(unmounted)', (WidgetTester tester) async {
    // This is a regression test for https://github.com/flutter/flutter/issues/62055
    const Key key1 = GlobalObjectKey('key1');
    const Key key2 = GlobalObjectKey('key2');
    late StateSetter setState;
    int tabBarViewCnt = 2;
    TabController tabController = TabController(length: tabBarViewCnt, vsync: const TestVSync());

    await tester.pumpWidget(Directionality(
      textDirection: TextDirection.ltr,
      child: StatefulBuilder(
        builder: (BuildContext context, StateSetter setter) {
          setState = setter;
          return TabBarView(
            controller: tabController,
            children: <Widget>[
              if (tabBarViewCnt > 0) const Text('key1', key: key1),
              if (tabBarViewCnt > 1) const Text('key2', key: key2),
            ],
          );
        },
      ),
    ));

    expect(tabController.index, 0);

    // switch tabs 0 -> 1
    setState((){
      tabController.index = 1;
    });

    await tester.pump(const Duration(seconds: 1)); // finish the animation

    expect(tabController.index, 1);

    // rebuild TabBarView that only have the 1st page with GlobalKey 'key1'
    setState((){
      tabBarViewCnt = 1;
      tabController = TabController(length: tabBarViewCnt, vsync: const TestVSync());
    });

    await tester.pump(const Duration(seconds: 1)); // finish the animation

    expect(tabController.index, 0);
  });

  testWidgets('Defunct setState throws exception', (WidgetTester tester) async {
    late StateSetter setState;

    await tester.pumpWidget(StatefulBuilder(
      builder: (BuildContext context, StateSetter setter) {
        setState = setter;
        return Container();
      },
    ));

    // Control check that setState doesn't throw an exception.
    setState(() { });

    await tester.pumpWidget(Container());

    expect(() { setState(() { }); }, throwsFlutterError);
  });

  testWidgets('State toString', (WidgetTester tester) async {
    final TestState state = TestState();
    expect(state.toString(), contains('no widget'));
  });

  testWidgets('debugPrintGlobalKeyedWidgetLifecycle control test', (WidgetTester tester) async {
    expect(debugPrintGlobalKeyedWidgetLifecycle, isFalse);

    final DebugPrintCallback oldCallback = debugPrint;
    debugPrintGlobalKeyedWidgetLifecycle = true;

    final List<String> log = <String>[];
    debugPrint = (String? message, { int? wrapWidth }) {
      log.add(message!);
    };

    final GlobalKey key = GlobalKey();
    await tester.pumpWidget(Container(key: key));
    expect(log, isEmpty);
    await tester.pumpWidget(const Placeholder());
    debugPrint = oldCallback;
    debugPrintGlobalKeyedWidgetLifecycle = false;

    expect(log.length, equals(2));
    expect(log[0], matches('Deactivated'));
    expect(log[1], matches('Discarding .+ from inactive elements list.'));
  });

  testWidgets('MultiChildRenderObjectElement.children', (WidgetTester tester) async {
    GlobalKey key0, key1, key2;
    await tester.pumpWidget(Column(
      key: key0 = GlobalKey(),
      children: <Widget>[
        Container(),
        Container(key: key1 = GlobalKey()),
        Container(),
        Container(key: key2 = GlobalKey()),
        Container(),
      ],
    ));
    final MultiChildRenderObjectElement element = key0.currentContext! as MultiChildRenderObjectElement;
    expect(
      element.children.map((Element element) => element.widget.key),
      <Key?>[null, key1, null, key2, null],
    );
  });

  testWidgets('Can not attach a non-RenderObjectElement to the MultiChildRenderObjectElement - mount', (WidgetTester tester) async {
    await tester.pumpWidget(
      Column(
        children: <Widget>[
          Container(),
          const _EmptyWidget(),
        ],
      ),
    );

    final dynamic exception = tester.takeException();
    expect(exception, isFlutterError);
    expect(
      exception.toString(),
      equalsIgnoringHashCodes(
        'The children of `MultiChildRenderObjectElement` must each has an associated render object.\n'
        'This typically means that the `_EmptyWidget` or its children\n'
        'are not a subtype of `RenderObjectWidget`.\n'
        'The following element does not have an associated render object:\n'
        '  _EmptyWidget\n'
        'debugCreator: _EmptyWidget ← Column ← [root]',
      ),
    );
  });

  testWidgets('Can not attach a non-RenderObjectElement to the MultiChildRenderObjectElement - update', (WidgetTester tester) async {
    await tester.pumpWidget(
      Column(
        children: <Widget>[
          Container(),
        ],
      ),
    );

    await tester.pumpWidget(
      Column(
        children: <Widget>[
          Container(),
          const _EmptyWidget(),
        ],
      ),
    );

    final dynamic exception = tester.takeException();
    expect(exception, isFlutterError);
    expect(
      exception.toString(),
      equalsIgnoringHashCodes(
        'The children of `MultiChildRenderObjectElement` must each has an associated render object.\n'
        'This typically means that the `_EmptyWidget` or its children\n'
        'are not a subtype of `RenderObjectWidget`.\n'
        'The following element does not have an associated render object:\n'
        '  _EmptyWidget\n'
        'debugCreator: _EmptyWidget ← Column ← [root]',
      ),
    );
  });

  testWidgets('Element diagnostics', (WidgetTester tester) async {
    GlobalKey key0;
    await tester.pumpWidget(Column(
      key: key0 = GlobalKey(),
      children: <Widget>[
        Container(),
        Container(key: GlobalKey()),
        Container(color: Colors.green, child: Container()),
        Container(key: GlobalKey()),
        Container(),
      ],
    ));
    final MultiChildRenderObjectElement element = key0.currentContext! as MultiChildRenderObjectElement;

    expect(element, hasAGoodToStringDeep);
    expect(
      element.toStringDeep(),
      equalsIgnoringHashCodes(
        'Column-[GlobalKey#00000](direction: vertical, mainAxisAlignment: start, crossAxisAlignment: center, renderObject: RenderFlex#00000)\n'
        '├Container\n'
        '│└LimitedBox(maxWidth: 0.0, maxHeight: 0.0, renderObject: RenderLimitedBox#00000 relayoutBoundary=up1)\n'
        '│ └ConstrainedBox(BoxConstraints(biggest), renderObject: RenderConstrainedBox#00000 relayoutBoundary=up2)\n'
        '├Container-[GlobalKey#00000]\n'
        '│└LimitedBox(maxWidth: 0.0, maxHeight: 0.0, renderObject: RenderLimitedBox#00000 relayoutBoundary=up1)\n'
        '│ └ConstrainedBox(BoxConstraints(biggest), renderObject: RenderConstrainedBox#00000 relayoutBoundary=up2)\n'
        '├Container(bg: MaterialColor(primary value: Color(0xff4caf50)))\n'
        '│└ColoredBox(color: MaterialColor(primary value: Color(0xff4caf50)), renderObject: _RenderColoredBox#00000 relayoutBoundary=up1)\n'
        '│ └Container\n'
        '│  └LimitedBox(maxWidth: 0.0, maxHeight: 0.0, renderObject: RenderLimitedBox#00000 relayoutBoundary=up2)\n'
        '│   └ConstrainedBox(BoxConstraints(biggest), renderObject: RenderConstrainedBox#00000 relayoutBoundary=up3)\n'
        '├Container-[GlobalKey#00000]\n'
        '│└LimitedBox(maxWidth: 0.0, maxHeight: 0.0, renderObject: RenderLimitedBox#00000 relayoutBoundary=up1)\n'
        '│ └ConstrainedBox(BoxConstraints(biggest), renderObject: RenderConstrainedBox#00000 relayoutBoundary=up2)\n'
        '└Container\n'
        ' └LimitedBox(maxWidth: 0.0, maxHeight: 0.0, renderObject: RenderLimitedBox#00000 relayoutBoundary=up1)\n'
        '  └ConstrainedBox(BoxConstraints(biggest), renderObject: RenderConstrainedBox#00000 relayoutBoundary=up2)\n',
      ),
    );
  });

  testWidgets('scheduleBuild while debugBuildingDirtyElements is true', (WidgetTester tester) async {
    /// ignore here is required for testing purpose because changing the flag properly is hard
    // ignore: invalid_use_of_protected_member
    tester.binding.debugBuildingDirtyElements = true;
    late FlutterError error;
    try {
      tester.binding.buildOwner!.scheduleBuildFor(
        DirtyElementWithCustomBuildOwner(tester.binding.buildOwner!, Container()),
      );
    } on FlutterError catch (e) {
      error = e;
    } finally {
      expect(error.diagnostics.length, 3);
      expect(error.diagnostics.last.level, DiagnosticLevel.hint);
      expect(
        error.diagnostics.last.toStringDeep(),
        equalsIgnoringHashCodes(
          'This might be because setState() was called from a layout or\n'
          'paint callback. If a change is needed to the widget tree, it\n'
          'should be applied as the tree is being built. Scheduling a change\n'
          'for the subsequent frame instead results in an interface that\n'
          'lags behind by one frame. If this was done to make your build\n'
          'dependent on a size measured at layout time, consider using a\n'
          'LayoutBuilder, CustomSingleChildLayout, or\n'
          'CustomMultiChildLayout. If, on the other hand, the one frame\n'
          'delay is the desired effect, for example because this is an\n'
          'animation, consider scheduling the frame in a post-frame callback\n'
          'using SchedulerBinding.addPostFrameCallback or using an\n'
          'AnimationController to trigger the animation.\n',
        ),
      );
      expect(
        error.toStringDeep(),
        'FlutterError\n'
        '   Build scheduled during frame.\n'
        '   While the widget tree was being built, laid out, and painted, a\n'
        '   new frame was scheduled to rebuild the widget tree.\n'
        '   This might be because setState() was called from a layout or\n'
        '   paint callback. If a change is needed to the widget tree, it\n'
        '   should be applied as the tree is being built. Scheduling a change\n'
        '   for the subsequent frame instead results in an interface that\n'
        '   lags behind by one frame. If this was done to make your build\n'
        '   dependent on a size measured at layout time, consider using a\n'
        '   LayoutBuilder, CustomSingleChildLayout, or\n'
        '   CustomMultiChildLayout. If, on the other hand, the one frame\n'
        '   delay is the desired effect, for example because this is an\n'
        '   animation, consider scheduling the frame in a post-frame callback\n'
        '   using SchedulerBinding.addPostFrameCallback or using an\n'
        '   AnimationController to trigger the animation.\n',
      );
    }
  });

  testWidgets('didUpdateDependencies is not called on a State that never rebuilds', (WidgetTester tester) async {
    final GlobalKey<DependentState> key = GlobalKey<DependentState>();

    /// Initial build - should call didChangeDependencies, not deactivate
    await tester.pumpWidget(Inherited(1, child: DependentStatefulWidget(key: key)));
    final DependentState state = key.currentState!;
    expect(key.currentState, isNotNull);
    expect(state.didChangeDependenciesCount, 1);
    expect(state.deactivatedCount, 0);

    /// Rebuild with updated value - should call didChangeDependencies
    await tester.pumpWidget(Inherited(2, child: DependentStatefulWidget(key: key)));
    expect(key.currentState, isNotNull);
    expect(state.didChangeDependenciesCount, 2);
    expect(state.deactivatedCount, 0);

    // reparent it - should call deactivate and didChangeDependencies
    await tester.pumpWidget(Inherited(3, child: SizedBox(child: DependentStatefulWidget(key: key))));
    expect(key.currentState, isNotNull);
    expect(state.didChangeDependenciesCount, 3);
    expect(state.deactivatedCount, 1);

    // Remove it - should call deactivate, but not didChangeDependencies
    await tester.pumpWidget(const Inherited(4, child: SizedBox()));
    expect(key.currentState, isNull);
    expect(state.didChangeDependenciesCount, 3);
    expect(state.deactivatedCount, 2);
  });

  testWidgets('StatefulElement subclass can decorate State.build', (WidgetTester tester) async {
    late bool isDidChangeDependenciesDecorated;
    late bool isBuildDecorated;

    final Widget child = Decorate(
      didChangeDependencies: (bool value) {
        isDidChangeDependenciesDecorated = value;
      },
      build: (bool value) {
        isBuildDecorated = value;
      },
    );

    await tester.pumpWidget(Inherited(0, child: child));

    expect(isBuildDecorated, isTrue);
    expect(isDidChangeDependenciesDecorated, isFalse);

    await tester.pumpWidget(Inherited(1, child: child));

    expect(isBuildDecorated, isTrue);
    expect(isDidChangeDependenciesDecorated, isFalse);
  });
  group('BuildContext.debugDoingbuild', () {
    testWidgets('StatelessWidget', (WidgetTester tester) async {
      late bool debugDoingBuildOnBuild;
      await tester.pumpWidget(
        StatelessWidgetSpy(
          onBuild: (BuildContext context) {
            debugDoingBuildOnBuild = context.debugDoingBuild;
          },
        ),
      );

      final Element context = tester.element(find.byType(StatelessWidgetSpy));

      expect(context.debugDoingBuild, isFalse);
      expect(debugDoingBuildOnBuild, isTrue);
    });
    testWidgets('StatefulWidget', (WidgetTester tester) async {
      late bool debugDoingBuildOnBuild;
      late bool debugDoingBuildOnInitState;
      late bool debugDoingBuildOnDidChangeDependencies;
      late bool debugDoingBuildOnDidUpdateWidget;
      bool? debugDoingBuildOnDispose;
      bool? debugDoingBuildOnDeactivate;

      await tester.pumpWidget(
        Inherited(
          0,
          child: StatefulWidgetSpy(
            onInitState: (BuildContext context) {
              debugDoingBuildOnInitState = context.debugDoingBuild;
            },
            onDidChangeDependencies: (BuildContext context) {
              context.dependOnInheritedWidgetOfExactType<Inherited>();
              debugDoingBuildOnDidChangeDependencies = context.debugDoingBuild;
            },
            onBuild: (BuildContext context) {
              debugDoingBuildOnBuild = context.debugDoingBuild;
            },
          ),
        ),
      );

      final Element context = tester.element(find.byType(StatefulWidgetSpy));

      expect(context.debugDoingBuild, isFalse);
      expect(debugDoingBuildOnBuild, isTrue);
      expect(debugDoingBuildOnInitState, isFalse);
      expect(debugDoingBuildOnDidChangeDependencies, isFalse);

      await tester.pumpWidget(
        Inherited(
          1,
          child: StatefulWidgetSpy(
            onDidUpdateWidget: (BuildContext context) {
              debugDoingBuildOnDidUpdateWidget = context.debugDoingBuild;
            },
            onDidChangeDependencies: (BuildContext context) {
              debugDoingBuildOnDidChangeDependencies = context.debugDoingBuild;
            },
            onBuild: (BuildContext context) {
              debugDoingBuildOnBuild = context.debugDoingBuild;
            },
            onDispose: (BuildContext context) {
              debugDoingBuildOnDispose = context.debugDoingBuild;
            },
            onDeactivate: (BuildContext context) {
              debugDoingBuildOnDeactivate = context.debugDoingBuild;
            },
          ),
        ),
      );

      expect(context.debugDoingBuild, isFalse);
      expect(debugDoingBuildOnBuild, isTrue);
      expect(debugDoingBuildOnDidUpdateWidget, isFalse);
      expect(debugDoingBuildOnDidChangeDependencies, isFalse);
      expect(debugDoingBuildOnDeactivate, isNull);
      expect(debugDoingBuildOnDispose, isNull);

      await tester.pumpWidget(Container());

      expect(context.debugDoingBuild, isFalse);
      expect(debugDoingBuildOnDispose, isFalse);
      expect(debugDoingBuildOnDeactivate, isFalse);
    });
    testWidgets('RenderObjectWidget', (WidgetTester tester) async {
      late bool debugDoingBuildOnCreateRenderObject;
      bool? debugDoingBuildOnUpdateRenderObject;
      bool? debugDoingBuildOnDidUnmountRenderObject;
      final ValueNotifier<int> notifier = ValueNotifier<int>(0);

      late BuildContext spyContext;

      Widget build() {
        return ValueListenableBuilder<int>(
          valueListenable: notifier,
          builder: (BuildContext context, int? value, Widget? child) {
            return Inherited(value, child: child!);
          },
          child: RenderObjectWidgetSpy(
            onCreateRenderObject: (BuildContext context) {
              spyContext = context;
              context.dependOnInheritedWidgetOfExactType<Inherited>();
              debugDoingBuildOnCreateRenderObject = context.debugDoingBuild;
            },
            onUpdateRenderObject: (BuildContext context) {
              debugDoingBuildOnUpdateRenderObject = context.debugDoingBuild;
            },
            onDidUnmountRenderObject: () {
              debugDoingBuildOnDidUnmountRenderObject = spyContext.debugDoingBuild;
            },
          ),
        );
      }

      await tester.pumpWidget(build());

      spyContext = tester.element(find.byType(RenderObjectWidgetSpy));

      expect(spyContext.debugDoingBuild, isFalse);
      expect(debugDoingBuildOnCreateRenderObject, isTrue);
      expect(debugDoingBuildOnUpdateRenderObject, isNull);
      expect(debugDoingBuildOnDidUnmountRenderObject, isNull);

      await tester.pumpWidget(build());

      expect(spyContext.debugDoingBuild, isFalse);
      expect(debugDoingBuildOnUpdateRenderObject, isTrue);
      expect(debugDoingBuildOnDidUnmountRenderObject, isNull);

      notifier.value++;
      debugDoingBuildOnUpdateRenderObject = false;
      await tester.pump();

      expect(spyContext.debugDoingBuild, isFalse);
      expect(debugDoingBuildOnUpdateRenderObject, isTrue);
      expect(debugDoingBuildOnDidUnmountRenderObject, isNull);

      await tester.pumpWidget(Container());

      expect(spyContext.debugDoingBuild, isFalse);
      expect(debugDoingBuildOnDidUnmountRenderObject, isFalse);
    });
  });

  testWidgets('A widget whose element has an invalid visitChildren implementation triggers a useful error message', (WidgetTester tester) async {
    final GlobalKey key = GlobalKey();
    await tester.pumpWidget(_WidgetWithNoVisitChildren(_StatefulLeaf(key: key)));
    (key.currentState! as _StatefulLeafState).markNeedsBuild();
    await tester.pumpWidget(Container());
    final dynamic exception = tester.takeException();
    expect(
      exception.message,
      equalsIgnoringHashCodes(
        'Tried to build dirty widget in the wrong build scope.\n'
        'A widget which was marked as dirty and is still active was scheduled to be built, '
        'but the current build scope unexpectedly does not contain that widget.\n'
        'Sometimes this is detected when an element is removed from the widget tree, but '
        'the element somehow did not get marked as inactive. In that case, it might be '
        'caused by an ancestor element failing to implement visitChildren correctly, thus '
        'preventing some or all of its descendants from being correctly deactivated.\n'
        'The root of the build scope was:\n'
        '  [root]\n'
        'The offending element (which does not appear to be a descendant of the root of '
        'the build scope) was:\n'
        '  _StatefulLeaf-[GlobalKey#00000]',
      ),
    );
  });

  testWidgets('Can create BuildOwner that does not interfere with pointer router or raw key event handler', (WidgetTester tester) async {
    final int pointerRouterCount = GestureBinding.instance!.pointerRouter.debugGlobalRouteCount;
    final RawKeyEventHandler? rawKeyEventHandler = RawKeyboard.instance.keyEventHandler;
    expect(rawKeyEventHandler, isNotNull);
    BuildOwner(focusManager: FocusManager());
    expect(GestureBinding.instance!.pointerRouter.debugGlobalRouteCount, pointerRouterCount);
    expect(RawKeyboard.instance.keyEventHandler, same(rawKeyEventHandler));
  });

  testWidgets('Can access debugFillProperties without _LateInitializationError', (WidgetTester tester) async {
    final DiagnosticPropertiesBuilder builder = DiagnosticPropertiesBuilder();
    TestRenderObjectElement().debugFillProperties(builder);
    expect(builder.properties.any((DiagnosticsNode property) => property.name == 'renderObject' && property.value == null), isTrue);
  });

  testWidgets('BuildOwner.globalKeyCount keeps track of in-use global keys', (WidgetTester tester) async {
    final int initialCount = tester.binding.buildOwner!.globalKeyCount;
    final GlobalKey key1 = GlobalKey();
    final GlobalKey key2 = GlobalKey();
    await tester.pumpWidget(Container(key: key1));
    expect(tester.binding.buildOwner!.globalKeyCount, initialCount + 1);
    await tester.pumpWidget(Container(key: key1, child: Container()));
    expect(tester.binding.buildOwner!.globalKeyCount, initialCount + 1);
    await tester.pumpWidget(Container(key: key1, child: Container(key: key2)));
    expect(tester.binding.buildOwner!.globalKeyCount, initialCount + 2);
    await tester.pumpWidget(Container());
    expect(tester.binding.buildOwner!.globalKeyCount, initialCount + 0);
  });

  testWidgets('Widget and State properties are nulled out when unmounted', (WidgetTester tester) async {
    await tester.pumpWidget(const _StatefulLeaf());
    final StatefulElement element = tester.element<StatefulElement>(find.byType(_StatefulLeaf));
    expect(element.state, isA<State<_StatefulLeaf>>());
    expect(element.widget, isA<_StatefulLeaf>());
    // Replace the widget tree to unmount the element.
    await tester.pumpWidget(Container());
    // Accessing state/widget now throws a CastError because they have been
    // nulled out to reduce severity of memory leaks when an Element (e.g. in
    // the form of a BuildContext) is retained past its useful life. See also
    // https://github.com/flutter/flutter/issues/79605 for examples why this may
    // occur.
    expect(() => element.state, throwsA(isA<TypeError>()));
    expect(() => element.widget, throwsA(isA<TypeError>()));
  }, skip: kIsWeb);

  testWidgets('Deactivate and activate are called correctly', (WidgetTester tester) async {
    final List<String> states = <String>[];
    Widget build([Key? key]) {
      return StatefulWidgetSpy(
        key: key,
        onInitState: (BuildContext context) { states.add('initState'); },
        onDidUpdateWidget: (BuildContext context) { states.add('didUpdateWidget'); },
        onDeactivate: (BuildContext context) { states.add('deactivate'); },
        onActivate: (BuildContext context) { states.add('activate'); },
        onBuild: (BuildContext context) { states.add('build'); },
        onDispose: (BuildContext context) { states.add('dispose'); },
      );
    }
    Future<void> pumpWidget(Widget widget) {
      states.clear();
      return tester.pumpWidget(widget);
    }

    await pumpWidget(build());
    expect(states, <String>['initState', 'build']);
    await pumpWidget(Container(child: build()));
    expect(states, <String>['deactivate', 'initState', 'build', 'dispose']);
    await pumpWidget(Container());
    expect(states, <String>['deactivate', 'dispose']);

    final GlobalKey key = GlobalKey();
    await pumpWidget(build(key));
    expect(states, <String>['initState', 'build']);
    await pumpWidget(Container(child: build(key)));
    expect(states, <String>['deactivate', 'activate', 'didUpdateWidget', 'build']);
    await pumpWidget(Container());
    expect(states, <String>['deactivate', 'dispose']);
  });

  testWidgets('RenderObjectElement.unmount dispsoes of its renderObject', (WidgetTester tester) async {
    await tester.pumpWidget(const Placeholder());
    final RenderObjectElement element = tester.allElements.whereType<RenderObjectElement>().first;
    final RenderObject renderObject = element.renderObject;
    expect(renderObject.debugDisposed, false);

    await tester.pumpWidget(Container());

    expect(() => element.renderObject, throwsAssertionError);
    expect(renderObject.debugDisposed, true);
  });
<<<<<<< HEAD
=======

  testWidgets('Getting the render object of an unmounted element throws', (WidgetTester tester) async {
    await tester.pumpWidget(const _StatefulLeaf());
    final StatefulElement element = tester.element<StatefulElement>(find.byType(_StatefulLeaf));
    expect(element.state, isA<State<_StatefulLeaf>>());
    expect(element.widget, isA<_StatefulLeaf>());
    // Replace the widget tree to unmount the element.
    await tester.pumpWidget(Container());

  expect(
    () => element.findRenderObject(),
    throwsA(isA<FlutterError>().having(
      (FlutterError error) => error.message,
      'message',
      equalsIgnoringHashCodes('''
Cannot get renderObject of inactive element.
In order for an element to have a valid renderObject, it must be active, which means it is part of the tree.
Instead, this element is in the _ElementLifecycle.defunct state.
If you called this method from a State object, consider guarding it with State.mounted.
The findRenderObject() method was called for the following element:
  StatefulElement#00000(DEFUNCT)'''),
      )),
    );
  });
>>>>>>> 1df798a5
}

class _WidgetWithNoVisitChildren extends StatelessWidget {
  const _WidgetWithNoVisitChildren(this.child, { Key? key }) :
    super(key: key);

  final Widget child;

  @override
  Widget build(BuildContext context) => child;

  @override
  _WidgetWithNoVisitChildrenElement createElement() => _WidgetWithNoVisitChildrenElement(this);
}

class _WidgetWithNoVisitChildrenElement extends StatelessElement {
  _WidgetWithNoVisitChildrenElement(_WidgetWithNoVisitChildren widget): super(widget);

  @override
  void visitChildren(ElementVisitor visitor) {
    // This implementation is intentionally buggy, to test that an error message is
    // shown when this situation occurs.
    // The superclass has the correct implementation (calling `visitor(_child)`), so
    // we don't call it here.
  }
}

class _StatefulLeaf extends StatefulWidget {
  const _StatefulLeaf({ Key? key }) : super(key: key);

  @override
  State<_StatefulLeaf> createState() => _StatefulLeafState();
}

class _StatefulLeafState extends State<_StatefulLeaf> {
  void markNeedsBuild() {
    setState(() { });
  }

  @override
  Widget build(BuildContext context) {
    return const SizedBox.shrink();
  }
}

class Decorate extends StatefulWidget {
  const Decorate({
    Key? key,
    required this.didChangeDependencies,
    required this.build,
  }) :
    assert(didChangeDependencies != null),
    assert(build != null),
    super(key: key);

  final void Function(bool isInBuild) didChangeDependencies;
  final void Function(bool isInBuild) build;

  @override
  State<Decorate> createState() => _DecorateState();

  @override
  DecorateElement createElement() => DecorateElement(this);
}

class DecorateElement extends StatefulElement {
  DecorateElement(Decorate widget): super(widget);

  bool isDecorated = false;

  @override
  Widget build() {
    try {
      isDecorated = true;
      return super.build();
    } finally {
      isDecorated = false;
    }
  }
}

class _DecorateState extends State<Decorate> {
  @override
  void didChangeDependencies() {
    super.didChangeDependencies();
    widget.didChangeDependencies.call((context as DecorateElement).isDecorated);
  }
  @override
  Widget build(covariant DecorateElement context) {
    context.dependOnInheritedWidgetOfExactType<Inherited>();
    widget.build.call(context.isDecorated);
    return Container();
  }
}

class DirtyElementWithCustomBuildOwner extends Element {
  DirtyElementWithCustomBuildOwner(BuildOwner buildOwner, Widget widget)
    : _owner = buildOwner, super(widget);

  final BuildOwner _owner;

  @override
  void performRebuild() {}

  @override
  BuildOwner get owner => _owner;

  @override
  bool get dirty => true;

  @override
  bool get debugDoingBuild => throw UnimplementedError();
}

class Inherited extends InheritedWidget {
  const Inherited(this.value, {Key? key, required Widget child}) : super(key: key, child: child);

  final int? value;

  @override
  bool updateShouldNotify(Inherited oldWidget) => oldWidget.value != value;
}

class DependentStatefulWidget extends StatefulWidget {
  const DependentStatefulWidget({Key? key}) : super(key: key);

  @override
  State<StatefulWidget> createState() => DependentState();
}

class DependentState extends State<DependentStatefulWidget> {
  int didChangeDependenciesCount = 0;
  int deactivatedCount = 0;

  @override
  void didChangeDependencies() {
    super.didChangeDependencies();
    didChangeDependenciesCount += 1;
  }

  @override
  Widget build(BuildContext context) {
    context.dependOnInheritedWidgetOfExactType<Inherited>();
    return const SizedBox();
  }

  @override
  void deactivate() {
    super.deactivate();
    deactivatedCount += 1;
  }
}

class SwapKeyWidget extends StatefulWidget {
  const SwapKeyWidget({Key? key, this.childKey}): super(key: key);

  final Key? childKey;
  @override
  SwapKeyWidgetState createState() => SwapKeyWidgetState();
}

class SwapKeyWidgetState extends State<SwapKeyWidget> {
  Key? key;

  @override
  void initState() {
    super.initState();
    key = widget.childKey;
  }

  void swapKey(Key newKey) {
    setState(() {
      key = newKey;
    });
  }

  @override
  Widget build(BuildContext context) {
    return Container(key: key);
  }
}

class _Stateful extends StatefulWidget {
  const _Stateful({Key? key, required this.child, this.onElementRebuild}) : super(key: key);
  final Text child;
  final ElementRebuildCallback? onElementRebuild;
  @override
  State<StatefulWidget> createState() => _StatefulState();

  @override
  StatefulElement createElement() => StatefulElementSpy(this);
}

class _StatefulState extends State<_Stateful> {
  void rebuild() => setState(() {});

  @override
  Widget build(BuildContext context) {
    return widget.child;
  }
}

class StatefulElementSpy extends StatefulElement {
  StatefulElementSpy(StatefulWidget widget) : super(widget);

  _Stateful get _statefulWidget => widget as _Stateful;

  @override
  void rebuild() {
    _statefulWidget.onElementRebuild?.call(this);
    super.rebuild();
  }
}

class StatelessWidgetSpy extends StatelessWidget {
  const StatelessWidgetSpy({
    Key? key,
    required this.onBuild,
  })  : assert(onBuild != null),
        super(key: key);

  final void Function(BuildContext) onBuild;

  @override
  Widget build(BuildContext context) {
    onBuild(context);
    return Container();
  }
}

class StatefulWidgetSpy extends StatefulWidget {
  const StatefulWidgetSpy({
    Key? key,
    this.onBuild,
    this.onInitState,
    this.onDidChangeDependencies,
    this.onDispose,
    this.onDeactivate,
    this.onActivate,
    this.onDidUpdateWidget,
  })  : super(key: key);

  final void Function(BuildContext)? onBuild;
  final void Function(BuildContext)? onInitState;
  final void Function(BuildContext)? onDidChangeDependencies;
  final void Function(BuildContext)? onDispose;
  final void Function(BuildContext)? onDeactivate;
  final void Function(BuildContext)? onActivate;
  final void Function(BuildContext)? onDidUpdateWidget;

  @override
  State<StatefulWidgetSpy> createState() => _StatefulWidgetSpyState();
}

class _StatefulWidgetSpyState extends State<StatefulWidgetSpy> {
  @override
  void initState() {
    super.initState();
    widget.onInitState?.call(context);
  }

  @override
  void deactivate() {
    super.deactivate();
    widget.onDeactivate?.call(context);
  }

  @override
  void activate() {
    super.activate();
    widget.onActivate?.call(context);
  }

  @override
  void dispose() {
    super.dispose();
    widget.onDispose?.call(context);
  }

  @override
  void didChangeDependencies() {
    super.didChangeDependencies();
    widget.onDidChangeDependencies?.call(context);
  }

  @override
  void didUpdateWidget(StatefulWidgetSpy oldWidget) {
    super.didUpdateWidget(oldWidget);
    widget.onDidUpdateWidget?.call(context);
  }

  @override
  Widget build(BuildContext context) {
    widget.onBuild?.call(context);
    return Container();
  }
}

class RenderObjectWidgetSpy extends LeafRenderObjectWidget {
  const RenderObjectWidgetSpy({
    Key? key,
    this.onCreateRenderObject,
    this.onUpdateRenderObject,
    this.onDidUnmountRenderObject,
  })  : super(key: key);

  final void Function(BuildContext)? onCreateRenderObject;
  final void Function(BuildContext)? onUpdateRenderObject;
  final void Function()? onDidUnmountRenderObject;

  @override
  RenderObject createRenderObject(BuildContext context) {
    onCreateRenderObject?.call(context);
    return FakeLeafRenderObject();
  }

  @override
  void updateRenderObject(BuildContext context, RenderObject renderObject) {
    onUpdateRenderObject?.call(context);
  }

  @override
  void didUnmountRenderObject(RenderObject renderObject) {
    super.didUnmountRenderObject(renderObject);
    onDidUnmountRenderObject?.call();
  }
}

class FakeLeafRenderObject extends RenderBox {
  @override
  Size computeDryLayout(BoxConstraints constraints) {
    return constraints.biggest;
  }

  @override
  void performLayout() {
    size = constraints.biggest;
  }
}

class TestRenderObjectElement extends RenderObjectElement {
  TestRenderObjectElement() : super(Table());
}

class _EmptyWidget extends Widget {
  const _EmptyWidget({Key? key}) : super(key: key);

  @override
  Element createElement() => _EmptyElement(this);
}

class _EmptyElement extends Element {
  _EmptyElement(_EmptyWidget widget) : super(widget);

  @override
  bool get debugDoingBuild => false;

  @override
  void performRebuild() {}
}<|MERGE_RESOLUTION|>--- conflicted
+++ resolved
@@ -1631,8 +1631,6 @@
     expect(() => element.renderObject, throwsAssertionError);
     expect(renderObject.debugDisposed, true);
   });
-<<<<<<< HEAD
-=======
 
   testWidgets('Getting the render object of an unmounted element throws', (WidgetTester tester) async {
     await tester.pumpWidget(const _StatefulLeaf());
@@ -1657,7 +1655,6 @@
       )),
     );
   });
->>>>>>> 1df798a5
 }
 
 class _WidgetWithNoVisitChildren extends StatelessWidget {
