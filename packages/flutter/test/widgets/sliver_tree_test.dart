--- conflicted
+++ resolved
@@ -789,18 +789,6 @@
     expect(find.text('Root 3'), findsOneWidget);
   });
 
-<<<<<<< HEAD
-  testWidgets('TreeSliverNode should close all children when collapsed when animation is completed', (WidgetTester tester) async {
-    final TreeSliverController controller = TreeSliverController();
-    final List<TreeSliverNode<String>> tree = <TreeSliverNode<String>>[
-      TreeSliverNode<String>(
-        'First',
-        expanded: true,
-        children: <TreeSliverNode<String>>[
-          TreeSliverNode<String>(
-            'alpha',
-            expanded: true,
-=======
   testWidgets('TreeSliverNode should close all children when collapsed when animation is disabled', (WidgetTester tester) async {
     // Regression test for https://github.com/flutter/flutter/issues/153889
     final TreeSliverController controller = TreeSliverController();
@@ -811,7 +799,6 @@
         children: <TreeSliverNode<String>>[
           TreeSliverNode<String>(
             'alpha',
->>>>>>> 9f88de93
             children: <TreeSliverNode<String>>[
               TreeSliverNode<String>('uno'),
               TreeSliverNode<String>('dos'),
@@ -822,7 +809,101 @@
           TreeSliverNode<String>('kappa'),
         ],
       ),
-<<<<<<< HEAD
+      TreeSliverNode<String>(
+        'Third',
+        expanded: true,
+        children: <TreeSliverNode<String>>[
+          TreeSliverNode<String>('gamma'),
+          TreeSliverNode<String>('delta'),
+          TreeSliverNode<String>('epsilon'),
+        ],
+      ),
+      TreeSliverNode<String>('Fourth'),
+    ];
+
+    await tester.pumpWidget(MaterialApp(
+      home: CustomScrollView(
+        slivers: <Widget>[
+          TreeSliver<String>(
+            tree: tree,
+            controller: controller,
+            toggleAnimationStyle: AnimationStyle.noAnimation,
+            treeNodeBuilder: (
+              BuildContext context,
+              TreeSliverNode<Object?> node,
+              AnimationStyle animationStyle,
+            ) {
+              final Widget child = GestureDetector(
+                behavior: HitTestBehavior.translucent,
+                onTap: () => controller.toggleNode(node),
+                child: TreeSliver.defaultTreeNodeBuilder(
+                  context,
+                  node,
+                  animationStyle,
+                ),
+              );
+
+              return child;
+            },
+          ),
+        ],
+      ),
+    ));
+
+    expect(find.text('First'), findsOneWidget);
+    expect(find.text('Second'), findsOneWidget);
+    expect(find.text('Third'), findsOneWidget);
+    expect(find.text('Fourth'), findsOneWidget);
+    expect(find.text('alpha'), findsNothing);
+    expect(find.text('beta'), findsNothing);
+    expect(find.text('kappa'), findsNothing);
+    expect(find.text('gamma'), findsOneWidget);
+    expect(find.text('delta'), findsOneWidget);
+    expect(find.text('epsilon'), findsOneWidget);
+    expect(find.text('uno'), findsNothing);
+    expect(find.text('dos'), findsNothing);
+    expect(find.text('tres'), findsNothing);
+
+    await tester.tap(find.text('Second'));
+    await tester.pumpAndSettle();
+
+    expect(find.text('alpha'), findsOneWidget);
+
+    await tester.tap(find.text('alpha'));
+    await tester.pumpAndSettle();
+
+    expect(find.text('uno'), findsOneWidget);
+    expect(find.text('dos'), findsOneWidget);
+    expect(find.text('tres'), findsOneWidget);
+
+    await tester.tap(find.text('alpha'));
+    await tester.pumpAndSettle();
+
+    expect(find.text('uno'), findsNothing);
+    expect(find.text('dos'), findsNothing);
+    expect(find.text('tres'), findsNothing);
+  });
+
+  testWidgets('TreeSliverNode should close all children when collapsed when animation is completed', (WidgetTester tester) async {
+    final TreeSliverController controller = TreeSliverController();
+    final List<TreeSliverNode<String>> tree = <TreeSliverNode<String>>[
+      TreeSliverNode<String>(
+        'First',
+        expanded: true,
+        children: <TreeSliverNode<String>>[
+          TreeSliverNode<String>(
+            'alpha',
+            expanded: true,
+            children: <TreeSliverNode<String>>[
+              TreeSliverNode<String>('uno'),
+              TreeSliverNode<String>('dos'),
+              TreeSliverNode<String>('tres'),
+            ],
+          ),
+          TreeSliverNode<String>('beta'),
+          TreeSliverNode<String>('kappa'),
+        ],
+      ),
     ];
 
 
@@ -866,76 +947,10 @@
     await tester.pumpWidget(buildTreeSliver(controller));
 
     expect(find.text('alpha'), findsOneWidget);
-=======
-      TreeSliverNode<String>(
-        'Third',
-        expanded: true,
-        children: <TreeSliverNode<String>>[
-          TreeSliverNode<String>('gamma'),
-          TreeSliverNode<String>('delta'),
-          TreeSliverNode<String>('epsilon'),
-        ],
-      ),
-      TreeSliverNode<String>('Fourth'),
-    ];
-
-    await tester.pumpWidget(MaterialApp(
-      home: CustomScrollView(
-        slivers: <Widget>[
-          TreeSliver<String>(
-            tree: tree,
-            controller: controller,
-            toggleAnimationStyle: AnimationStyle.noAnimation,
-            treeNodeBuilder: (
-              BuildContext context,
-              TreeSliverNode<Object?> node,
-              AnimationStyle animationStyle,
-            ) {
-              final Widget child = GestureDetector(
-                behavior: HitTestBehavior.translucent,
-                onTap: () => controller.toggleNode(node),
-                child: TreeSliver.defaultTreeNodeBuilder(
-                  context,
-                  node,
-                  animationStyle,
-                ),
-              );
-
-              return child;
-            },
-          ),
-        ],
-      ),
-    ));
-
-    expect(find.text('First'), findsOneWidget);
-    expect(find.text('Second'), findsOneWidget);
-    expect(find.text('Third'), findsOneWidget);
-    expect(find.text('Fourth'), findsOneWidget);
-    expect(find.text('alpha'), findsNothing);
-    expect(find.text('beta'), findsNothing);
-    expect(find.text('kappa'), findsNothing);
-    expect(find.text('gamma'), findsOneWidget);
-    expect(find.text('delta'), findsOneWidget);
-    expect(find.text('epsilon'), findsOneWidget);
-    expect(find.text('uno'), findsNothing);
-    expect(find.text('dos'), findsNothing);
-    expect(find.text('tres'), findsNothing);
-
-    await tester.tap(find.text('Second'));
-    await tester.pumpAndSettle();
-
-    expect(find.text('alpha'), findsOneWidget);
-
-    await tester.tap(find.text('alpha'));
-    await tester.pumpAndSettle();
-
->>>>>>> 9f88de93
     expect(find.text('uno'), findsOneWidget);
     expect(find.text('dos'), findsOneWidget);
     expect(find.text('tres'), findsOneWidget);
 
-<<<<<<< HEAD
     // Using runAsync to handle collapse and animations properly.
     await tester.runAsync(() async {
       await tester.tap(find.text('alpha'));
@@ -945,13 +960,5 @@
       expect(find.text('dos'), findsNothing);
       expect(find.text('tres'), findsNothing);
     });
-=======
-    await tester.tap(find.text('alpha'));
-    await tester.pumpAndSettle();
-
-    expect(find.text('uno'), findsNothing);
-    expect(find.text('dos'), findsNothing);
-    expect(find.text('tres'), findsNothing);
->>>>>>> 9f88de93
   });
 }