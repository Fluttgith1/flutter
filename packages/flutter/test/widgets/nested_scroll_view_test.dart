// Copyright 2014 The Flutter Authors. All rights reserved.
// Use of this source code is governed by a BSD-style license that can be
// found in the LICENSE file.

<<<<<<< HEAD
// @dart = 2.8

import 'dart:ui' as ui;

=======
>>>>>>> 767fb98a
import 'package:flutter/foundation.dart';
import 'package:flutter/material.dart';
import 'package:flutter_test/flutter_test.dart';
import 'package:flutter/gestures.dart' show DragStartBehavior;
import 'package:flutter/rendering.dart';

import '../rendering/rendering_tester.dart';

class _CustomPhysics extends ClampingScrollPhysics {
  const _CustomPhysics({ ScrollPhysics? parent }) : super(parent: parent);

  @override
  _CustomPhysics applyTo(ScrollPhysics? ancestor) {
    return _CustomPhysics(parent: buildParent(ancestor));
  }

  @override
  Simulation createBallisticSimulation(ScrollMetrics position, double dragVelocity) {
    return ScrollSpringSimulation(spring, 1000.0, 1000.0, 1000.0);
  }
}

Widget buildTest({
  ScrollController? controller,
  String title = 'TTTTTTTT',
  Key? key,
  bool expanded = true,
}) {
  return Localizations(
    locale: const Locale('en', 'US'),
    delegates: const <LocalizationsDelegate<dynamic>>[
      DefaultMaterialLocalizations.delegate,
      DefaultWidgetsLocalizations.delegate,
    ],
    child: Directionality(
      textDirection: TextDirection.ltr,
      child: MediaQuery(
        data: const MediaQueryData(),
        child: Scaffold(
          drawerDragStartBehavior: DragStartBehavior.down,
          body: DefaultTabController(
            length: 4,
            child: NestedScrollView(
              key: key,
              dragStartBehavior: DragStartBehavior.down,
              controller: controller,
              headerSliverBuilder: (BuildContext context, bool innerBoxIsScrolled) {
                return <Widget>[
                  SliverAppBar(
                    title: Text(title),
                    pinned: true,
                    expandedHeight: expanded ? 200.0 : 0.0,
                    forceElevated: innerBoxIsScrolled,
                    bottom: const TabBar(
                      tabs: <Tab>[
                        Tab(text: 'AA'),
                        Tab(text: 'BB'),
                        Tab(text: 'CC'),
                        Tab(text: 'DD'),
                      ],
                    ),
                  ),
                ];
              },
              body: TabBarView(
                children: <Widget>[
                  ListView(
                    children: <Widget>[
                      Container(
                        height: 300.0,
                        child: const Text('aaa1'),
                      ),
                      Container(
                        height: 200.0,
                        child: const Text('aaa2'),
                      ),
                      Container(
                        height: 100.0,
                        child: const Text('aaa3'),
                      ),
                      Container(
                        height: 50.0,
                        child: const Text('aaa4'),
                      ),
                    ],
                  ),
                  ListView(
                    dragStartBehavior: DragStartBehavior.down,
                    children: <Widget>[
                      Container(
                        height: 100.0,
                        child: const Text('bbb1'),
                      ),
                    ],
                  ),
                  Container(
                    child: const Center(child: Text('ccc1')),
                  ),
                  ListView(
                    dragStartBehavior: DragStartBehavior.down,
                    children: <Widget>[
                      Container(
                        height: 10000.0,
                        child: const Text('ddd1'),
                      ),
                    ],
                  ),
                ],
              ),
            ),
          ),
        ),
      ),
    ),
  );
}

void main() {
  testWidgets('NestedScrollView respects clipBehavior', (WidgetTester tester) async {
    Widget build(NestedScrollView nestedScrollView) {
      return Localizations(
        locale: const Locale('en', 'US'),
        delegates: const <LocalizationsDelegate<dynamic>>[
          DefaultMaterialLocalizations.delegate,
          DefaultWidgetsLocalizations.delegate,
        ],
        child: Directionality(
          textDirection: TextDirection.ltr,
          child: MediaQuery(
            data: const MediaQueryData(),
            child: nestedScrollView,
          ),
        ),
      );
    }

    await tester.pumpWidget(build(
      NestedScrollView(
        headerSliverBuilder: (BuildContext context, bool innerBoxIsScrolled) => <Widget>[const SliverAppBar()],
        body: Container(height: 2000.0),
      )
    ));

    // 1st, check that the render object has received the default clip behavior.
    final RenderNestedScrollViewViewport renderObject = tester.allRenderObjects.whereType<RenderNestedScrollViewViewport>().first;
    expect(renderObject.clipBehavior, equals(Clip.hardEdge));

    // 2nd, check that the painting context has received the default clip behavior.
    final TestClipPaintingContext context = TestClipPaintingContext();
    renderObject.paint(context, Offset.zero);
    expect(context.clipBehavior, equals(Clip.hardEdge));

    // 3rd, pump a new widget to check that the render object can update its clip behavior.
    await tester.pumpWidget(build(
        NestedScrollView(
          headerSliverBuilder: (BuildContext context, bool innerBoxIsScrolled) => <Widget>[const SliverAppBar()],
          body: Container(height: 2000.0),
          clipBehavior: Clip.antiAlias,
        )
    ));
    expect(renderObject.clipBehavior, equals(Clip.antiAlias));

    // 4th, check that a non-default clip behavior can be sent to the painting context.
    renderObject.paint(context, Offset.zero);
    expect(context.clipBehavior, equals(Clip.antiAlias));
  });

  testWidgets('NestedScrollView overscroll and release and hold', (WidgetTester tester) async {
    await tester.pumpWidget(buildTest());
    expect(find.text('aaa2'), findsOneWidget);
    await tester.pump(const Duration(milliseconds: 250));
    final Offset point1 = tester.getCenter(find.text('aaa1'));
    await tester.dragFrom(point1, const Offset(0.0, 200.0));
    await tester.pump();
    expect(
      tester.renderObject<RenderBox>(find.byType(AppBar)).size.height,
      200.0,
    );
    await tester.flingFrom(point1, const Offset(0.0, -80.0), 50000.0);
    await tester.pump(const Duration(milliseconds: 20));
    final Offset point2 = tester.getCenter(find.text('aaa1'));
    expect(point2.dy, greaterThan(point1.dy));
    expect(tester.renderObject<RenderBox>(find.byType(AppBar)).size.height, 200.0);
  }, variant: const TargetPlatformVariant(<TargetPlatform>{ TargetPlatform.iOS,  TargetPlatform.macOS }));

  testWidgets('Scroll Pointer signals should not cause overscroll', (WidgetTester tester) async {
    final ScrollController controller = ScrollController();
    await tester.pumpWidget(buildTest(controller: controller));

    final Offset scrollEventLocation = tester.getCenter(find.byType(NestedScrollView));
    final TestPointer testPointer = TestPointer(1, ui.PointerDeviceKind.mouse);
    // Create a hover event so that |testPointer| has a location when generating the scroll.
    testPointer.hover(scrollEventLocation);

    await tester.sendEventToBinding(testPointer.scroll(const Offset(0.0, 20.0)));
    expect(controller.offset, 20);

    await tester.sendEventToBinding(testPointer.scroll(const Offset(0.0, -40.0)));
    expect(controller.offset, 0);

    await tester.tap(find.text('DD'));
    await tester.pumpAndSettle();

    await tester.sendEventToBinding(testPointer.scroll(const Offset(0.0, 1000000.0)));
    expect(find.text('ddd1'), findsOneWidget);
  });


  testWidgets('NestedScrollView overscroll and release and hold', (WidgetTester tester) async {
    await tester.pumpWidget(buildTest());
    expect(find.text('aaa2'), findsOneWidget);
    await tester.pump(const Duration(milliseconds: 250));
    final Offset point = tester.getCenter(find.text('aaa1'));
    await tester.flingFrom(point, const Offset(0.0, 200.0), 5000.0);
    await tester.pump(const Duration(milliseconds: 10));
    await tester.pump(const Duration(milliseconds: 10));
    await tester.pump(const Duration(milliseconds: 10));
    expect(find.text('aaa2'), findsNothing);
    final TestGesture gesture1 = await tester.startGesture(point);
    await tester.pump(const Duration(milliseconds: 5000));
    expect(find.text('aaa2'), findsNothing);
    await gesture1.moveBy(const Offset(0.0, 50.0));
    await tester.pump(const Duration(milliseconds: 10));
    await tester.pump(const Duration(milliseconds: 10));
    expect(find.text('aaa2'), findsNothing);
    await tester.pump(const Duration(milliseconds: 1000));
  }, variant: const TargetPlatformVariant(<TargetPlatform>{ TargetPlatform.iOS,  TargetPlatform.macOS }));

  testWidgets('NestedScrollView overscroll and release', (WidgetTester tester) async {
    await tester.pumpWidget(buildTest());
    expect(find.text('aaa2'), findsOneWidget);
    await tester.pump(const Duration(milliseconds: 500));
    final TestGesture gesture1 = await tester.startGesture(
      tester.getCenter(find.text('aaa1'))
    );
    await gesture1.moveBy(const Offset(0.0, 200.0));
    await tester.pumpAndSettle();
    expect(find.text('aaa2'), findsNothing);
    await tester.pump(const Duration(seconds: 1));
    await gesture1.up();
    await tester.pumpAndSettle();
    expect(find.text('aaa2'), findsOneWidget);
  },
  variant: const TargetPlatformVariant(<TargetPlatform>{ TargetPlatform.iOS,  TargetPlatform.macOS }));

  testWidgets('NestedScrollView', (WidgetTester tester) async {
    await tester.pumpWidget(buildTest());

    final TestPointer testPointer = TestPointer(1, ui.PointerDeviceKind.mouse);
    // Create a hover event so that |testPointer| has a location when generating the scroll.
    // AppBar expandedHeight is 200, testPointer hover on innerPosition.
    // Regression test for https://github.com/flutter/flutter/issues/55362.
    testPointer.hover(const Offset(0, 250));

    expect(find.text('aaa2'), findsOneWidget);
    expect(find.text('aaa3'), findsNothing);
    expect(find.text('bbb1'), findsNothing);
    await tester.pump(const Duration(milliseconds: 250));
    expect(
      tester.renderObject<RenderBox>(find.byType(AppBar)).size.height,
      200.0,
    );

    await tester.drag(find.text('AA'), const Offset(0.0, -20.0));
    await tester.pump(const Duration(milliseconds: 250));
    expect(
      tester.renderObject<RenderBox>(find.byType(AppBar)).size.height,
      180.0,
    );

    await tester.drag(find.text('AA'), const Offset(0.0, 20.0));
    await tester.pump(const Duration(milliseconds: 250));
    await tester.sendEventToBinding(testPointer.scroll(const Offset(0.0, 20.0)));
    await tester.pump();
    expect(
      tester.renderObject<RenderBox>(find.byType(AppBar)).size.height,
      180.0,
    );

    await tester.drag(find.text('AA'), const Offset(0.0, -20.0));
    await tester.pump(const Duration(milliseconds: 250));
    expect(
      tester.renderObject<RenderBox>(find.byType(AppBar)).size.height,
      160.0,
    );

    await tester.drag(find.text('AA'), const Offset(0.0, 20.0));
    await tester.pump(const Duration(milliseconds: 250));
    await tester.sendEventToBinding(testPointer.scroll(const Offset(0.0, 20.0)));
    await tester.pump();
    expect(
      tester.renderObject<RenderBox>(find.byType(AppBar)).size.height,
      160.0,
    );

    await tester.drag(find.text('AA'), const Offset(0.0, -20.0));
    await tester.pump(const Duration(milliseconds: 250));
    expect(
      tester.renderObject<RenderBox>(find.byType(AppBar)).size.height,
      140.0,
    );

    await tester.drag(find.text('AA'), const Offset(0.0, 20.0));
    await tester.pump(const Duration(milliseconds: 250));
    await tester.sendEventToBinding(testPointer.scroll(const Offset(0.0, 20.0)));
    await tester.pump();
    expect(
      tester.renderObject<RenderBox>(find.byType(AppBar)).size.height,
      140.0,
    );

    expect(find.text('aaa4'), findsNothing);
    await tester.pump(const Duration(milliseconds: 250));
    await tester.fling(find.text('AA'), const Offset(0.0, -50.0), 10000.0);
    await tester.pumpAndSettle(const Duration(milliseconds: 250));
    expect(find.text('aaa4'), findsOneWidget);

    final double minHeight = tester.renderObject<RenderBox>(find.byType(AppBar)).size.height;
    expect(minHeight, lessThan(140.0));

    await tester.pump(const Duration(milliseconds: 250));
    await tester.tap(find.text('BB'));
    await tester.pumpAndSettle(const Duration(milliseconds: 250));
    expect(find.text('aaa4'), findsNothing);
    expect(find.text('bbb1'), findsOneWidget);

    await tester.pump(const Duration(milliseconds: 250));
    await tester.tap(find.text('CC'));
    await tester.pumpAndSettle(const Duration(milliseconds: 250));
    expect(find.text('bbb1'), findsNothing);
    expect(find.text('ccc1'), findsOneWidget);
    expect(
      tester.renderObject<RenderBox>(find.byType(AppBar)).size.height,
      minHeight,
    );

    await tester.pump(const Duration(milliseconds: 250));
    await tester.fling(find.text('AA'), const Offset(0.0, 50.0), 10000.0);
    await tester.pumpAndSettle(const Duration(milliseconds: 250));
    expect(find.text('ccc1'), findsOneWidget);
    expect(
      tester.renderObject<RenderBox>(find.byType(AppBar)).size.height,
      200.0,
    );
  });

  testWidgets('NestedScrollView with a ScrollController', (WidgetTester tester) async {
    final ScrollController controller = ScrollController(
      initialScrollOffset: 50.0,
    );

    late double scrollOffset;
    controller.addListener(() {
      scrollOffset = controller.offset;
    });

    await tester.pumpWidget(buildTest(controller: controller));
    expect(controller.position.minScrollExtent, 0.0);
    expect(controller.position.pixels, 50.0);
    expect(controller.position.maxScrollExtent, 200.0);

    // The appbar's expandedHeight - initialScrollOffset = 150.
    expect(
      tester.renderObject<RenderBox>(find.byType(AppBar)).size.height,
      150.0,
    );

    // Fully expand the appbar by scrolling (no animation) to 0.0.
    controller.jumpTo(0.0);
    await tester.pumpAndSettle();
    expect(scrollOffset, 0.0);
    expect(
      tester.renderObject<RenderBox>(find.byType(AppBar)).size.height,
      200.0,
    );

    // Scroll back to 50.0 animating over 100ms.
    controller.animateTo(
      50.0,
      duration: const Duration(milliseconds: 100),
      curve: Curves.linear,
    );
    await tester.pump();
    await tester.pump();
    expect(scrollOffset, 0.0);
    expect(
      tester.renderObject<RenderBox>(find.byType(AppBar)).size.height,
      200.0,
    );
    await tester.pump(const Duration(milliseconds: 50)); // 50ms - halfway to scroll offset = 50.0.
    expect(scrollOffset, 25.0);
    expect(
      tester.renderObject<RenderBox>(find.byType(AppBar)).size.height,
      175.0,
    );
    await tester.pump(const Duration(milliseconds: 50)); // 100ms - all the way to scroll offset = 50.0.
    expect(scrollOffset, 50.0);
    expect(
      tester.renderObject<RenderBox>(find.byType(AppBar)).size.height,
      150.0,
    );

    // Scroll to the end, (we're not scrolling to the end of the list that contains aaa1,
    // just to the end of the outer scrollview). Verify that the first item in each tab
    // is still visible.
    controller.jumpTo(controller.position.maxScrollExtent);
    await tester.pumpAndSettle();
    expect(scrollOffset, 200.0);
    expect(find.text('aaa1'), findsOneWidget);

    await tester.tap(find.text('BB'));
    await tester.pumpAndSettle();
    expect(find.text('bbb1'), findsOneWidget);

    await tester.tap(find.text('CC'));
    await tester.pumpAndSettle();
    expect(find.text('ccc1'), findsOneWidget);

    await tester.tap(find.text('DD'));
    await tester.pumpAndSettle();
    expect(find.text('ddd1'), findsOneWidget);
  });

  testWidgets('Holding scroll and Scroll pointer signal will update ScrollDirection.forward / ScrollDirection.reverse', (WidgetTester tester) async {
    ScrollDirection lastUserScrollingDirection;

    final ScrollController controller = ScrollController();
    await tester.pumpWidget(buildTest(controller: controller));

    final Offset scrollEventLocation = tester.getCenter(find.byType(NestedScrollView));
    final TestPointer testPointer = TestPointer(1, ui.PointerDeviceKind.mouse);
    // Create a hover event so that |testPointer| has a location when generating the scroll.
    testPointer.hover(scrollEventLocation);

    controller.addListener(() {
      if(controller.position.userScrollDirection != ScrollDirection.idle)
        lastUserScrollingDirection = controller.position.userScrollDirection;
    });

    await tester.drag(find.byType(NestedScrollView), const Offset(0.0, -20.0), touchSlopY: 0.0);

    expect(lastUserScrollingDirection, ScrollDirection.reverse);

    await tester.sendEventToBinding(testPointer.scroll(const Offset(0.0, 20.0)));
    expect(lastUserScrollingDirection, ScrollDirection.reverse);

    await tester.drag(find.byType(NestedScrollView), const Offset(0.0, 20.0), touchSlopY: 0.0);
    expect(lastUserScrollingDirection, ScrollDirection.forward);

    await tester.sendEventToBinding(testPointer.scroll(const Offset(0.0, -20.0)));
    expect(lastUserScrollingDirection, ScrollDirection.forward);
  });

  testWidgets('Three NestedScrollViews with one ScrollController', (WidgetTester tester) async {
    final TrackingScrollController controller = TrackingScrollController();
    expect(controller.mostRecentlyUpdatedPosition, isNull);
    expect(controller.initialScrollOffset, 0.0);

    await tester.pumpWidget(Directionality(
      textDirection: TextDirection.ltr,
      child: PageView(
        children: <Widget>[
          buildTest(controller: controller, title: 'Page0'),
          buildTest(controller: controller, title: 'Page1'),
          buildTest(controller: controller, title: 'Page2'),
        ],
      ),
    ));

    // Initially Page0 is visible and Page0's appbar is fully expanded (height = 200.0).
    expect(find.text('Page0'), findsOneWidget);
    expect(find.text('Page1'), findsNothing);
    expect(find.text('Page2'), findsNothing);
    expect(
      tester.renderObject<RenderBox>(find.byType(AppBar)).size.height,
      200.0,
    );

    // A scroll collapses Page0's appbar to 150.0.
    controller.jumpTo(50.0);
    await tester.pumpAndSettle();
    expect(
      tester.renderObject<RenderBox>(find.byType(AppBar)).size.height,
      150.0,
    );

    // Fling to Page1. Page1's appbar height is the same as the appbar for Page0.
    await tester.fling(find.text('Page0'), const Offset(-100.0, 0.0), 10000.0);
    await tester.pumpAndSettle();
    expect(find.text('Page0'), findsNothing);
    expect(find.text('Page1'), findsOneWidget);
    expect(find.text('Page2'), findsNothing);
    expect(
      tester.renderObject<RenderBox>(find.byType(AppBar)).size.height,
      150.0,
    );

    // Expand Page1's appbar and then fling to Page2. Page2's appbar appears
    // fully expanded.
    controller.jumpTo(0.0);
    await tester.pumpAndSettle();
    expect(
      tester.renderObject<RenderBox>(find.byType(AppBar)).size.height,
      200.0,
    );
    await tester.fling(find.text('Page1'), const Offset(-100.0, 0.0), 10000.0);
    await tester.pumpAndSettle();
    expect(find.text('Page0'), findsNothing);
    expect(find.text('Page1'), findsNothing);
    expect(find.text('Page2'), findsOneWidget);
    expect(
      tester.renderObject<RenderBox>(find.byType(AppBar)).size.height,
      200.0,
    );
  });

  testWidgets('NestedScrollViews with custom physics', (WidgetTester tester) async {
    await tester.pumpWidget(Directionality(
      textDirection: TextDirection.ltr,
      child: Localizations(
        locale: const Locale('en', 'US'),
        delegates: const <LocalizationsDelegate<dynamic>>[
          DefaultMaterialLocalizations.delegate,
          DefaultWidgetsLocalizations.delegate,
        ],
        child: MediaQuery(
          data: const MediaQueryData(),
          child: NestedScrollView(
            physics: const _CustomPhysics(),
            headerSliverBuilder: (BuildContext context, bool innerBoxIsScrolled) {
              return <Widget>[
                const SliverAppBar(
                  floating: true,
                  title: Text('AA'),
                ),
              ];
            },
            body: Container(),
          ),
        ),
      ),
    ));
    expect(find.text('AA'), findsOneWidget);
    await tester.pump(const Duration(milliseconds: 500));
    final Offset point1 = tester.getCenter(find.text('AA'));
    await tester.dragFrom(point1, const Offset(0.0, 200.0));
    await tester.pump(const Duration(milliseconds: 20));
    final Offset point2 = tester.getCenter(find.text(
      'AA',
      skipOffstage: false,
    ));
    expect(point1.dy, greaterThan(point2.dy));
  });

  testWidgets('NestedScrollView and internal scrolling', (WidgetTester tester) async {
    debugDisableShadows = false;
    const List<String> _tabs = <String>['Hello', 'World'];
    int buildCount = 0;
    await tester.pumpWidget(
      MaterialApp(home: Material(child:
        // THE FOLLOWING SECTION IS FROM THE NestedScrollView DOCUMENTATION
        // (EXCEPT FOR THE CHANGES TO THE buildCount COUNTER)
        DefaultTabController(
          length: _tabs.length, // This is the number of tabs.
          child: NestedScrollView(
            dragStartBehavior: DragStartBehavior.down,
            headerSliverBuilder: (BuildContext context, bool innerBoxIsScrolled) {
              buildCount += 1; // THIS LINE IS NOT IN THE ORIGINAL -- ADDED FOR TEST
              // These are the slivers that show up in the "outer" scroll view.
              return <Widget>[
                SliverOverlapAbsorber(
                  // This widget takes the overlapping behavior of the
                  // SliverAppBar, and redirects it to the SliverOverlapInjector
                  // below. If it is missing, then it is possible for the nested
                  // "inner" scroll view below to end up under the SliverAppBar
                  // even when the inner scroll view thinks it has not been
                  // scrolled. This is not necessary if the
                  // "headerSliverBuilder" only builds widgets that do not
                  // overlap the next sliver.
                  handle: NestedScrollView.sliverOverlapAbsorberHandleFor(context),
                  sliver: SliverAppBar(
                    title: const Text('Books'), // This is the title in the app bar.
                    pinned: true,
                    expandedHeight: 150.0,
                    // The "forceElevated" property causes the SliverAppBar to
                    // show a shadow. The "innerBoxIsScrolled" parameter is true
                    // when the inner scroll view is scrolled beyond its "zero"
                    // point, i.e. when it appears to be scrolled below the
                    // SliverAppBar. Without this, there are cases where the
                    // shadow would appear or not appear inappropriately,
                    // because the SliverAppBar is not actually aware of the
                    // precise position of the inner scroll views.
                    forceElevated: innerBoxIsScrolled,
                    bottom: TabBar(
                      // These are the widgets to put in each tab in the tab
                      // bar.
                      tabs: _tabs.map<Widget>((String name) => Tab(text: name)).toList(),
                      dragStartBehavior: DragStartBehavior.down,
                    ),
                  ),
                ),
              ];
            },
            body: TabBarView(
              dragStartBehavior: DragStartBehavior.down,
              // These are the contents of the tab views, below the tabs.
              children: _tabs.map<Widget>((String name) {
                return SafeArea(
                  top: false,
                  bottom: false,
                  child: Builder(
                    // This Builder is needed to provide a BuildContext that is
                    // "inside" the NestedScrollView, so that
                    // sliverOverlapAbsorberHandleFor() can find the
                    // NestedScrollView.
                    builder: (BuildContext context) {
                      return CustomScrollView(
                        // The "controller" and "primary" members should be left
                        // unset, so that the NestedScrollView can control this
                        // inner scroll view.
                        // If the "controller" property is set, then this scroll
                        // view will not be associated with the
                        // NestedScrollView. The PageStorageKey should be unique
                        // to this ScrollView; it allows the list to remember
                        // its scroll position when the tab view is not on the
                        // screen.
                        key: PageStorageKey<String>(name),
                        dragStartBehavior: DragStartBehavior.down,
                        slivers: <Widget>[
                          SliverOverlapInjector(
                            // This is the flip side of the
                            // SliverOverlapAbsorber above.
                            handle: NestedScrollView.sliverOverlapAbsorberHandleFor(context),
                          ),
                          SliverPadding(
                            padding: const EdgeInsets.all(8.0),
                            // In this example, the inner scroll view has
                            // fixed-height list items, hence the use of
                            // SliverFixedExtentList. However, one could use any
                            // sliver widget here, e.g. SliverList or
                            // SliverGrid.
                            sliver: SliverFixedExtentList(
                              // The items in this example are fixed to 48
                              // pixels high. This matches the Material Design
                              // spec for ListTile widgets.
                              itemExtent: 48.0,
                              delegate: SliverChildBuilderDelegate(
                                (BuildContext context, int index) {
                                  // This builder is called for each child.
                                  // In this example, we just number each list
                                  // item.
                                  return ListTile(
                                    title: Text('Item $index'),
                                  );
                                },
                                // The childCount of the
                                // SliverChildBuilderDelegate specifies how many
                                // children this inner list has. In this
                                // example, each tab has a list of exactly 30
                                // items, but this is arbitrary.
                                childCount: 30,
                              ),
                            ),
                          ),
                        ],
                      );
                    },
                  ),
                );
              }).toList(),
            ),
          ),
        ),
        // END
      )),
    );

    PhysicalModelLayer? _dfsFindPhysicalLayer(ContainerLayer layer) {
      expect(layer, isNotNull);
      Layer? child = layer.firstChild;
      while (child != null) {
        if (child is PhysicalModelLayer) {
          return child;
        }
        if (child is ContainerLayer) {
          final PhysicalModelLayer? candidate = _dfsFindPhysicalLayer(child);
          if (candidate != null) {
            return candidate;
          }
        }
        child = child.nextSibling;
      }
      return null;
    }

    final ContainerLayer nestedScrollViewLayer = find.byType(NestedScrollView).evaluate().first.renderObject!.debugLayer!;
    void _checkPhysicalLayer({required double elevation}) {
      final PhysicalModelLayer? layer = _dfsFindPhysicalLayer(nestedScrollViewLayer);
      expect(layer, isNotNull);
      expect(layer!.elevation, equals(elevation));
    }

    int expectedBuildCount = 0;
    expectedBuildCount += 1;
    expect(buildCount, expectedBuildCount);
    expect(find.text('Item 2'), findsOneWidget);
    expect(find.text('Item 18'), findsNothing);
    _checkPhysicalLayer(elevation: 0);
    // scroll down
    final TestGesture gesture0 = await tester.startGesture(
      tester.getCenter(find.text('Item 2'))
    );
    await gesture0.moveBy(const Offset(0.0, -120.0)); // tiny bit more than the pinned app bar height (56px * 2)
    await tester.pump();
    expect(buildCount, expectedBuildCount);
    expect(find.text('Item 2'), findsOneWidget);
    expect(find.text('Item 18'), findsNothing);
    await gesture0.up();
    await tester.pump(const Duration(milliseconds: 1)); // start shadow animation
    expectedBuildCount += 1;
    expect(buildCount, expectedBuildCount);
    await tester.pump(const Duration(milliseconds: 1)); // during shadow animation
    expect(buildCount, expectedBuildCount);
    _checkPhysicalLayer(elevation: 0.00018262863159179688);
    await tester.pump(const Duration(seconds: 1)); // end shadow animation
    expect(buildCount, expectedBuildCount);
    _checkPhysicalLayer(elevation: 4);
    // scroll down
    final TestGesture gesture1 = await tester.startGesture(
      tester.getCenter(find.text('Item 2'))
    );
    await gesture1.moveBy(const Offset(0.0, -800.0));
    await tester.pump();
    expect(buildCount, expectedBuildCount);
    _checkPhysicalLayer(elevation: 4);
    expect(find.text('Item 2'), findsNothing);
    expect(find.text('Item 18'), findsOneWidget);
    await gesture1.up();
    await tester.pump(const Duration(seconds: 1));
    expect(buildCount, expectedBuildCount);
    _checkPhysicalLayer(elevation: 4);
    // swipe left to bring in tap on the right
    final TestGesture gesture2 = await tester.startGesture(
      tester.getCenter(find.byType(NestedScrollView))
    );
    await gesture2.moveBy(const Offset(-400.0, 0.0));
    await tester.pump();
    expect(buildCount, expectedBuildCount);
    expect(find.text('Item 18'), findsOneWidget);
    expect(find.text('Item 2'), findsOneWidget);
    expect(find.text('Item 0'), findsOneWidget);
    expect(tester.getTopLeft(
      find.ancestor(
        of: find.text('Item 0'),
        matching: find.byType(ListTile),
      )).dy,
      tester.getBottomLeft(find.byType(AppBar)).dy + 8.0,
    );
    _checkPhysicalLayer(elevation: 4);
    await gesture2.up();
    await tester.pump(); // start sideways scroll
    await tester.pump(const Duration(seconds: 1)); // end sideways scroll, triggers shadow going away
    expect(buildCount, expectedBuildCount);
    await tester.pump(const Duration(seconds: 1)); // start shadow going away
    expectedBuildCount += 1;
    expect(buildCount, expectedBuildCount);
    await tester.pump(const Duration(seconds: 1)); // end shadow going away
    expect(buildCount, expectedBuildCount);
    expect(find.text('Item 18'), findsNothing);
    expect(find.text('Item 2'), findsOneWidget);
    _checkPhysicalLayer(elevation: 0);
    await tester.pump(const Duration(seconds: 1)); // just checking we don't rebuild...
    expect(buildCount, expectedBuildCount);
    // peek left to see it's still in the right place
    final TestGesture gesture3 = await tester.startGesture(
      tester.getCenter(find.byType(NestedScrollView))
    );
    await gesture3.moveBy(const Offset(400.0, 0.0));
    await tester.pump(); // bring the left page into view
    expect(buildCount, expectedBuildCount);
    await tester.pump(); // shadow comes back starting here
    expectedBuildCount += 1;
    expect(buildCount, expectedBuildCount);
    expect(find.text('Item 18'), findsOneWidget);
    expect(find.text('Item 2'), findsOneWidget);
    _checkPhysicalLayer(elevation: 0);
    await tester.pump(const Duration(seconds: 1)); // shadow finishes coming back
    expect(buildCount, expectedBuildCount);
    _checkPhysicalLayer(elevation: 4);
    await gesture3.moveBy(const Offset(-400.0, 0.0));
    await gesture3.up();
    await tester.pump(); // left tab view goes away
    expect(buildCount, expectedBuildCount);
    await tester.pump(); // shadow goes away starting here
    expectedBuildCount += 1;
    expect(buildCount, expectedBuildCount);
    _checkPhysicalLayer(elevation: 4);
    await tester.pump(const Duration(seconds: 1)); // shadow finishes going away
    expect(buildCount, expectedBuildCount);
    _checkPhysicalLayer(elevation: 0);
    // scroll back up
    final TestGesture gesture4 = await tester.startGesture(
      tester.getCenter(find.byType(NestedScrollView))
    );
    await gesture4.moveBy(const Offset(0.0, 200.0)); // expands the appbar again
    await tester.pump();
    expect(buildCount, expectedBuildCount);
    expect(find.text('Item 2'), findsOneWidget);
    expect(find.text('Item 18'), findsNothing);
    _checkPhysicalLayer(elevation: 0);
    await gesture4.up();
    await tester.pump(const Duration(seconds: 1));
    expect(buildCount, expectedBuildCount);
    _checkPhysicalLayer(elevation: 0);
    // peek left to see it's now back at zero
    final TestGesture gesture5 = await tester.startGesture(
      tester.getCenter(find.byType(NestedScrollView))
    );
    await gesture5.moveBy(const Offset(400.0, 0.0));
    await tester.pump(); // bring the left page into view
    await tester.pump(); // shadow would come back starting here, but there's no shadow to show
    expect(buildCount, expectedBuildCount);
    expect(find.text('Item 18'), findsNothing);
    expect(find.text('Item 2'), findsNWidgets(2));
    _checkPhysicalLayer(elevation: 0);
    await tester.pump(const Duration(seconds: 1)); // shadow would be finished coming back
    _checkPhysicalLayer(elevation: 0);
    await gesture5.up();
    await tester.pump(); // right tab view goes away
    await tester.pumpAndSettle();
    expect(buildCount, expectedBuildCount);
    _checkPhysicalLayer(elevation: 0);
    debugDisableShadows = true;
  });

  testWidgets('NestedScrollView and bouncing', (WidgetTester tester) async {
    // This verifies that overscroll bouncing works correctly on iOS. For
    // example, this checks that if you pull to overscroll, friction is applied;
    // it also makes sure that if you scroll back the other way, the scroll
    // positions of the inner and outer list don't have a discontinuity.
    const Key key1 = ValueKey<int>(1);
    const Key key2 = ValueKey<int>(2);
    await tester.pumpWidget(
      MaterialApp(
        home: Material(
          child: DefaultTabController(
            length: 1,
            child: NestedScrollView(
              dragStartBehavior: DragStartBehavior.down,
              headerSliverBuilder: (BuildContext context, bool innerBoxIsScrolled) {
                return <Widget>[
                  const SliverPersistentHeader(
                    delegate: TestHeader(key: key1),
                  ),
                ];
              },
              body: SingleChildScrollView(
                dragStartBehavior: DragStartBehavior.down,
                child: Container(
                  height: 1000.0,
                  child: const Placeholder(key: key2),
                ),
              ),
            ),
          ),
        ),
      ),
    );
    expect(
      tester.getRect(find.byKey(key1)),
      const Rect.fromLTWH(0.0, 0.0, 800.0, 100.0),
    );
    expect(
      tester.getRect(find.byKey(key2)),
      const Rect.fromLTWH(0.0, 100.0, 800.0, 1000.0),
    );
    final TestGesture gesture = await tester.startGesture(
      const Offset(10.0, 10.0)
    );
    await gesture.moveBy(const Offset(0.0, -10.0)); // scroll up
    await tester.pump();
    expect(
      tester.getRect(find.byKey(key1)),
      const Rect.fromLTWH(0.0, -10.0, 800.0, 100.0),
    );
    expect(
      tester.getRect(find.byKey(key2)),
      const Rect.fromLTWH(0.0, 90.0, 800.0, 1000.0),
    );
    await gesture.moveBy(const Offset(0.0, 10.0)); // scroll back to origin
    await tester.pump();
    expect(
      tester.getRect(find.byKey(key1)),
      const Rect.fromLTWH(0.0, 0.0, 800.0, 100.0),
    );
    expect(
      tester.getRect(find.byKey(key2)),
      const Rect.fromLTWH(0.0, 100.0, 800.0, 1000.0),
    );
    await gesture.moveBy(const Offset(0.0, 10.0)); // overscroll
    await gesture.moveBy(const Offset(0.0, 10.0)); // overscroll
    await gesture.moveBy(const Offset(0.0, 10.0)); // overscroll
    await tester.pump();
    expect(
      tester.getRect(find.byKey(key1)),
      const Rect.fromLTWH(0.0, 0.0, 800.0, 100.0),
    );
    expect(tester.getRect(find.byKey(key2)).top, greaterThan(100.0));
    expect(tester.getRect(find.byKey(key2)).top, lessThan(130.0));
    await gesture.moveBy(const Offset(0.0, -1.0)); // scroll back a little
    await tester.pump();
    expect(
      tester.getRect(find.byKey(key1)),
      const Rect.fromLTWH(0.0, 0.0, 800.0, 100.0),
    );
    expect(tester.getRect(find.byKey(key2)).top, greaterThan(100.0));
    expect(tester.getRect(find.byKey(key2)).top, lessThan(129.0));
    await gesture.moveBy(const Offset(0.0, -10.0)); // scroll back a lot
    await tester.pump();
    expect(
      tester.getRect(find.byKey(key1)),
      const Rect.fromLTWH(0.0, 0.0, 800.0, 100.0),
    );
    await gesture.moveBy(const Offset(0.0, 20.0)); // overscroll again
    await tester.pump();
    expect(
      tester.getRect(find.byKey(key1)),
      const Rect.fromLTWH(0.0, 0.0, 800.0, 100.0),
    );
    await gesture.up();
    debugDefaultTargetPlatformOverride = null;
  }, variant: const TargetPlatformVariant(<TargetPlatform>{ TargetPlatform.iOS,  TargetPlatform.macOS }));

  group('NestedScrollViewState exposes inner and outer controllers', () {
    testWidgets('Scrolling by less than the outer extent does not scroll the inner body', (WidgetTester tester) async {
      final GlobalKey<NestedScrollViewState> globalKey = GlobalKey();
      await tester.pumpWidget(buildTest(
        key: globalKey,
        expanded: false,
      ));

      double appBarHeight = tester.renderObject<RenderBox>(find.byType(AppBar)).size.height;
      expect(appBarHeight, 104.0);
      final double scrollExtent = appBarHeight - 50.0;
      expect(globalKey.currentState!.outerController.offset, 0.0);
      expect(globalKey.currentState!.innerController.offset, 0.0);

      // The scroll gesture should occur in the inner body, so the whole
      // scroll view is scrolled.
      final TestGesture gesture = await tester.startGesture(Offset(
        0.0,
        appBarHeight + 1.0,
      ));
      await gesture.moveBy(Offset(0.0, -scrollExtent));
      await tester.pump();

      appBarHeight = tester.renderObject<RenderBox>(find.byType(AppBar)).size.height;
      // This is not an expanded AppBar.
      expect(appBarHeight, 104.0);
      // The outer scroll controller should show an offset of the applied
      // scrollExtent.
      expect(globalKey.currentState!.outerController.offset, 54.0);
      // the inner scroll controller should not have scrolled.
      expect(globalKey.currentState!.innerController.offset, 0.0);
    });

    testWidgets('Scrolling by exactly the outer extent does not scroll the inner body', (WidgetTester tester) async {
      final GlobalKey<NestedScrollViewState> globalKey = GlobalKey();
      await tester.pumpWidget(buildTest(
        key: globalKey,
        expanded: false,
      ));

      double appBarHeight = tester.renderObject<RenderBox>(find.byType(AppBar)).size.height;
      expect(appBarHeight, 104.0);
      final double scrollExtent = appBarHeight;
      expect(globalKey.currentState!.outerController.offset, 0.0);
      expect(globalKey.currentState!.innerController.offset, 0.0);

      // The scroll gesture should occur in the inner body, so the whole
      // scroll view is scrolled.
      final TestGesture gesture = await tester.startGesture(Offset(
        0.0,
        appBarHeight + 1.0,
      ));
      await gesture.moveBy(Offset(0.0, -scrollExtent));
      await tester.pump();

      appBarHeight = tester.renderObject<RenderBox>(find.byType(AppBar)).size.height;
      // This is not an expanded AppBar.
      expect(appBarHeight, 104.0);
      // The outer scroll controller should show an offset of the applied
      // scrollExtent.
      expect(globalKey.currentState!.outerController.offset, 104.0);
      // the inner scroll controller should not have scrolled.
      expect(globalKey.currentState!.innerController.offset, 0.0);
    });

    testWidgets('Scrolling by greater than the outer extent scrolls the inner body', (WidgetTester tester) async {
      final GlobalKey<NestedScrollViewState> globalKey = GlobalKey();
      await tester.pumpWidget(buildTest(
        key: globalKey,
        expanded: false,
      ));

      double appBarHeight = tester.renderObject<RenderBox>(find.byType(AppBar)).size.height;
      expect(appBarHeight, 104.0);
      final double scrollExtent = appBarHeight + 50.0;
      expect(globalKey.currentState!.outerController.offset, 0.0);
      expect(globalKey.currentState!.innerController.offset, 0.0);

      // The scroll gesture should occur in the inner body, so the whole
      // scroll view is scrolled.
      final TestGesture gesture = await tester.startGesture(Offset(
        0.0,
        appBarHeight + 1.0,
      ));
      await gesture.moveBy(Offset(0.0, -scrollExtent));
      await tester.pump();

      appBarHeight = tester.renderObject<RenderBox>(find.byType(AppBar)).size.height;
      // This is not an expanded AppBar.
      expect(appBarHeight, 104.0);
      // The outer scroll controller should show an offset of the applied
      // scrollExtent.
      expect(globalKey.currentState!.outerController.offset, appBarHeight);
      // the inner scroll controller should have scrolled equivalent to the
      // difference between the applied scrollExtent and the outer extent.
      expect(
        globalKey.currentState!.innerController.offset,
        scrollExtent - appBarHeight,
      );
    });

    testWidgets('scrolling by less than the expanded outer extent does not scroll the inner body', (WidgetTester tester) async {
      final GlobalKey<NestedScrollViewState> globalKey = GlobalKey();
      await tester.pumpWidget(buildTest(key: globalKey));

      double appBarHeight = tester.renderObject<RenderBox>(find.byType(AppBar)).size.height;
      expect(appBarHeight, 200.0);
      final double scrollExtent = appBarHeight - 50.0;
      expect(globalKey.currentState!.outerController.offset, 0.0);
      expect(globalKey.currentState!.innerController.offset, 0.0);

      // The scroll gesture should occur in the inner body, so the whole
      // scroll view is scrolled.
      final TestGesture gesture = await tester.startGesture(Offset(
        0.0,
        appBarHeight + 1.0,
      ));
      await gesture.moveBy(Offset(0.0, -scrollExtent));
      await tester.pump();

      appBarHeight = tester.renderObject<RenderBox>(find.byType(AppBar)).size.height;
      // This is an expanding AppBar.
      expect(appBarHeight, 104.0);
      // The outer scroll controller should show an offset of the applied
      // scrollExtent.
      expect(globalKey.currentState!.outerController.offset, 150.0);
      // the inner scroll controller should not have scrolled.
      expect(globalKey.currentState!.innerController.offset, 0.0);
    });

    testWidgets('scrolling by exactly the expanded outer extent does not scroll the inner body', (WidgetTester tester) async {
      final GlobalKey<NestedScrollViewState> globalKey = GlobalKey();
      await tester.pumpWidget(buildTest(key: globalKey));

      double appBarHeight = tester.renderObject<RenderBox>(find.byType(AppBar)).size.height;
      expect(appBarHeight, 200.0);
      final double scrollExtent = appBarHeight;
      expect(globalKey.currentState!.outerController.offset, 0.0);
      expect(globalKey.currentState!.innerController.offset, 0.0);

      // The scroll gesture should occur in the inner body, so the whole
      // scroll view is scrolled.
      final TestGesture gesture = await tester.startGesture(Offset(
        0.0,
        appBarHeight + 1.0,
      ));
      await gesture.moveBy(Offset(0.0, -scrollExtent));
      await tester.pump();

      appBarHeight = tester.renderObject<RenderBox>(find.byType(AppBar)).size.height;
      // This is an expanding AppBar.
      expect(appBarHeight, 104.0);
      // The outer scroll controller should show an offset of the applied
      // scrollExtent.
      expect(globalKey.currentState!.outerController.offset, 200.0);
      // the inner scroll controller should not have scrolled.
      expect(globalKey.currentState!.innerController.offset, 0.0);
    });

    testWidgets('scrolling by greater than the expanded outer extent scrolls the inner body', (WidgetTester tester) async {
      final GlobalKey<NestedScrollViewState> globalKey = GlobalKey();
      await tester.pumpWidget(buildTest(key: globalKey));

      double appBarHeight = tester.renderObject<RenderBox>(find.byType(AppBar)).size.height;
      expect(appBarHeight, 200.0);
      final double scrollExtent = appBarHeight + 50.0;
      expect(globalKey.currentState!.outerController.offset, 0.0);
      expect(globalKey.currentState!.innerController.offset, 0.0);

      // The scroll gesture should occur in the inner body, so the whole
      // scroll view is scrolled.
      final TestGesture gesture = await tester.startGesture(Offset(
        0.0,
        appBarHeight + 1.0,
      ));
      await gesture.moveBy(Offset(0.0, -scrollExtent));
      await tester.pump();

      appBarHeight = tester.renderObject<RenderBox>(find.byType(AppBar)).size.height;
      // This is an expanding AppBar.
      expect(appBarHeight, 104.0);
      // The outer scroll controller should show an offset of the applied
      // scrollExtent.
      expect(globalKey.currentState!.outerController.offset, 200.0);
      // the inner scroll controller should have scrolled equivalent to the
      // difference between the applied scrollExtent and the outer extent.
      expect(globalKey.currentState!.innerController.offset, 50.0);
    });

    testWidgets('NestedScrollViewState.outerController should correspond to NestedScrollView.controller', (
      WidgetTester tester) async {
      final GlobalKey<NestedScrollViewState> globalKey = GlobalKey();
      final ScrollController scrollController = ScrollController();

      await tester.pumpWidget(buildTest(
        controller: scrollController,
        key: globalKey,
      ));

      // Scroll to compare offsets between controllers.
      final TestGesture gesture = await tester.startGesture(const Offset(
        0.0,
        100.0,
      ));
      await gesture.moveBy(const Offset(0.0, -100.0));
      await tester.pump();

      expect(
        scrollController.offset,
        globalKey.currentState!.outerController.offset,
      );
      expect(
        tester.widget<NestedScrollView>(find.byType(NestedScrollView)).controller!.offset,
        globalKey.currentState!.outerController.offset,
      );
    });

    group('manipulating controllers when', () {
      testWidgets('outer: not scrolled, inner: not scrolled', (WidgetTester tester) async {
        final GlobalKey<NestedScrollViewState> globalKey1 = GlobalKey();
        await tester.pumpWidget(buildTest(
          key: globalKey1,
          expanded: false,
        ));
        expect(globalKey1.currentState!.outerController.position.pixels, 0.0);
        expect(globalKey1.currentState!.innerController.position.pixels, 0.0);
        final double appBarHeight = tester.renderObject<RenderBox>(find.byType(AppBar)).size.height;

        // Manipulating Inner
        globalKey1.currentState!.innerController.jumpTo(100.0);
        expect(globalKey1.currentState!.innerController.position.pixels, 100.0);
        expect(
          globalKey1.currentState!.outerController.position.pixels,
          appBarHeight,
        );
        globalKey1.currentState!.innerController.jumpTo(0.0);
        expect(globalKey1.currentState!.innerController.position.pixels, 0.0);
        expect(
          globalKey1.currentState!.outerController.position.pixels,
          appBarHeight,
        );

        // Reset
        final GlobalKey<NestedScrollViewState> globalKey2 = GlobalKey();
        await tester.pumpWidget(buildTest(
          key: globalKey2,
          expanded: false,
        ));
        expect(globalKey2.currentState!.outerController.position.pixels, 0.0);
        expect(globalKey2.currentState!.innerController.position.pixels, 0.0);

        // Manipulating Outer
        globalKey2.currentState!.outerController.jumpTo(100.0);
        expect(globalKey2.currentState!.innerController.position.pixels, 0.0);
        expect(globalKey2.currentState!.outerController.position.pixels, 100.0);
        globalKey2.currentState!.outerController.jumpTo(0.0);
        expect(globalKey2.currentState!.innerController.position.pixels, 0.0);
        expect(globalKey2.currentState!.outerController.position.pixels, 0.0);
      });

      testWidgets('outer: not scrolled, inner: scrolled', (WidgetTester tester) async {
        final GlobalKey<NestedScrollViewState> globalKey1 = GlobalKey();
        await tester.pumpWidget(buildTest(
          key: globalKey1,
          expanded: false,
        ));
        expect(globalKey1.currentState!.outerController.position.pixels, 0.0);
        globalKey1.currentState!.innerController.position.setPixels(10.0);
        expect(globalKey1.currentState!.innerController.position.pixels, 10.0);
        final double appBarHeight = tester.renderObject<RenderBox>(find.byType(AppBar)).size.height;

        // Manipulating Inner
        globalKey1.currentState!.innerController.jumpTo(100.0);
        expect(globalKey1.currentState!.innerController.position.pixels, 100.0);
        expect(
          globalKey1.currentState!.outerController.position.pixels,
          appBarHeight,
        );
        globalKey1.currentState!.innerController.jumpTo(0.0);
        expect(globalKey1.currentState!.innerController.position.pixels, 0.0);
        expect(
          globalKey1.currentState!.outerController.position.pixels,
          appBarHeight,
        );

        // Reset
        final GlobalKey<NestedScrollViewState> globalKey2 = GlobalKey();
        await tester.pumpWidget(buildTest(
          key: globalKey2,
          expanded: false,
        ));
        expect(globalKey2.currentState!.outerController.position.pixels, 0.0);
        globalKey2.currentState!.innerController.position.setPixels(10.0);
        expect(globalKey2.currentState!.innerController.position.pixels, 10.0);

        // Manipulating Outer
        globalKey2.currentState!.outerController.jumpTo(100.0);
        expect(globalKey2.currentState!.innerController.position.pixels, 0.0);
        expect(globalKey2.currentState!.outerController.position.pixels, 100.0);
        globalKey2.currentState!.outerController.jumpTo(0.0);
        expect(globalKey2.currentState!.innerController.position.pixels, 0.0);
        expect(globalKey2.currentState!.outerController.position.pixels, 0.0);
      });

      testWidgets('outer: scrolled, inner: not scrolled', (WidgetTester tester) async {
        final GlobalKey<NestedScrollViewState> globalKey1 = GlobalKey();
        await tester.pumpWidget(buildTest(
          key: globalKey1,
          expanded: false,
        ));
        expect(globalKey1.currentState!.innerController.position.pixels, 0.0);
        globalKey1.currentState!.outerController.position.setPixels(10.0);
        expect(globalKey1.currentState!.outerController.position.pixels, 10.0);
        final double appBarHeight = tester.renderObject<RenderBox>(find.byType(AppBar)).size.height;

        // Manipulating Inner
        globalKey1.currentState!.innerController.jumpTo(100.0);
        expect(globalKey1.currentState!.innerController.position.pixels, 100.0);
        expect(
          globalKey1.currentState!.outerController.position.pixels,
          appBarHeight,
        );
        globalKey1.currentState!.innerController.jumpTo(0.0);
        expect(globalKey1.currentState!.innerController.position.pixels, 0.0);
        expect(
          globalKey1.currentState!.outerController.position.pixels,
          appBarHeight,
        );

        // Reset
        final GlobalKey<NestedScrollViewState> globalKey2 = GlobalKey();
        await tester.pumpWidget(buildTest(
          key: globalKey2,
          expanded: false,
        ));
        expect(globalKey2.currentState!.innerController.position.pixels, 0.0);
        globalKey2.currentState!.outerController.position.setPixels(10.0);
        expect(globalKey2.currentState!.outerController.position.pixels, 10.0);

        // Manipulating Outer
        globalKey2.currentState!.outerController.jumpTo(100.0);
        expect(globalKey2.currentState!.innerController.position.pixels, 0.0);
        expect(globalKey2.currentState!.outerController.position.pixels, 100.0);
        globalKey2.currentState!.outerController.jumpTo(0.0);
        expect(globalKey2.currentState!.innerController.position.pixels, 0.0);
        expect(globalKey2.currentState!.outerController.position.pixels, 0.0);
      });

      testWidgets('outer: scrolled, inner: scrolled', (WidgetTester tester) async {
        final GlobalKey<NestedScrollViewState> globalKey1 = GlobalKey();
        await tester.pumpWidget(buildTest(
          key: globalKey1,
          expanded: false,
        ));
        globalKey1.currentState!.innerController.position.setPixels(10.0);
        expect(globalKey1.currentState!.innerController.position.pixels, 10.0);
        globalKey1.currentState!.outerController.position.setPixels(10.0);
        expect(globalKey1.currentState!.outerController.position.pixels, 10.0);
        final double appBarHeight = tester.renderObject<RenderBox>(find.byType(AppBar)).size.height;

        // Manipulating Inner
        globalKey1.currentState!.innerController.jumpTo(100.0);
        expect(globalKey1.currentState!.innerController.position.pixels, 100.0);
        expect(
          globalKey1.currentState!.outerController.position.pixels,
          appBarHeight,
        );
        globalKey1.currentState!.innerController.jumpTo(0.0);
        expect(globalKey1.currentState!.innerController.position.pixels, 0.0);
        expect(
          globalKey1.currentState!.outerController.position.pixels,
          appBarHeight,
        );

        // Reset
        final GlobalKey<NestedScrollViewState> globalKey2 = GlobalKey();
        await tester.pumpWidget(buildTest(
          key: globalKey2,
          expanded: false,
        ));
        globalKey2.currentState!.innerController.position.setPixels(10.0);
        expect(globalKey2.currentState!.innerController.position.pixels, 10.0);
        globalKey2.currentState!.outerController.position.setPixels(10.0);
        expect(globalKey2.currentState!.outerController.position.pixels, 10.0);

        // Manipulating Outer
        globalKey2.currentState!.outerController.jumpTo(100.0);
        expect(globalKey2.currentState!.innerController.position.pixels, 0.0);
        expect(globalKey2.currentState!.outerController.position.pixels, 100.0);
        globalKey2.currentState!.outerController.jumpTo(0.0);
        expect(globalKey2.currentState!.innerController.position.pixels, 0.0);
        expect(globalKey2.currentState!.outerController.position.pixels, 0.0);
      });
    });
  });

  // Regression test for https://github.com/flutter/flutter/issues/39963.
  testWidgets('NestedScrollView with SliverOverlapAbsorber in or out of the first screen', (WidgetTester tester) async {
    await tester.pumpWidget(const _TestLayoutExtentIsNegative(1));
    await tester.pumpWidget(const _TestLayoutExtentIsNegative(10));
  });

  group('NestedScrollView can float outer sliver with inner scroll view:', () {
    Widget buildFloatTest({
      GlobalKey? appBarKey,
      GlobalKey? nestedKey,
      ScrollController? controller,
      bool floating = false,
      bool pinned = false,
      bool snap = false,
      bool nestedFloat = false,
      bool expanded = false,
    }) {
      return MaterialApp(
        home: Scaffold(
          body: NestedScrollView(
            key: nestedKey,
            controller: controller,
            floatHeaderSlivers: nestedFloat,
            headerSliverBuilder: (BuildContext context, bool innerBoxIsScrolled) {
              return <Widget>[
                SliverOverlapAbsorber(
                  handle: NestedScrollView.sliverOverlapAbsorberHandleFor(context),
                  sliver: SliverAppBar(
                    key: appBarKey,
                    title: const Text('Test Title'),
                    floating: floating,
                    pinned: pinned,
                    snap: snap,
                    expandedHeight: expanded ? 200.0 : 0.0,
                  ),
                ),
              ];
            },
            body: Builder(
              builder: (BuildContext context) {
                return CustomScrollView(
                  slivers: <Widget>[
                    SliverOverlapInjector(handle: NestedScrollView.sliverOverlapAbsorberHandleFor(context)),
                    SliverFixedExtentList(
                      itemExtent: 50.0,
                      delegate: SliverChildBuilderDelegate(
                        (BuildContext context, int index) => ListTile(title: Text('Item $index')),
                        childCount: 30,
                      )
                    ),
                  ],
                );
              }
            )
          )
        )
      );
    }

    double verifyGeometry({
      required GlobalKey key,
      required double paintExtent,
      bool extentGreaterThan = false,
      bool extentLessThan = false,
      required bool visible,
    }) {
      final RenderSliver target = key.currentContext!.findRenderObject()! as RenderSliver;
      final SliverGeometry geometry = target.geometry!;
      expect(target.parent, isA<RenderSliverOverlapAbsorber>());
      expect(geometry.visible, visible);
      if (extentGreaterThan)
        expect(geometry.paintExtent, greaterThan(paintExtent));
      else if (extentLessThan)
        expect(geometry.paintExtent, lessThan(paintExtent));
      else
        expect(geometry.paintExtent, paintExtent);
      return geometry.paintExtent;
    }

    testWidgets('float', (WidgetTester tester) async {
      final GlobalKey appBarKey = GlobalKey();
      await tester.pumpWidget(buildFloatTest(
        floating: true,
        nestedFloat: true,
        appBarKey: appBarKey,
      ));

      final Offset scrollEventLocation = tester.getCenter(find.byType(NestedScrollView));
      final TestPointer testPointer = TestPointer(1, ui.PointerDeviceKind.mouse);
      // Create a hover event so that |testPointer| has a location when generating the scroll.
      testPointer.hover(scrollEventLocation);

      expect(find.text('Test Title'), findsOneWidget);
      expect(find.text('Item 1'), findsOneWidget);
      expect(find.text('Item 5'), findsOneWidget);
      expect(
        tester.renderObject<RenderBox>(find.byType(AppBar)).size.height,
        56.0,
      );
      verifyGeometry(key: appBarKey, paintExtent: 56.0, visible: true);

      // Scroll away the outer scroll view and some of the inner scroll view.
      // We will not scroll back the same amount to indicate that we are
      // floating in before reaching the top of the inner scrollable.
      final Offset point1 = tester.getCenter(find.text('Item 5'));
      await tester.dragFrom(point1, const Offset(0.0, -300.0));
      await tester.pump();
      expect(find.text('Test Title'), findsNothing);
      expect(find.text('Item 1'), findsNothing);
      expect(find.text('Item 5'), findsOneWidget);
      verifyGeometry(key: appBarKey, paintExtent: 0.0, visible: false);

      await tester.dragFrom(point1, const Offset(0.0, 300.0));
      await tester.sendEventToBinding(testPointer.scroll(const Offset(0.0, 300.0)));
      await tester.pump();
      expect(find.text('Test Title'), findsNothing);
      expect(find.text('Item 1'), findsNothing);
      expect(find.text('Item 5'), findsOneWidget);
      verifyGeometry(key: appBarKey, paintExtent: 0.0, visible: false);

      // The outer scrollable should float back in, inner should not change
      await tester.dragFrom(point1, const Offset(0.0, 50.0));
      await tester.pump();
      expect(find.text('Test Title'), findsOneWidget);
      expect(find.text('Item 1'), findsNothing);
      expect(find.text('Item 5'), findsOneWidget);
      expect(
        tester.renderObject<RenderBox>(find.byType(AppBar)).size.height,
        56.0,
      );
      verifyGeometry(key: appBarKey, paintExtent: 50.0, visible: true);

      await tester.dragFrom(point1, const Offset(0.0, -50.0));
      await tester.sendEventToBinding(testPointer.scroll(const Offset(0.0, -50.0)));
      await tester.pump();
      expect(find.text('Test Title'), findsOneWidget);
      expect(find.text('Item 1'), findsNothing);
      expect(find.text('Item 5'), findsOneWidget);
      expect(
        tester.renderObject<RenderBox>(find.byType(AppBar)).size.height,
        56.0,
      );
      verifyGeometry(key: appBarKey, paintExtent: 50.0, visible: true);


      // Float the rest of the way in.
      await tester.dragFrom(point1, const Offset(0.0, 150.0));
      await tester.pump();
      expect(find.text('Test Title'), findsOneWidget);
      expect(find.text('Item 1'), findsNothing);
      expect(find.text('Item 5'), findsOneWidget);
      expect(
        tester.renderObject<RenderBox>(find.byType(AppBar)).size.height,
        56.0,
      );
      verifyGeometry(key: appBarKey, paintExtent: 56.0, visible: true);

      await tester.dragFrom(point1, const Offset(0.0, -150.0));
      await tester.sendEventToBinding(testPointer.scroll(const Offset(0.0, -150.0)));
      await tester.pump();
      expect(find.text('Test Title'), findsOneWidget);
      expect(find.text('Item 1'), findsNothing);
      expect(find.text('Item 5'), findsOneWidget);
      expect(
        tester.renderObject<RenderBox>(find.byType(AppBar)).size.height,
        56.0,
      );
      verifyGeometry(key: appBarKey, paintExtent: 56.0, visible: true);
    });

    testWidgets('float expanded', (WidgetTester tester) async {
      final GlobalKey appBarKey = GlobalKey();
      await tester.pumpWidget(buildFloatTest(
        floating: true,
        nestedFloat: true,
        expanded: true,
        appBarKey: appBarKey,
      ));

      final Offset scrollEventLocation = tester.getCenter(find.byType(NestedScrollView));
      final TestPointer testPointer = TestPointer(1, ui.PointerDeviceKind.mouse);
      // Create a hover event so that |testPointer| has a location when generating the scroll.
      testPointer.hover(scrollEventLocation);

      expect(find.text('Test Title'), findsOneWidget);
      expect(find.text('Item 1'), findsOneWidget);
      expect(find.text('Item 5'), findsOneWidget);
      expect(
        tester.renderObject<RenderBox>(find.byType(AppBar)).size.height,
        200.0,
      );
      verifyGeometry(key: appBarKey, paintExtent: 200.0, visible: true);

      // Scroll away the outer scroll view and some of the inner scroll view.
      // We will not scroll back the same amount to indicate that we are
      // floating in before reaching the top of the inner scrollable.
      final Offset point1 = tester.getCenter(find.text('Item 5'));
      await tester.dragFrom(point1, const Offset(0.0, -300.0));
      await tester.pump();
      expect(find.text('Test Title'), findsNothing);
      expect(find.text('Item 1'), findsNothing);
      expect(find.text('Item 5'), findsOneWidget);
      verifyGeometry(key: appBarKey, paintExtent: 0.0, visible: false);

      await tester.dragFrom(point1, const Offset(0.0, 300.0));
      await tester.sendEventToBinding(testPointer.scroll(const Offset(0.0, 300.0)));
      await tester.pump();
      expect(find.text('Test Title'), findsNothing);
      expect(find.text('Item 1'), findsNothing);
      expect(find.text('Item 5'), findsOneWidget);
      verifyGeometry(key: appBarKey, paintExtent: 0.0, visible: false);

      // The outer scrollable should float back in, inner should not change
      // On initial float in, the app bar is collapsed.
      await tester.dragFrom(point1, const Offset(0.0, 50.0));
      await tester.pump();
      expect(find.text('Test Title'), findsOneWidget);
      expect(find.text('Item 1'), findsNothing);
      expect(find.text('Item 5'), findsOneWidget);
      expect(
        tester.renderObject<RenderBox>(find.byType(AppBar)).size.height,
        56.0,
      );
      verifyGeometry(key: appBarKey, paintExtent: 50.0, visible: true);

      await tester.dragFrom(point1, const Offset(0.0, -50.0));
      await tester.sendEventToBinding(testPointer.scroll(const Offset(0.0, -50.0)));
      await tester.pump();
      expect(find.text('Test Title'), findsOneWidget);
      expect(find.text('Item 1'), findsNothing);
      expect(find.text('Item 5'), findsOneWidget);
      expect(
        tester.renderObject<RenderBox>(find.byType(AppBar)).size.height,
        56.0,
      );
      verifyGeometry(key: appBarKey, paintExtent: 50.0, visible: true);

      // The inner scrollable should receive leftover delta after the outer has
      // been scrolled back in fully.
      await tester.dragFrom(point1, const Offset(0.0, 200.0));
      await tester.pump();
      expect(find.text('Test Title'), findsOneWidget);
      expect(find.text('Item 1'), findsOneWidget);
      expect(find.text('Item 5'), findsOneWidget);
      expect(
        tester.renderObject<RenderBox>(find.byType(AppBar)).size.height,
        200.0,
      );
      verifyGeometry(key: appBarKey, paintExtent: 200.0, visible: true);

      await tester.dragFrom(point1, const Offset(0.0, -200.0));
      await tester.sendEventToBinding(testPointer.scroll(const Offset(0.0, -200.0)));
      await tester.pump();
      expect(find.text('Test Title'), findsOneWidget);
      expect(find.text('Item 1'), findsOneWidget);
      expect(find.text('Item 5'), findsOneWidget);
      expect(
        tester.renderObject<RenderBox>(find.byType(AppBar)).size.height,
        200.0,
      );
      verifyGeometry(key: appBarKey, paintExtent: 200.0, visible: true);
    });

    testWidgets('only snap', (WidgetTester tester) async {
      final GlobalKey appBarKey = GlobalKey();
      final GlobalKey<NestedScrollViewState> nestedKey = GlobalKey();
      await tester.pumpWidget(buildFloatTest(
        floating: true,
        snap: true,
        appBarKey: appBarKey,
        nestedKey: nestedKey,
      ));

      final Offset scrollEventLocation = tester.getCenter(find.byType(NestedScrollView));
      final TestPointer testPointer = TestPointer(1, ui.PointerDeviceKind.mouse);
      // Create a hover event so that |testPointer| has a location when generating the scroll.
      testPointer.hover(scrollEventLocation);

      expect(find.text('Test Title'), findsOneWidget);
      expect(find.text('Item 1'), findsOneWidget);
      expect(find.text('Item 5'), findsOneWidget);
      expect(
        tester.renderObject<RenderBox>(find.byType(AppBar)).size.height,
        56.0,
      );
      verifyGeometry(key: appBarKey, paintExtent: 56.0, visible: true);

      // Scroll down the list, the app bar should scroll away and no longer be
      // visible.
      final Offset point1 = tester.getCenter(find.text('Item 5'));
      await tester.dragFrom(point1, const Offset(0.0, -300.0));
      await tester.pump();
      expect(find.text('Test Title'), findsNothing);
      expect(find.text('Item 1'), findsNothing);
      expect(find.text('Item 5'), findsOneWidget);
      verifyGeometry(key: appBarKey, paintExtent: 0.0, visible: false);
      // The outer scroll view should be at its full extent, here the size of
      // the app bar.
      expect(nestedKey.currentState!.outerController.offset, 56.0);

      await tester.dragFrom(point1, const Offset(0.0, 300.0));
      await tester.sendEventToBinding(testPointer.scroll(const Offset(0.0, 300.0)));
      await tester.pump();
      expect(find.text('Test Title'), findsNothing);
      expect(find.text('Item 1'), findsNothing);
      expect(find.text('Item 5'), findsOneWidget);
      verifyGeometry(key: appBarKey, paintExtent: 0.0, visible: false);
      // The outer scroll view should be at its full extent, here the size of
      // the app bar.
      expect(nestedKey.currentState.outerController.offset, 56.0);

      // Animate In

      // Drag the scrollable up and down. The app bar should not snap open, nor
      // should it float in.
      final TestGesture animateInGesture = await tester.startGesture(point1);
      await animateInGesture.moveBy(const Offset(0.0, 100.0)); // Should not float in
      await tester.pump();
      expect(find.text('Test Title'), findsNothing);
      expect(find.text('Item 1'), findsNothing);
      expect(find.text('Item 5'), findsOneWidget);
      verifyGeometry(key: appBarKey, paintExtent: 0.0, visible: false);
      expect(nestedKey.currentState!.outerController.offset, 56.0);

      await animateInGesture.moveBy(const Offset(0.0, -50.0)); // No float out
      await tester.pump();
      expect(find.text('Test Title'), findsNothing);
      expect(find.text('Item 1'), findsNothing);
      expect(find.text('Item 5'), findsOneWidget);
      verifyGeometry(key: appBarKey, paintExtent: 0.0, visible: false);
      expect(nestedKey.currentState!.outerController.offset, 56.0);

      // Trigger the snap open animation: drag down and release
      await animateInGesture.moveBy(const Offset(0.0, 10.0));
      await animateInGesture.up();

      // Now verify that the appbar is animating open
      await tester.pump();
      await tester.pump(const Duration(milliseconds: 50));
      expect(find.text('Test Title'), findsOneWidget);
      expect(find.text('Item 1'), findsNothing);
      expect(find.text('Item 5'), findsOneWidget);
      double lastExtent = verifyGeometry(
        key: appBarKey,
        paintExtent: 10.0, // >10.0 since 0.0 + 10.0
        extentGreaterThan: true,
        visible: true,
      );
      // The outer scroll offset should remain unchanged.
      expect(nestedKey.currentState!.outerController.offset, 56.0);

      await tester.pump();
      await tester.pump(const Duration(milliseconds: 50));
      expect(find.text('Test Title'), findsOneWidget);
      expect(find.text('Item 1'), findsNothing);
      expect(find.text('Item 5'), findsOneWidget);
      verifyGeometry(
        key: appBarKey,
        paintExtent: lastExtent,
        extentGreaterThan: true,
        visible: true,
      );
      expect(nestedKey.currentState!.outerController.offset, 56.0);

      // The animation finishes when the appbar is full height.
      await tester.pumpAndSettle();
      expect(find.text('Test Title'), findsOneWidget);
      expect(find.text('Item 1'), findsNothing);
      expect(find.text('Item 5'), findsOneWidget);
      verifyGeometry(key: appBarKey, paintExtent: 56.0, visible: true);
      expect(nestedKey.currentState!.outerController.offset, 56.0);

      // Animate Out

      // Trigger the snap close animation: drag up and release
      final TestGesture animateOutGesture = await tester.startGesture(point1);
      await animateOutGesture.moveBy(const Offset(0.0, -10.0));
      await animateOutGesture.up();

      // Now verify that the appbar is animating closed
      await tester.pump();
      await tester.pump(const Duration(milliseconds: 50));
      expect(find.text('Test Title'), findsOneWidget);
      expect(find.text('Item 1'), findsNothing);
      expect(find.text('Item 5'), findsOneWidget);
      lastExtent = verifyGeometry(
        key: appBarKey,
        paintExtent: 46.0, // <46.0 since 56.0 - 10.0
        extentLessThan: true,
        visible: true,
      );
      expect(nestedKey.currentState!.outerController.offset, 56.0);

      await tester.pump();
      await tester.pump(const Duration(milliseconds: 50));
      expect(find.text('Test Title'), findsOneWidget);
      expect(find.text('Item 1'), findsNothing);
      expect(find.text('Item 5'), findsOneWidget);
      verifyGeometry(
        key: appBarKey,
        paintExtent: lastExtent,
        extentLessThan: true,
        visible: true,
      );
      expect(nestedKey.currentState!.outerController.offset, 56.0);

      // The animation finishes when the appbar is no longer in view.
      await tester.pumpAndSettle();
      expect(find.text('Test Title'), findsNothing);
      expect(find.text('Item 1'), findsNothing);
      expect(find.text('Item 5'), findsOneWidget);
      verifyGeometry(key: appBarKey, paintExtent: 0.0, visible: false);
      expect(nestedKey.currentState!.outerController.offset, 56.0);
    });

    testWidgets('only snap expanded', (WidgetTester tester) async {
      final GlobalKey appBarKey = GlobalKey();
      final GlobalKey<NestedScrollViewState> nestedKey = GlobalKey();
      await tester.pumpWidget(buildFloatTest(
        floating: true,
        snap: true,
        expanded: true,
        appBarKey: appBarKey,
        nestedKey: nestedKey,
      ));

      final Offset scrollEventLocation = tester.getCenter(find.byType(NestedScrollView));
      final TestPointer testPointer = TestPointer(1, ui.PointerDeviceKind.mouse);
      // Create a hover event so that |testPointer| has a location when generating the scroll.
      testPointer.hover(scrollEventLocation);

      expect(find.text('Test Title'), findsOneWidget);
      expect(find.text('Item 1'), findsOneWidget);
      expect(find.text('Item 5'), findsOneWidget);
      expect(
        tester.renderObject<RenderBox>(find.byType(AppBar)).size.height,
        200.0,
      );
      verifyGeometry(key: appBarKey, paintExtent: 200.0, visible: true);

      // Scroll down the list, the app bar should scroll away and no longer be
      // visible.
      final Offset point1 = tester.getCenter(find.text('Item 5'));
      await tester.dragFrom(point1, const Offset(0.0, -400.0));
      await tester.pump();
      expect(find.text('Test Title'), findsNothing);
      expect(find.text('Item 1'), findsNothing);
      expect(find.text('Item 5'), findsOneWidget);
      verifyGeometry(key: appBarKey, paintExtent: 0.0, visible: false);
      // The outer scroll view should be at its full extent, here the size of
      // the app bar.
      expect(nestedKey.currentState!.outerController.offset, 200.0);

      await tester.dragFrom(point1, const Offset(0.0, 400.0));
      await tester.sendEventToBinding(testPointer.scroll(const Offset(0.0, 400.0)));
      await tester.pump();
      expect(find.text('Test Title'), findsNothing);
      expect(find.text('Item 1'), findsNothing);
      expect(find.text('Item 5'), findsOneWidget);
      verifyGeometry(key: appBarKey, paintExtent: 0.0, visible: false);
      // The outer scroll view should be at its full extent, here the size of
      // the app bar.
      expect(nestedKey.currentState.outerController.offset, 200.0);

      // Animate In

      // Drag the scrollable up and down. The app bar should not snap open, nor
      // should it float in.
      final TestGesture animateInGesture = await tester.startGesture(point1);
      await animateInGesture.moveBy(const Offset(0.0, 100.0)); // Should not float in
      await tester.pump();
      expect(find.text('Test Title'), findsNothing);
      expect(find.text('Item 1'), findsNothing);
      expect(find.text('Item 5'), findsOneWidget);
      verifyGeometry(key: appBarKey, paintExtent: 0.0, visible: false);
      expect(nestedKey.currentState!.outerController.offset, 200.0);

      await animateInGesture.moveBy(const Offset(0.0, -50.0)); // No float out
      await tester.pump();
      expect(find.text('Test Title'), findsNothing);
      expect(find.text('Item 1'), findsNothing);
      expect(find.text('Item 5'), findsOneWidget);
      verifyGeometry(key: appBarKey, paintExtent: 0.0, visible: false);
      expect(nestedKey.currentState!.outerController.offset, 200.0);

      // Trigger the snap open animation: drag down and release
      await animateInGesture.moveBy(const Offset(0.0, 10.0));
      await animateInGesture.up();

      // Now verify that the appbar is animating open
      await tester.pump();
      await tester.pump(const Duration(milliseconds: 50));
      expect(find.text('Test Title'), findsOneWidget);
      expect(find.text('Item 1'), findsNothing);
      expect(find.text('Item 5'), findsOneWidget);
      double lastExtent = verifyGeometry(
        key: appBarKey,
        paintExtent: 10.0, // >10.0 since 0.0 + 10.0
        extentGreaterThan: true,
        visible: true,
      );
      // The outer scroll offset should remain unchanged.
      expect(nestedKey.currentState!.outerController.offset, 200.0);

      await tester.pump();
      await tester.pump(const Duration(milliseconds: 50));
      expect(find.text('Test Title'), findsOneWidget);
      expect(find.text('Item 1'), findsNothing);
      expect(find.text('Item 5'), findsOneWidget);
      verifyGeometry(
        key: appBarKey,
        paintExtent: lastExtent,
        extentGreaterThan: true,
        visible: true,
      );
      expect(nestedKey.currentState!.outerController.offset, 200.0);

      // The animation finishes when the appbar is full height.
      await tester.pumpAndSettle();
      expect(find.text('Test Title'), findsOneWidget);
      expect(find.text('Item 1'), findsNothing);
      expect(find.text('Item 5'), findsOneWidget);
      verifyGeometry(key: appBarKey, paintExtent: 200.0, visible: true);
      expect(nestedKey.currentState!.outerController.offset, 200.0);

      // Animate Out

      // Trigger the snap close animation: drag up and release
      final TestGesture animateOutGesture = await tester.startGesture(point1);
      await animateOutGesture.moveBy(const Offset(0.0, -10.0));
      await animateOutGesture.up();

      // Now verify that the appbar is animating closed
      await tester.pump();
      await tester.pump(const Duration(milliseconds: 50));
      expect(find.text('Test Title'), findsOneWidget);
      expect(find.text('Item 1'), findsNothing);
      expect(find.text('Item 5'), findsOneWidget);
      lastExtent = verifyGeometry(
        key: appBarKey,
        paintExtent: 190.0, // <190.0 since 200.0 - 10.0
        extentLessThan: true,
        visible: true,
      );
      expect(nestedKey.currentState!.outerController.offset, 200.0);

      await tester.pump();
      await tester.pump(const Duration(milliseconds: 50));
      expect(find.text('Test Title'), findsOneWidget);
      expect(find.text('Item 1'), findsNothing);
      expect(find.text('Item 5'), findsOneWidget);
      verifyGeometry(
        key: appBarKey,
        paintExtent: lastExtent,
        extentLessThan: true,
        visible: true,
      );
      expect(nestedKey.currentState!.outerController.offset, 200.0);

      // The animation finishes when the appbar is no longer in view.
      await tester.pumpAndSettle();
      expect(find.text('Test Title'), findsNothing);
      expect(find.text('Item 1'), findsNothing);
      expect(find.text('Item 5'), findsOneWidget);
      verifyGeometry(key: appBarKey, paintExtent: 0.0, visible: false);
      expect(nestedKey.currentState!.outerController.offset, 200.0);
    });

    testWidgets('float pinned', (WidgetTester tester) async {
      // This configuration should have the same behavior of a pinned app bar.
      // No floating should happen, and the app bar should persist.
      final GlobalKey appBarKey = GlobalKey();
      await tester.pumpWidget(buildFloatTest(
        floating: true,
        pinned: true,
        nestedFloat: true,
        appBarKey: appBarKey,
      ));

      final Offset scrollEventLocation = tester.getCenter(find.byType(NestedScrollView));
      final TestPointer testPointer = TestPointer(1, ui.PointerDeviceKind.mouse);
      // Create a hover event so that |testPointer| has a location when generating the scroll.
      testPointer.hover(scrollEventLocation);

      expect(find.text('Test Title'), findsOneWidget);
      expect(find.text('Item 1'), findsOneWidget);
      expect(find.text('Item 5'), findsOneWidget);
      expect(
        tester.renderObject<RenderBox>(find.byType(AppBar)).size.height,
        56.0,
      );
      verifyGeometry(key: appBarKey, paintExtent: 56.0, visible: true);

      // Scroll away the outer scroll view and some of the inner scroll view.
      final Offset point1 = tester.getCenter(find.text('Item 5'));
      await tester.dragFrom(point1, const Offset(0.0, -300.0));
      await tester.pump();
      expect(find.text('Test Title'), findsOneWidget);
      expect(find.text('Item 1'), findsNothing);
      expect(find.text('Item 5'), findsOneWidget);
      expect(
        tester.renderObject<RenderBox>(find.byType(AppBar)).size.height,
        56.0,
      );
      verifyGeometry(key: appBarKey, paintExtent: 56.0, visible: true);

      await tester.dragFrom(point1, const Offset(0.0, 300.0));
      await tester.sendEventToBinding(testPointer.scroll(const Offset(0.0, 300.0)));
      await tester.pump();
      expect(find.text('Test Title'), findsOneWidget);
      expect(find.text('Item 1'), findsNothing);
      expect(find.text('Item 5'), findsOneWidget);
      expect(
        tester.renderObject<RenderBox>(find.byType(AppBar)).size.height,
        56.0,
      );
      verifyGeometry(key: appBarKey, paintExtent: 56.0, visible: true);

      await tester.dragFrom(point1, const Offset(0.0, 50.0));
      await tester.pump();
      expect(find.text('Test Title'), findsOneWidget);
      expect(find.text('Item 1'), findsNothing);
      expect(find.text('Item 5'), findsOneWidget);
      expect(
        tester.renderObject<RenderBox>(find.byType(AppBar)).size.height,
        56.0,
      );
      verifyGeometry(key: appBarKey, paintExtent: 56.0, visible: true);

      await tester.dragFrom(point1, const Offset(0.0, -50.0));
      await tester.sendEventToBinding(testPointer.scroll(const Offset(0.0, -50.0)));
      await tester.pump();
      expect(find.text('Test Title'), findsOneWidget);
      expect(find.text('Item 1'), findsNothing);
      expect(find.text('Item 5'), findsOneWidget);
      expect(
        tester.renderObject<RenderBox>(find.byType(AppBar)).size.height,
        56.0,
      );
      verifyGeometry(key: appBarKey, paintExtent: 56.0, visible: true);


      await tester.dragFrom(point1, const Offset(0.0, 150.0));
      await tester.pump();
      expect(find.text('Test Title'), findsOneWidget);
      expect(find.text('Item 1'), findsOneWidget);
      expect(find.text('Item 5'), findsOneWidget);
      expect(
        tester.renderObject<RenderBox>(find.byType(AppBar)).size.height,
        56.0,
      );
      verifyGeometry(key: appBarKey, paintExtent: 56.0, visible: true);

      await tester.dragFrom(point1, const Offset(0.0, -150.0));
      await tester.sendEventToBinding(testPointer.scroll(const Offset(0.0, -150.0)));
      await tester.pump();
      expect(find.text('Test Title'), findsOneWidget);
      expect(find.text('Item 1'), findsOneWidget);
      expect(find.text('Item 5'), findsOneWidget);
      expect(
        tester.renderObject<RenderBox>(find.byType(AppBar)).size.height,
        56.0,
      );
      verifyGeometry(key: appBarKey, paintExtent: 56.0, visible: true);
    });

    testWidgets('float pinned expanded', (WidgetTester tester) async {
      // Only the expanded portion (flexible space) of the app bar should float
      // in and out.
      final GlobalKey appBarKey = GlobalKey();
      await tester.pumpWidget(buildFloatTest(
        floating: true,
        pinned: true,
        expanded: true,
        nestedFloat: true,
        appBarKey: appBarKey,
      ));

      final Offset scrollEventLocation = tester.getCenter(find.byType(NestedScrollView));
      final TestPointer testPointer = TestPointer(1, ui.PointerDeviceKind.mouse);
      // Create a hover event so that |testPointer| has a location when generating the scroll.
      testPointer.hover(scrollEventLocation);

      expect(find.text('Test Title'), findsOneWidget);
      expect(find.text('Item 1'), findsOneWidget);
      expect(find.text('Item 5'), findsOneWidget);
      expect(
        tester.renderObject<RenderBox>(find.byType(AppBar)).size.height,
        200.0,
      );
      verifyGeometry(key: appBarKey, paintExtent: 200.0, visible: true);

      // Scroll away the outer scroll view and some of the inner scroll view.
      // The expanded portion of the app bar should collapse.
      final Offset point1 = tester.getCenter(find.text('Item 5'));
      await tester.dragFrom(point1, const Offset(0.0, -300.0));
      await tester.pump();
      expect(find.text('Test Title'), findsOneWidget);
      expect(find.text('Item 1'), findsNothing);
      expect(find.text('Item 5'), findsOneWidget);
      expect(
        tester.renderObject<RenderBox>(find.byType(AppBar)).size.height,
        56.0,
      );
      verifyGeometry(key: appBarKey, paintExtent: 56.0, visible: true);

      await tester.dragFrom(point1, const Offset(0.0, 300.0));
      await tester.sendEventToBinding(testPointer.scroll(const Offset(0.0, 300.0)));
      await tester.pump();
      expect(find.text('Test Title'), findsOneWidget);
      expect(find.text('Item 1'), findsNothing);
      expect(find.text('Item 5'), findsOneWidget);
      expect(
        tester.renderObject<RenderBox>(find.byType(AppBar)).size.height,
        56.0,
      );
      verifyGeometry(key: appBarKey, paintExtent: 56.0, visible: true);

      // Scroll back some, the app bar should expand.
      await tester.dragFrom(point1, const Offset(0.0, 50.0));
      await tester.pump();
      expect(find.text('Test Title'), findsOneWidget);
      expect(find.text('Item 1'), findsNothing);
      expect(find.text('Item 5'), findsOneWidget);
      expect(
        tester.renderObject<RenderBox>(find.byType(AppBar)).size.height,
        106.0, // 56.0 + 50.0
      );
      verifyGeometry(key: appBarKey, paintExtent: 106.0, visible: true);

      await tester.dragFrom(point1, const Offset(0.0, -50.0));
      await tester.sendEventToBinding(testPointer.scroll(const Offset(0.0, -50.0)));
      await tester.pump();
      expect(find.text('Test Title'), findsOneWidget);
      expect(find.text('Item 1'), findsNothing);
      expect(find.text('Item 5'), findsOneWidget);
      expect(
        tester.renderObject<RenderBox>(find.byType(AppBar)).size.height,
        106.0, // 56.0 + 50.0
      );
      verifyGeometry(key: appBarKey, paintExtent: 106.0, visible: true);

      // Finish scrolling the rest of the way in.
      await tester.dragFrom(point1, const Offset(0.0, 150.0));
      await tester.pump();
      expect(find.text('Test Title'), findsOneWidget);
      expect(find.text('Item 1'), findsOneWidget);
      expect(find.text('Item 5'), findsOneWidget);
      expect(
        tester.renderObject<RenderBox>(find.byType(AppBar)).size.height,
        200.0,
      );
      verifyGeometry(key: appBarKey, paintExtent: 200.0, visible: true);

      await tester.dragFrom(point1, const Offset(0.0, -150.0));
      await tester.sendEventToBinding(testPointer.scroll(const Offset(0.0, -150.0)));
      await tester.pump();
      expect(find.text('Test Title'), findsOneWidget);
      expect(find.text('Item 1'), findsOneWidget);
      expect(find.text('Item 5'), findsOneWidget);
      expect(
        tester.renderObject<RenderBox>(find.byType(AppBar)).size.height,
        200.0,
      );
      verifyGeometry(key: appBarKey, paintExtent: 200.0, visible: true);
    });
  });

  group('Correctly handles 0 velocity inner ballistic scroll activity:', () {
    // Regression tests for https://github.com/flutter/flutter/issues/17096
    Widget _buildBallisticTest(ScrollController controller) {
      return MaterialApp(
        home: Scaffold(
          body: NestedScrollView(
            controller: controller,
            headerSliverBuilder: (BuildContext context, bool innerBoxIsScrolled) {
              return <Widget>[
                const SliverAppBar(
                  pinned: true,
                  expandedHeight: 200.0,
                ),
              ];
            },
            body: ListView.builder(
              itemCount: 50,
              itemBuilder: (BuildContext context, int index) {
                return Container(
                  child: Padding(
                    padding: const EdgeInsets.all(8.0),
                    child: Text('Item $index'),
                  )
                );
              }
            ),
          ),
        ),
      );
    }

    testWidgets('overscroll, hold for 0 velocity, and release', (WidgetTester tester) async {
      // Dragging into an overscroll and holding so that when released, the
      // ballistic scroll activity has a 0 velocity.
      final ScrollController controller = ScrollController();
      await tester.pumpWidget(_buildBallisticTest(controller));
      // Last item of the inner scroll view.
      expect(find.text('Item 49'), findsNothing);

      // Scroll to bottom
      await tester.fling(find.text('Item 3'), const Offset(0.0, -50.0), 10000.0);
      await tester.pumpAndSettle();

      // End of list
      expect(find.text('Item 49'), findsOneWidget);
      expect(tester.getCenter(find.text('Item 49')).dy, equals(585.0));

      // Overscroll, dragging like this will release with 0 velocity.
      await tester.drag(find.text('Item 49'), const Offset(0.0, -50.0));
      await tester.pump();
      // If handled correctly, the last item should still be visible and
      // progressing  back down to the bottom edge, instead of jumping further
      // up the list and out of view.
      expect(find.text('Item 49'), findsOneWidget);
      await tester.pumpAndSettle();
      expect(tester.getCenter(find.text('Item 49')).dy, equals(585.0));
    }, variant: const TargetPlatformVariant(<TargetPlatform>{ TargetPlatform.iOS }));

    testWidgets('overscroll, release, and tap', (WidgetTester tester) async {
      // Tapping while an inner ballistic scroll activity is in progress will
      // trigger a secondary ballistic scroll activity with a 0 velocity.
      final ScrollController controller = ScrollController();
      await tester.pumpWidget(_buildBallisticTest(controller));
      // Last item of the inner scroll view.
      expect(find.text('Item 49'), findsNothing);

      // Scroll to bottom
      await tester.fling(find.text('Item 3'), const Offset(0.0, -50.0), 10000.0);
      await tester.pumpAndSettle();

      // End of list
      expect(find.text('Item 49'), findsOneWidget);
      expect(tester.getCenter(find.text('Item 49')).dy, equals(585.0));

      // Fling again to trigger first ballistic activity.
      await tester.fling(find.text('Item 48'), const Offset(0.0, -50.0), 10000.0);
      await tester.pump();

      // Tap after releasing the overscroll to trigger secondary inner ballistic
      // scroll activity with 0 velocity.
      await tester.tap(find.text('Item 49'));
      await tester.pumpAndSettle();

      // If handled correctly, the ballistic scroll activity should finish
      // closing out the overscrolled area, with the last item visible at the
      // bottom.
      expect(find.text('Item 49'), findsOneWidget);
      expect(tester.getCenter(find.text('Item 49')).dy, equals(585.0));
    }, variant: const TargetPlatformVariant(<TargetPlatform>{ TargetPlatform.iOS }));
  });
}

class TestHeader extends SliverPersistentHeaderDelegate {
  const TestHeader({ this.key });
  final Key? key;
  @override
  double get minExtent => 100.0;
  @override
  double get maxExtent => 100.0;
  @override
  Widget build(BuildContext context, double shrinkOffset, bool overlapsContent) {
    return Placeholder(key: key);
  }
  @override
  bool shouldRebuild(TestHeader oldDelegate) => false;
}

class _TestLayoutExtentIsNegative extends StatelessWidget {
  const _TestLayoutExtentIsNegative(this.widgetCountBeforeSliverOverlapAbsorber);
  final int widgetCountBeforeSliverOverlapAbsorber;
  @override
  Widget build(BuildContext context) {
    return MaterialApp(
      home: Scaffold(
        appBar: AppBar(
          title: const Text('Test'),
        ),
        body: NestedScrollView(
          headerSliverBuilder: (BuildContext context, bool innerBoxIsScrolled) {
            return <Widget>[
              ...List<Widget>.generate(widgetCountBeforeSliverOverlapAbsorber, (_) {
                return SliverToBoxAdapter(
                  child: Container(
                    color: Colors.red,
                    height: 200,
                    margin:const EdgeInsets.all(20),
                  ),
                );
              },),
              SliverOverlapAbsorber(
                handle: NestedScrollView.sliverOverlapAbsorberHandleFor(context),
                sliver: SliverAppBar(
                  pinned: true,
                  forceElevated: innerBoxIsScrolled,
                  backgroundColor: Colors.blue[300],
                  title: Container(
                    height: 50,
                    child: const Center(
                      child: Text('Sticky Header'),
                    ),
                  ),
                ),
              )
            ];
          },
          body: Container(
            height: 2000,
            margin: const EdgeInsets.only(top: 50),
            child: ListView(
              children: List<Widget>.generate(3, (_) {
                return Container(
                  color: Colors.green[200],
                  height: 200,
                  margin: const EdgeInsets.all(20),
                );
              },),
            ),
          ),
        ),
      ),
    );
  }
}<|MERGE_RESOLUTION|>--- conflicted
+++ resolved
@@ -2,13 +2,6 @@
 // Use of this source code is governed by a BSD-style license that can be
 // found in the LICENSE file.
 
-<<<<<<< HEAD
-// @dart = 2.8
-
-import 'dart:ui' as ui;
-
-=======
->>>>>>> 767fb98a
 import 'package:flutter/foundation.dart';
 import 'package:flutter/material.dart';
 import 'package:flutter_test/flutter_test.dart';
