// Copyright 2014 The Flutter Authors. All rights reserved.
// Use of this source code is governed by a BSD-style license that can be
// found in the LICENSE file.

import 'package:flutter/cupertino.dart';
import 'package:flutter/foundation.dart';
import 'package:flutter/gestures.dart';
import 'package:flutter/material.dart';
import 'package:flutter/rendering.dart';
import 'package:flutter/services.dart';
import 'package:flutter_test/flutter_test.dart';

import '../rendering/mock_canvas.dart';
import 'editable_text_utils.dart';
import 'semantics_tester.dart';

Matcher matchesMethodCall(String method, { dynamic args }) => _MatchesMethodCall(method, arguments: args == null ? null : wrapMatcher(args));

class _MatchesMethodCall extends Matcher {
  const _MatchesMethodCall(this.name, {this.arguments});

  final String name;
  final Matcher? arguments;

  @override
  bool matches(dynamic item, Map<dynamic, dynamic> matchState) {
    if (item is MethodCall && item.method == name)
      return arguments?.matches(item.arguments, matchState) ?? true;
    return false;
  }

  @override
  Description describe(Description description) {
    final Description newDescription = description.add('has method name: ').addDescriptionOf(name);
    if (arguments != null)
        newDescription.add(' with arguments: ').addDescriptionOf(arguments);
    return newDescription;
  }
}

late TextEditingController controller;
final FocusNode focusNode = FocusNode(debugLabel: 'EditableText Node');
final FocusScopeNode focusScopeNode = FocusScopeNode(debugLabel: 'EditableText Scope Node');
const TextStyle textStyle = TextStyle();
const Color cursorColor = Color.fromARGB(0xFF, 0xFF, 0x00, 0x00);

enum HandlePositionInViewport {
  leftEdge, rightEdge, within,
}

class MockClipboard {
  Object _clipboardData = <String, dynamic>{
    'text': null,
  };

  Future<dynamic> handleMethodCall(MethodCall methodCall) async {
    switch (methodCall.method) {
      case 'Clipboard.getData':
        return _clipboardData;
      case 'Clipboard.setData':
        _clipboardData = methodCall.arguments as Object;
        break;
    }
  }
}

void main() {
  final MockClipboard mockClipboard = MockClipboard();
  (TestWidgetsFlutterBinding.ensureInitialized() as TestWidgetsFlutterBinding)
    .defaultBinaryMessenger.setMockMethodCallHandler(SystemChannels.platform, mockClipboard.handleMethodCall);

  setUp(() async {
    debugResetSemanticsIdCounter();
    controller = TextEditingController();
    // Fill the clipboard so that the Paste option is available in the text
    // selection menu.
    await Clipboard.setData(const ClipboardData(text: 'Clipboard data'));
  });

  tearDown(() {
    controller.dispose();
  });

  // Tests that the desired keyboard action button is requested.
  //
  // More technically, when an EditableText is given a particular [action], Flutter
  // requests [serializedActionName] when attaching to the platform's input
  // system.
  Future<void> _desiredKeyboardActionIsRequested({
    required WidgetTester tester,
    TextInputAction? action,
    String serializedActionName = '',
  }) async {
    await tester.pumpWidget(
      MediaQuery(
        data: const MediaQueryData(devicePixelRatio: 1.0),
        child: Directionality(
          textDirection: TextDirection.ltr,
          child: FocusScope(
            node: focusScopeNode,
            autofocus: true,
            child: EditableText(
              backgroundCursorColor: Colors.grey,
              controller: controller,
              focusNode: focusNode,
              textInputAction: action,
              style: textStyle,
              cursorColor: cursorColor,
            ),
          ),
        ),
      ),
    );

    await tester.tap(find.byType(EditableText));
    await tester.showKeyboard(find.byType(EditableText));
    controller.text = 'test';
    await tester.idle();
    expect(tester.testTextInput.editingState!['text'], equals('test'));
    expect(tester.testTextInput.setClientArgs!['inputAction'], equals(serializedActionName));
  }

  // Regression test for https://github.com/flutter/flutter/issues/34538.
  testWidgets('RTL arabic correct caret placement after trailing whitespace', (WidgetTester tester) async {
    final TextEditingController controller = TextEditingController();
    await tester.pumpWidget(
      MediaQuery(
        data: const MediaQueryData(),
        child: Directionality(
          textDirection: TextDirection.rtl,
          child: FocusScope(
            node: focusScopeNode,
            autofocus: true,
            child: EditableText(
              backgroundCursorColor: Colors.blue,
              controller: controller,
              focusNode: focusNode,
              maxLines: 1, // Sets text keyboard implicitly.
              style: textStyle,
              cursorColor: cursorColor,
            ),
          ),
        ),
      ),
    );

    await tester.tap(find.byType(EditableText));
    await tester.showKeyboard(find.byType(EditableText));
    await tester.idle();

    final EditableTextState state = tester.state<EditableTextState>(find.byType(EditableText));

    // Simulates Gboard Persian input.
    state.updateEditingValue(const TextEditingValue(text: 'گ', selection: TextSelection.collapsed(offset: 1)));
    await tester.pump();
    double previousCaretXPosition = state.renderEditable.getLocalRectForCaret(state.textEditingValue.selection.base).left;

    state.updateEditingValue(const TextEditingValue(text: 'گی', selection: TextSelection.collapsed(offset: 2)));
    await tester.pump();
    double caretXPosition = state.renderEditable.getLocalRectForCaret(state.textEditingValue.selection.base).left;
    expect(caretXPosition, lessThan(previousCaretXPosition));
    previousCaretXPosition = caretXPosition;

    state.updateEditingValue(const TextEditingValue(text: 'گیگ', selection: TextSelection.collapsed(offset: 3)));
    await tester.pump();
    caretXPosition = state.renderEditable.getLocalRectForCaret(state.textEditingValue.selection.base).left;
    expect(caretXPosition, lessThan(previousCaretXPosition));
    previousCaretXPosition = caretXPosition;

    // Enter a whitespace in a RTL input field moves the caret to the left.
    state.updateEditingValue(const TextEditingValue(text: 'گیگ ', selection: TextSelection.collapsed(offset: 4)));
    await tester.pump();
    caretXPosition = state.renderEditable.getLocalRectForCaret(state.textEditingValue.selection.base).left;
    expect(caretXPosition, lessThan(previousCaretXPosition));

    expect(state.currentTextEditingValue.text, equals('گیگ '));
  }, skip: isBrowser); // https://github.com/flutter/flutter/issues/78550.

  testWidgets('has expected defaults', (WidgetTester tester) async {
    await tester.pumpWidget(
      MediaQuery(
        data: const MediaQueryData(devicePixelRatio: 1.0),
        child: Directionality(
          textDirection: TextDirection.ltr,
          child: EditableText(
            controller: controller,
            backgroundCursorColor: Colors.grey,
            focusNode: focusNode,
            style: textStyle,
            cursorColor: cursorColor,
          ),
        ),
      ),
    );

    final EditableText editableText =
        tester.firstWidget(find.byType(EditableText));
    expect(editableText.maxLines, equals(1));
    expect(editableText.obscureText, isFalse);
    expect(editableText.autocorrect, isTrue);
    expect(editableText.enableSuggestions, isTrue);
    expect(editableText.enableIMEPersonalizedLearning, isTrue);
    expect(editableText.textAlign, TextAlign.start);
    expect(editableText.cursorWidth, 2.0);
    expect(editableText.cursorHeight, isNull);
    expect(editableText.textHeightBehavior, isNull);
  });

  testWidgets('text keyboard is requested when maxLines is default', (WidgetTester tester) async {
    await tester.pumpWidget(
      MediaQuery(
        data: const MediaQueryData(devicePixelRatio: 1.0),
        child: Directionality(
          textDirection: TextDirection.ltr,
          child: FocusScope(
            node: focusScopeNode,
            autofocus: true,
            child: EditableText(
              controller: controller,
              backgroundCursorColor: Colors.grey,
              focusNode: focusNode,
              style: textStyle,
              cursorColor: cursorColor,
            ),
          ),
        ),
      ),
    );
    await tester.tap(find.byType(EditableText));
    await tester.showKeyboard(find.byType(EditableText));
    controller.text = 'test';
    await tester.idle();
    final EditableText editableText =
        tester.firstWidget(find.byType(EditableText));
    expect(editableText.maxLines, equals(1));
    expect(tester.testTextInput.editingState!['text'], equals('test'));
    expect((tester.testTextInput.setClientArgs!['inputType'] as Map<String, dynamic>)['name'], equals('TextInputType.text'));
    expect(tester.testTextInput.setClientArgs!['inputAction'], equals('TextInputAction.done'));
  });

  testWidgets('Keyboard is configured for "unspecified" action when explicitly requested', (WidgetTester tester) async {
    await _desiredKeyboardActionIsRequested(
      tester: tester,
      action: TextInputAction.unspecified,
      serializedActionName: 'TextInputAction.unspecified',
    );
  });

  testWidgets('Keyboard is configured for "none" action when explicitly requested', (WidgetTester tester) async {
    await _desiredKeyboardActionIsRequested(
      tester: tester,
      action: TextInputAction.none,
      serializedActionName: 'TextInputAction.none',
    );
  });

  testWidgets('Keyboard is configured for "done" action when explicitly requested', (WidgetTester tester) async {
    await _desiredKeyboardActionIsRequested(
      tester: tester,
      action: TextInputAction.done,
      serializedActionName: 'TextInputAction.done',
    );
  });

  testWidgets('Keyboard is configured for "send" action when explicitly requested', (WidgetTester tester) async {
    await _desiredKeyboardActionIsRequested(
      tester: tester,
      action: TextInputAction.send,
      serializedActionName: 'TextInputAction.send',
    );
  });

  testWidgets('Keyboard is configured for "go" action when explicitly requested', (WidgetTester tester) async {
    await _desiredKeyboardActionIsRequested(
      tester: tester,
      action: TextInputAction.go,
      serializedActionName: 'TextInputAction.go',
    );
  });

  testWidgets('Keyboard is configured for "search" action when explicitly requested', (WidgetTester tester) async {
    await _desiredKeyboardActionIsRequested(
      tester: tester,
      action: TextInputAction.search,
      serializedActionName: 'TextInputAction.search',
    );
  });

  testWidgets('Keyboard is configured for "send" action when explicitly requested', (WidgetTester tester) async {
    await _desiredKeyboardActionIsRequested(
      tester: tester,
      action: TextInputAction.send,
      serializedActionName: 'TextInputAction.send',
    );
  });

  testWidgets('Keyboard is configured for "next" action when explicitly requested', (WidgetTester tester) async {
    await _desiredKeyboardActionIsRequested(
      tester: tester,
      action: TextInputAction.next,
      serializedActionName: 'TextInputAction.next',
    );
  });

  testWidgets('Keyboard is configured for "previous" action when explicitly requested', (WidgetTester tester) async {
    await _desiredKeyboardActionIsRequested(
      tester: tester,
      action: TextInputAction.previous,
      serializedActionName: 'TextInputAction.previous',
    );
  });

  testWidgets('Keyboard is configured for "continue" action when explicitly requested', (WidgetTester tester) async {
    await _desiredKeyboardActionIsRequested(
      tester: tester,
      action: TextInputAction.continueAction,
      serializedActionName: 'TextInputAction.continueAction',
    );
  });

  testWidgets('Keyboard is configured for "join" action when explicitly requested', (WidgetTester tester) async {
    await _desiredKeyboardActionIsRequested(
      tester: tester,
      action: TextInputAction.join,
      serializedActionName: 'TextInputAction.join',
    );
  });

  testWidgets('Keyboard is configured for "route" action when explicitly requested', (WidgetTester tester) async {
    await _desiredKeyboardActionIsRequested(
      tester: tester,
      action: TextInputAction.route,
      serializedActionName: 'TextInputAction.route',
    );
  });

  testWidgets('Keyboard is configured for "emergencyCall" action when explicitly requested', (WidgetTester tester) async {
    await _desiredKeyboardActionIsRequested(
      tester: tester,
      action: TextInputAction.emergencyCall,
      serializedActionName: 'TextInputAction.emergencyCall',
    );
  });

  group('Infer keyboardType from autofillHints', () {
    testWidgets(
      'infer keyboard types from autofillHints: ios',
      (WidgetTester tester) async {
        await tester.pumpWidget(
          MediaQuery(
            data: const MediaQueryData(devicePixelRatio: 1.0),
            child: Directionality(
              textDirection: TextDirection.ltr,
              child: FocusScope(
                node: focusScopeNode,
                autofocus: true,
                child: EditableText(
                  controller: controller,
                  backgroundCursorColor: Colors.grey,
                  focusNode: focusNode,
                  style: textStyle,
                  cursorColor: cursorColor,
                  autofillHints: const <String>[AutofillHints.streetAddressLine1],
                ),
              ),
            ),
          ),
        );

        await tester.tap(find.byType(EditableText));
        await tester.showKeyboard(find.byType(EditableText));
        controller.text = 'test';
        await tester.idle();
        expect(tester.testTextInput.editingState!['text'], equals('test'));
        expect(
          (tester.testTextInput.setClientArgs!['inputType'] as Map<String, dynamic>)['name'],
          // On web, we don't infer the keyboard type as "name". We only infer
          // on iOS and macOS.
          kIsWeb ? equals('TextInputType.address') : equals('TextInputType.name'),
        );
      },
      variant: const TargetPlatformVariant(<TargetPlatform>{ TargetPlatform.iOS,  TargetPlatform.macOS }),
    );

    testWidgets(
      'infer keyboard types from autofillHints: non-ios',
      (WidgetTester tester) async {
        await tester.pumpWidget(
          MediaQuery(
            data: const MediaQueryData(devicePixelRatio: 1.0),
            child: Directionality(
              textDirection: TextDirection.ltr,
              child: FocusScope(
                node: focusScopeNode,
                autofocus: true,
                child: EditableText(
                  controller: controller,
                  backgroundCursorColor: Colors.grey,
                  focusNode: focusNode,
                  style: textStyle,
                  cursorColor: cursorColor,
                  autofillHints: const <String>[AutofillHints.streetAddressLine1],
                ),
              ),
            ),
          ),
        );

        await tester.tap(find.byType(EditableText));
        await tester.showKeyboard(find.byType(EditableText));
        controller.text = 'test';
        await tester.idle();
        expect(tester.testTextInput.editingState!['text'], equals('test'));
        expect((tester.testTextInput.setClientArgs!['inputType'] as Map<String, dynamic>)['name'], equals('TextInputType.address'));
      },
    );

    testWidgets(
      'inferred keyboard types can be overridden: ios',
      (WidgetTester tester) async {
        await tester.pumpWidget(
          MediaQuery(
            data: const MediaQueryData(devicePixelRatio: 1.0),
            child: Directionality(
              textDirection: TextDirection.ltr,
              child: FocusScope(
                node: focusScopeNode,
                autofocus: true,
                child: EditableText(
                  controller: controller,
                  backgroundCursorColor: Colors.grey,
                  focusNode: focusNode,
                  style: textStyle,
                  cursorColor: cursorColor,
                  keyboardType: TextInputType.text,
                  autofillHints: const <String>[AutofillHints.streetAddressLine1],
                ),
              ),
            ),
          ),
        );

        await tester.tap(find.byType(EditableText));
        await tester.showKeyboard(find.byType(EditableText));
        controller.text = 'test';
        await tester.idle();
        expect(tester.testTextInput.editingState!['text'], equals('test'));
        expect((tester.testTextInput.setClientArgs!['inputType'] as Map<String, dynamic>)['name'], equals('TextInputType.text'));
      },
      variant: const TargetPlatformVariant(<TargetPlatform>{ TargetPlatform.iOS,  TargetPlatform.macOS }),
    );

    testWidgets(
      'inferred keyboard types can be overridden: non-ios',
      (WidgetTester tester) async {
        await tester.pumpWidget(
          MediaQuery(
            data: const MediaQueryData(devicePixelRatio: 1.0),
            child: Directionality(
              textDirection: TextDirection.ltr,
              child: FocusScope(
                node: focusScopeNode,
                autofocus: true,
                child: EditableText(
                  controller: controller,
                  backgroundCursorColor: Colors.grey,
                  focusNode: focusNode,
                  style: textStyle,
                  cursorColor: cursorColor,
                  keyboardType: TextInputType.text,
                  autofillHints: const <String>[AutofillHints.streetAddressLine1],
                ),
              ),
            ),
          ),
        );

        await tester.tap(find.byType(EditableText));
        await tester.showKeyboard(find.byType(EditableText));
        controller.text = 'test';
        await tester.idle();
        expect(tester.testTextInput.editingState!['text'], equals('test'));
        expect((tester.testTextInput.setClientArgs!['inputType'] as Map<String, dynamic>)['name'], equals('TextInputType.text'));
      },
    );
  });

  testWidgets('multiline keyboard is requested when set explicitly', (WidgetTester tester) async {
    await tester.pumpWidget(
      MediaQuery(
        data: const MediaQueryData(devicePixelRatio: 1.0),
        child: Directionality(
          textDirection: TextDirection.ltr,
          child: FocusScope(
            node: focusScopeNode,
            autofocus: true,
            child: EditableText(
              controller: controller,
              backgroundCursorColor: Colors.grey,
              focusNode: focusNode,
              keyboardType: TextInputType.multiline,
              style: textStyle,
              cursorColor: cursorColor,
            ),
          ),
        ),
      ),
    );

    await tester.tap(find.byType(EditableText));
    await tester.showKeyboard(find.byType(EditableText));
    controller.text = 'test';
    await tester.idle();
    expect(tester.testTextInput.editingState!['text'], equals('test'));
    expect((tester.testTextInput.setClientArgs!['inputType'] as Map<String, dynamic>)['name'], equals('TextInputType.multiline'));
    expect(tester.testTextInput.setClientArgs!['inputAction'], equals('TextInputAction.newline'));
  });

  testWidgets('selection persists when unfocused', (WidgetTester tester) async {
    const TextEditingValue value = TextEditingValue(
      text: 'test test',
      selection: TextSelection(affinity: TextAffinity.upstream, baseOffset: 5, extentOffset: 7),
    );
    controller.value = value;
    await tester.pumpWidget(
      MediaQuery(
        data: const MediaQueryData(devicePixelRatio: 1.0),
        child: Directionality(
          textDirection: TextDirection.ltr,
          child: EditableText(
            controller: controller,
            backgroundCursorColor: Colors.grey,
            focusNode: focusNode,
            keyboardType: TextInputType.multiline,
            style: textStyle,
            cursorColor: cursorColor,
          ),
        ),
      ),
    );

    expect(controller.value, value);
    expect(focusNode.hasFocus, isFalse);

    focusNode.requestFocus();
    await tester.pump();

    expect(controller.value, value);
    expect(focusNode.hasFocus, isTrue);

    focusNode.unfocus();
    await tester.pump();

    expect(controller.value, value);
    expect(focusNode.hasFocus, isFalse);
  });

  testWidgets('visiblePassword keyboard is requested when set explicitly', (WidgetTester tester) async {
    await tester.pumpWidget(
      MediaQuery(
        data: const MediaQueryData(devicePixelRatio: 1.0),
        child: Directionality(
          textDirection: TextDirection.ltr,
          child: FocusScope(
            node: focusScopeNode,
            autofocus: true,
            child: EditableText(
              controller: controller,
              backgroundCursorColor: Colors.grey,
              focusNode: focusNode,
              keyboardType: TextInputType.visiblePassword,
              style: textStyle,
              cursorColor: cursorColor,
            ),
          ),
        ),
      ),
    );

    await tester.tap(find.byType(EditableText));
    await tester.showKeyboard(find.byType(EditableText));
    controller.text = 'test';
    await tester.idle();
    expect(tester.testTextInput.editingState!['text'], equals('test'));
    expect((tester.testTextInput.setClientArgs!['inputType'] as Map<String, dynamic>)['name'], equals('TextInputType.visiblePassword'));
    expect(tester.testTextInput.setClientArgs!['inputAction'], equals('TextInputAction.done'));
  });

  testWidgets('enableSuggestions flag is sent to the engine properly', (WidgetTester tester) async {
    final TextEditingController controller = TextEditingController();
    const bool enableSuggestions = false;
    await tester.pumpWidget(
      MediaQuery(
        data: const MediaQueryData(devicePixelRatio: 1.0),
        child: Directionality(
          textDirection: TextDirection.ltr,
          child: FocusScope(
            node: focusScopeNode,
            autofocus: true,
            child: EditableText(
              controller: controller,
              backgroundCursorColor: Colors.grey,
              focusNode: focusNode,
              enableSuggestions: enableSuggestions,
              style: textStyle,
              cursorColor: cursorColor,
            ),
          ),
        ),
      ),
    );

    await tester.tap(find.byType(EditableText));
    await tester.showKeyboard(find.byType(EditableText));
    await tester.idle();
    expect(tester.testTextInput.setClientArgs!['enableSuggestions'], enableSuggestions);
  });

  testWidgets('enableIMEPersonalizedLearning flag is sent to the engine properly', (WidgetTester tester) async {
    final TextEditingController controller = TextEditingController();
    const bool enableIMEPersonalizedLearning = false;
    await tester.pumpWidget(
      MediaQuery(
        data: const MediaQueryData(devicePixelRatio: 1.0),
        child: Directionality(
          textDirection: TextDirection.ltr,
          child: FocusScope(
            node: focusScopeNode,
            autofocus: true,
            child: EditableText(
              controller: controller,
              backgroundCursorColor: Colors.grey,
              focusNode: focusNode,
              enableIMEPersonalizedLearning: enableIMEPersonalizedLearning,
              style: textStyle,
              cursorColor: cursorColor,
            ),
          ),
        ),
      ),
    );

    await tester.tap(find.byType(EditableText));
    await tester.showKeyboard(find.byType(EditableText));
    await tester.idle();
    expect(tester.testTextInput.setClientArgs!['enableIMEPersonalizedLearning'], enableIMEPersonalizedLearning);
  });

  group('smartDashesType and smartQuotesType', () {
    testWidgets('sent to the engine properly', (WidgetTester tester) async {
      final TextEditingController controller = TextEditingController();
      const SmartDashesType smartDashesType = SmartDashesType.disabled;
      const SmartQuotesType smartQuotesType = SmartQuotesType.disabled;
      await tester.pumpWidget(
        MediaQuery(
          data: const MediaQueryData(devicePixelRatio: 1.0),
          child: Directionality(
            textDirection: TextDirection.ltr,
            child: FocusScope(
              node: focusScopeNode,
              autofocus: true,
              child: EditableText(
                controller: controller,
                backgroundCursorColor: Colors.grey,
                focusNode: focusNode,
                smartDashesType: smartDashesType,
                smartQuotesType: smartQuotesType,
                style: textStyle,
                cursorColor: cursorColor,
              ),
            ),
          ),
        ),
      );

      await tester.tap(find.byType(EditableText));
      await tester.showKeyboard(find.byType(EditableText));
      await tester.idle();
      expect(tester.testTextInput.setClientArgs!['smartDashesType'], smartDashesType.index.toString());
      expect(tester.testTextInput.setClientArgs!['smartQuotesType'], smartQuotesType.index.toString());
    });

    testWidgets('default to true when obscureText is false', (WidgetTester tester) async {
      final TextEditingController controller = TextEditingController();
      await tester.pumpWidget(
        MediaQuery(
          data: const MediaQueryData(devicePixelRatio: 1.0),
          child: Directionality(
            textDirection: TextDirection.ltr,
            child: FocusScope(
              node: focusScopeNode,
              autofocus: true,
              child: EditableText(
                controller: controller,
                backgroundCursorColor: Colors.grey,
                focusNode: focusNode,
                style: textStyle,
                cursorColor: cursorColor,
                obscureText: false,
              ),
            ),
          ),
        ),
      );

      await tester.tap(find.byType(EditableText));
      await tester.showKeyboard(find.byType(EditableText));
      await tester.idle();
      expect(tester.testTextInput.setClientArgs!['smartDashesType'], '1');
      expect(tester.testTextInput.setClientArgs!['smartQuotesType'], '1');
    });

    testWidgets('default to false when obscureText is true', (WidgetTester tester) async {
      final TextEditingController controller = TextEditingController();
      await tester.pumpWidget(
        MediaQuery(
          data: const MediaQueryData(devicePixelRatio: 1.0),
          child: Directionality(
            textDirection: TextDirection.ltr,
            child: FocusScope(
              node: focusScopeNode,
              autofocus: true,
              child: EditableText(
                controller: controller,
                backgroundCursorColor: Colors.grey,
                focusNode: focusNode,
                style: textStyle,
                cursorColor: cursorColor,
                obscureText: true,
              ),
            ),
          ),
        ),
      );

      await tester.tap(find.byType(EditableText));
      await tester.showKeyboard(find.byType(EditableText));
      await tester.idle();
      expect(tester.testTextInput.setClientArgs!['smartDashesType'], '0');
      expect(tester.testTextInput.setClientArgs!['smartQuotesType'], '0');
    });
  });

  testWidgets('selection overlay will update when text grow bigger', (WidgetTester tester) async {
    final TextEditingController controller = TextEditingController.fromValue(
        const TextEditingValue(
          text: 'initial value',
        ),
    );
    Future<void> pumpEditableTextWithTextStyle(TextStyle style) async {
      await tester.pumpWidget(
        MaterialApp(
          home: EditableText(
            backgroundCursorColor: Colors.grey,
            controller: controller,
            focusNode: focusNode,
            style: style,
            cursorColor: cursorColor,
            selectionControls: materialTextSelectionControls,
            showSelectionHandles: true,
          ),
        ),
      );
    }

    await pumpEditableTextWithTextStyle(const TextStyle(fontSize: 18));
    final EditableTextState state = tester.state<EditableTextState>(find.byType(EditableText));
    state.renderEditable.selectWordsInRange(
      from: Offset.zero,
      cause: SelectionChangedCause.longPress,
    );
    await tester.pumpAndSettle();
    await tester.idle();

    List<RenderBox> handles = List<RenderBox>.from(
      tester.renderObjectList<RenderBox>(
        find.descendant(
          of: find.byType(CompositedTransformFollower),
          matching: find.byType(Padding),
        ),
      ),
    );

    expect(handles[0].localToGlobal(Offset.zero), const Offset(-35.0, 5.0));
    expect(handles[1].localToGlobal(Offset.zero), const Offset(113.0, 5.0));

    await pumpEditableTextWithTextStyle(const TextStyle(fontSize: 30));
    await tester.pumpAndSettle();

    // Handles should be updated with bigger font size.
    handles = List<RenderBox>.from(
      tester.renderObjectList<RenderBox>(
        find.descendant(
          of: find.byType(CompositedTransformFollower),
          matching: find.byType(Padding),
        ),
      ),
    );
    // First handle should have the same dx but bigger dy.
    expect(handles[0].localToGlobal(Offset.zero), const Offset(-35.0, 17.0));
    expect(handles[1].localToGlobal(Offset.zero), const Offset(197.0, 17.0));
  });

  testWidgets('can update style of previous activated EditableText', (WidgetTester tester) async {
    final Key key1 = UniqueKey();
    final Key key2 = UniqueKey();
    await tester.pumpWidget(
      MediaQuery(
        data: const MediaQueryData(devicePixelRatio: 1.0),
        child: Directionality(
          textDirection: TextDirection.ltr,
          child: FocusScope(
            node: focusScopeNode,
            autofocus: true,
            child: Column(
              children: <Widget>[
                EditableText(
                  key: key1,
                  controller: TextEditingController(),
                  backgroundCursorColor: Colors.grey,
                  focusNode: focusNode,
                  style: const TextStyle(fontSize: 9),
                  cursorColor: cursorColor,
                ),
                EditableText(
                  key: key2,
                  controller: TextEditingController(),
                  backgroundCursorColor: Colors.grey,
                  focusNode: focusNode,
                  style: const TextStyle(fontSize: 9),
                  cursorColor: cursorColor,
                ),
              ],
            ),
          ),
        ),
      ),
    );

    await tester.tap(find.byKey(key1));
    await tester.showKeyboard(find.byKey(key1));
    controller.text = 'test';
    await tester.idle();
    RenderBox renderEditable = tester.renderObject(find.byKey(key1));
    expect(renderEditable.size.height, 9.0);
    // Taps the other EditableText to deactivate the first one.
    await tester.tap(find.byKey(key2));
    await tester.showKeyboard(find.byKey(key2));
    // Updates the style.
    await tester.pumpWidget(
      MediaQuery(
        data: const MediaQueryData(devicePixelRatio: 1.0),
        child: Directionality(
          textDirection: TextDirection.ltr,
          child: FocusScope(
            node: focusScopeNode,
            autofocus: true,
            child: Column(
              children: <Widget>[
                EditableText(
                  key: key1,
                  controller: TextEditingController(),
                  backgroundCursorColor: Colors.grey,
                  focusNode: focusNode,
                  style: const TextStyle(fontSize: 20),
                  cursorColor: cursorColor,
                ),
                EditableText(
                  key: key2,
                  controller: TextEditingController(),
                  backgroundCursorColor: Colors.grey,
                  focusNode: focusNode,
                  style: const TextStyle(fontSize: 9),
                  cursorColor: cursorColor,
                ),
              ],
            ),
          ),
        ),
      ),
    );
    renderEditable = tester.renderObject(find.byKey(key1));
    expect(renderEditable.size.height, 20.0);
    expect(tester.takeException(), null);
  });

  testWidgets('Multiline keyboard with newline action is requested when maxLines = null', (WidgetTester tester) async {
    await tester.pumpWidget(
      MediaQuery(
        data: const MediaQueryData(devicePixelRatio: 1.0),
        child: Directionality(
          textDirection: TextDirection.ltr,
          child: FocusScope(
            node: focusScopeNode,
            autofocus: true,
            child: EditableText(
              controller: controller,
              backgroundCursorColor: Colors.grey,
              focusNode: focusNode,
              maxLines: null,
              style: textStyle,
              cursorColor: cursorColor,
            ),
          ),
        ),
      ),
    );

    await tester.tap(find.byType(EditableText));
    await tester.showKeyboard(find.byType(EditableText));
    controller.text = 'test';
    await tester.idle();
    expect(tester.testTextInput.editingState!['text'], equals('test'));
    expect((tester.testTextInput.setClientArgs!['inputType'] as Map<String, dynamic>)['name'], equals('TextInputType.multiline'));
    expect(tester.testTextInput.setClientArgs!['inputAction'], equals('TextInputAction.newline'));
  });

  testWidgets('Text keyboard is requested when explicitly set and maxLines = null', (WidgetTester tester) async {
    await tester.pumpWidget(
      MediaQuery(
        data: const MediaQueryData(devicePixelRatio: 1.0),
        child: Directionality(
          textDirection: TextDirection.ltr,
          child: FocusScope(
            node: focusScopeNode,
            autofocus: true,
            child: EditableText(
              backgroundCursorColor: Colors.grey,
              controller: controller,
              focusNode: focusNode,
              maxLines: null,
              keyboardType: TextInputType.text,
              style: textStyle,
              cursorColor: cursorColor,
            ),
          ),
        ),
      ),
    );

    await tester.tap(find.byType(EditableText));
    await tester.showKeyboard(find.byType(EditableText));
    controller.text = 'test';
    await tester.idle();
    expect(tester.testTextInput.editingState!['text'], equals('test'));
    expect((tester.testTextInput.setClientArgs!['inputType'] as Map<String, dynamic>)['name'], equals('TextInputType.text'));
    expect(tester.testTextInput.setClientArgs!['inputAction'], equals('TextInputAction.done'));
  });

  testWidgets('Correct keyboard is requested when set explicitly and maxLines > 1', (WidgetTester tester) async {
    await tester.pumpWidget(
      MediaQuery(
        data: const MediaQueryData(devicePixelRatio: 1.0),
        child: Directionality(
          textDirection: TextDirection.ltr,
          child: FocusScope(
            node: focusScopeNode,
            autofocus: true,
            child: EditableText(
              backgroundCursorColor: Colors.grey,
              controller: controller,
              focusNode: focusNode,
              keyboardType: TextInputType.phone,
              maxLines: 3,
              style: textStyle,
              cursorColor: cursorColor,
            ),
          ),
        ),
      ),
    );

    await tester.tap(find.byType(EditableText));
    await tester.showKeyboard(find.byType(EditableText));
    controller.text = 'test';
    await tester.idle();
    expect(tester.testTextInput.editingState!['text'], equals('test'));
    expect((tester.testTextInput.setClientArgs!['inputType'] as Map<String, dynamic>)['name'], equals('TextInputType.phone'));
    expect(tester.testTextInput.setClientArgs!['inputAction'], equals('TextInputAction.done'));
  });

  testWidgets('multiline keyboard is requested when set implicitly', (WidgetTester tester) async {
    await tester.pumpWidget(
      MediaQuery(
        data: const MediaQueryData(devicePixelRatio: 1.0),
        child: Directionality(
          textDirection: TextDirection.ltr,
          child: FocusScope(
            node: focusScopeNode,
            autofocus: true,
            child: EditableText(
              backgroundCursorColor: Colors.grey,
              controller: controller,
              focusNode: focusNode,
              maxLines: 3, // Sets multiline keyboard implicitly.
              style: textStyle,
              cursorColor: cursorColor,
            ),
          ),
        ),
      ),
    );

    await tester.tap(find.byType(EditableText));
    await tester.showKeyboard(find.byType(EditableText));
    controller.text = 'test';
    await tester.idle();
    expect(tester.testTextInput.editingState!['text'], equals('test'));
    expect((tester.testTextInput.setClientArgs!['inputType'] as Map<String, dynamic>)['name'], equals('TextInputType.multiline'));
    expect(tester.testTextInput.setClientArgs!['inputAction'], equals('TextInputAction.newline'));
  });

  testWidgets('single line inputs have correct default keyboard', (WidgetTester tester) async {
    await tester.pumpWidget(
      MediaQuery(
        data: const MediaQueryData(devicePixelRatio: 1.0),
        child: Directionality(
          textDirection: TextDirection.ltr,
          child: FocusScope(
            node: focusScopeNode,
            autofocus: true,
            child: EditableText(
              backgroundCursorColor: Colors.grey,
              controller: controller,
              focusNode: focusNode,
              maxLines: 1, // Sets text keyboard implicitly.
              style: textStyle,
              cursorColor: cursorColor,
            ),
          ),
        ),
      ),
    );

    await tester.tap(find.byType(EditableText));
    await tester.showKeyboard(find.byType(EditableText));
    controller.text = 'test';
    await tester.idle();
    expect(tester.testTextInput.editingState!['text'], equals('test'));
    expect((tester.testTextInput.setClientArgs!['inputType'] as Map<String, dynamic>)['name'], equals('TextInputType.text'));
    expect(tester.testTextInput.setClientArgs!['inputAction'], equals('TextInputAction.done'));
  });

  testWidgets('connection is closed when TextInputClient.onConnectionClosed message received', (WidgetTester tester) async {
    await tester.pumpWidget(
      MediaQuery(
        data: const MediaQueryData(devicePixelRatio: 1.0),
        child: Directionality(
          textDirection: TextDirection.ltr,
          child: FocusScope(
            node: focusScopeNode,
            autofocus: true,
            child: EditableText(
              backgroundCursorColor: Colors.grey,
              controller: controller,
              focusNode: focusNode,
              maxLines: 1, // Sets text keyboard implicitly.
              style: textStyle,
              cursorColor: cursorColor,
            ),
          ),
        ),
      ),
    );

    await tester.tap(find.byType(EditableText));
    await tester.showKeyboard(find.byType(EditableText));
    controller.text = 'test';
    await tester.idle();

    final EditableTextState state =
        tester.state<EditableTextState>(find.byType(EditableText));
    expect(tester.testTextInput.editingState!['text'], equals('test'));
    expect(state.wantKeepAlive, true);

    tester.testTextInput.log.clear();
    tester.testTextInput.closeConnection();
    await tester.idle();

    // Widget does not have focus anymore.
    expect(state.wantKeepAlive, false);
    // No method calls are sent from the framework.
    // This makes sure hide/clearClient methods are not called after connection
    // closed.
    expect(tester.testTextInput.log, isEmpty);
  });

  testWidgets('closed connection reopened when user focused', (WidgetTester tester) async {
    await tester.pumpWidget(
      MediaQuery(
        data: const MediaQueryData(devicePixelRatio: 1.0),
        child: Directionality(
          textDirection: TextDirection.ltr,
          child: FocusScope(
            node: focusScopeNode,
            autofocus: true,
            child: EditableText(
              backgroundCursorColor: Colors.grey,
              controller: controller,
              focusNode: focusNode,
              maxLines: 1, // Sets text keyboard implicitly.
              style: textStyle,
              cursorColor: cursorColor,
            ),
          ),
        ),
      ),
    );

    await tester.tap(find.byType(EditableText));
    await tester.showKeyboard(find.byType(EditableText));
    controller.text = 'test3';
    await tester.idle();

    final EditableTextState state =
        tester.state<EditableTextState>(find.byType(EditableText));
    expect(tester.testTextInput.editingState!['text'], equals('test3'));
    expect(state.wantKeepAlive, true);

    tester.testTextInput.log.clear();
    tester.testTextInput.closeConnection();
    await tester.pumpAndSettle();

    // Widget does not have focus anymore.
    expect(state.wantKeepAlive, false);
    // No method calls are sent from the framework.
    // This makes sure hide/clearClient methods are not called after connection
    // closed.
    expect(tester.testTextInput.log, isEmpty);

    await tester.tap(find.byType(EditableText));
    await tester.showKeyboard(find.byType(EditableText));
    await tester.pump();
    controller.text = 'test2';
    expect(tester.testTextInput.editingState!['text'], equals('test2'));
    // Widget regained the focus.
    expect(state.wantKeepAlive, true);
  });

  testWidgets('closed connection reopened when user focused on another field', (WidgetTester tester) async {
    final EditableText testNameField =
      EditableText(
        backgroundCursorColor: Colors.grey,
        controller: controller,
        focusNode: focusNode,
        maxLines: null,
        keyboardType: TextInputType.text,
        style: textStyle,
        cursorColor: cursorColor,
      );

    final EditableText testPhoneField =
      EditableText(
        backgroundCursorColor: Colors.grey,
        controller: controller,
        focusNode: focusNode,
        keyboardType: TextInputType.phone,
        maxLines: 3,
        style: textStyle,
        cursorColor: cursorColor,
      );

    await tester.pumpWidget(
      MediaQuery(
        data: const MediaQueryData(devicePixelRatio: 1.0),
        child: Directionality(
          textDirection: TextDirection.ltr,
          child: FocusScope(
            node: focusScopeNode,
            autofocus: true,
            child: ListView(
              children: <Widget>[
                testNameField,
                testPhoneField,
              ],
            ),
          ),
        ),
      ),
    );

    // Tap, enter text.
    await tester.tap(find.byWidget(testNameField));
    await tester.showKeyboard(find.byWidget(testNameField));
    controller.text = 'test';
    await tester.idle();

    expect(tester.testTextInput.editingState!['text'], equals('test'));
    final EditableTextState state =
        tester.state<EditableTextState>(find.byWidget(testNameField));
    expect(state.wantKeepAlive, true);

    tester.testTextInput.log.clear();
    tester.testTextInput.closeConnection();
    // A pump is needed to allow the focus change (unfocus) to be resolved.
    await tester.pump();

    // Widget does not have focus anymore.
    expect(state.wantKeepAlive, false);
    // No method calls are sent from the framework.
    // This makes sure hide/clearClient methods are not called after connection
    // closed.
    expect(tester.testTextInput.log, isEmpty);

    // For the next fields, tap, enter text.
    await tester.tap(find.byWidget(testPhoneField));
    await tester.showKeyboard(find.byWidget(testPhoneField));
    controller.text = '650123123';
    await tester.idle();
    expect(tester.testTextInput.editingState!['text'], equals('650123123'));
    // Widget regained the focus.
    expect(state.wantKeepAlive, true);
  });

  testWidgets(
    'kept-alive EditableText does not crash when layout is skipped',
    (WidgetTester tester) async {
      // Regression test for https://github.com/flutter/flutter/issues/84896.
      EditableText.debugDeterministicCursor = true;
      const Key key = ValueKey<String>('EditableText');
      await tester.pumpWidget(
        MediaQuery(
          data: const MediaQueryData(),
          child: Directionality(
            textDirection: TextDirection.ltr,
            child: ListView(
              children: <Widget>[
                EditableText(
                  key: key,
                  backgroundCursorColor: Colors.grey,
                  controller: controller,
                  focusNode: focusNode,
                  autofocus: true,
                  maxLines: null,
                  keyboardType: TextInputType.text,
                  style: textStyle,
                  textAlign: TextAlign.left,
                  cursorColor: cursorColor,
                  showCursor: false,
                ),
              ],
            ),
          ),
        ),
      );

      // Wait for autofocus.
      await tester.pump();
      expect(focusNode.hasFocus, isTrue);

      // Prepend an additional item to make EditableText invisible. It's still
      // kept in the tree via the keepalive mechanism. Change the text alignment
      // and showCursor. The RenderEditable now needs to relayout and repaint.
      await tester.pumpWidget(
        MediaQuery(
          data: const MediaQueryData(),
          child: Directionality(
            textDirection: TextDirection.ltr,
            child: ListView(
              children: <Widget>[
                const SizedBox(height: 6000),
                EditableText(
                  key: key,
                  backgroundCursorColor: Colors.grey,
                  controller: controller,
                  focusNode: focusNode,
                  autofocus: true,
                  maxLines: null,
                  keyboardType: TextInputType.text,
                  style: textStyle,
                  textAlign: TextAlign.right,
                  cursorColor: cursorColor,
                  showCursor: true,
                ),
              ],
            ),
          ),
        ),
      );

      EditableText.debugDeterministicCursor = false;
      expect(tester.takeException(), isNull);
  });

  /// Toolbar is not used in Flutter Web. Skip this check.
  ///
  /// Web is using native DOM elements (it is also used as platform input)
  /// to enable clipboard functionality of the toolbar: copy, paste, select,
  /// cut. It might also provide additional functionality depending on the
  /// browser (such as translation). Due to this, in browsers, we should not
  /// show a Flutter toolbar for the editable text elements.
  testWidgets('can show toolbar when there is text and a selection', (WidgetTester tester) async {
    await tester.pumpWidget(
      MaterialApp(
        home: EditableText(
          backgroundCursorColor: Colors.grey,
          controller: controller,
          focusNode: focusNode,
          style: textStyle,
          cursorColor: cursorColor,
          selectionControls: materialTextSelectionControls,
        ),
      ),
    );

    final EditableTextState state =
        tester.state<EditableTextState>(find.byType(EditableText));

    // Can't show the toolbar when there's no focus.
    expect(state.showToolbar(), false);
    await tester.pumpAndSettle();
    expect(find.text('Paste'), findsNothing);

    // Can show the toolbar when focused even though there's no text.
    state.renderEditable.selectWordsInRange(
      from: Offset.zero,
      cause: SelectionChangedCause.tap,
    );
    await tester.pump();
    // On web, we don't let Flutter show the toolbar.
    expect(state.showToolbar(), kIsWeb ? isFalse : isTrue);
    await tester.pumpAndSettle();
    expect(find.text('Paste'), kIsWeb ? findsNothing : findsOneWidget);

    // Hide the menu again.
    state.hideToolbar();
    await tester.pump();
    expect(find.text('Paste'), findsNothing);

    // Can show the menu with text and a selection.
    controller.text = 'blah';
    await tester.pump();
    // On web, we don't let Flutter show the toolbar.
    expect(state.showToolbar(), kIsWeb ? isFalse : isTrue);
    await tester.pumpAndSettle();
    expect(find.text('Paste'), kIsWeb ? findsNothing : findsOneWidget);
  });

  testWidgets('can show the toolbar after clearing all text', (WidgetTester tester) async {
    // Regression test for https://github.com/flutter/flutter/issues/35998.
    await tester.pumpWidget(
      MaterialApp(
        home: EditableText(
          backgroundCursorColor: Colors.grey,
          controller: controller,
          focusNode: focusNode,
          style: textStyle,
          cursorColor: cursorColor,
          selectionControls: materialTextSelectionControls,
        ),
      ),
    );

    final EditableTextState state =
        tester.state<EditableTextState>(find.byType(EditableText));

    // Add text and an empty selection.
    controller.text = 'blah';
    await tester.pump();
    state.renderEditable.selectWordsInRange(
      from: Offset.zero,
      cause: SelectionChangedCause.tap,
    );
    await tester.pump();

    // Clear the text and selection.
    expect(find.text('Paste'), findsNothing);
    state.updateEditingValue(TextEditingValue.empty);
    await tester.pump();

    // Should be able to show the toolbar.
    // On web, we don't let Flutter show the toolbar.
    expect(state.showToolbar(), kIsWeb ? isFalse : isTrue);
    await tester.pumpAndSettle();
    expect(find.text('Paste'), kIsWeb ? findsNothing : findsOneWidget);
  });

  testWidgets('can dynamically disable options in toolbar', (WidgetTester tester) async {
    await tester.pumpWidget(
      MaterialApp(
        home: EditableText(
          backgroundCursorColor: Colors.grey,
          controller: TextEditingController(text: 'blah blah'),
          focusNode: focusNode,
          toolbarOptions: const ToolbarOptions(
            copy: true,
            selectAll: true,
          ),
          style: textStyle,
          cursorColor: cursorColor,
          selectionControls: materialTextSelectionControls,
        ),
      ),
    );

    final EditableTextState state =
    tester.state<EditableTextState>(find.byType(EditableText));

    // Select something. Doesn't really matter what.
    state.renderEditable.selectWordsInRange(
      from: Offset.zero,
      cause: SelectionChangedCause.tap,
    );
    await tester.pump();
    // On web, we don't let Flutter show the toolbar.
    expect(state.showToolbar(), kIsWeb ? isFalse : isTrue);
    await tester.pump();
    expect(find.text('Select all'), kIsWeb ? findsNothing : findsOneWidget);
    expect(find.text('Copy'), kIsWeb ? findsNothing : findsOneWidget);
    expect(find.text('Paste'), findsNothing);
    expect(find.text('Cut'), findsNothing);
  });

  testWidgets('can dynamically disable select all option in toolbar - cupertino', (WidgetTester tester) async {
    // Regression test: https://github.com/flutter/flutter/issues/40711
    await tester.pumpWidget(
      MaterialApp(
        home: EditableText(
          backgroundCursorColor: Colors.grey,
          controller: TextEditingController(text: 'blah blah'),
          focusNode: focusNode,
          toolbarOptions: const ToolbarOptions(
            selectAll: false,
          ),
          style: textStyle,
          cursorColor: cursorColor,
          selectionControls: cupertinoTextSelectionControls,
        ),
      ),
    );

    final EditableTextState state =
      tester.state<EditableTextState>(find.byType(EditableText));
    await tester.tap(find.byType(EditableText));
    await tester.pump();
    // On web, we don't let Flutter show the toolbar.
    expect(state.showToolbar(), kIsWeb ? isFalse : isTrue);
    await tester.pump();
    expect(find.text('Select All'), findsNothing);
    expect(find.text('Copy'), findsNothing);
    expect(find.text('Paste'), findsNothing);
    expect(find.text('Cut'), findsNothing);
  });

  testWidgets('can dynamically disable select all option in toolbar - material', (WidgetTester tester) async {
    // Regression test: https://github.com/flutter/flutter/issues/40711
    await tester.pumpWidget(
      MaterialApp(
        home: EditableText(
          backgroundCursorColor: Colors.grey,
          controller: TextEditingController(text: 'blah blah'),
          focusNode: focusNode,
          toolbarOptions: const ToolbarOptions(
            copy: true,
            selectAll: false,
          ),
          style: textStyle,
          cursorColor: cursorColor,
          selectionControls: materialTextSelectionControls,
        ),
      ),
    );

    final EditableTextState state =
      tester.state<EditableTextState>(find.byType(EditableText));

    // Select something. Doesn't really matter what.
    state.renderEditable.selectWordsInRange(
      from: Offset.zero,
      cause: SelectionChangedCause.tap,
    );
    await tester.pump();
    // On web, we don't let Flutter show the toolbar.
    expect(state.showToolbar(),  kIsWeb ? isFalse : isTrue);
    await tester.pump();
    expect(find.text('Select all'), findsNothing);
    expect(find.text('Copy'),  kIsWeb ? findsNothing : findsOneWidget);
    expect(find.text('Paste'), findsNothing);
    expect(find.text('Cut'), findsNothing);
  });

  testWidgets('cut and paste are disabled in read only mode even if explicit set', (WidgetTester tester) async {
    await tester.pumpWidget(
      MaterialApp(
        home: EditableText(
          backgroundCursorColor: Colors.grey,
          controller: TextEditingController(text: 'blah blah'),
          focusNode: focusNode,
          readOnly: true,
          toolbarOptions: const ToolbarOptions(
            paste: true,
            cut: true,
            selectAll: true,
            copy: true,
          ),
          style: textStyle,
          cursorColor: cursorColor,
          selectionControls: materialTextSelectionControls,
        ),
      ),
    );

    final EditableTextState state =
    tester.state<EditableTextState>(find.byType(EditableText));

    // Select something. Doesn't really matter what.
    state.renderEditable.selectWordsInRange(
      from: Offset.zero,
      cause: SelectionChangedCause.tap,
    );
    await tester.pump();
    // On web, we don't let Flutter show the toolbar.
    expect(state.showToolbar(), kIsWeb ? isFalse : isTrue);
    await tester.pump();
    expect(find.text('Select all'), kIsWeb ? findsNothing : findsOneWidget);
    expect(find.text('Copy'), kIsWeb ? findsNothing : findsOneWidget);
    expect(find.text('Paste'), findsNothing);
    expect(find.text('Cut'), findsNothing);
  });

  testWidgets('Handles the read-only flag correctly', (WidgetTester tester) async {
    final TextEditingController controller =
        TextEditingController(text: 'Lorem ipsum dolor sit amet');
    await tester.pumpWidget(
      MaterialApp(
        home: EditableText(
          readOnly: true,
          controller: controller,
          backgroundCursorColor: Colors.grey,
          focusNode: focusNode,
          style: textStyle,
          cursorColor: cursorColor,
        ),
      ),
    );

    // Interact with the field to establish the input connection.
    final Offset topLeft = tester.getTopLeft(find.byType(EditableText));
    await tester.tapAt(topLeft + const Offset(0.0, 5.0));
    await tester.pump();

    controller.selection = const TextSelection(baseOffset: 0, extentOffset: 5);
    await tester.pump();

    if (kIsWeb) {
      // On the web, a regular connection to the platform should've been made
      // with the `readOnly` flag set to true.
      expect(tester.testTextInput.hasAnyClients, isTrue);
      expect(tester.testTextInput.setClientArgs!['readOnly'], isTrue);
      expect(
        tester.testTextInput.editingState!['text'],
        'Lorem ipsum dolor sit amet',
      );
      expect(tester.testTextInput.editingState!['selectionBase'], 0);
      expect(tester.testTextInput.editingState!['selectionExtent'], 5);
    } else {
      // On non-web platforms, a read-only field doesn't need a connection with
      // the platform.
      expect(tester.testTextInput.hasAnyClients, isFalse);
    }
  });

  testWidgets('Does not accept updates when read-only', (WidgetTester tester) async {
    final TextEditingController controller =
        TextEditingController(text: 'Lorem ipsum dolor sit amet');
    await tester.pumpWidget(
      MaterialApp(
        home: EditableText(
          readOnly: true,
          controller: controller,
          backgroundCursorColor: Colors.grey,
          focusNode: focusNode,
          style: textStyle,
          cursorColor: cursorColor,
        ),
      ),
    );

    // Interact with the field to establish the input connection.
    final Offset topLeft = tester.getTopLeft(find.byType(EditableText));
    await tester.tapAt(topLeft + const Offset(0.0, 5.0));
    await tester.pump();

    expect(tester.testTextInput.hasAnyClients, kIsWeb ? isTrue : isFalse);
    if (kIsWeb) {
      // On the web, the input connection exists, but text updates should be
      // ignored.
      tester.testTextInput.updateEditingValue(const TextEditingValue(
        text: 'Foo bar',
        selection: TextSelection(baseOffset: 0, extentOffset: 3),
        composing: TextRange(start: 3, end: 4),
      ));
      // Only selection should change.
      expect(
        controller.value,
        const TextEditingValue(
          text: 'Lorem ipsum dolor sit amet',
          selection: TextSelection(baseOffset: 0, extentOffset: 3),
          composing: TextRange.empty,
        ),
      );
    }
  });

  testWidgets('Read-only fields do not format text', (WidgetTester tester) async {
    late SelectionChangedCause selectionCause;

    final TextEditingController controller =
        TextEditingController(text: 'Lorem ipsum dolor sit amet');

    await tester.pumpWidget(
      MaterialApp(
        home: EditableText(
          readOnly: true,
          controller: controller,
          backgroundCursorColor: Colors.grey,
          focusNode: focusNode,
          style: textStyle,
          cursorColor: cursorColor,
          selectionControls: materialTextSelectionControls,
          onSelectionChanged: (TextSelection selection, SelectionChangedCause? cause) {
            selectionCause = cause!;
          },
        ),
      ),
    );

    // Interact with the field to establish the input connection.
    final Offset topLeft = tester.getTopLeft(find.byType(EditableText));
    await tester.tapAt(topLeft + const Offset(0.0, 5.0));
    await tester.pump();

    expect(tester.testTextInput.hasAnyClients, kIsWeb ? isTrue : isFalse);
    if (kIsWeb) {
      tester.testTextInput.updateEditingValue(const TextEditingValue(
        text: 'Foo bar',
        selection: TextSelection(baseOffset: 0, extentOffset: 3),
      ));
      // On web, the only way a text field can be updated from the engine is if
      // a keyboard is used.
      expect(selectionCause, SelectionChangedCause.keyboard);
    }
  });

  testWidgets('Sends "updateConfig" when read-only flag is flipped', (WidgetTester tester) async {
    bool readOnly = true;
    late StateSetter setState;
    final TextEditingController controller = TextEditingController(text: 'Lorem ipsum dolor sit amet');

    await tester.pumpWidget(
      MaterialApp(
        home: StatefulBuilder(builder: (BuildContext context, StateSetter stateSetter) {
          setState = stateSetter;
          return EditableText(
            readOnly: readOnly,
            controller: controller,
            backgroundCursorColor: Colors.grey,
            focusNode: focusNode,
            style: textStyle,
            cursorColor: cursorColor,
          );
        }),
      ),
    );

    // Interact with the field to establish the input connection.
    final Offset topLeft = tester.getTopLeft(find.byType(EditableText));
    await tester.tapAt(topLeft + const Offset(0.0, 5.0));
    await tester.pump();

    expect(tester.testTextInput.hasAnyClients, kIsWeb ? isTrue : isFalse);
    if (kIsWeb) {
      expect(tester.testTextInput.setClientArgs!['readOnly'], isTrue);
    }

    setState(() { readOnly = false; });
    await tester.pump();

    expect(tester.testTextInput.hasAnyClients, isTrue);
    expect(tester.testTextInput.setClientArgs!['readOnly'], isFalse);
  });

  testWidgets('Fires onChanged when text changes via TextSelectionOverlay', (WidgetTester tester) async {
    late String changedValue;
    final Widget widget = MaterialApp(
      home: EditableText(
        backgroundCursorColor: Colors.grey,
        controller: TextEditingController(),
        focusNode: FocusNode(),
        style: Typography.material2018(platform: TargetPlatform.android).black.subtitle1!,
        cursorColor: Colors.blue,
        selectionControls: materialTextSelectionControls,
        keyboardType: TextInputType.text,
        onChanged: (String value) {
          changedValue = value;
        },
      ),
    );
    await tester.pumpWidget(widget);

    // Populate a fake clipboard.
    const String clipboardContent = 'Dobunezumi mitai ni utsukushiku naritai';
    Clipboard.setData(const ClipboardData(text: clipboardContent));

    // Long-press to bring up the text editing controls.
    final Finder textFinder = find.byType(EditableText);
    await tester.longPress(textFinder);
    tester.state<EditableTextState>(textFinder).showToolbar();
    await tester.pumpAndSettle();

    await tester.tap(find.text('Paste'));
    await tester.pump();

    expect(changedValue, clipboardContent);

    // On web, we don't show the Flutter toolbar and instead rely on the browser
    // toolbar. Until we change that, this test should remain skipped.
  }, skip: kIsWeb); // [intended]

  // The variants to test in the focus handling test.
  final ValueVariant<TextInputAction> focusVariants = ValueVariant<
      TextInputAction>(
    TextInputAction.values.toSet(),
  );

  testWidgets('Handles focus correctly when action is invoked', (WidgetTester tester) async {
    // The expectations for each of the types of TextInputAction.
    const Map<TextInputAction, bool> actionShouldLoseFocus = <TextInputAction, bool>{
      TextInputAction.none: false,
      TextInputAction.unspecified: false,
      TextInputAction.done: true,
      TextInputAction.go: true,
      TextInputAction.search: true,
      TextInputAction.send: true,
      TextInputAction.continueAction: false,
      TextInputAction.join: false,
      TextInputAction.route: false,
      TextInputAction.emergencyCall: false,
      TextInputAction.newline: true,
      TextInputAction.next: true,
      TextInputAction.previous: true,
    };

    final TextInputAction action = focusVariants.currentValue!;
    expect(actionShouldLoseFocus.containsKey(action), isTrue);

    Future<void> _ensureCorrectFocusHandlingForAction(
        TextInputAction action, {
          required bool shouldLoseFocus,
          bool shouldFocusNext = false,
          bool shouldFocusPrevious = false,
        }) async {
      final FocusNode focusNode = FocusNode();
      final GlobalKey previousKey = GlobalKey();
      final GlobalKey nextKey = GlobalKey();

      final Widget widget = MaterialApp(
        home: Column(
          children: <Widget>[
            TextButton(
              child: Text('Previous Widget', key: previousKey),
              onPressed: () {},
            ),
            EditableText(
              backgroundCursorColor: Colors.grey,
              controller: TextEditingController(),
              focusNode: focusNode,
              style: Typography.material2018(platform: TargetPlatform.android).black.subtitle1!,
              cursorColor: Colors.blue,
              selectionControls: materialTextSelectionControls,
              keyboardType: TextInputType.text,
              autofocus: true,
            ),
            TextButton(
              child: Text('Next Widget', key: nextKey),
              onPressed: () {},
            ),
          ],
        ),
      );
      await tester.pumpWidget(widget);

      assert(focusNode.hasFocus);

      await tester.testTextInput.receiveAction(action);
      await tester.pump();

      expect(Focus.of(nextKey.currentContext!).hasFocus, equals(shouldFocusNext));
      expect(Focus.of(previousKey.currentContext!).hasFocus, equals(shouldFocusPrevious));
      expect(focusNode.hasFocus, equals(!shouldLoseFocus));
    }

    try {
      await _ensureCorrectFocusHandlingForAction(
        action,
        shouldLoseFocus: actionShouldLoseFocus[action]!,
        shouldFocusNext: action == TextInputAction.next,
        shouldFocusPrevious: action == TextInputAction.previous,
      );
    } on PlatformException {
      // on Android, continueAction isn't supported.
      expect(action, equals(TextInputAction.continueAction));
    }
  }, variant: focusVariants);

  testWidgets('Does not lose focus by default when "done" action is pressed and onEditingComplete is provided', (WidgetTester tester) async {
    final FocusNode focusNode = FocusNode();

    final Widget widget = MaterialApp(
      home: EditableText(
        backgroundCursorColor: Colors.grey,
        controller: TextEditingController(),
        focusNode: focusNode,
        style: Typography.material2018(platform: TargetPlatform.android).black.subtitle1!,
        cursorColor: Colors.blue,
        selectionControls: materialTextSelectionControls,
        keyboardType: TextInputType.text,
        onEditingComplete: () {
          // This prevents the default focus change behavior on submission.
        },
      ),
    );
    await tester.pumpWidget(widget);

    // Select EditableText to give it focus.
    final Finder textFinder = find.byType(EditableText);
    await tester.tap(textFinder);
    await tester.pump();

    assert(focusNode.hasFocus);

    await tester.testTextInput.receiveAction(TextInputAction.done);
    await tester.pump();

    // Still has focus even though "done" was pressed because onEditingComplete
    // was provided and it overrides the default behavior.
    expect(focusNode.hasFocus, true);
  });

  testWidgets('When "done" is pressed callbacks are invoked: onEditingComplete > onSubmitted', (WidgetTester tester) async {
    final FocusNode focusNode = FocusNode();

    bool onEditingCompleteCalled = false;
    bool onSubmittedCalled = false;

    final Widget widget = MaterialApp(
      home: EditableText(
        backgroundCursorColor: Colors.grey,
        controller: TextEditingController(),
        focusNode: focusNode,
        style: Typography.material2018(platform: TargetPlatform.android).black.subtitle1!,
        cursorColor: Colors.blue,
        onEditingComplete: () {
          onEditingCompleteCalled = true;
          expect(onSubmittedCalled, false);
        },
        onSubmitted: (String value) {
          onSubmittedCalled = true;
          expect(onEditingCompleteCalled, true);
        },
      ),
    );
    await tester.pumpWidget(widget);

    // Select EditableText to give it focus.
    final Finder textFinder = find.byType(EditableText);
    await tester.tap(textFinder);
    await tester.pump();

    assert(focusNode.hasFocus);

    // The execution path starting with receiveAction() will trigger the
    // onEditingComplete and onSubmission callbacks.
    await tester.testTextInput.receiveAction(TextInputAction.done);

    // The expectations we care about are up above in the onEditingComplete
    // and onSubmission callbacks.
  });

  testWidgets('When "next" is pressed callbacks are invoked: onEditingComplete > onSubmitted', (WidgetTester tester) async {
    final FocusNode focusNode = FocusNode();

    bool onEditingCompleteCalled = false;
    bool onSubmittedCalled = false;

    final Widget widget = MaterialApp(
      home: EditableText(
        backgroundCursorColor: Colors.grey,
        controller: TextEditingController(),
        focusNode: focusNode,
        style: Typography.material2018(platform: TargetPlatform.android).black.subtitle1!,
        cursorColor: Colors.blue,
        onEditingComplete: () {
          onEditingCompleteCalled = true;
          assert(!onSubmittedCalled);
        },
        onSubmitted: (String value) {
          onSubmittedCalled = true;
          assert(onEditingCompleteCalled);
        },
      ),
    );
    await tester.pumpWidget(widget);

    // Select EditableText to give it focus.
    final Finder textFinder = find.byType(EditableText);
    await tester.tap(textFinder);
    await tester.pump();

    assert(focusNode.hasFocus);

    // The execution path starting with receiveAction() will trigger the
    // onEditingComplete and onSubmission callbacks.
    await tester.testTextInput.receiveAction(TextInputAction.done);

    // The expectations we care about are up above in the onEditingComplete
    // and onSubmission callbacks.
  });

  testWidgets('When "newline" action is called on a Editable text with maxLines == 1 callbacks are invoked: onEditingComplete > onSubmitted', (WidgetTester tester) async {
    final FocusNode focusNode = FocusNode();

    bool onEditingCompleteCalled = false;
    bool onSubmittedCalled = false;

    final Widget widget = MaterialApp(
      home: EditableText(
        backgroundCursorColor: Colors.grey,
        controller: TextEditingController(),
        focusNode: focusNode,
        style: Typography.material2018(platform: TargetPlatform.android).black.subtitle1!,
        cursorColor: Colors.blue,
        maxLines: 1,
        onEditingComplete: () {
          onEditingCompleteCalled = true;
          assert(!onSubmittedCalled);
        },
        onSubmitted: (String value) {
          onSubmittedCalled = true;
          assert(onEditingCompleteCalled);
        },
      ),
    );
    await tester.pumpWidget(widget);

    // Select EditableText to give it focus.
    final Finder textFinder = find.byType(EditableText);
    await tester.tap(textFinder);
    await tester.pump();

    assert(focusNode.hasFocus);

    // The execution path starting with receiveAction() will trigger the
    // onEditingComplete and onSubmission callbacks.
    await tester.testTextInput.receiveAction(TextInputAction.newline);
    // The expectations we care about are up above in the onEditingComplete
    // and onSubmission callbacks.
  });

  testWidgets('When "newline" action is called on a Editable text with maxLines != 1, onEditingComplete and onSubmitted callbacks are not invoked.', (WidgetTester tester) async {
    final FocusNode focusNode = FocusNode();

    bool onEditingCompleteCalled = false;
    bool onSubmittedCalled = false;

    final Widget widget = MaterialApp(
      home: EditableText(
        backgroundCursorColor: Colors.grey,
        controller: TextEditingController(),
        focusNode: focusNode,
        style: Typography.material2018(platform: TargetPlatform.android).black.subtitle1!,
        cursorColor: Colors.blue,
        maxLines: 3,
        onEditingComplete: () {
          onEditingCompleteCalled = true;
        },
        onSubmitted: (String value) {
          onSubmittedCalled = true;
        },
      ),
    );
    await tester.pumpWidget(widget);

    // Select EditableText to give it focus.
    final Finder textFinder = find.byType(EditableText);
    await tester.tap(textFinder);
    await tester.pump();

    assert(focusNode.hasFocus);

    // The execution path starting with receiveAction() will trigger the
    // onEditingComplete and onSubmission callbacks.
    await tester.testTextInput.receiveAction(TextInputAction.newline);

    // These callbacks shouldn't have been triggered.
    assert(!onSubmittedCalled);
    assert(!onEditingCompleteCalled);
  });

  testWidgets(
    'iOS autocorrection rectangle should appear on demand and dismiss when the text changes or when focus is lost',
    (WidgetTester tester) async {
      const Color rectColor = Color(0xFFFF0000);

      void verifyAutocorrectionRectVisibility({ required bool expectVisible }) {
        PaintPattern evaluate() {
          if (expectVisible) {
            return paints..something(((Symbol method, List<dynamic> arguments) {
              if (method != #drawRect)
                return false;
              final Paint paint = arguments[1] as Paint;
              return paint.color == rectColor;
            }));
          } else {
            return paints..everything(((Symbol method, List<dynamic> arguments) {
              if (method != #drawRect)
                return true;
              final Paint paint = arguments[1] as Paint;
              if (paint.color != rectColor)
                return true;
              throw 'Expected: autocorrection rect not visible, found: ${arguments[0]}';
            }));
          }
        }

        expect(findRenderEditable(tester), evaluate());
      }

      final FocusNode focusNode = FocusNode();
      final TextEditingController controller = TextEditingController(text: 'ABCDEFG');

      final Widget widget = MaterialApp(
        home: EditableText(
          backgroundCursorColor: Colors.grey,
          controller: controller,
          focusNode: focusNode,
          style: Typography.material2018(platform: TargetPlatform.android).black.subtitle1!,
          cursorColor: Colors.blue,
          autocorrect: true,
          autocorrectionTextRectColor: rectColor,
          showCursor: false,
          onEditingComplete: () { },
        ),
      );

      await tester.pumpWidget(widget);

      await tester.tap(find.byType(EditableText));
      await tester.pump();
      final EditableTextState state = tester.state<EditableTextState>(find.byType(EditableText));

      assert(focusNode.hasFocus);

      // The prompt rect should be invisible initially.
      verifyAutocorrectionRectVisibility(expectVisible: false);

      state.showAutocorrectionPromptRect(0, 1);
      await tester.pump();

      // Show prompt rect when told to.
      verifyAutocorrectionRectVisibility(expectVisible: true);

      // Text changed, prompt rect goes away.
      controller.text = '12345';
      await tester.pump();
      verifyAutocorrectionRectVisibility(expectVisible: false);

      state.showAutocorrectionPromptRect(0, 1);
      await tester.pump();

      verifyAutocorrectionRectVisibility(expectVisible: true);

      // Unfocus, prompt rect should go away.
      focusNode.unfocus();
      await tester.pump();
      verifyAutocorrectionRectVisibility(expectVisible: false);
    },
  );

  testWidgets('Changing controller updates EditableText', (WidgetTester tester) async {
    final TextEditingController controller1 =
        TextEditingController(text: 'Wibble');
    final TextEditingController controller2 =
        TextEditingController(text: 'Wobble');
    TextEditingController currentController = controller1;
    late StateSetter setState;

    final FocusNode focusNode = FocusNode(debugLabel: 'EditableText Focus Node');
    Widget builder() {
      return StatefulBuilder(
        builder: (BuildContext context, StateSetter setter) {
          setState = setter;
          return MaterialApp(
            home: MediaQuery(
              data: const MediaQueryData(devicePixelRatio: 1.0),
              child: Directionality(
                textDirection: TextDirection.ltr,
                child: Center(
                  child: Material(
                    child: EditableText(
                      backgroundCursorColor: Colors.grey,
                      controller: currentController,
                      focusNode: focusNode,
                      style: Typography.material2018(platform: TargetPlatform.android)
                          .black
                          .subtitle1!,
                      cursorColor: Colors.blue,
                      selectionControls: materialTextSelectionControls,
                      keyboardType: TextInputType.text,
                      onChanged: (String value) { },
                    ),
                  ),
                ),
              ),
            ),
          );
        },
      );
    }

    await tester.pumpWidget(builder());
    await tester.pump(); // An extra pump to allow focus request to go through.

    final List<MethodCall> log = <MethodCall>[];
    tester.binding.defaultBinaryMessenger.setMockMethodCallHandler(SystemChannels.textInput, (MethodCall methodCall) async {
      log.add(methodCall);
    });

    await tester.showKeyboard(find.byType(EditableText));

    // Verify TextInput.setEditingState and TextInput.setEditableSizeAndTransform are
    // both fired with updated text when controller is replaced.
    setState(() {
      currentController = controller2;
    });
    await tester.pump();

    expect(
      log.lastWhere((MethodCall m) => m.method == 'TextInput.setEditingState'),
      isMethodCall(
        'TextInput.setEditingState',
        arguments: const <String, dynamic>{
          'text': 'Wobble',
          'selectionBase': -1,
          'selectionExtent': -1,
          'selectionAffinity': 'TextAffinity.downstream',
          'selectionIsDirectional': false,
          'composingBase': -1,
          'composingExtent': -1,
        },
      ),
    );
    expect(
      log.lastWhere((MethodCall m) => m.method == 'TextInput.setEditableSizeAndTransform'),
      isMethodCall(
        'TextInput.setEditableSizeAndTransform',
        arguments: <String, dynamic>{
          'width': 800,
          'height': 14,
          'transform': Matrix4.translationValues(0.0, 293.0, 0.0).storage.toList(),
        },
      ),
    );
  });

  testWidgets('EditableText identifies as text field (w/ focus) in semantics', (WidgetTester tester) async {
    final SemanticsTester semantics = SemanticsTester(tester);

    await tester.pumpWidget(
      MediaQuery(
        data: const MediaQueryData(devicePixelRatio: 1.0),
        child: Directionality(
        textDirection: TextDirection.ltr,
          child: FocusScope(
            node: focusScopeNode,
            autofocus: true,
            child: EditableText(
              backgroundCursorColor: Colors.grey,
              controller: controller,
              focusNode: focusNode,
              style: textStyle,
              cursorColor: cursorColor,
            ),
          ),
        ),
      ),
    );

    expect(semantics, includesNodeWith(flags: <SemanticsFlag>[SemanticsFlag.isTextField]));

    await tester.tap(find.byType(EditableText));
    await tester.idle();
    await tester.pump();

    expect(
      semantics,
      includesNodeWith(flags: <SemanticsFlag>[
        SemanticsFlag.isTextField,
        SemanticsFlag.isFocused,
      ]),
    );

    semantics.dispose();
  });

  testWidgets('EditableText sets multi-line flag in semantics', (WidgetTester tester) async {
    final SemanticsTester semantics = SemanticsTester(tester);

    await tester.pumpWidget(
      MediaQuery(
        data: const MediaQueryData(devicePixelRatio: 1.0),
        child: Directionality(
        textDirection: TextDirection.ltr,
          child: FocusScope(
            node: focusScopeNode,
            autofocus: true,
            child: EditableText(
              backgroundCursorColor: Colors.grey,
              controller: controller,
              focusNode: focusNode,
              style: textStyle,
              cursorColor: cursorColor,
              maxLines: 1,
            ),
          ),
        ),
      ),
    );

    expect(
      semantics,
      includesNodeWith(flags: <SemanticsFlag>[SemanticsFlag.isTextField]),
    );

    await tester.pumpWidget(
      MediaQuery(
        data: const MediaQueryData(devicePixelRatio: 1.0),
        child: Directionality(
          textDirection: TextDirection.ltr,
          child: FocusScope(
            node: focusScopeNode,
            autofocus: true,
            child: EditableText(
              backgroundCursorColor: Colors.grey,
              controller: controller,
              focusNode: focusNode,
              style: textStyle,
              cursorColor: cursorColor,
              maxLines: 3,
            ),
          ),
        ),
      ),
    );

    expect(
      semantics,
      includesNodeWith(flags: <SemanticsFlag>[
        SemanticsFlag.isTextField,
        SemanticsFlag.isMultiline,
      ]),
    );

    semantics.dispose();
  });

  testWidgets('EditableText includes text as value in semantics', (WidgetTester tester) async {
    final SemanticsTester semantics = SemanticsTester(tester);

    const String value1 = 'EditableText content';

    controller.text = value1;

    await tester.pumpWidget(
      MediaQuery(
        data: const MediaQueryData(devicePixelRatio: 1.0),
        child: Directionality(
          textDirection: TextDirection.ltr,
          child: FocusScope(
            node: focusScopeNode,
            child: EditableText(
              backgroundCursorColor: Colors.grey,
              controller: controller,
              focusNode: focusNode,
              style: textStyle,
              cursorColor: cursorColor,
            ),
          ),
        ),
      ),
    );

    expect(
      semantics,
      includesNodeWith(
        flags: <SemanticsFlag>[SemanticsFlag.isTextField],
        value: value1,
      ),
    );

    const String value2 = 'Changed the EditableText content';
    controller.text = value2;
    await tester.idle();
    await tester.pump();

    expect(
      semantics,
      includesNodeWith(
        flags: <SemanticsFlag>[SemanticsFlag.isTextField],
        value: value2,
      ),
    );

    semantics.dispose();
  });

  testWidgets('exposes correct cursor movement semantics', (WidgetTester tester) async {
    final SemanticsTester semantics = SemanticsTester(tester);

    controller.text = 'test';

    await tester.pumpWidget(MaterialApp(
      home: EditableText(
        backgroundCursorColor: Colors.grey,
        controller: controller,
        focusNode: focusNode,
        style: textStyle,
        cursorColor: cursorColor,
      ),
    ));

    focusNode.requestFocus();
    await tester.pump();

    expect(
      semantics,
      includesNodeWith(
        value: 'test',
      ),
    );

    controller.selection =
        TextSelection.collapsed(offset:controller.text.length);
    await tester.pumpAndSettle();

    // At end, can only go backwards.
    expect(
      semantics,
      includesNodeWith(
        value: 'test',
        actions: <SemanticsAction>[
          SemanticsAction.moveCursorBackwardByCharacter,
          SemanticsAction.moveCursorBackwardByWord,
          SemanticsAction.setSelection,
          SemanticsAction.setText,
        ],
      ),
    );

    controller.selection =
        TextSelection.collapsed(offset:controller.text.length - 2);
    await tester.pumpAndSettle();

    // Somewhere in the middle, can go in both directions.
    expect(
      semantics,
      includesNodeWith(
        value: 'test',
        actions: <SemanticsAction>[
          SemanticsAction.moveCursorBackwardByCharacter,
          SemanticsAction.moveCursorForwardByCharacter,
          SemanticsAction.moveCursorBackwardByWord,
          SemanticsAction.moveCursorForwardByWord,
          SemanticsAction.setSelection,
          SemanticsAction.setText,
        ],
      ),
    );

    controller.selection = const TextSelection.collapsed(offset: 0);
    await tester.pumpAndSettle();

    // At beginning, can only go forward.
    expect(
      semantics,
      includesNodeWith(
        value: 'test',
        actions: <SemanticsAction>[
          SemanticsAction.moveCursorForwardByCharacter,
          SemanticsAction.moveCursorForwardByWord,
          SemanticsAction.setSelection,
          SemanticsAction.setText,
        ],
      ),
    );

    semantics.dispose();
  });

  testWidgets('can move cursor with a11y means - character', (WidgetTester tester) async {
    final SemanticsTester semantics = SemanticsTester(tester);
    const bool doNotExtendSelection = false;

    controller.text = 'test';
    controller.selection =
        TextSelection.collapsed(offset:controller.text.length);

    await tester.pumpWidget(MaterialApp(
      home: EditableText(
        backgroundCursorColor: Colors.grey,
        controller: controller,
        focusNode: focusNode,
        style: textStyle,
        cursorColor: cursorColor,
      ),
    ));

    expect(
      semantics,
      includesNodeWith(
        value: 'test',
        actions: <SemanticsAction>[
          SemanticsAction.moveCursorBackwardByCharacter,
          SemanticsAction.moveCursorBackwardByWord,
        ],
      ),
    );

    final RenderEditable render = tester.allRenderObjects.whereType<RenderEditable>().first;
    final int semanticsId = render.debugSemantics!.id;

    expect(controller.selection.baseOffset, 4);
    expect(controller.selection.extentOffset, 4);

    tester.binding.pipelineOwner.semanticsOwner!.performAction(
      semanticsId,
      SemanticsAction.moveCursorBackwardByCharacter,
      doNotExtendSelection,
    );
    await tester.pumpAndSettle();

    expect(controller.selection.baseOffset, 3);
    expect(controller.selection.extentOffset, 3);

    expect(
      semantics,
      includesNodeWith(
        value: 'test',
        actions: <SemanticsAction>[
          SemanticsAction.moveCursorBackwardByCharacter,
          SemanticsAction.moveCursorForwardByCharacter,
          SemanticsAction.moveCursorBackwardByWord,
          SemanticsAction.moveCursorForwardByWord,
          SemanticsAction.setSelection,
          SemanticsAction.setText,
        ],
      ),
    );

    tester.binding.pipelineOwner.semanticsOwner!.performAction(
      semanticsId,
      SemanticsAction.moveCursorBackwardByCharacter,
      doNotExtendSelection,
    );
    await tester.pumpAndSettle();
    tester.binding.pipelineOwner.semanticsOwner!.performAction(
      semanticsId,
      SemanticsAction.moveCursorBackwardByCharacter,
      doNotExtendSelection,
    );
    await tester.pumpAndSettle();
    tester.binding.pipelineOwner.semanticsOwner!.performAction(
      semanticsId,
      SemanticsAction.moveCursorBackwardByCharacter,
      doNotExtendSelection,
    );
    await tester.pumpAndSettle();

    expect(controller.selection.baseOffset, 0);
    expect(controller.selection.extentOffset, 0);

    await tester.pumpAndSettle();
    expect(
      semantics,
      includesNodeWith(
        value: 'test',
        actions: <SemanticsAction>[
          SemanticsAction.moveCursorForwardByCharacter,
          SemanticsAction.moveCursorForwardByWord,
          SemanticsAction.setSelection,
          SemanticsAction.setText,
        ],
      ),
    );

    tester.binding.pipelineOwner.semanticsOwner!.performAction(
      semanticsId,
      SemanticsAction.moveCursorForwardByCharacter,
      doNotExtendSelection,
    );
    await tester.pumpAndSettle();

    expect(controller.selection.baseOffset, 1);
    expect(controller.selection.extentOffset, 1);

    semantics.dispose();
  });

  testWidgets('can move cursor with a11y means - word', (WidgetTester tester) async {
    final SemanticsTester semantics = SemanticsTester(tester);
    const bool doNotExtendSelection = false;

    controller.text = 'test for words';
    controller.selection =
    TextSelection.collapsed(offset:controller.text.length);

    await tester.pumpWidget(MaterialApp(
      home: EditableText(
        backgroundCursorColor: Colors.grey,
        controller: controller,
        focusNode: focusNode,
        style: textStyle,
        cursorColor: cursorColor,
      ),
    ));

    expect(
      semantics,
      includesNodeWith(
        value: 'test for words',
        actions: <SemanticsAction>[
          SemanticsAction.moveCursorBackwardByCharacter,
          SemanticsAction.moveCursorBackwardByWord,
        ],
      ),
    );

    final RenderEditable render = tester.allRenderObjects.whereType<RenderEditable>().first;
    final int semanticsId = render.debugSemantics!.id;

    expect(controller.selection.baseOffset, 14);
    expect(controller.selection.extentOffset, 14);

    tester.binding.pipelineOwner.semanticsOwner!.performAction(
      semanticsId,
      SemanticsAction.moveCursorBackwardByWord,
      doNotExtendSelection,
    );
    await tester.pumpAndSettle();

    expect(controller.selection.baseOffset, 9);
    expect(controller.selection.extentOffset, 9);

    expect(
      semantics,
      includesNodeWith(
        value: 'test for words',
        actions: <SemanticsAction>[
          SemanticsAction.moveCursorBackwardByCharacter,
          SemanticsAction.moveCursorForwardByCharacter,
          SemanticsAction.moveCursorBackwardByWord,
          SemanticsAction.moveCursorForwardByWord,
          SemanticsAction.setSelection,
          SemanticsAction.setText,
        ],
      ),
    );

    tester.binding.pipelineOwner.semanticsOwner!.performAction(
      semanticsId,
      SemanticsAction.moveCursorBackwardByWord,
      doNotExtendSelection,
    );
    await tester.pumpAndSettle();

    expect(controller.selection.baseOffset, 5);
    expect(controller.selection.extentOffset, 5);

    tester.binding.pipelineOwner.semanticsOwner!.performAction(
      semanticsId,
      SemanticsAction.moveCursorBackwardByWord,
      doNotExtendSelection,
    );
    await tester.pumpAndSettle();

    expect(controller.selection.baseOffset, 0);
    expect(controller.selection.extentOffset, 0);

    await tester.pumpAndSettle();
    expect(
      semantics,
      includesNodeWith(
        value: 'test for words',
        actions: <SemanticsAction>[
          SemanticsAction.moveCursorForwardByCharacter,
          SemanticsAction.moveCursorForwardByWord,
          SemanticsAction.setSelection,
          SemanticsAction.setText,
        ],
      ),
    );

    tester.binding.pipelineOwner.semanticsOwner!.performAction(
      semanticsId,
      SemanticsAction.moveCursorForwardByWord,
      doNotExtendSelection,
    );
    await tester.pumpAndSettle();

    expect(controller.selection.baseOffset, 5);
    expect(controller.selection.extentOffset, 5);

    tester.binding.pipelineOwner.semanticsOwner!.performAction(
      semanticsId,
      SemanticsAction.moveCursorForwardByWord,
      doNotExtendSelection,
    );
    await tester.pumpAndSettle();

    expect(controller.selection.baseOffset, 9);
    expect(controller.selection.extentOffset, 9);

    semantics.dispose();
  });

  testWidgets('can extend selection with a11y means - character', (WidgetTester tester) async {
    final SemanticsTester semantics = SemanticsTester(tester);
    const bool extendSelection = true;
    const bool doNotExtendSelection = false;

    controller.text = 'test';
    controller.selection =
        TextSelection.collapsed(offset:controller.text.length);

    await tester.pumpWidget(MaterialApp(
      home: EditableText(
        backgroundCursorColor: Colors.grey,
        controller: controller,
        focusNode: focusNode,
        style: textStyle,
        cursorColor: cursorColor,
      ),
    ));

    expect(
      semantics,
      includesNodeWith(
        value: 'test',
        actions: <SemanticsAction>[
          SemanticsAction.moveCursorBackwardByCharacter,
          SemanticsAction.moveCursorBackwardByWord,
        ],
      ),
    );

    final RenderEditable render = tester.allRenderObjects.whereType<RenderEditable>().first;
    final int semanticsId = render.debugSemantics!.id;

    expect(controller.selection.baseOffset, 4);
    expect(controller.selection.extentOffset, 4);

    tester.binding.pipelineOwner.semanticsOwner!.performAction(
      semanticsId,
      SemanticsAction.moveCursorBackwardByCharacter,
      extendSelection,
    );
    await tester.pumpAndSettle();

    expect(controller.selection.baseOffset, 4);
    expect(controller.selection.extentOffset, 3);

    expect(
      semantics,
      includesNodeWith(
        value: 'test',
        actions: <SemanticsAction>[
          SemanticsAction.moveCursorBackwardByCharacter,
          SemanticsAction.moveCursorForwardByCharacter,
          SemanticsAction.moveCursorBackwardByWord,
          SemanticsAction.moveCursorForwardByWord,
          SemanticsAction.setSelection,
          SemanticsAction.setText,
        ],
      ),
    );

    tester.binding.pipelineOwner.semanticsOwner!.performAction(
      semanticsId,
      SemanticsAction.moveCursorBackwardByCharacter,
      extendSelection,
    );
    await tester.pumpAndSettle();
    tester.binding.pipelineOwner.semanticsOwner!.performAction(
      semanticsId,
      SemanticsAction.moveCursorBackwardByCharacter,
      extendSelection,
    );
    await tester.pumpAndSettle();
    tester.binding.pipelineOwner.semanticsOwner!.performAction(
      semanticsId,
      SemanticsAction.moveCursorBackwardByCharacter,
      extendSelection,
    );
    await tester.pumpAndSettle();

    expect(controller.selection.baseOffset, 4);
    expect(controller.selection.extentOffset, 0);

    await tester.pumpAndSettle();
    expect(
      semantics,
      includesNodeWith(
        value: 'test',
        actions: <SemanticsAction>[
          SemanticsAction.moveCursorForwardByCharacter,
          SemanticsAction.moveCursorForwardByWord,
          SemanticsAction.setSelection,
          SemanticsAction.setText,
        ],
      ),
    );

    tester.binding.pipelineOwner.semanticsOwner!.performAction(
      semanticsId,
      SemanticsAction.moveCursorForwardByCharacter,
      doNotExtendSelection,
    );
    await tester.pumpAndSettle();

    expect(controller.selection.baseOffset, 1);
    expect(controller.selection.extentOffset, 1);

    tester.binding.pipelineOwner.semanticsOwner!.performAction(
      semanticsId,
      SemanticsAction.moveCursorForwardByCharacter,
      extendSelection,
    );
    await tester.pumpAndSettle();

    expect(controller.selection.baseOffset, 1);
    expect(controller.selection.extentOffset, 2);

    semantics.dispose();
  });

  testWidgets('can extend selection with a11y means - word', (WidgetTester tester) async {
    final SemanticsTester semantics = SemanticsTester(tester);
    const bool extendSelection = true;
    const bool doNotExtendSelection = false;

    controller.text = 'test for words';
    controller.selection =
    TextSelection.collapsed(offset:controller.text.length);

    await tester.pumpWidget(MaterialApp(
      home: EditableText(
        backgroundCursorColor: Colors.grey,
        controller: controller,
        focusNode: focusNode,
        style: textStyle,
        cursorColor: cursorColor,
      ),
    ));

    expect(
      semantics,
      includesNodeWith(
        value: 'test for words',
        actions: <SemanticsAction>[
          SemanticsAction.moveCursorBackwardByCharacter,
          SemanticsAction.moveCursorBackwardByWord,
        ],
      ),
    );

    final RenderEditable render = tester.allRenderObjects.whereType<RenderEditable>().first;
    final int semanticsId = render.debugSemantics!.id;

    expect(controller.selection.baseOffset, 14);
    expect(controller.selection.extentOffset, 14);

    tester.binding.pipelineOwner.semanticsOwner!.performAction(
      semanticsId,
      SemanticsAction.moveCursorBackwardByWord,
      extendSelection,
    );
    await tester.pumpAndSettle();

    expect(controller.selection.baseOffset, 14);
    expect(controller.selection.extentOffset, 9);

    expect(
      semantics,
      includesNodeWith(
        value: 'test for words',
        actions: <SemanticsAction>[
          SemanticsAction.moveCursorBackwardByCharacter,
          SemanticsAction.moveCursorForwardByCharacter,
          SemanticsAction.moveCursorBackwardByWord,
          SemanticsAction.moveCursorForwardByWord,
          SemanticsAction.setSelection,
          SemanticsAction.setText,
        ],
      ),
    );

    tester.binding.pipelineOwner.semanticsOwner!.performAction(
      semanticsId,
      SemanticsAction.moveCursorBackwardByWord,
      extendSelection,
    );
    await tester.pumpAndSettle();

    expect(controller.selection.baseOffset, 14);
    expect(controller.selection.extentOffset, 5);

    tester.binding.pipelineOwner.semanticsOwner!.performAction(
      semanticsId,
      SemanticsAction.moveCursorBackwardByWord,
      extendSelection,
    );
    await tester.pumpAndSettle();

    expect(controller.selection.baseOffset, 14);
    expect(controller.selection.extentOffset, 0);

    await tester.pumpAndSettle();
    expect(
      semantics,
      includesNodeWith(
        value: 'test for words',
        actions: <SemanticsAction>[
          SemanticsAction.moveCursorForwardByCharacter,
          SemanticsAction.moveCursorForwardByWord,
          SemanticsAction.setSelection,
          SemanticsAction.setText,
        ],
      ),
    );

    tester.binding.pipelineOwner.semanticsOwner!.performAction(
      semanticsId,
      SemanticsAction.moveCursorForwardByWord,
      doNotExtendSelection,
    );
    await tester.pumpAndSettle();

    expect(controller.selection.baseOffset, 5);
    expect(controller.selection.extentOffset, 5);

    tester.binding.pipelineOwner.semanticsOwner!.performAction(
      semanticsId,
      SemanticsAction.moveCursorForwardByWord,
      extendSelection,
    );
    await tester.pumpAndSettle();

    expect(controller.selection.baseOffset, 5);
    expect(controller.selection.extentOffset, 9);

    semantics.dispose();
  });

  testWidgets('password fields have correct semantics', (WidgetTester tester) async {
    final SemanticsTester semantics = SemanticsTester(tester);

    controller.text = 'super-secret-password!!1';

    await tester.pumpWidget(MaterialApp(
      home: EditableText(
        backgroundCursorColor: Colors.grey,
        obscureText: true,
        controller: controller,
        focusNode: focusNode,
        style: textStyle,
        cursorColor: cursorColor,
      ),
    ));

    final String expectedValue = '•' *controller.text.length;

    expect(
      semantics,
      hasSemantics(
        TestSemantics(
          children: <TestSemantics>[
            TestSemantics.rootChild(
              children: <TestSemantics>[
                TestSemantics(
                  children: <TestSemantics>[
                    TestSemantics(
                      flags: <SemanticsFlag>[SemanticsFlag.scopesRoute],
                      children: <TestSemantics>[
                        TestSemantics(
                          flags: <SemanticsFlag>[
                            SemanticsFlag.isTextField,
                            SemanticsFlag.isObscured,
                          ],
                          value: expectedValue,
                          textDirection: TextDirection.ltr,
                        ),
                      ],
                    ),
                  ],
                ),
              ],
            ),
          ],
        ),
        ignoreTransform: true,
        ignoreRect: true,
        ignoreId: true,
      ),
    );

    semantics.dispose();
  });

  testWidgets('password fields become obscured with the right semantics when set', (WidgetTester tester) async {
    final SemanticsTester semantics = SemanticsTester(tester);

    const String originalText = 'super-secret-password!!1';
    controller.text = originalText;

    await tester.pumpWidget(MaterialApp(
      home: EditableText(
        backgroundCursorColor: Colors.grey,
        controller: controller,
        focusNode: focusNode,
        style: textStyle,
        cursorColor: cursorColor,
      ),
    ));

    final String expectedValue = '•' * originalText.length;

    expect(
      semantics,
      hasSemantics(
        TestSemantics(
          children: <TestSemantics>[
            TestSemantics.rootChild(
              children: <TestSemantics>[
                TestSemantics(
                  children:<TestSemantics>[
                    TestSemantics(
                      flags: <SemanticsFlag>[SemanticsFlag.scopesRoute],
                      children: <TestSemantics>[
                        TestSemantics(
                          flags: <SemanticsFlag>[
                            SemanticsFlag.isTextField,
                          ],
                          value: originalText,
                          textDirection: TextDirection.ltr,
                        ),
                      ],
                    ),
                  ],
                ),
              ],
            ),
          ],
        ),
        ignoreTransform: true,
        ignoreRect: true,
        ignoreId: true,
      ),
    );

    focusNode.requestFocus();

    // Now change it to make it obscure text.
    await tester.pumpWidget(MaterialApp(
      home: EditableText(
        backgroundCursorColor: Colors.grey,
        controller: controller,
        obscureText: true,
        focusNode: focusNode,
        style: textStyle,
        cursorColor: cursorColor,
      ),
    ));

    expect((findRenderEditable(tester).text! as TextSpan).text, expectedValue);

    expect(
      semantics,
      hasSemantics(
        TestSemantics(
          children: <TestSemantics>[
            TestSemantics.rootChild(
              children: <TestSemantics>[
                TestSemantics(
                  children:<TestSemantics>[
                    TestSemantics(
                      flags: <SemanticsFlag>[SemanticsFlag.scopesRoute],
                      children: <TestSemantics>[
                        TestSemantics(
                          flags: <SemanticsFlag>[
                            SemanticsFlag.isTextField,
                            SemanticsFlag.isObscured,
                            SemanticsFlag.isFocused,
                          ],
                          actions: <SemanticsAction>[
                            SemanticsAction.moveCursorBackwardByCharacter,
                            SemanticsAction.setSelection,
                            SemanticsAction.setText,
                            SemanticsAction.moveCursorBackwardByWord,
                          ],
                          value: expectedValue,
                          textDirection: TextDirection.ltr,
                          textSelection: const TextSelection.collapsed(offset: 24),
                        ),
                      ],
                    ),
                  ],
                ),
              ],
            ),
          ],
        ),
        ignoreTransform: true,
        ignoreRect: true,
        ignoreId: true,
      ),
    );

    semantics.dispose();
  });

  testWidgets('password fields can have their obscuring character customized', (WidgetTester tester) async {
    const String originalText = 'super-secret-password!!1';
    controller.text = originalText;

    const String obscuringCharacter = '#';
    await tester.pumpWidget(MaterialApp(
      home: EditableText(
        backgroundCursorColor: Colors.grey,
        controller: controller,
        obscuringCharacter: obscuringCharacter,
        obscureText: true,
        focusNode: focusNode,
        style: textStyle,
        cursorColor: cursorColor,
      ),
    ));

    final String expectedValue = obscuringCharacter * originalText.length;
    expect((findRenderEditable(tester).text! as TextSpan).text, expectedValue);
  });

  group('a11y copy/cut/paste', () {
    Future<void> _buildApp(MockTextSelectionControls controls, WidgetTester tester) {
      return tester.pumpWidget(MaterialApp(
        home: EditableText(
          backgroundCursorColor: Colors.grey,
          controller: controller,
          focusNode: focusNode,
          style: textStyle,
          cursorColor: cursorColor,
          selectionControls: controls,
        ),
      ));
    }

    late MockTextSelectionControls controls;

    setUp(() {
      controller.text = 'test';
      controller.selection =
          TextSelection.collapsed(offset:controller.text.length);

      controls = MockTextSelectionControls();
    });

    testWidgets('are exposed', (WidgetTester tester) async {
      final SemanticsTester semantics = SemanticsTester(tester);
      addTearDown(semantics.dispose);

      controls.testCanCopy = false;
      controls.testCanCut = false;
      controls.testCanPaste = false;

      await _buildApp(controls, tester);
      await tester.tap(find.byType(EditableText));
      await tester.pump();

      expect(
        semantics,
        includesNodeWith(
          value: 'test',
          actions: <SemanticsAction>[
            SemanticsAction.moveCursorBackwardByCharacter,
            SemanticsAction.moveCursorBackwardByWord,
            SemanticsAction.setSelection,
            SemanticsAction.setText,
          ],
        ),
      );

      controls.testCanCopy = true;
      await _buildApp(controls, tester);
      expect(
        semantics,
        includesNodeWith(
          value: 'test',
          actions: <SemanticsAction>[
            SemanticsAction.moveCursorBackwardByCharacter,
            SemanticsAction.moveCursorBackwardByWord,
            SemanticsAction.setSelection,
            SemanticsAction.setText,
            SemanticsAction.copy,
          ],
        ),
      );

      controls.testCanCopy = false;
      controls.testCanPaste = true;
      await _buildApp(controls, tester);
      await tester.pumpAndSettle();
      expect(
        semantics,
        includesNodeWith(
          value: 'test',
          actions: <SemanticsAction>[
            SemanticsAction.moveCursorBackwardByCharacter,
            SemanticsAction.moveCursorBackwardByWord,
            SemanticsAction.setSelection,
            SemanticsAction.setText,
            SemanticsAction.paste,
          ],
        ),
      );

      controls.testCanPaste = false;
      controls.testCanCut = true;
      await _buildApp(controls, tester);
      expect(
        semantics,
        includesNodeWith(
          value: 'test',
          actions: <SemanticsAction>[
            SemanticsAction.moveCursorBackwardByCharacter,
            SemanticsAction.moveCursorBackwardByWord,
            SemanticsAction.setSelection,
            SemanticsAction.setText,
            SemanticsAction.cut,
          ],
        ),
      );

      controls.testCanCopy = true;
      controls.testCanCut = true;
      controls.testCanPaste = true;
      await _buildApp(controls, tester);
      expect(
        semantics,
        includesNodeWith(
          value: 'test',
          actions: <SemanticsAction>[
            SemanticsAction.moveCursorBackwardByCharacter,
            SemanticsAction.moveCursorBackwardByWord,
            SemanticsAction.setSelection,
            SemanticsAction.setText,
            SemanticsAction.cut,
            SemanticsAction.copy,
            SemanticsAction.paste,
          ],
        ),
      );
    });

    testWidgets('can copy/cut/paste with a11y', (WidgetTester tester) async {
      final SemanticsTester semantics = SemanticsTester(tester);

      controls.testCanCopy = true;
      controls.testCanCut = true;
      controls.testCanPaste = true;
      await _buildApp(controls, tester);
      await tester.tap(find.byType(EditableText));
      await tester.pump();

      final SemanticsOwner owner = tester.binding.pipelineOwner.semanticsOwner!;
      const int expectedNodeId = 5;

      expect(
        semantics,
        hasSemantics(
          TestSemantics.root(
            children: <TestSemantics>[
              TestSemantics.rootChild(
                id: 1,
                children: <TestSemantics>[
                  TestSemantics(
                    id: 2,
                    children: <TestSemantics>[
                      TestSemantics(
                        id: 3,
                        flags: <SemanticsFlag>[SemanticsFlag.scopesRoute],
                        children: <TestSemantics>[
                          TestSemantics.rootChild(
                            id: expectedNodeId,
                            flags: <SemanticsFlag>[
                              SemanticsFlag.isTextField,
                              SemanticsFlag.isFocused,
                            ],
                            actions: <SemanticsAction>[
                              SemanticsAction.moveCursorBackwardByCharacter,
                              SemanticsAction.moveCursorBackwardByWord,
                              SemanticsAction.setSelection,
                              SemanticsAction.setText,
                              SemanticsAction.copy,
                              SemanticsAction.cut,
                              SemanticsAction.paste,
                            ],
                            value: 'test',
                            textSelection: TextSelection.collapsed(offset: controller.text.length),
                            textDirection: TextDirection.ltr,
                          ),
                        ],
                      ),
                    ],
                  ),
                ],
              ),
            ],
          ),
          ignoreRect: true,
          ignoreTransform: true,
        ),
      );

      owner.performAction(expectedNodeId, SemanticsAction.copy);
      expect(controls.copyCount, 1);

      owner.performAction(expectedNodeId, SemanticsAction.cut);
      expect(controls.cutCount, 1);

      owner.performAction(expectedNodeId, SemanticsAction.paste);
      expect(controls.pasteCount, 1);

      semantics.dispose();
    });
  });

  testWidgets('can set text with a11y', (WidgetTester tester) async {
    final SemanticsTester semantics = SemanticsTester(tester);
    await tester.pumpWidget(MaterialApp(
      home: EditableText(
        backgroundCursorColor: Colors.grey,
        controller: controller,
        focusNode: focusNode,
        style: textStyle,
        cursorColor: cursorColor,
      ),
    ));
    await tester.tap(find.byType(EditableText));
    await tester.pump();

    final SemanticsOwner owner = tester.binding.pipelineOwner.semanticsOwner!;
    const int expectedNodeId = 4;

    expect(
      semantics,
      hasSemantics(
        TestSemantics.root(
          children: <TestSemantics>[
            TestSemantics.rootChild(
              id: 1,
              children: <TestSemantics>[
                TestSemantics(
                  id: 2,
                  children: <TestSemantics>[
                    TestSemantics(
                      id: 3,
                      flags: <SemanticsFlag>[SemanticsFlag.scopesRoute],
                      children: <TestSemantics>[
                        TestSemantics.rootChild(
                          id: expectedNodeId,
                          flags: <SemanticsFlag>[
                            SemanticsFlag.isTextField,
                            SemanticsFlag.isFocused,
                          ],
                          actions: <SemanticsAction>[
                            SemanticsAction.setSelection,
                            SemanticsAction.setText,
                          ],
                          value: '',
                          textSelection: TextSelection.collapsed(offset: controller.text.length),
                          textDirection: TextDirection.ltr,
                        ),
                      ],
                    ),
                  ],
                ),
              ],
            ),
          ],
        ),
        ignoreRect: true,
        ignoreTransform: true,
      ),
    );

    expect(controller.text, '');
    owner.performAction(expectedNodeId, SemanticsAction.setText, 'how are you');
    expect(controller.text, 'how are you');

    semantics.dispose();
  });

  testWidgets('allows customizing text style in subclasses', (WidgetTester tester) async {
    controller.text = 'Hello World';

    await tester.pumpWidget(MaterialApp(
      home: CustomStyleEditableText(
        controller: controller,
        focusNode: focusNode,
        style: textStyle,
        cursorColor: cursorColor,
      ),
    ));

    // Simulate selection change via tap to show handles.
    final RenderEditable render = tester.allRenderObjects.whereType<RenderEditable>().first;
    expect(render.text!.style!.fontStyle, FontStyle.italic);
  });

  testWidgets('Formatters are skipped if text has not changed', (WidgetTester tester) async {
    int called = 0;
    final TextInputFormatter formatter = TextInputFormatter.withFunction((TextEditingValue oldValue, TextEditingValue newValue) {
      called += 1;
      return newValue;
    });
    final TextEditingController controller = TextEditingController();
    final MediaQuery mediaQuery = MediaQuery(
      data: const MediaQueryData(devicePixelRatio: 1.0),
      child: EditableText(
        controller: controller,
        backgroundCursorColor: Colors.red,
        cursorColor: Colors.red,
        focusNode: FocusNode(),
        style: textStyle,
        inputFormatters: <TextInputFormatter>[
          formatter,
        ],
        textDirection: TextDirection.ltr,
      ),
    );
    await tester.pumpWidget(mediaQuery);
    final EditableTextState state = tester.firstState(find.byType(EditableText));
    state.updateEditingValue(const TextEditingValue(
      text: 'a',
    ));
    expect(called, 1);
    // same value.
    state.updateEditingValue(const TextEditingValue(
      text: 'a',
    ));
    expect(called, 1);
    // same value with different selection.
    state.updateEditingValue(const TextEditingValue(
      text: 'a',
      selection: TextSelection.collapsed(offset: 1),
    ));
    // different value.
    state.updateEditingValue(const TextEditingValue(
      text: 'b',
    ));
    expect(called, 2);
  });

  testWidgets('default keyboardAppearance is respected', (WidgetTester tester) async {
    // Regression test for https://github.com/flutter/flutter/issues/22212.

    final List<MethodCall> log = <MethodCall>[];
    tester.binding.defaultBinaryMessenger.setMockMethodCallHandler(SystemChannels.textInput, (MethodCall methodCall) async {
      log.add(methodCall);
    });

    final TextEditingController controller = TextEditingController();
    await tester.pumpWidget(
      MediaQuery(
        data: const MediaQueryData(
          devicePixelRatio: 1.0,
        ),
        child: Directionality(
          textDirection: TextDirection.ltr,
          child: EditableText(
            controller: controller,
            focusNode: FocusNode(),
            style: Typography.material2018(platform: TargetPlatform.android).black.subtitle1!,
            cursorColor: Colors.blue,
            backgroundCursorColor: Colors.grey,
          ),
        ),
      ),
    );

    await tester.showKeyboard(find.byType(EditableText));
    final MethodCall setClient = log.first;
    expect(setClient.method, 'TextInput.setClient');
    expect(((setClient.arguments as Iterable<dynamic>).last as Map<String, dynamic>)['keyboardAppearance'], 'Brightness.light');
  });

  testWidgets('location of widget is sent on show keyboard', (WidgetTester tester) async {
    final List<MethodCall> log = <MethodCall>[];
    tester.binding.defaultBinaryMessenger.setMockMethodCallHandler(SystemChannels.textInput, (MethodCall methodCall) async {
      log.add(methodCall);
    });

    final TextEditingController controller = TextEditingController();
    await tester.pumpWidget(
      MediaQuery(
        data: const MediaQueryData(
          devicePixelRatio: 1.0,
        ),
        child: Directionality(
          textDirection: TextDirection.ltr,
          child: EditableText(
            controller: controller,
            focusNode: FocusNode(),
            style: Typography.material2018(platform: TargetPlatform.android).black.subtitle1!,
            cursorColor: Colors.blue,
            backgroundCursorColor: Colors.grey,
          ),
        ),
      ),
    );

    await tester.showKeyboard(find.byType(EditableText));
    final MethodCall methodCall = log.firstWhere((MethodCall m) => m.method == 'TextInput.setEditableSizeAndTransform');
    expect(
      methodCall,
      isMethodCall('TextInput.setEditableSizeAndTransform', arguments: <String, dynamic>{
        'width': 800,
        'height': 600,
        'transform': Matrix4.identity().storage.toList(),
      }),
    );
  });

  testWidgets('transform and size is reset when text connection opens', (WidgetTester tester) async {
    final List<MethodCall> log = <MethodCall>[];
    tester.binding.defaultBinaryMessenger.setMockMethodCallHandler(SystemChannels.textInput, (MethodCall methodCall) async {
      log.add(methodCall);
    });

    final TextEditingController controller1 = TextEditingController();
    final TextEditingController controller2 = TextEditingController();
    controller1.text = 'Text1';
    controller2.text = 'Text2';

    await tester.pumpWidget(
      MediaQuery(
        data: const MediaQueryData(
          devicePixelRatio: 1.0,
        ),
        child: Directionality(
          textDirection: TextDirection.ltr,
          child: Column(
            mainAxisAlignment: MainAxisAlignment.start,
            crossAxisAlignment: CrossAxisAlignment.start,
            children:  <Widget>[
              EditableText(
                key: ValueKey<String>(controller1.text),
                controller: controller1,
                focusNode: FocusNode(),
                style: Typography.material2018(platform: TargetPlatform.android).black.subtitle1!,
                cursorColor: Colors.blue,
                backgroundCursorColor: Colors.grey,
              ),
              const SizedBox(height: 200.0),
              EditableText(
                key: ValueKey<String>(controller2.text),
                controller: controller2,
                focusNode: FocusNode(),
                style: Typography.material2018(platform: TargetPlatform.android).black.subtitle1!,
                cursorColor: Colors.blue,
                backgroundCursorColor: Colors.grey,
                minLines: 10,
                maxLines: 20,
              ),
              const SizedBox(height: 100.0),
            ],
          ),
        ),
      ),
    );

    await tester.showKeyboard(find.byKey(ValueKey<String>(controller1.text)));
    final MethodCall methodCall = log.firstWhere((MethodCall m) => m.method == 'TextInput.setEditableSizeAndTransform');
    expect(
      methodCall,
      isMethodCall('TextInput.setEditableSizeAndTransform', arguments: <String, dynamic>{
        'width': 800,
        'height': 14,
        'transform': Matrix4.identity().storage.toList(),
      }),
    );

    log.clear();

    // Move to the next editable text.
    await tester.showKeyboard(find.byKey(ValueKey<String>(controller2.text)));
    final MethodCall methodCall2 = log.firstWhere((MethodCall m) => m.method == 'TextInput.setEditableSizeAndTransform');
    expect(
      methodCall2,
      isMethodCall('TextInput.setEditableSizeAndTransform', arguments: <String, dynamic>{
        'width': 800,
        'height': 140.0,
        'transform': <double>[1.0, 0.0, 0.0, 0.0, 0.0, 1.0, 0.0, 0.0, 0.0, 0.0, 1.0, 0.0, 0.0, 214.0, 0.0, 1.0],
      }),
    );

    log.clear();

    // Move back to the first editable text.
    await tester.showKeyboard(find.byKey(ValueKey<String>(controller1.text)));
    final MethodCall methodCall3 = log.firstWhere((MethodCall m) => m.method == 'TextInput.setEditableSizeAndTransform');
    expect(
      methodCall3,
      isMethodCall('TextInput.setEditableSizeAndTransform', arguments: <String, dynamic>{
        'width': 800,
        'height': 14,
        'transform': Matrix4.identity().storage.toList(),
      }),
    );
  });

  testWidgets('size and transform are sent when they change', (WidgetTester tester) async {
    final List<MethodCall> log = <MethodCall>[];
    tester.binding.defaultBinaryMessenger.setMockMethodCallHandler(SystemChannels.textInput, (MethodCall methodCall) async {
      log.add(methodCall);
    });

    const Offset offset = Offset(10.0, 20.0);
    const Key transformButtonKey = Key('transformButton');
    await tester.pumpWidget(
      const TransformedEditableText(
        offset: offset,
        transformButtonKey: transformButtonKey,
      ),
    );

    await tester.showKeyboard(find.byType(EditableText));
    MethodCall methodCall = log.firstWhere((MethodCall m) => m.method == 'TextInput.setEditableSizeAndTransform');
    expect(
      methodCall,
      isMethodCall('TextInput.setEditableSizeAndTransform', arguments: <String, dynamic>{
        'width': 800,
        'height': 14,
        'transform': Matrix4.identity().storage.toList(),
      }),
    );

    log.clear();
    await tester.tap(find.byKey(transformButtonKey));
    await tester.pumpAndSettle();

    // There should be a new platform message updating the transform.
    methodCall = log.firstWhere((MethodCall m) => m.method == 'TextInput.setEditableSizeAndTransform');
    expect(
      methodCall,
      isMethodCall('TextInput.setEditableSizeAndTransform', arguments: <String, dynamic>{
        'width': 800,
        'height': 14,
        'transform': Matrix4.translationValues(offset.dx, offset.dy, 0.0).storage.toList(),
      }),
    );
  });

  testWidgets('text styling info is sent on show keyboard', (WidgetTester tester) async {
    final List<MethodCall> log = <MethodCall>[];
    tester.binding.defaultBinaryMessenger.setMockMethodCallHandler(SystemChannels.textInput, (MethodCall methodCall) async {
      log.add(methodCall);
    });

    final TextEditingController controller = TextEditingController();
    await tester.pumpWidget(
      MediaQuery(
        data: const MediaQueryData(devicePixelRatio: 1.0),
        child: EditableText(
          textDirection: TextDirection.rtl,
          controller: controller,
          focusNode: FocusNode(),
          style: const TextStyle(
            fontSize: 20.0,
            fontFamily: 'Roboto',
            fontWeight: FontWeight.w600,
          ),
          cursorColor: Colors.blue,
          backgroundCursorColor: Colors.grey,
        ),
      ),
    );

    await tester.showKeyboard(find.byType(EditableText));
    final MethodCall setStyle = log.firstWhere((MethodCall m) => m.method == 'TextInput.setStyle');
    expect(
      setStyle,
      isMethodCall('TextInput.setStyle', arguments: <String, dynamic>{
        'fontSize': 20.0,
        'fontFamily': 'Roboto',
        'fontWeightIndex': 5,
        'textAlignIndex': 4,
        'textDirectionIndex': 0,
      }),
    );
  });

  testWidgets('text styling info is sent on style update', (WidgetTester tester) async {
    final GlobalKey<EditableTextState> editableTextKey = GlobalKey<EditableTextState>();
    late StateSetter setState;
    const TextStyle textStyle1 = TextStyle(
      fontSize: 20.0,
      fontFamily: 'RobotoMono',
      fontWeight: FontWeight.w600,
    );
    const TextStyle textStyle2 = TextStyle(
      fontSize: 20.0,
      fontFamily: 'Raleway',
      fontWeight: FontWeight.w700,
    );
    TextStyle currentTextStyle = textStyle1;

    Widget builder() {
      return StatefulBuilder(
        builder: (BuildContext context, StateSetter setter) {
          setState = setter;
          return MaterialApp(
            home: MediaQuery(
              data: const MediaQueryData(devicePixelRatio: 1.0),
              child: Directionality(
                textDirection: TextDirection.ltr,
                child: Center(
                  child: Material(
                    child: EditableText(
                      backgroundCursorColor: Colors.grey,
                      key: editableTextKey,
                      controller: controller,
                      focusNode: FocusNode(),
                      style: currentTextStyle,
                      cursorColor: Colors.blue,
                      selectionControls: materialTextSelectionControls,
                      keyboardType: TextInputType.text,
                      onChanged: (String value) {},
                    ),
                  ),
                ),
              ),
            ),
          );
        },
      );
    }

    await tester.pumpWidget(builder());
    await tester.showKeyboard(find.byType(EditableText));

    final List<MethodCall> log = <MethodCall>[];
    tester.binding.defaultBinaryMessenger.setMockMethodCallHandler(SystemChannels.textInput, (MethodCall methodCall) async {
      log.add(methodCall);
    });
    setState(() {
      currentTextStyle = textStyle2;
    });
    await tester.pump();

    // Updated styling information should be sent via TextInput.setStyle method.
    final MethodCall setStyle = log.firstWhere((MethodCall m) => m.method == 'TextInput.setStyle');
    expect(
      setStyle,
      isMethodCall('TextInput.setStyle', arguments: <String, dynamic>{
        'fontSize': 20.0,
        'fontFamily': 'Raleway',
        'fontWeightIndex': 6,
        'textAlignIndex': 4,
        'textDirectionIndex': 1,
      }),
    );
  });

  group('setCaretRect', () {
    Widget builder() {
      return MaterialApp(
        home: MediaQuery(
          data: const MediaQueryData(devicePixelRatio: 1.0),
          child: Directionality(
            textDirection: TextDirection.ltr,
            child: Center(
              child: Material(
                child: EditableText(
                  backgroundCursorColor: Colors.grey,
                  controller: controller,
                  focusNode: FocusNode(),
                  style: textStyle,
                  cursorColor: Colors.blue,
                  selectionControls: materialTextSelectionControls,
                  keyboardType: TextInputType.text,
                  onChanged: (String value) {},
                ),
              ),
            ),
          ),
        ),
      );
    }

    testWidgets(
      'called with proper coordinates',
      (WidgetTester tester) async {
        controller.value = TextEditingValue(text: 'a' * 50);
        await tester.pumpWidget(builder());
        await tester.showKeyboard(find.byType(EditableText));

        expect(tester.testTextInput.log, contains(
          matchesMethodCall(
            'TextInput.setCaretRect',
            args: allOf(
              // No composing text so the width should not be too wide because
              // it's empty.
              containsPair('x', equals(700)),
              containsPair('y', equals(0)),
              containsPair('width', equals(2)),
              containsPair('height', equals(14)),
            ),
          ),
        ));

        tester.testTextInput.log.clear();

        controller.value = TextEditingValue(
          text: 'a' * 50,
          selection: const TextSelection(baseOffset: 0, extentOffset: 0),
        );
        await tester.pump();

        expect(tester.testTextInput.log, contains(
          matchesMethodCall(
            'TextInput.setCaretRect',
            // Now the composing range is not empty.
            args: allOf(
              containsPair('x', equals(0)),
              containsPair('y', equals(0)),
            ),
          ),
        ));
      },
    );

    testWidgets(
      'only send updates when necessary',
      (WidgetTester tester) async {
        controller.value = TextEditingValue(text: 'a' * 100);
        await tester.pumpWidget(builder());
        await tester.showKeyboard(find.byType(EditableText));

        expect(tester.testTextInput.log, contains(matchesMethodCall('TextInput.setCaretRect')));

        tester.testTextInput.log.clear();

        // Should not send updates every frame.
        await tester.pump();

        expect(tester.testTextInput.log, isNot(contains(matchesMethodCall('TextInput.setCaretRect'))));
      },
    );

    testWidgets(
      'not sent with selection',
      (WidgetTester tester) async {
        controller.value = TextEditingValue(
          text: 'a' * 100,
          selection: const TextSelection(baseOffset: 0, extentOffset: 10),
        );
        await tester.pumpWidget(builder());
        await tester.showKeyboard(find.byType(EditableText));

        expect(tester.testTextInput.log, isNot(contains(matchesMethodCall('TextInput.setCaretRect'))));
      },
    );
  });

  group('setMarkedTextRect', () {
    Widget builder() {
      return MaterialApp(
        home: MediaQuery(
          data: const MediaQueryData(devicePixelRatio: 1.0),
          child: Directionality(
            textDirection: TextDirection.ltr,
            child: Center(
              child: Material(
                child: EditableText(
                  backgroundCursorColor: Colors.grey,
                  controller: controller,
                  focusNode: FocusNode(),
                  style: textStyle,
                  cursorColor: Colors.blue,
                  selectionControls: materialTextSelectionControls,
                  keyboardType: TextInputType.text,
                  onChanged: (String value) {},
                ),
              ),
            ),
          ),
        ),
      );
    }

    testWidgets(
      'called when the composing range changes',
      (WidgetTester tester) async {
        controller.value = TextEditingValue(text: 'a' * 100);
        await tester.pumpWidget(builder());
        await tester.showKeyboard(find.byType(EditableText));

        expect(tester.testTextInput.log, contains(
          matchesMethodCall(
            'TextInput.setMarkedTextRect',
            args: allOf(
              // No composing text so the width should not be too wide because
              // it's empty.
              containsPair('width', lessThanOrEqualTo(5)),
              containsPair('x', lessThanOrEqualTo(1)),
            ),
          ),
        ));

        tester.testTextInput.log.clear();

        controller.value = TextEditingValue(text: 'a' * 100, composing: const TextRange(start: 0, end: 10));
        await tester.pump();

        expect(tester.testTextInput.log, contains(
          matchesMethodCall(
            'TextInput.setMarkedTextRect',
            // Now the composing range is not empty.
            args: containsPair('width', greaterThanOrEqualTo(10)),
          ),
        ));
      },
    );

    testWidgets(
      'only send updates when necessary',
      (WidgetTester tester) async {
        controller.value = TextEditingValue(text: 'a' * 100, composing: const TextRange(start: 0, end: 10));
        await tester.pumpWidget(builder());
        await tester.showKeyboard(find.byType(EditableText));

        expect(tester.testTextInput.log, contains(matchesMethodCall('TextInput.setMarkedTextRect')));

        tester.testTextInput.log.clear();

        // Should not send updates every frame.
        await tester.pump();

        expect(tester.testTextInput.log, isNot(contains(matchesMethodCall('TextInput.setMarkedTextRect'))));
      },
    );

    testWidgets(
      'zero matrix paint transform',
      (WidgetTester tester) async {
        controller.value = TextEditingValue(text: 'a' * 100, composing: const TextRange(start: 0, end: 10));
        // Use a FittedBox with an zero-sized child to set the paint transform
        // to the zero matrix.
        await tester.pumpWidget(FittedBox(child: SizedBox.fromSize(size: Size.zero, child: builder())));
        await tester.showKeyboard(find.byType(EditableText));
        expect(tester.testTextInput.log, contains(matchesMethodCall(
          'TextInput.setMarkedTextRect',
          args: allOf(
            containsPair('width', isNotNaN),
            containsPair('height', isNotNaN),
            containsPair('x', isNotNaN),
            containsPair('y', isNotNaN),
          ),
        )));
      },
    );
  });


  testWidgets('custom keyboardAppearance is respected', (WidgetTester tester) async {
    // Regression test for https://github.com/flutter/flutter/issues/22212.

    final List<MethodCall> log = <MethodCall>[];
    tester.binding.defaultBinaryMessenger.setMockMethodCallHandler(SystemChannels.textInput, (MethodCall methodCall) async {
      log.add(methodCall);
    });

    final TextEditingController controller = TextEditingController();
    await tester.pumpWidget(
      MediaQuery(
        data: const MediaQueryData(
          devicePixelRatio: 1.0,
        ),
        child: Directionality(
          textDirection: TextDirection.ltr,
          child: EditableText(
            controller: controller,
            focusNode: FocusNode(),
            style: Typography.material2018(platform: TargetPlatform.android).black.subtitle1!,
            cursorColor: Colors.blue,
            backgroundCursorColor: Colors.grey,
            keyboardAppearance: Brightness.dark,
          ),
        ),
      ),
    );

    await tester.showKeyboard(find.byType(EditableText));
    final MethodCall setClient = log.first;
    expect(setClient.method, 'TextInput.setClient');
    expect(((setClient.arguments as Iterable<dynamic>).last as Map<String, dynamic>)['keyboardAppearance'], 'Brightness.dark');
  });

  testWidgets('Composing text is underlined and underline is cleared when losing focus', (WidgetTester tester) async {
    final TextEditingController controller = TextEditingController.fromValue(
      const TextEditingValue(
        text: 'text composing text',
        selection: TextSelection.collapsed(offset: 14),
        composing: TextRange(start: 5, end: 14),
      ),
    );
    final FocusNode focusNode = FocusNode(debugLabel: 'Test Focus Node');

    await tester.pumpWidget(MaterialApp( // So we can show overlays.
      home: EditableText(
        autofocus: true,
        backgroundCursorColor: Colors.grey,
        controller: controller,
        focusNode: focusNode,
        style: textStyle,
        cursorColor: cursorColor,
        selectionControls: materialTextSelectionControls,
        keyboardType: TextInputType.text,
        onEditingComplete: () {
          // This prevents the default focus change behavior on submission.
        },
      ),
    ));

    assert(focusNode.hasFocus);
    // Autofocus has a one frame delay.
    await tester.pump();

    final RenderEditable renderEditable = findRenderEditable(tester);
    // The actual text span is split into 3 parts with the middle part underlined.
    expect((renderEditable.text! as TextSpan).children!.length, 3);
    final TextSpan textSpan = (renderEditable.text! as TextSpan).children![1] as TextSpan;
    expect(textSpan.text, 'composing');
    expect(textSpan.style!.decoration, TextDecoration.underline);

    focusNode.unfocus();
    // Drain microtasks.
    await tester.idle();
    await tester.pump();

    expect((renderEditable.text! as TextSpan).children, isNull);
    // Everything's just formated the same way now.
    expect((renderEditable.text! as TextSpan).text, 'text composing text');
    expect(renderEditable.text!.style!.decoration, isNull);
  });

  testWidgets('text selection handle visibility', (WidgetTester tester) async {
    // Text with two separate words to select.
    const String testText = 'XXXXX          XXXXX';
    final TextEditingController controller = TextEditingController(text: testText);

    await tester.pumpWidget(MaterialApp(
      home: Align(
        alignment: Alignment.topLeft,
        child: SizedBox(
          width: 100,
          child: EditableText(
            showSelectionHandles: true,
            controller: controller,
            focusNode: FocusNode(),
            style: Typography.material2018(platform: TargetPlatform.android).black.subtitle1!,
            cursorColor: Colors.blue,
            backgroundCursorColor: Colors.grey,
            selectionControls: materialTextSelectionControls,
            keyboardType: TextInputType.text,
          ),
        ),
      ),
    ));

    final EditableTextState state =
      tester.state<EditableTextState>(find.byType(EditableText));
    final RenderEditable renderEditable = state.renderEditable;
    final Scrollable scrollable = tester.widget<Scrollable>(find.byType(Scrollable));

    bool expectedLeftVisibleBefore = false;
    bool expectedRightVisibleBefore = false;

    Future<void> verifyVisibility(
      HandlePositionInViewport leftPosition,
      bool expectedLeftVisible,
      HandlePositionInViewport rightPosition,
      bool expectedRightVisible,
    ) async {
      await tester.pump();

      // Check the signal from RenderEditable about whether they're within the
      // viewport.

      expect(renderEditable.selectionStartInViewport.value, equals(expectedLeftVisible));
      expect(renderEditable.selectionEndInViewport.value, equals(expectedRightVisible));

      // Check that the animations are functional and going in the right
      // direction.

      final List<FadeTransition> transitions = find.descendant(
        of: find.byWidgetPredicate((Widget w) => '${w.runtimeType}' == '_TextSelectionHandleOverlay'),
        matching: find.byType(FadeTransition),
      ).evaluate().map((Element e) => e.widget).cast<FadeTransition>().toList();
      expect(transitions.length, 2);
      final FadeTransition left = transitions[0];
      final FadeTransition right = transitions[1];

      if (expectedLeftVisibleBefore)
        expect(left.opacity.value, equals(1.0));
      if (expectedRightVisibleBefore)
        expect(right.opacity.value, equals(1.0));

      await tester.pump(TextSelectionOverlay.fadeDuration ~/ 2);

      if (expectedLeftVisible != expectedLeftVisibleBefore)
        expect(left.opacity.value, equals(0.5));
      if (expectedRightVisible != expectedRightVisibleBefore)
        expect(right.opacity.value, equals(0.5));

      await tester.pump(TextSelectionOverlay.fadeDuration ~/ 2);

      if (expectedLeftVisible)
        expect(left.opacity.value, equals(1.0));
      if (expectedRightVisible)
        expect(right.opacity.value, equals(1.0));

      expectedLeftVisibleBefore = expectedLeftVisible;
      expectedRightVisibleBefore = expectedRightVisible;

      // Check that the handles' positions are correct.

      final List<RenderBox> handles = List<RenderBox>.from(
        tester.renderObjectList<RenderBox>(
          find.descendant(
            of: find.byType(CompositedTransformFollower),
            matching: find.byType(Padding),
          ),
        ),
      );

      final Size viewport = renderEditable.size;

      void testPosition(double pos, HandlePositionInViewport expected) {
        switch (expected) {
          case HandlePositionInViewport.leftEdge:
            expect(
              pos,
              inExclusiveRange(
                0 - kMinInteractiveDimension,
                0 + kMinInteractiveDimension,
              ),
            );
            break;
          case HandlePositionInViewport.rightEdge:
            expect(
              pos,
              inExclusiveRange(
                viewport.width - kMinInteractiveDimension,
                viewport.width + kMinInteractiveDimension,
              ),
            );
            break;
          case HandlePositionInViewport.within:
            expect(
              pos,
              inExclusiveRange(
                0 - kMinInteractiveDimension,
                viewport.width + kMinInteractiveDimension,
              ),
            );
            break;
        }
      }
      expect(state.selectionOverlay!.handlesAreVisible, isTrue);
      testPosition(handles[0].localToGlobal(Offset.zero).dx, leftPosition);
      testPosition(handles[1].localToGlobal(Offset.zero).dx, rightPosition);
    }

    // Select the first word. Both handles should be visible.
    await tester.tapAt(const Offset(20, 10));
    renderEditable.selectWord(cause: SelectionChangedCause.longPress);
    await tester.pump();
    await verifyVisibility(HandlePositionInViewport.leftEdge, true, HandlePositionInViewport.within, true);

    // Drag the text slightly so the first word is partially visible. Only the
    // right handle should be visible.
    scrollable.controller!.jumpTo(20.0);
    await verifyVisibility(HandlePositionInViewport.leftEdge, false, HandlePositionInViewport.within, true);

    // Drag the text all the way to the left so the first word is not visible at
    // all (and the second word is fully visible). Both handles should be
    // invisible now.
    scrollable.controller!.jumpTo(200.0);
    await verifyVisibility(HandlePositionInViewport.leftEdge, false, HandlePositionInViewport.leftEdge, false);

    // Tap to unselect.
    await tester.tap(find.byType(EditableText));
    await tester.pump();

    // Now that the second word has been dragged fully into view, select it.
    await tester.tapAt(const Offset(80, 10));
    renderEditable.selectWord(cause: SelectionChangedCause.longPress);
    await tester.pump();
    await verifyVisibility(HandlePositionInViewport.within, true, HandlePositionInViewport.within, true);

    // Drag the text slightly to the right. Only the left handle should be
    // visible.
    scrollable.controller!.jumpTo(150);
    await verifyVisibility(HandlePositionInViewport.within, true, HandlePositionInViewport.rightEdge, false);

    // Drag the text all the way to the right, so the second word is not visible
    // at all. Again, both handles should be invisible.
    scrollable.controller!.jumpTo(0);
    await verifyVisibility(HandlePositionInViewport.rightEdge, false, HandlePositionInViewport.rightEdge, false);

    // On web, we don't show the Flutter toolbar and instead rely on the browser
    // toolbar. Until we change that, this test should remain skipped.
  }, skip: kIsWeb); // [intended]

  testWidgets('text selection handle visibility RTL', (WidgetTester tester) async {
    // Text with two separate words to select.
    const String testText = 'XXXXX          XXXXX';
    final TextEditingController controller = TextEditingController(text: testText);

    await tester.pumpWidget(MaterialApp(
      home: Align(
        alignment: Alignment.topLeft,
        child: SizedBox(
          width: 100,
          child: EditableText(
            controller: controller,
            showSelectionHandles: true,
            focusNode: FocusNode(),
            style: Typography.material2018(platform: TargetPlatform.android).black.subtitle1!,
            cursorColor: Colors.blue,
            backgroundCursorColor: Colors.grey,
            selectionControls: materialTextSelectionControls,
            keyboardType: TextInputType.text,
            textAlign: TextAlign.right,
          ),
        ),
      ),
    ));

    final EditableTextState state =
        tester.state<EditableTextState>(find.byType(EditableText));

    // Select the first word. Both handles should be visible.
    await tester.tapAt(const Offset(20, 10));
    state.renderEditable.selectWord(cause: SelectionChangedCause.longPress);
    await tester.pump();
    final List<RenderBox> handles = List<RenderBox>.from(
      tester.renderObjectList<RenderBox>(
        find.descendant(
          of: find.byType(CompositedTransformFollower),
          matching: find.byType(Padding),
        ),
      ),
    );
    expect(
      handles[0].localToGlobal(Offset.zero).dx,
      inExclusiveRange(
        -kMinInteractiveDimension,
        kMinInteractiveDimension,
      ),
    );
    expect(
      handles[1].localToGlobal(Offset.zero).dx,
      inExclusiveRange(
        70.0 - kMinInteractiveDimension,
        70.0 + kMinInteractiveDimension,
      ),
    );
    expect(state.selectionOverlay!.handlesAreVisible, isTrue);
    expect(controller.selection.base.offset, 0);
    expect(controller.selection.extent.offset, 5);

    // On web, we don't show the Flutter toolbar and instead rely on the browser
    // toolbar. Until we change that, this test should remain skipped.
  }, skip: kIsWeb); // [intended]

  const String testText = 'Now is the time for\n'
      'all good people\n'
      'to come to the aid\n'
      'of their country.';

  Future<void> sendKeys(
      WidgetTester tester,
      List<LogicalKeyboardKey> keys, {
        bool shift = false,
        bool wordModifier = false,
        bool lineModifier = false,
        bool shortcutModifier = false,
        required TargetPlatform targetPlatform,
      }) async {
    final String targetPlatformString = targetPlatform.toString();
    final String platform = targetPlatformString.substring(targetPlatformString.indexOf('.') + 1).toLowerCase();
    if (shift) {
      await tester.sendKeyDownEvent(LogicalKeyboardKey.shiftLeft, platform: platform);
    }
    if (shortcutModifier) {
      await tester.sendKeyDownEvent(
        platform == 'macos' ? LogicalKeyboardKey.metaLeft : LogicalKeyboardKey.controlLeft,
        platform: platform,
      );
    }
    if (wordModifier) {
      await tester.sendKeyDownEvent(
        platform == 'macos' ? LogicalKeyboardKey.altLeft : LogicalKeyboardKey.controlLeft,
        platform: platform,
      );
    }
    if (lineModifier) {
      await tester.sendKeyDownEvent(
        platform == 'macos' ? LogicalKeyboardKey.metaLeft : LogicalKeyboardKey.altLeft,
        platform: platform,
      );
    }
    for (final LogicalKeyboardKey key in keys) {
      await tester.sendKeyEvent(key, platform: platform);
      await tester.pump();
    }
    if (lineModifier) {
      await tester.sendKeyUpEvent(
        platform == 'macos' ? LogicalKeyboardKey.metaLeft : LogicalKeyboardKey.altLeft,
        platform: platform,
      );
    }
    if (wordModifier) {
      await tester.sendKeyUpEvent(
        platform == 'macos' ? LogicalKeyboardKey.altLeft : LogicalKeyboardKey.controlLeft,
        platform: platform,
      );
    }
    if (shortcutModifier) {
      await tester.sendKeyUpEvent(
        platform == 'macos' ? LogicalKeyboardKey.metaLeft : LogicalKeyboardKey.controlLeft,
        platform: platform,
      );
    }
    if (shift) {
      await tester.sendKeyUpEvent(LogicalKeyboardKey.shiftLeft, platform: platform);
    }
    if (shift || wordModifier || lineModifier) {
      await tester.pump();
    }
  }

  Future<void> testTextEditing(WidgetTester tester, {required TargetPlatform targetPlatform}) async {
    final String targetPlatformString = targetPlatform.toString();
    final String platform = targetPlatformString.substring(targetPlatformString.indexOf('.') + 1).toLowerCase();
    final TextEditingController controller = TextEditingController(text: testText);
    controller.selection = const TextSelection(
      baseOffset: 0,
      extentOffset: 0,
      affinity: TextAffinity.upstream,
    );
    late TextSelection selection;
    late SelectionChangedCause cause;
    await tester.pumpWidget(MaterialApp(
      home: Align(
        alignment: Alignment.topLeft,
        child: SizedBox(
          width: 400,
          child: EditableText(
            maxLines: 10,
            controller: controller,
            showSelectionHandles: true,
            autofocus: true,
            focusNode: FocusNode(),
            style: Typography.material2018(platform: TargetPlatform.android).black.subtitle1!,
            cursorColor: Colors.blue,
            backgroundCursorColor: Colors.grey,
            selectionControls: materialTextSelectionControls,
            keyboardType: TextInputType.text,
            textAlign: TextAlign.right,
            onSelectionChanged: (TextSelection newSelection, SelectionChangedCause? newCause) {
              selection = newSelection;
              cause = newCause!;
            },
          ),
        ),
      ),
    ));

    await tester.pump(); // Wait for autofocus to take effect.

    // Select a few characters using shift right arrow
    await sendKeys(
      tester,
      <LogicalKeyboardKey>[
        LogicalKeyboardKey.arrowRight,
        LogicalKeyboardKey.arrowRight,
        LogicalKeyboardKey.arrowRight,
      ],
      shift: true,
      targetPlatform: defaultTargetPlatform,
    );

    expect(cause, equals(SelectionChangedCause.keyboard), reason: 'on $platform');
    expect(
      selection,
      equals(
        const TextSelection(
          baseOffset: 0,
          extentOffset: 3,
          affinity: TextAffinity.upstream,
        ),
      ),
      reason: 'on $platform',
    );

    // Select fewer characters using shift left arrow
    await sendKeys(
      tester,
      <LogicalKeyboardKey>[
        LogicalKeyboardKey.arrowLeft,
        LogicalKeyboardKey.arrowLeft,
        LogicalKeyboardKey.arrowLeft,
      ],
      shift: true,
      targetPlatform: defaultTargetPlatform,
    );

    expect(
      selection,
      equals(
        const TextSelection(
          baseOffset: 0,
          extentOffset: 0,
          affinity: TextAffinity.upstream,
        ),
      ),
      reason: 'on $platform',
    );

    // Try to select before the first character, nothing should change.
    await sendKeys(
      tester,
      <LogicalKeyboardKey>[
        LogicalKeyboardKey.arrowLeft,
      ],
      shift: true,
      targetPlatform: defaultTargetPlatform,
    );

    expect(
      selection,
      equals(
        const TextSelection(
          baseOffset: 0,
          extentOffset: 0,
          affinity: TextAffinity.upstream,
        ),
      ),
      reason: 'on $platform',
    );

    // Select the first two words.
    await sendKeys(
      tester,
      <LogicalKeyboardKey>[
        LogicalKeyboardKey.arrowRight,
        LogicalKeyboardKey.arrowRight,
      ],
      shift: true,
      wordModifier: true,
      targetPlatform: defaultTargetPlatform,
    );

    expect(
      selection,
      equals(
        const TextSelection(
          baseOffset: 0,
          extentOffset: 6,
          affinity: TextAffinity.upstream,
        ),
      ),
      reason: 'on $platform',
    );

    // Unselect the second word.
    await sendKeys(
      tester,
      <LogicalKeyboardKey>[
        LogicalKeyboardKey.arrowLeft,
      ],
      shift: true,
      wordModifier: true,
      targetPlatform: defaultTargetPlatform,
    );

    expect(
      selection,
      equals(
        const TextSelection(
          baseOffset: 0,
          extentOffset: 4,
          affinity: TextAffinity.upstream,
        ),
      ),
      reason: 'on $platform',
    );

    // Select the next line.
    await sendKeys(
      tester,
      <LogicalKeyboardKey>[
        LogicalKeyboardKey.arrowDown,
      ],
      shift: true,
      targetPlatform: defaultTargetPlatform,
    );

    expect(
      selection,
      equals(
        const TextSelection(
          baseOffset: 0,
          extentOffset: 20,
          affinity: TextAffinity.upstream,
        ),
      ),
      reason: 'on $platform',
    );

    await sendKeys(
      tester,
      <LogicalKeyboardKey>[
        LogicalKeyboardKey.arrowRight,
      ],
      targetPlatform: defaultTargetPlatform,
    );

    expect(
      selection,
      equals(
        const TextSelection(
          baseOffset: 20,
          extentOffset: 20,
          affinity: TextAffinity.downstream,
        ),
      ),
      reason: 'on $platform',
    );

    // Select the next line.
    await sendKeys(
      tester,
      <LogicalKeyboardKey>[
        LogicalKeyboardKey.arrowDown,
      ],
      shift: true,
      targetPlatform: defaultTargetPlatform,
    );

    expect(
      selection,
      equals(
        const TextSelection(
          baseOffset: 20,
          extentOffset: 39,
          affinity: TextAffinity.downstream,
        ),
      ),
      reason: 'on $platform',
    );

    // Select to the end of the string by going down.
    await sendKeys(
      tester,
      <LogicalKeyboardKey>[
        LogicalKeyboardKey.arrowDown,
        LogicalKeyboardKey.arrowDown,
        LogicalKeyboardKey.arrowDown,
        LogicalKeyboardKey.arrowDown,
      ],
      shift: true,
      targetPlatform: defaultTargetPlatform,
    );

    expect(
      selection,
      equals(
        const TextSelection(
          baseOffset: 20,
          extentOffset: testText.length,
          affinity: TextAffinity.downstream,
        ),
      ),
      reason: 'on $platform',
    );

    // Go back up one line to set selection up to part of the last line.
    await sendKeys(
      tester,
      <LogicalKeyboardKey>[
        LogicalKeyboardKey.arrowUp,
      ],
      shift: true,
      targetPlatform: defaultTargetPlatform,
    );

    expect(
      selection,
      equals(
        const TextSelection(
          baseOffset: 20,
          extentOffset: 57,
          affinity: TextAffinity.downstream,
        ),
      ),
      reason: 'on $platform',
    );

    // Select to the end of the selection.
    await sendKeys(
      tester,
      <LogicalKeyboardKey>[
        LogicalKeyboardKey.arrowRight,
      ],
      lineModifier: true,
      shift: true,
      targetPlatform: defaultTargetPlatform,
    );

    expect(
      selection,
      equals(
        const TextSelection(
          baseOffset: 20,
          extentOffset: 72,
          affinity: TextAffinity.downstream,
        ),
      ),
      reason: 'on $platform',
    );

    // Select to the beginning of the first line.
    await sendKeys(
      tester,
      <LogicalKeyboardKey>[
        LogicalKeyboardKey.arrowLeft,
      ],
      lineModifier: true,
      shift: true,
      targetPlatform: defaultTargetPlatform,
    );

    expect(
      selection,
      equals(
        const TextSelection(
          baseOffset: 0,
          extentOffset: 72,
          affinity: TextAffinity.downstream,
        ),
      ),
      reason: 'on $platform',
    );

    // Select All
    await sendKeys(
      tester,
      <LogicalKeyboardKey>[
        LogicalKeyboardKey.keyA,
      ],
      shortcutModifier: true,
      targetPlatform: defaultTargetPlatform,
    );

    expect(
      selection,
      equals(
        const TextSelection(
          baseOffset: 0,
          extentOffset: testText.length,
          affinity: TextAffinity.downstream,
        ),
      ),
      reason: 'on $platform',
    );

    // Jump to beginning of selection.
    await sendKeys(
      tester,
      <LogicalKeyboardKey>[
        LogicalKeyboardKey.arrowLeft,
      ],
      targetPlatform: defaultTargetPlatform,
    );

    expect(
      selection,
      equals(
        const TextSelection(
          baseOffset: 0,
          extentOffset: 0,
          affinity: TextAffinity.downstream,
        ),
      ),
      reason: 'on $platform',
    );

    // Jump to end.
    await sendKeys(
      tester,
      <LogicalKeyboardKey>[
        LogicalKeyboardKey.arrowDown,
      ],
      shift: false,
      lineModifier: true,
      targetPlatform: defaultTargetPlatform,
    );

    expect(
      selection,
      equals(
        const TextSelection.collapsed(
          offset: testText.length,
          affinity: TextAffinity.downstream,
        ),
      ),
      reason: 'on $platform',
    );
    expect(controller.text, equals(testText), reason: 'on $platform');

    // Jump to start.
    await sendKeys(
      tester,
      <LogicalKeyboardKey>[
        LogicalKeyboardKey.arrowUp,
      ],
      shift: false,
      lineModifier: true,
      targetPlatform: defaultTargetPlatform,
    );

    expect(
      selection,
      equals(
        const TextSelection.collapsed(
          offset: 0,
          affinity: TextAffinity.downstream,
        ),
      ),
      reason: 'on $platform',
    );
    expect(controller.text, equals(testText), reason: 'on $platform');

    // Move forward a few letters
    await sendKeys(
      tester,
      <LogicalKeyboardKey>[
        LogicalKeyboardKey.arrowRight,
        LogicalKeyboardKey.arrowRight,
        LogicalKeyboardKey.arrowRight,
      ],
      shift: false,
      lineModifier: false,
      targetPlatform: defaultTargetPlatform,
    );

    expect(
      selection,
      equals(
        const TextSelection.collapsed(
          offset: 3,
          affinity: TextAffinity.downstream,
        ),
      ),
      reason: 'on $platform',
    );

    // Select to end.
    await sendKeys(
      tester,
      <LogicalKeyboardKey>[
        LogicalKeyboardKey.arrowDown,
      ],
      shift: true,
      lineModifier: true,
      targetPlatform: defaultTargetPlatform,
    );

    expect(
      selection,
      equals(
        const TextSelection(
          baseOffset: 3,
          extentOffset: testText.length,
          affinity: TextAffinity.downstream,
        ),
      ),
      reason: 'on $platform',
    );

    // Select to start, which extends the selection.
    await sendKeys(
      tester,
      <LogicalKeyboardKey>[
        LogicalKeyboardKey.arrowUp,
      ],
      shift: true,
      lineModifier: true,
      targetPlatform: defaultTargetPlatform,
    );

    expect(
      selection,
      equals(
        const TextSelection(
          baseOffset: testText.length,
          extentOffset: 0,
          affinity: TextAffinity.downstream,
        ),
      ),
      reason: 'on $platform',
    );

    // Move to start again.
    await sendKeys(
      tester,
      <LogicalKeyboardKey>[
        LogicalKeyboardKey.arrowUp,
      ],
      shift: false,
      lineModifier: false,
      targetPlatform: defaultTargetPlatform,
    );

    expect(
      selection,
      equals(
        const TextSelection.collapsed(
          offset: 0,
          affinity: TextAffinity.downstream,
        ),
      ),
      reason: 'on $platform',
    );

    // Jump forward three words.
    await sendKeys(
      tester,
      <LogicalKeyboardKey>[
        LogicalKeyboardKey.arrowRight,
        LogicalKeyboardKey.arrowRight,
        LogicalKeyboardKey.arrowRight,
      ],
      wordModifier: true,
      targetPlatform: defaultTargetPlatform,
    );

    expect(
      selection,
      equals(
        const TextSelection(
          baseOffset: 10,
          extentOffset: 10,
          affinity: TextAffinity.downstream,
        ),
      ),
      reason: 'on $platform',
    );

    // Select some characters backward.
    await sendKeys(
      tester,
      <LogicalKeyboardKey>[
        LogicalKeyboardKey.arrowLeft,
        LogicalKeyboardKey.arrowLeft,
        LogicalKeyboardKey.arrowLeft,
      ],
      shift: true,
      targetPlatform: defaultTargetPlatform,
    );

    expect(
      selection,
      equals(
        const TextSelection(
          baseOffset: 10,
          extentOffset: 7,
          affinity: TextAffinity.downstream,
        ),
      ),
      reason: 'on $platform',
    );

    // Select a word backward.
    await sendKeys(
      tester,
      <LogicalKeyboardKey>[
        LogicalKeyboardKey.arrowLeft,
      ],
      shift: true,
      wordModifier: true,
      targetPlatform: defaultTargetPlatform,
    );

    expect(
      selection,
      equals(
        const TextSelection(
          baseOffset: 10,
          extentOffset: 4,
          affinity: TextAffinity.downstream,
        ),
      ),
      reason: 'on $platform',
    );
    expect(controller.text, equals(testText), reason: 'on $platform');

    // Cut
    await sendKeys(
      tester,
      <LogicalKeyboardKey>[
        LogicalKeyboardKey.keyX,
      ],
      shortcutModifier: true,
      targetPlatform: defaultTargetPlatform,
    );

    expect(
      selection,
      equals(
        const TextSelection(
          baseOffset: 4,
          extentOffset: 4,
          affinity: TextAffinity.downstream,
        ),
      ),
      reason: 'on $platform',
    );
    expect(
      controller.text,
      equals(
        'Now  time for\n'
        'all good people\n'
        'to come to the aid\n'
        'of their country.',
      ),
      reason: 'on $platform',
    );
    expect(
      (await Clipboard.getData(Clipboard.kTextPlain))!.text,
      equals('is the'),
      reason: 'on $platform',
    );

    // Paste
    await sendKeys(
      tester,
      <LogicalKeyboardKey>[
        LogicalKeyboardKey.keyV,
      ],
      shortcutModifier: true,
      targetPlatform: defaultTargetPlatform,
    );

    expect(
      selection,
      equals(
        const TextSelection(
          baseOffset: 10,
          extentOffset: 10,
          affinity: TextAffinity.downstream,
        ),
      ),
      reason: 'on $platform',
    );
    expect(controller.text, equals(testText), reason: 'on $platform');

    // Copy All
    await sendKeys(
      tester,
      <LogicalKeyboardKey>[
        LogicalKeyboardKey.keyA,
        LogicalKeyboardKey.keyC,
      ],
      shortcutModifier: true,
      targetPlatform: defaultTargetPlatform,
    );

    expect(
      selection,
      equals(
        const TextSelection(
          baseOffset: 0,
          extentOffset: testText.length,
          affinity: TextAffinity.downstream,
        ),
      ),
      reason: 'on $platform',
    );
    expect(controller.text, equals(testText), reason: 'on $platform');
    expect((await Clipboard.getData(Clipboard.kTextPlain))!.text, equals(testText));

    // Delete
    await sendKeys(
      tester,
      <LogicalKeyboardKey>[
        LogicalKeyboardKey.delete,
      ],
      targetPlatform: defaultTargetPlatform,
    );
    expect(
      selection,
      equals(
        const TextSelection(
          baseOffset: 0,
          extentOffset: 0,
          affinity: TextAffinity.downstream,
        ),
      ),
      reason: 'on $platform',
    );
    expect(controller.text, isEmpty, reason: 'on $platform');
  }

  testWidgets('keyboard text selection works (RawKeyEvent)', (WidgetTester tester) async {
    debugKeyEventSimulatorTransitModeOverride = KeyDataTransitMode.rawKeyData;

    await testTextEditing(tester, targetPlatform: defaultTargetPlatform);

    debugKeyEventSimulatorTransitModeOverride = null;

    // On web, using keyboard for selection is handled by the browser.
  }, variant: TargetPlatformVariant.all(), skip: kIsWeb); // [intended]

  testWidgets('keyboard text selection works (ui.KeyData then RawKeyEvent)', (WidgetTester tester) async {
    debugKeyEventSimulatorTransitModeOverride = KeyDataTransitMode.keyDataThenRawKeyData;

    await testTextEditing(tester, targetPlatform: defaultTargetPlatform);

    debugKeyEventSimulatorTransitModeOverride = null;

    // On web, using keyboard for selection is handled by the browser.
  }, variant: TargetPlatformVariant.all(), skip: kIsWeb); // [intended]

  testWidgets(
    'keyboard shortcuts respect read-only',
    (WidgetTester tester) async {
      final String platform = describeEnum(defaultTargetPlatform).toLowerCase();
      final TextEditingController controller = TextEditingController(text: testText);
      controller.selection = const TextSelection(
        baseOffset: 0,
        extentOffset: testText.length ~/2,
        affinity: TextAffinity.upstream,
      );
      TextSelection? selection;
      await tester.pumpWidget(MaterialApp(
        home: Align(
          alignment: Alignment.topLeft,
          child: SizedBox(
            width: 400,
            child: EditableText(
              readOnly: true,
              controller: controller,
              autofocus: true,
              focusNode: FocusNode(),
              style: Typography.material2018(platform: TargetPlatform.android).black.subtitle1!,
              cursorColor: Colors.blue,
              backgroundCursorColor: Colors.grey,
              selectionControls: materialTextSelectionControls,
              keyboardType: TextInputType.text,
              textAlign: TextAlign.right,
              onSelectionChanged: (TextSelection newSelection, SelectionChangedCause? newCause) {
                selection = newSelection;
              },
            ),
          ),
        ),
      ));

      await tester.pump(); // Wait for autofocus to take effect.

      const String clipboardContent = 'read-only';
      await Clipboard.setData(const ClipboardData(text: clipboardContent));

      // Paste
      await sendKeys(
        tester,
        <LogicalKeyboardKey>[
          LogicalKeyboardKey.keyV,
        ],
        shortcutModifier: true,
        targetPlatform: defaultTargetPlatform,
      );

      expect(selection, isNull, reason: 'on $platform');
      expect(controller.text, equals(testText), reason: 'on $platform');

      // Select All
      await sendKeys(
        tester,
        <LogicalKeyboardKey>[
          LogicalKeyboardKey.keyA,
        ],
        shortcutModifier: true,
        targetPlatform: defaultTargetPlatform,
      );

      expect(
        selection,
        equals(
          const TextSelection(
            baseOffset: 0,
            extentOffset: testText.length,
            affinity: TextAffinity.upstream,
          ),
        ),
        reason: 'on $platform',
      );
      expect(controller.text, equals(testText), reason: 'on $platform');

      // Cut
      await sendKeys(
        tester,
        <LogicalKeyboardKey>[
          LogicalKeyboardKey.keyX,
        ],
        shortcutModifier: true,
        targetPlatform: defaultTargetPlatform,
      );

      expect(
        selection,
        equals(
          const TextSelection(
            baseOffset: 0,
            extentOffset: testText.length,
            affinity: TextAffinity.upstream,
          ),
        ),
        reason: 'on $platform',
      );
      expect(controller.text, equals(testText), reason: 'on $platform');
      expect(
        (await Clipboard.getData(Clipboard.kTextPlain))!.text,
        equals(clipboardContent),
        reason: 'on $platform',
      );

      // Copy
      await sendKeys(
        tester,
        <LogicalKeyboardKey>[
          LogicalKeyboardKey.keyC,
        ],
        shortcutModifier: true,
        targetPlatform: defaultTargetPlatform,
      );

      expect(
        selection,
        equals(
          const TextSelection(
            baseOffset: 0,
            extentOffset: testText.length,
            affinity: TextAffinity.upstream,
          ),
        ),
        reason: 'on $platform',
      );
      expect(controller.text, equals(testText), reason: 'on $platform');
      expect(
        (await Clipboard.getData(Clipboard.kTextPlain))!.text,
        equals(testText),
        reason: 'on $platform',
      );

      // Delete
      await sendKeys(
        tester,
        <LogicalKeyboardKey>[
          LogicalKeyboardKey.delete,
        ],
        targetPlatform: defaultTargetPlatform,
      );
      expect(
        selection,
        equals(
          const TextSelection(
            baseOffset: 0,
            extentOffset: testText.length,
            affinity: TextAffinity.upstream,
          ),
        ),
        reason: 'on $platform',
      );
      expect(controller.text, equals(testText), reason: 'on $platform');

      // Backspace
      await sendKeys(
        tester,
        <LogicalKeyboardKey>[
          LogicalKeyboardKey.backspace,
        ],
        targetPlatform: defaultTargetPlatform,
      );
      expect(
        selection,
        equals(
          const TextSelection(
            baseOffset: 0,
            extentOffset: testText.length,
            affinity: TextAffinity.upstream,
          ),
        ),
        reason: 'on $platform',
      );
      expect(controller.text, equals(testText), reason: 'on $platform');
    },
    // On web, using keyboard for selection is handled by the browser.
    skip: kIsWeb, // [intended]
    variant: TargetPlatformVariant.all(),
  );

  // Regression test for https://github.com/flutter/flutter/issues/31287
  testWidgets('text selection handle visibility', (WidgetTester tester) async {
    // Text with two separate words to select.
    const String testText = 'XXXXX          XXXXX';
    final TextEditingController controller = TextEditingController(text: testText);

    await tester.pumpWidget(MaterialApp(
      home: Align(
        alignment: Alignment.topLeft,
        child: SizedBox(
          width: 100,
          child: EditableText(
            showSelectionHandles: true,
            controller: controller,
            focusNode: FocusNode(),
            style: Typography.material2018(platform: TargetPlatform.iOS).black.subtitle1!,
            cursorColor: Colors.blue,
            backgroundCursorColor: Colors.grey,
            selectionControls: cupertinoTextSelectionControls,
            keyboardType: TextInputType.text,
          ),
        ),
      ),
    ));

    final EditableTextState state =
        tester.state<EditableTextState>(find.byType(EditableText));
    final RenderEditable renderEditable = state.renderEditable;
    final Scrollable scrollable = tester.widget<Scrollable>(find.byType(Scrollable));

    bool expectedLeftVisibleBefore = false;
    bool expectedRightVisibleBefore = false;

    Future<void> verifyVisibility(
      HandlePositionInViewport leftPosition,
      bool expectedLeftVisible,
      HandlePositionInViewport rightPosition,
      bool expectedRightVisible,
    ) async {
      await tester.pump();

      // Check the signal from RenderEditable about whether they're within the
      // viewport.

      expect(renderEditable.selectionStartInViewport.value, equals(expectedLeftVisible));
      expect(renderEditable.selectionEndInViewport.value, equals(expectedRightVisible));

      // Check that the animations are functional and going in the right
      // direction.

      final List<FadeTransition> transitions =
        find.byType(FadeTransition).evaluate().map((Element e) => e.widget).cast<FadeTransition>().toList();
      final FadeTransition left = transitions[0];
      final FadeTransition right = transitions[1];

      if (expectedLeftVisibleBefore)
        expect(left.opacity.value, equals(1.0));
      if (expectedRightVisibleBefore)
        expect(right.opacity.value, equals(1.0));

      await tester.pump(TextSelectionOverlay.fadeDuration ~/ 2);

      if (expectedLeftVisible != expectedLeftVisibleBefore)
        expect(left.opacity.value, equals(0.5));
      if (expectedRightVisible != expectedRightVisibleBefore)
        expect(right.opacity.value, equals(0.5));

      await tester.pump(TextSelectionOverlay.fadeDuration ~/ 2);

      if (expectedLeftVisible)
        expect(left.opacity.value, equals(1.0));
      if (expectedRightVisible)
        expect(right.opacity.value, equals(1.0));

      expectedLeftVisibleBefore = expectedLeftVisible;
      expectedRightVisibleBefore = expectedRightVisible;

      // Check that the handles' positions are correct.

      final List<RenderBox> handles = List<RenderBox>.from(
        tester.renderObjectList<RenderBox>(
          find.descendant(
            of: find.byType(CompositedTransformFollower),
            matching: find.byType(Padding),
          ),
        ),
      );

      final Size viewport = renderEditable.size;

      void testPosition(double pos, HandlePositionInViewport expected) {
        switch (expected) {
          case HandlePositionInViewport.leftEdge:
            expect(
              pos,
              inExclusiveRange(
                0 - kMinInteractiveDimension,
                0 + kMinInteractiveDimension,
              ),
            );
            break;
          case HandlePositionInViewport.rightEdge:
            expect(
              pos,
              inExclusiveRange(
                viewport.width - kMinInteractiveDimension,
                viewport.width + kMinInteractiveDimension,
              ),
            );
            break;
          case HandlePositionInViewport.within:
            expect(
              pos,
              inExclusiveRange(
                0 - kMinInteractiveDimension,
                viewport.width + kMinInteractiveDimension,
              ),
            );
            break;
        }
      }
      expect(state.selectionOverlay!.handlesAreVisible, isTrue);
      testPosition(handles[0].localToGlobal(Offset.zero).dx, leftPosition);
      testPosition(handles[1].localToGlobal(Offset.zero).dx, rightPosition);
    }

    // Select the first word. Both handles should be visible.
    await tester.tapAt(const Offset(20, 10));
    renderEditable.selectWord(cause: SelectionChangedCause.longPress);
    await tester.pump();
    await verifyVisibility(HandlePositionInViewport.leftEdge, true, HandlePositionInViewport.within, true);

    // Drag the text slightly so the first word is partially visible. Only the
    // right handle should be visible.
    scrollable.controller!.jumpTo(20.0);
    await verifyVisibility(HandlePositionInViewport.leftEdge, false, HandlePositionInViewport.within, true);

    // Drag the text all the way to the left so the first word is not visible at
    // all (and the second word is fully visible). Both handles should be
    // invisible now.
    scrollable.controller!.jumpTo(200.0);
    await verifyVisibility(HandlePositionInViewport.leftEdge, false, HandlePositionInViewport.leftEdge, false);

    // Tap to unselect.
    await tester.tap(find.byType(EditableText));
    await tester.pump();

    // Now that the second word has been dragged fully into view, select it.
    await tester.tapAt(const Offset(80, 10));
    renderEditable.selectWord(cause: SelectionChangedCause.longPress);
    await tester.pump();
    await verifyVisibility(HandlePositionInViewport.within, true, HandlePositionInViewport.within, true);

    // Drag the text slightly to the right. Only the left handle should be
    // visible.
    scrollable.controller!.jumpTo(150);
    await verifyVisibility(HandlePositionInViewport.within, true, HandlePositionInViewport.rightEdge, false);

    // Drag the text all the way to the right, so the second word is not visible
    // at all. Again, both handles should be invisible.
    scrollable.controller!.jumpTo(0);
    await verifyVisibility(HandlePositionInViewport.rightEdge, false, HandlePositionInViewport.rightEdge, false);

  },
      // On web, we don't show the Flutter toolbar and instead rely on the browser
      // toolbar. Until we change that, this test should remain skipped.
      skip: kIsWeb, // [intended]
      variant: const TargetPlatformVariant(<TargetPlatform>{ TargetPlatform.iOS,  TargetPlatform.macOS })
  );

  testWidgets("scrolling doesn't bounce", (WidgetTester tester) async {
    // 3 lines of text, where the last line overflows and requires scrolling.
    const String testText = 'XXXXX\nXXXXX\nXXXXX';
    final TextEditingController controller = TextEditingController(text: testText);

    await tester.pumpWidget(MaterialApp(
      home: Align(
        alignment: Alignment.topLeft,
        child: SizedBox(
          width: 100,
          child: EditableText(
            showSelectionHandles: true,
            maxLines: 2,
            controller: controller,
            focusNode: FocusNode(),
            style: Typography.material2018(platform: TargetPlatform.android).black.subtitle1!.copyWith(fontFamily: 'Roboto'),
            cursorColor: Colors.blue,
            backgroundCursorColor: Colors.grey,
            selectionControls: materialTextSelectionControls,
            keyboardType: TextInputType.text,
          ),
        ),
      ),
    ));

    final EditableTextState state =
      tester.state<EditableTextState>(find.byType(EditableText));
    final RenderEditable renderEditable = state.renderEditable;
    final Scrollable scrollable = tester.widget<Scrollable>(find.byType(Scrollable));

    expect(scrollable.controller!.position.viewportDimension, equals(28));
    expect(scrollable.controller!.position.pixels, equals(0));

    expect(renderEditable.maxScrollExtent, equals(14));

    scrollable.controller!.jumpTo(20.0);
    await tester.pump();
    expect(scrollable.controller!.position.pixels, equals(20));

    state.bringIntoView(const TextPosition(offset: 0));
    await tester.pump();
    expect(scrollable.controller!.position.pixels, equals(0));


    state.bringIntoView(const TextPosition(offset: 13));
    await tester.pump();
    expect(scrollable.controller!.position.pixels, equals(14));
    expect(scrollable.controller!.position.pixels, equals(renderEditable.maxScrollExtent));
  });

  testWidgets('bringIntoView brings the caret into view when in a viewport', (WidgetTester tester) async {
    // Regression test for https://github.com/flutter/flutter/issues/55547.
    final TextEditingController controller = TextEditingController(text: testText * 20);
    final ScrollController editableScrollController = ScrollController();
    final ScrollController outerController = ScrollController();

    await tester.pumpWidget(MaterialApp(
      home: Align(
        alignment: Alignment.topLeft,
        child: SizedBox(
          width: 200,
          height: 200,
          child: SingleChildScrollView(
            controller: outerController,
            child: EditableText(
              maxLines: null,
              controller: controller,
              scrollController: editableScrollController,
              focusNode: FocusNode(),
              style: textStyle,
              cursorColor: Colors.blue,
              backgroundCursorColor: Colors.grey,
            ),
          ),
        ),
      ),
    ));


    expect(outerController.offset, 0);
    expect(editableScrollController.offset, 0);

    final EditableTextState state = tester.state<EditableTextState>(find.byType(EditableText));
    state.bringIntoView(TextPosition(offset: controller.text.length));

    await tester.pumpAndSettle();
    // The SingleChildScrollView is scrolled instead of the EditableText to
    // reveal the caret.
    expect(outerController.offset, outerController.position.maxScrollExtent);
    expect(editableScrollController.offset, 0);
  });

  testWidgets('bringIntoView does nothing if the physics prohibits implicit scrolling', (WidgetTester tester) async {
    final TextEditingController controller = TextEditingController(text: testText * 20);
    final ScrollController scrollController = ScrollController();

    Future<void> buildWithPhysics({ ScrollPhysics? physics }) async {
      await tester.pumpWidget(MaterialApp(
        home: Align(
          alignment: Alignment.topLeft,
          child: SizedBox(
            width: 200,
            height: 200,
            child: EditableText(
              maxLines: null,
              controller: controller,
              scrollController: scrollController,
              focusNode: FocusNode(),
              style: textStyle,
              cursorColor: Colors.blue,
              backgroundCursorColor: Colors.grey,
              scrollPhysics: physics,
            ),
          ),
        ),
      ));
    }


    await buildWithPhysics();
    expect(scrollController.offset, 0);

    final EditableTextState state = tester.state<EditableTextState>(find.byType(EditableText));
    state.bringIntoView(TextPosition(offset: controller.text.length));

    await tester.pumpAndSettle();
    // Scrolled to the maxScrollExtent to reveal to caret.
    expect(scrollController.offset, scrollController.position.maxScrollExtent);

    scrollController.jumpTo(0);
    await buildWithPhysics(physics: const NoImplicitScrollPhysics());
    expect(scrollController.offset, 0);

    state.bringIntoView(TextPosition(offset: controller.text.length));

    await tester.pumpAndSettle();
    expect(scrollController.offset, 0);
  });

  testWidgets('getLocalRectForCaret does not throw when it sees an infinite point', (WidgetTester tester) async {
    await tester.pumpWidget(
      MaterialApp(
        home: SkipPainting(
          child: Transform(
            transform: Matrix4.zero(),
            child: EditableText(
              controller: TextEditingController(),
              focusNode: FocusNode(),
              style: textStyle,
              cursorColor: Colors.blue,
              backgroundCursorColor: Colors.grey,
            ),
          ),
        ),
      ),
    );

    final EditableTextState state = tester.state<EditableTextState>(find.byType(EditableText));
    final Rect rect = state.renderEditable.getLocalRectForCaret(const TextPosition(offset: 0));
    expect(rect.isFinite, true);
    expect(tester.takeException(), isNull);
  });

  testWidgets('obscured multiline fields throw an exception', (WidgetTester tester) async {
    final TextEditingController controller = TextEditingController();
    expect(
      () {
        EditableText(
          backgroundCursorColor: cursorColor,
          controller: controller,
          cursorColor: cursorColor,
          focusNode: focusNode,
          maxLines: 1,
          obscureText: true,
          style: textStyle,
        );
      },
      returnsNormally,
    );
    expect(
      () {
        EditableText(
          backgroundCursorColor: cursorColor,
          controller: controller,
          cursorColor: cursorColor,
          focusNode: focusNode,
          maxLines: 2,
          obscureText: true,
          style: textStyle,
        );
      },
      throwsAssertionError,
    );
  });

  group('batch editing', () {
    final TextEditingController controller = TextEditingController(text: testText);
    final EditableText editableText = EditableText(
      showSelectionHandles: true,
      maxLines: 2,
      controller: controller,
      focusNode: FocusNode(),
      cursorColor: Colors.red,
      backgroundCursorColor: Colors.blue,
      style: Typography.material2018(platform: TargetPlatform.android).black.subtitle1!.copyWith(fontFamily: 'Roboto'),
      keyboardType: TextInputType.text,
    );

    final Widget widget = MediaQuery(
      data: const MediaQueryData(),
      child: Directionality(
        textDirection: TextDirection.ltr,
        child: editableText,
      ),
    );

    testWidgets('batch editing works', (WidgetTester tester) async {
      await tester.pumpWidget(widget);

      // Connect.
      await tester.showKeyboard(find.byType(EditableText));

      final EditableTextState state = tester.state<EditableTextState>(find.byWidget(editableText));
      state.updateEditingValue(const TextEditingValue(text: 'remote value'));
      tester.testTextInput.log.clear();

      state.beginBatchEdit();

      controller.text = 'new change 1';
      expect(state.currentTextEditingValue.text, 'new change 1');
      expect(tester.testTextInput.log, isEmpty);

      // Nesting.
      state.beginBatchEdit();
      controller.text = 'new change 2';
      expect(state.currentTextEditingValue.text, 'new change 2');
      expect(tester.testTextInput.log, isEmpty);

      // End the innermost batch edit. Not yet.
      state.endBatchEdit();
      expect(tester.testTextInput.log, isEmpty);

      controller.text = 'new change 3';
      expect(state.currentTextEditingValue.text, 'new change 3');
      expect(tester.testTextInput.log, isEmpty);

      // Finish the outermost batch edit.
      state.endBatchEdit();
      expect(tester.testTextInput.log, hasLength(1));
      expect(
        tester.testTextInput.log,
        contains(matchesMethodCall('TextInput.setEditingState', args: containsPair('text', 'new change 3'))),
      );
    });

    testWidgets('batch edits need to be nested properly', (WidgetTester tester) async {
      await tester.pumpWidget(widget);

      // Connect.
      await tester.showKeyboard(find.byType(EditableText));

      final EditableTextState state = tester.state<EditableTextState>(find.byWidget(editableText));
      state.updateEditingValue(const TextEditingValue(text: 'remote value'));
      tester.testTextInput.log.clear();

      String? errorString;
      try {
        state.endBatchEdit();
      } catch (e) {
        errorString = e.toString();
      }

      expect(errorString, contains('Unbalanced call to endBatchEdit'));
    });

     testWidgets('catch unfinished batch edits on disposal', (WidgetTester tester) async {
      await tester.pumpWidget(widget);

      // Connect.
      await tester.showKeyboard(find.byType(EditableText));

      final EditableTextState state = tester.state<EditableTextState>(find.byWidget(editableText));
      state.updateEditingValue(const TextEditingValue(text: 'remote value'));
      tester.testTextInput.log.clear();

      state.beginBatchEdit();
      expect(tester.takeException(), isNull);

      await tester.pumpWidget(Container());
      expect(tester.takeException(), isNotNull);
    });
  });

  group('EditableText does not send editing values more than once', () {
    final TextEditingController controller = TextEditingController(text: testText);
    final EditableText editableText = EditableText(
      showSelectionHandles: true,
      maxLines: 2,
      controller: controller,
      focusNode: FocusNode(),
      cursorColor: Colors.red,
      backgroundCursorColor: Colors.blue,
      style: Typography.material2018(platform: TargetPlatform.android).black.subtitle1!.copyWith(fontFamily: 'Roboto'),
      keyboardType: TextInputType.text,
      inputFormatters: <TextInputFormatter>[LengthLimitingTextInputFormatter(6)],
      onChanged: (String s) => controller.text += ' onChanged',
    );

    final Widget widget = MediaQuery(
      data: const MediaQueryData(),
      child: Directionality(
        textDirection: TextDirection.ltr,
        child: editableText,
      ),
    );

    controller.addListener(() {
      if (!controller.text.endsWith('listener'))
        controller.text += ' listener';
    });

    testWidgets('input from text input plugin', (WidgetTester tester) async {
      await tester.pumpWidget(widget);

      // Connect.
      await tester.showKeyboard(find.byType(EditableText));
      tester.testTextInput.log.clear();

      final EditableTextState state = tester.state<EditableTextState>(find.byWidget(editableText));
      state.updateEditingValue(const TextEditingValue(text: 'remoteremoteremote'));

      // Apply in order: length formatter -> listener -> onChanged -> listener.
      expect(controller.text, 'remote listener onChanged listener');
      final List<TextEditingValue> updates = tester.testTextInput.log
        .where((MethodCall call) => call.method == 'TextInput.setEditingState')
        .map((MethodCall call) => TextEditingValue.fromJSON(call.arguments as Map<String, dynamic>))
        .toList(growable: false);

      expect(updates, const <TextEditingValue>[TextEditingValue(text: 'remote listener onChanged listener')]);

      tester.testTextInput.log.clear();

      // If by coincidence the text input plugin sends the same value back,
      // do nothing.
      state.updateEditingValue(const TextEditingValue(text: 'remote listener onChanged listener'));
      expect(controller.text, 'remote listener onChanged listener');
      expect(tester.testTextInput.log, isEmpty);
    });

    testWidgets('input from text selection menu', (WidgetTester tester) async {
      await tester.pumpWidget(widget);

      // Connect.
      await tester.showKeyboard(find.byType(EditableText));
      tester.testTextInput.log.clear();

      final EditableTextState state = tester.state<EditableTextState>(find.byWidget(editableText));
      state.userUpdateTextEditingValue(const TextEditingValue(text: 'remoteremoteremote'), SelectionChangedCause.keyboard);

      // Apply in order: length formatter -> listener -> onChanged -> listener.
      expect(controller.text, 'remote listener onChanged listener');
      final List<TextEditingValue> updates = tester.testTextInput.log
        .where((MethodCall call) => call.method == 'TextInput.setEditingState')
        .map((MethodCall call) => TextEditingValue.fromJSON(call.arguments as Map<String, dynamic>))
        .toList(growable: false);

      expect(updates, const <TextEditingValue>[TextEditingValue(text: 'remote listener onChanged listener')]);

      tester.testTextInput.log.clear();
    });

    testWidgets('input from controller', (WidgetTester tester) async {
      await tester.pumpWidget(widget);

      // Connect.
      await tester.showKeyboard(find.byType(EditableText));
      tester.testTextInput.log.clear();

      controller.text = 'remoteremoteremote';
      final List<TextEditingValue> updates = tester.testTextInput.log
        .where((MethodCall call) => call.method == 'TextInput.setEditingState')
        .map((MethodCall call) => TextEditingValue.fromJSON(call.arguments as Map<String, dynamic>))
        .toList(growable: false);

      expect(updates, const <TextEditingValue>[TextEditingValue(text: 'remoteremoteremote listener')]);
    });

    testWidgets('input from changing controller', (WidgetTester tester) async {
      final TextEditingController controller = TextEditingController(text: testText);
      Widget build({ TextEditingController? textEditingController }) {
        return MediaQuery(
          data: const MediaQueryData(),
          child: Directionality(
            textDirection: TextDirection.ltr,
            child: EditableText(
              showSelectionHandles: true,
              maxLines: 2,
              controller: textEditingController ?? controller,
              focusNode: FocusNode(),
              cursorColor: Colors.red,
              backgroundCursorColor: Colors.blue,
              style: Typography.material2018(platform: TargetPlatform.android).black.subtitle1!.copyWith(fontFamily: 'Roboto'),
              keyboardType: TextInputType.text,
              inputFormatters: <TextInputFormatter>[LengthLimitingTextInputFormatter(6)],
            ),
          ),
        );
      }

      await tester.pumpWidget(build());

      // Connect.
      await tester.showKeyboard(find.byType(EditableText));
      tester.testTextInput.log.clear();
      await tester.pumpWidget(build(textEditingController: TextEditingController(text: 'new text')));

      List<TextEditingValue> updates = tester.testTextInput.log
        .where((MethodCall call) => call.method == 'TextInput.setEditingState')
        .map((MethodCall call) => TextEditingValue.fromJSON(call.arguments as Map<String, dynamic>))
        .toList(growable: false);

      expect(updates, const <TextEditingValue>[TextEditingValue(text: 'new text')]);

      tester.testTextInput.log.clear();
      await tester.pumpWidget(build(textEditingController: TextEditingController(text: 'new new text')));

      updates = tester.testTextInput.log
        .where((MethodCall call) => call.method == 'TextInput.setEditingState')
        .map((MethodCall call) => TextEditingValue.fromJSON(call.arguments as Map<String, dynamic>))
        .toList(growable: false);

      expect(updates, const <TextEditingValue>[TextEditingValue(text: 'new new text')]);
    });
  });

  testWidgets('input imm channel calls are ordered correctly', (WidgetTester tester) async {
    const String testText = 'flutter is the best!';
    final TextEditingController controller = TextEditingController(text: testText);
    final EditableText et = EditableText(
      showSelectionHandles: true,
      maxLines: 2,
      controller: controller,
      focusNode: FocusNode(),
      cursorColor: Colors.red,
      backgroundCursorColor: Colors.blue,
      style: Typography.material2018(platform: TargetPlatform.android).black.subtitle1!.copyWith(fontFamily: 'Roboto'),
      keyboardType: TextInputType.text,
    );

    await tester.pumpWidget(MaterialApp(
      home: Align(
        alignment: Alignment.topLeft,
        child: SizedBox(
          width: 100,
          child: et,
        ),
      ),
    ));

    await tester.showKeyboard(find.byType(EditableText));
    // TextInput.show should be before TextInput.setEditingState
    final List<String> logOrder = <String>[
      'TextInput.setClient',
      'TextInput.show',
      'TextInput.setEditableSizeAndTransform',
      'TextInput.setMarkedTextRect',
      'TextInput.setStyle',
      'TextInput.setEditingState',
      'TextInput.setEditingState',
      'TextInput.show',
      'TextInput.setCaretRect',
    ];
    expect(
      tester.testTextInput.log.map((MethodCall m) => m.method),
      logOrder,
    );
  });

  testWidgets('setEditingState is not called when text changes', (WidgetTester tester) async {
    // We shouldn't get a message here because this change is owned by the platform side.
    const String testText = 'flutter is the best!';
    final TextEditingController controller = TextEditingController(text: testText);
    final EditableText et = EditableText(
      showSelectionHandles: true,
      maxLines: 2,
      controller: controller,
      focusNode: FocusNode(),
      cursorColor: Colors.red,
      backgroundCursorColor: Colors.blue,
      style: Typography.material2018(platform: TargetPlatform.android).black.subtitle1!.copyWith(fontFamily: 'Roboto'),
      keyboardType: TextInputType.text,
    );

    await tester.pumpWidget(MaterialApp(
      home: Align(
        alignment: Alignment.topLeft,
        child: SizedBox(
          width: 100,
          child: et,
        ),
      ),
    ));

    await tester.enterText(find.byType(EditableText), '...');

    final List<String> logOrder = <String>[
      'TextInput.setClient',
      'TextInput.show',
      'TextInput.setEditableSizeAndTransform',
      'TextInput.setMarkedTextRect',
      'TextInput.setStyle',
      'TextInput.setEditingState',
      'TextInput.setEditingState',
      'TextInput.show',
      'TextInput.setCaretRect',
      'TextInput.show',
    ];
    expect(tester.testTextInput.log.length, logOrder.length);
    int index = 0;
    for (final MethodCall m in tester.testTextInput.log) {
      expect(m.method, logOrder[index]);
      index++;
    }
    expect(tester.testTextInput.editingState!['text'], 'flutter is the best!');
  });

  testWidgets('setEditingState is called when text changes on controller', (WidgetTester tester) async {
    // We should get a message here because this change is owned by the framework side.
    const String testText = 'flutter is the best!';
    final TextEditingController controller = TextEditingController(text: testText);
    final EditableText et = EditableText(
      showSelectionHandles: true,
      maxLines: 2,
      controller: controller,
      focusNode: FocusNode(),
      cursorColor: Colors.red,
      backgroundCursorColor: Colors.blue,
      style: Typography.material2018(platform: TargetPlatform.android).black.subtitle1!.copyWith(fontFamily: 'Roboto'),
      keyboardType: TextInputType.text,
    );

    await tester.pumpWidget(MaterialApp(
      home: Align(
        alignment: Alignment.topLeft,
        child: SizedBox(
          width: 100,
          child: et,
        ),
      ),
    ));

    await tester.showKeyboard(find.byType(EditableText));
    controller.text += '...';
    await tester.idle();

    final List<String> logOrder = <String>[
      'TextInput.setClient',
      'TextInput.show',
      'TextInput.setEditableSizeAndTransform',
      'TextInput.setMarkedTextRect',
      'TextInput.setStyle',
      'TextInput.setEditingState',
      'TextInput.setEditingState',
      'TextInput.show',
      'TextInput.setCaretRect',
      'TextInput.setEditingState',
    ];

    expect(
      tester.testTextInput.log.map((MethodCall m) => m.method),
      logOrder,
    );
    expect(tester.testTextInput.editingState!['text'], 'flutter is the best!...');
  });

  testWidgets('Synchronous test of local and remote editing values', (WidgetTester tester) async {
    // Regression test for https://github.com/flutter/flutter/issues/65059
    final List<MethodCall> log = <MethodCall>[];
    tester.binding.defaultBinaryMessenger.setMockMethodCallHandler(SystemChannels.textInput, (MethodCall methodCall) async {
      log.add(methodCall);
    });
    final TextInputFormatter formatter = TextInputFormatter.withFunction((TextEditingValue oldValue, TextEditingValue newValue) {
      if (newValue.text == 'I will be modified by the formatter.') {
        newValue = const TextEditingValue(text: 'Flutter is the best!');
      }
      return newValue;
    });
    final TextEditingController controller = TextEditingController();
    late StateSetter setState;

    final FocusNode focusNode = FocusNode(debugLabel: 'EditableText Focus Node');
    Widget builder() {
      return StatefulBuilder(
        builder: (BuildContext context, StateSetter setter) {
          setState = setter;
          return MaterialApp(
            home: MediaQuery(
              data: const MediaQueryData(devicePixelRatio: 1.0),
              child: Directionality(
                textDirection: TextDirection.ltr,
                child: Center(
                  child: Material(
                    child: EditableText(
                      controller: controller,
                      focusNode: focusNode,
                      style: textStyle,
                      cursorColor: Colors.red,
                      backgroundCursorColor: Colors.red,
                      keyboardType: TextInputType.multiline,
                      inputFormatters: <TextInputFormatter>[
                        formatter,
                      ],
                      onChanged: (String value) { },
                    ),
                  ),
                ),
              ),
            ),
          );
        },
      );
    }

    await tester.pumpWidget(builder());
    await tester.tap(find.byType(EditableText));
    await tester.showKeyboard(find.byType(EditableText));
    await tester.pump();

    log.clear();

    final EditableTextState state = tester.firstState(find.byType(EditableText));
    // setEditingState is not called when only the remote changes
    state.updateEditingValue(TextEditingValue(
      text: 'a',
      selection: controller.selection,
    ));

    expect(log.length, 0);

    // setEditingState is called when remote value modified by the formatter.
    state.updateEditingValue(TextEditingValue(
      text: 'I will be modified by the formatter.',
      selection: controller.selection,
    ));
    expect(log.length, 1);
    MethodCall methodCall = log[0];
    expect(
      methodCall,
      isMethodCall('TextInput.setEditingState', arguments: <String, dynamic>{
        'text': 'Flutter is the best!',
        'selectionBase': -1,
        'selectionExtent': -1,
        'selectionAffinity': 'TextAffinity.downstream',
        'selectionIsDirectional': false,
        'composingBase': -1,
        'composingExtent': -1,
      }),
    );

    log.clear();

    // setEditingState is called when the [controller.value] is modified by local.
    setState(() {
      controller.text = 'I love flutter!';
    });
    expect(log.length, 1);
    methodCall = log[0];
    expect(
      methodCall,
      isMethodCall('TextInput.setEditingState', arguments: <String, dynamic>{
        'text': 'I love flutter!',
        'selectionBase': -1,
        'selectionExtent': -1,
        'selectionAffinity': 'TextAffinity.downstream',
        'selectionIsDirectional': false,
        'composingBase': -1,
        'composingExtent': -1,
      }),
    );

    log.clear();

    // Currently `_receivedRemoteTextEditingValue` equals 'I will be modified by the formatter.',
    // setEditingState will be called when set the [controller.value] to `_receivedRemoteTextEditingValue` by local.
    setState(() {
      controller.text = 'I will be modified by the formatter.';
    });
    expect(log.length, 1);
    methodCall = log[0];
    expect(
      methodCall,
      isMethodCall('TextInput.setEditingState', arguments: <String, dynamic>{
        'text': 'I will be modified by the formatter.',
        'selectionBase': -1,
        'selectionExtent': -1,
        'selectionAffinity': 'TextAffinity.downstream',
        'selectionIsDirectional': false,
        'composingBase': -1,
        'composingExtent': -1,
      }),
    );
  });

  testWidgets('Send text input state to engine when the input formatter rejects user input', (WidgetTester tester) async {
    // Regression test for https://github.com/flutter/flutter/issues/67828
    final List<MethodCall> log = <MethodCall>[];
    tester.binding.defaultBinaryMessenger.setMockMethodCallHandler(SystemChannels.textInput, (MethodCall methodCall) async {
      log.add(methodCall);
    });
    final TextInputFormatter formatter = TextInputFormatter.withFunction((TextEditingValue oldValue, TextEditingValue newValue) {
      return const TextEditingValue(text: 'Flutter is the best!');
    });
    final TextEditingController controller = TextEditingController();

    final FocusNode focusNode = FocusNode(debugLabel: 'EditableText Focus Node');
    Widget builder() {
      return StatefulBuilder(
        builder: (BuildContext context, StateSetter setter) {
          return MaterialApp(
            home: MediaQuery(
              data: const MediaQueryData(devicePixelRatio: 1.0),
              child: Directionality(
                textDirection: TextDirection.ltr,
                child: Center(
                  child: Material(
                    child: EditableText(
                      controller: controller,
                      focusNode: focusNode,
                      style: textStyle,
                      cursorColor: Colors.red,
                      backgroundCursorColor: Colors.red,
                      keyboardType: TextInputType.multiline,
                      inputFormatters: <TextInputFormatter>[
                        formatter,
                      ],
                      onChanged: (String value) { },
                    ),
                  ),
                ),
              ),
            ),
          );
        },
      );
    }

    await tester.pumpWidget(builder());
    await tester.tap(find.byType(EditableText));
    await tester.showKeyboard(find.byType(EditableText));
    await tester.pump();

    log.clear();

    final EditableTextState state = tester.firstState(find.byType(EditableText));

    // setEditingState is called when remote value modified by the formatter.
    state.updateEditingValue(TextEditingValue(
      text: 'I will be modified by the formatter.',
      selection: controller.selection,
    ));
    expect(log.length, 1);
    expect(log, contains(matchesMethodCall(
      'TextInput.setEditingState',
      args: allOf(
        containsPair('text', 'Flutter is the best!'),
      ),
    )));

    log.clear();

    state.updateEditingValue(const TextEditingValue(
      text: 'I will be modified by the formatter.',
    ));
    expect(log.length, 1);
    expect(log, contains(matchesMethodCall(
      'TextInput.setEditingState',
      args: allOf(
        containsPair('text', 'Flutter is the best!'),
      ),
    )));
  });

  testWidgets('Repeatedly receiving [TextEditingValue] will not trigger a keyboard request', (WidgetTester tester) async {
    // Regression test for https://github.com/flutter/flutter/issues/66036
    final List<MethodCall> log = <MethodCall>[];
    tester.binding.defaultBinaryMessenger.setMockMethodCallHandler(SystemChannels.textInput, (MethodCall methodCall) async {
      log.add(methodCall);
    });
    final TextEditingController controller = TextEditingController();

    final FocusNode focusNode = FocusNode(debugLabel: 'EditableText Focus Node');
    Widget builder() {
      return StatefulBuilder(
        builder: (BuildContext context, StateSetter setter) {
          return MaterialApp(
            home: MediaQuery(
              data: const MediaQueryData(devicePixelRatio: 1.0),
              child: Directionality(
                textDirection: TextDirection.ltr,
                child: Center(
                  child: Material(
                    child: EditableText(
                      controller: controller,
                      focusNode: focusNode,
                      style: textStyle,
                      cursorColor: Colors.red,
                      backgroundCursorColor: Colors.red,
                      keyboardType: TextInputType.multiline,
                      onChanged: (String value) { },
                    ),
                  ),
                ),
              ),
            ),
          );
        },
      );
    }

    await tester.pumpWidget(builder());
    await tester.tap(find.byType(EditableText));
    await tester.pump();

    // The keyboard is shown after tap the EditableText.
    expect(focusNode.hasFocus, true);

    log.clear();

    final EditableTextState state = tester.firstState(find.byType(EditableText));

    state.updateEditingValue(TextEditingValue(
      text: 'a',
      selection: controller.selection,
    ));
    await tester.pump();

    // Nothing called when only the remote changes.
    expect(log.length, 0);

    // Hide the keyboard.
    focusNode.unfocus();
    await tester.pump();

    expect(log.length, 2);
    MethodCall methodCall = log[0];
    // Close the InputConnection.
    expect(methodCall, isMethodCall('TextInput.clearClient', arguments: null));
    methodCall = log[1];
    expect(methodCall, isMethodCall('TextInput.hide', arguments: null));
    // The keyboard loses focus.
    expect(focusNode.hasFocus, false);

    log.clear();

    // Send repeat value from the engine.
    state.updateEditingValue(TextEditingValue(
      text: 'a',
      selection: controller.selection,
    ));
    await tester.pump();

    // Nothing called when only the remote changes.
    expect(log.length, 0);
    // The keyboard is not be requested after a repeat value from the engine.
    expect(focusNode.hasFocus, false);
  });

  group('TextEditingController', () {
    testWidgets('TextEditingController.text set to empty string clears field', (WidgetTester tester) async {
      final TextEditingController controller = TextEditingController();
      await tester.pumpWidget(
        MaterialApp(
          home: MediaQuery(
            data: const MediaQueryData(devicePixelRatio: 1.0),
            child: Directionality(
              textDirection: TextDirection.ltr,
              child: Center(
                child: Material(
                  child: EditableText(
                    controller: controller,
                    focusNode: focusNode,
                    style: textStyle,
                    cursorColor: Colors.red,
                    backgroundCursorColor: Colors.red,
                    keyboardType: TextInputType.multiline,
                    onChanged: (String value) { },
                  ),
                ),
              ),
            ),
          ),
        ),
      );

      controller.text = '...';
      await tester.pump();
      expect(find.text('...'), findsOneWidget);

      controller.text = '';
      await tester.pump();
      expect(find.text('...'), findsNothing);
    });

    testWidgets('TextEditingController.clear() behavior test', (WidgetTester tester) async {
      // Regression test for https://github.com/flutter/flutter/issues/66316
      final List<MethodCall> log = <MethodCall>[];
      tester.binding.defaultBinaryMessenger.setMockMethodCallHandler(SystemChannels.textInput, (MethodCall methodCall) async {
        log.add(methodCall);
      });
      final TextEditingController controller = TextEditingController();

      final FocusNode focusNode = FocusNode(debugLabel: 'EditableText Focus Node');
      Widget builder() {
        return StatefulBuilder(
          builder: (BuildContext context, StateSetter setter) {
            return MaterialApp(
              home: MediaQuery(
                data: const MediaQueryData(devicePixelRatio: 1.0),
                child: Directionality(
                  textDirection: TextDirection.ltr,
                  child: Center(
                    child: Material(
                      child: EditableText(
                        controller: controller,
                        focusNode: focusNode,
                        style: textStyle,
                        cursorColor: Colors.red,
                        backgroundCursorColor: Colors.red,
                        keyboardType: TextInputType.multiline,
                        onChanged: (String value) { },
                      ),
                    ),
                  ),
                ),
              ),
            );
          },
        );
      }

      await tester.pumpWidget(builder());
      await tester.tap(find.byType(EditableText));
      await tester.pump();

      // The keyboard is shown after tap the EditableText.
      expect(focusNode.hasFocus, true);

      log.clear();

      final EditableTextState state = tester.firstState(find.byType(EditableText));

      state.updateEditingValue(TextEditingValue(
        text: 'a',
        selection: controller.selection,
      ));
      await tester.pump();

      // Nothing called when only the remote changes.
      expect(log, isEmpty);

      controller.clear();

      expect(log.length, 1);
      expect(
        log[0],
        isMethodCall('TextInput.setEditingState', arguments: <String, dynamic>{
          'text': '',
          'selectionBase': 0,
          'selectionExtent': 0,
          'selectionAffinity': 'TextAffinity.downstream',
          'selectionIsDirectional': false,
          'composingBase': -1,
          'composingExtent': -1,
        }),
      );
    });

    testWidgets('TextEditingController.buildTextSpan receives build context', (WidgetTester tester) async {
      final _AccentColorTextEditingController controller = _AccentColorTextEditingController('a');
      const Color color = Color.fromARGB(255, 1, 2, 3);
      final ThemeData lightTheme = ThemeData.light();
      await tester.pumpWidget(MaterialApp(
        theme: lightTheme.copyWith(
          colorScheme: lightTheme.colorScheme.copyWith(secondary: color),
        ),
        home: EditableText(
          controller: controller,
          focusNode: FocusNode(),
          style: Typography.material2018(platform: TargetPlatform.android).black.subtitle1!,
          cursorColor: Colors.blue,
          backgroundCursorColor: Colors.grey,
        ),
      ));

      final RenderEditable renderEditable = findRenderEditable(tester);
      final TextSpan textSpan = renderEditable.text! as TextSpan;
      expect(textSpan.style!.color, color);
    });

    testWidgets('controller listener changes value', (WidgetTester tester) async {
      const double maxValue = 5.5555;
      final TextEditingController controller = TextEditingController();

      controller.addListener(() {
        final double value = double.tryParse(controller.text.trim()) ?? .0;
        if (value > maxValue) {
          controller.text = maxValue.toString();
          controller.selection = TextSelection.fromPosition(
              TextPosition(offset: maxValue.toString().length));
        }
      });
      await tester.pumpWidget(MaterialApp(
        home: EditableText(
          controller: controller,
          focusNode: focusNode,
          style: textStyle,
          cursorColor: Colors.blue,
          backgroundCursorColor: Colors.grey,
        ),
      ));

      final EditableTextState state =
        tester.state<EditableTextState>(find.byType(EditableText));

      state.updateEditingValue(const TextEditingValue(text: '1', selection: TextSelection.collapsed(offset: 1)));
      await tester.pump();
      state.updateEditingValue(const TextEditingValue(text: '12', selection: TextSelection.collapsed(offset: 2)));
      await tester.pump();

      expect(controller.text, '5.5555');
      expect(controller.selection.baseOffset, 6);
      expect(controller.selection.extentOffset, 6);
    });
  });

  testWidgets('autofocus:true on first frame does not throw', (WidgetTester tester) async {
    final TextEditingController controller = TextEditingController(text: testText);
    controller.selection = const TextSelection(
      baseOffset: 0,
      extentOffset: 0,
      affinity: TextAffinity.upstream,
    );

    await tester.pumpWidget(MaterialApp(
      home: EditableText(
        maxLines: 10,
        controller: controller,
        showSelectionHandles: true,
        autofocus: true,
        focusNode: FocusNode(),
        style: Typography.material2018(platform: TargetPlatform.android).black.subtitle1!,
        cursorColor: Colors.blue,
        backgroundCursorColor: Colors.grey,
        selectionControls: materialTextSelectionControls,
        keyboardType: TextInputType.text,
        textAlign: TextAlign.right,
      ),
    ));


    await tester.pumpAndSettle(); // Wait for autofocus to take effect.

    final dynamic exception = tester.takeException();
    expect(exception, isNull);
  });

  testWidgets('updateEditingValue filters multiple calls from formatter', (WidgetTester tester) async {
    final MockTextFormatter formatter = MockTextFormatter();
    await tester.pumpWidget(
      MediaQuery(
        data: const MediaQueryData(devicePixelRatio: 1.0),
        child: Directionality(
          textDirection: TextDirection.ltr,
          child: FocusScope(
            node: focusScopeNode,
            autofocus: true,
            child: EditableText(
              backgroundCursorColor: Colors.grey,
              controller: controller,
              focusNode: focusNode,
              maxLines: 1, // Sets text keyboard implicitly.
              style: textStyle,
              cursorColor: cursorColor,
              inputFormatters: <TextInputFormatter>[formatter],
            ),
          ),
        ),
      ),
    );

    await tester.tap(find.byType(EditableText));
    await tester.showKeyboard(find.byType(EditableText));
    controller.text = '';
    await tester.idle();

    final EditableTextState state =
        tester.state<EditableTextState>(find.byType(EditableText));
    expect(tester.testTextInput.editingState!['text'], equals(''));
    expect(state.wantKeepAlive, true);

    state.updateEditingValue(TextEditingValue.empty);
    state.updateEditingValue(const TextEditingValue(text: 'a'));
    state.updateEditingValue(const TextEditingValue(text: 'aa'));
    state.updateEditingValue(const TextEditingValue(text: 'aaa'));
    state.updateEditingValue(const TextEditingValue(text: 'aa'));
    state.updateEditingValue(const TextEditingValue(text: 'aaa'));
    state.updateEditingValue(const TextEditingValue(text: 'aaaa'));
    state.updateEditingValue(const TextEditingValue(text: 'aa'));
    state.updateEditingValue(const TextEditingValue(text: 'aaaaaaa'));
    state.updateEditingValue(const TextEditingValue(text: 'aa'));
    state.updateEditingValue(const TextEditingValue(text: 'aaaaaaaaa'));
    state.updateEditingValue(const TextEditingValue(text: 'aaaaaaaaa')); // Skipped

    const List<String> referenceLog = <String>[
      '[1]: , a',
      '[1]: normal aa',
      '[2]: a, aa',
      '[2]: normal aaaa',
      '[3]: aa, aaa',
      '[3]: normal aaaaaa',
      '[4]: aaa, aa',
      '[4]: deleting aa',
      '[5]: aa, aaa',
      '[5]: normal aaaaaaaaaa',
      '[6]: aaa, aaaa',
      '[6]: normal aaaaaaaaaaaa',
      '[7]: aaaa, aa',
      '[7]: deleting aaaaa',
      '[8]: aa, aaaaaaa',
      '[8]: normal aaaaaaaaaaaaaaaa',
      '[9]: aaaaaaa, aa',
      '[9]: deleting aaaaaaa',
      '[10]: aa, aaaaaaaaa',
      '[10]: normal aaaaaaaaaaaaaaaaaaaa',
    ];

    expect(formatter.log, referenceLog);
  });

  testWidgets('formatter logic handles repeat filtering', (WidgetTester tester) async {
    final MockTextFormatter formatter = MockTextFormatter();
    await tester.pumpWidget(
      MediaQuery(
        data: const MediaQueryData(devicePixelRatio: 1.0),
        child: Directionality(
          textDirection: TextDirection.ltr,
          child: FocusScope(
            node: focusScopeNode,
            autofocus: true,
            child: EditableText(
              backgroundCursorColor: Colors.grey,
              controller: controller,
              focusNode: focusNode,
              maxLines: 1, // Sets text keyboard implicitly.
              style: textStyle,
              cursorColor: cursorColor,
              inputFormatters: <TextInputFormatter>[formatter],
            ),
          ),
        ),
      ),
    );

    await tester.tap(find.byType(EditableText));
    await tester.showKeyboard(find.byType(EditableText));
    controller.text = '';
    await tester.idle();

    final EditableTextState state =
        tester.state<EditableTextState>(find.byType(EditableText));
    expect(tester.testTextInput.editingState!['text'], equals(''));
    expect(state.wantKeepAlive, true);

    // We no longer perform full repeat filtering in framework, it is now left
    // to the engine to prevent repeat calls from being sent in the first place.
    // Engine preventing repeats is far more reliable and avoids many of the ambiguous
    // filtering we performed before.
    expect(formatter.formatCallCount, 0);
    state.updateEditingValue(const TextEditingValue(text: '01'));
    expect(formatter.formatCallCount, 1);
    state.updateEditingValue(const TextEditingValue(text: '012'));
    expect(formatter.formatCallCount, 2);
    state.updateEditingValue(const TextEditingValue(text: '0123')); // Text change causes reformat
    expect(formatter.formatCallCount, 3);
    state.updateEditingValue(const TextEditingValue(text: '0123')); // No text change, does not format
    expect(formatter.formatCallCount, 3);
    state.updateEditingValue(const TextEditingValue(text: '0123')); // No text change, does not format
    expect(formatter.formatCallCount, 3);
    state.updateEditingValue(const TextEditingValue(text: '0123', selection: TextSelection.collapsed(offset: 2))); // Selection change does not reformat
    expect(formatter.formatCallCount, 3);
    state.updateEditingValue(const TextEditingValue(text: '0123', selection: TextSelection.collapsed(offset: 2))); // No text change, does not format
    expect(formatter.formatCallCount, 3);
    state.updateEditingValue(const TextEditingValue(text: '0123', selection: TextSelection.collapsed(offset: 2))); // No text change, does not format
    expect(formatter.formatCallCount, 3);

    // Composing changes should not trigger reformat, as it could cause infinite loops on some IMEs.
    state.updateEditingValue(const TextEditingValue(text: '0123', selection: TextSelection.collapsed(offset: 2), composing: TextRange(start: 1, end: 2)));
    expect(formatter.formatCallCount, 3);
    expect(formatter.lastOldValue.composing, TextRange.empty);
    expect(formatter.lastNewValue.composing, TextRange.empty); // The new composing was registered in formatter.
    // Clearing composing region should trigger reformat.
    state.updateEditingValue(const TextEditingValue(text: '01234', selection: TextSelection.collapsed(offset: 2))); // Formats, with oldValue containing composing region.
    expect(formatter.formatCallCount, 4);
    expect(formatter.lastOldValue.composing, const TextRange(start: 1, end: 2));
    expect(formatter.lastNewValue.composing, TextRange.empty);

    const List<String> referenceLog = <String>[
      '[1]: , 01',
      '[1]: normal aa',
      '[2]: 01, 012',
      '[2]: normal aaaa',
      '[3]: 012, 0123',
      '[3]: normal aaaaaa',
      '[4]: 0123, 01234',
      '[4]: normal aaaaaaaa',
    ];

    expect(formatter.log, referenceLog);
  });

  // Regression test for https://github.com/flutter/flutter/issues/53612
  testWidgets('formatter logic handles initial repeat edge case', (WidgetTester tester) async {
    final MockTextFormatter formatter = MockTextFormatter();
    await tester.pumpWidget(
      MediaQuery(
        data: const MediaQueryData(devicePixelRatio: 1.0),
        child: Directionality(
          textDirection: TextDirection.ltr,
          child: FocusScope(
            node: focusScopeNode,
            autofocus: true,
            child: EditableText(
              backgroundCursorColor: Colors.grey,
              controller: controller,
              focusNode: focusNode,
              maxLines: 1, // Sets text keyboard implicitly.
              style: textStyle,
              cursorColor: cursorColor,
              inputFormatters: <TextInputFormatter>[formatter],
            ),
          ),
        ),
      ),
    );

    await tester.tap(find.byType(EditableText));
    await tester.showKeyboard(find.byType(EditableText));
    controller.text = 'test';
    await tester.idle();

    final EditableTextState state =
        tester.state<EditableTextState>(find.byType(EditableText));
    expect(tester.testTextInput.editingState!['text'], equals('test'));
    expect(state.wantKeepAlive, true);

    expect(formatter.formatCallCount, 0);
    state.updateEditingValue(const TextEditingValue(text: 'test'));
    state.updateEditingValue(const TextEditingValue(text: 'test', composing: TextRange(start: 1, end: 2)));
    state.updateEditingValue(const TextEditingValue(text: '0')); // pass to formatter once to check the values.
    expect(formatter.lastOldValue.composing, const TextRange(start: 1, end: 2));
    expect(formatter.lastOldValue.text, 'test');
  });

  testWidgets('EditableText changes mouse cursor when hovered', (WidgetTester tester) async {
    await tester.pumpWidget(
      MediaQuery(
        data: const MediaQueryData(devicePixelRatio: 1.0),
        child: Directionality(
          textDirection: TextDirection.ltr,
          child: FocusScope(
            node: focusScopeNode,
            child: MouseRegion(
              cursor: SystemMouseCursors.forbidden,
              child: EditableText(
                controller: controller,
                backgroundCursorColor: Colors.grey,
                focusNode: focusNode,
                style: textStyle,
                cursorColor: cursorColor,
                mouseCursor: SystemMouseCursors.click,
              ),
            ),
          ),
        ),
      ),
    );

    final TestGesture gesture = await tester.createGesture(kind: PointerDeviceKind.mouse, pointer: 1);
    await gesture.addPointer(location: tester.getCenter(find.byType(EditableText)));
    addTearDown(gesture.removePointer);

    await tester.pump();

    expect(RendererBinding.instance!.mouseTracker.debugDeviceActiveCursor(1), SystemMouseCursors.click);

    // Test default cursor
    await tester.pumpWidget(
      MediaQuery(
        data: const MediaQueryData(devicePixelRatio: 1.0),
        child: Directionality(
          textDirection: TextDirection.ltr,
          child: FocusScope(
            node: focusScopeNode,
            child: MouseRegion(
              cursor: SystemMouseCursors.forbidden,
              child: EditableText(
                controller: controller,
                backgroundCursorColor: Colors.grey,
                focusNode: focusNode,
                style: textStyle,
                cursorColor: cursorColor,
              ),
            ),
          ),
        ),
      ),
    );

    expect(RendererBinding.instance!.mouseTracker.debugDeviceActiveCursor(1), SystemMouseCursors.text);
  });

  testWidgets('Can access characters on editing string', (WidgetTester tester) async {
    late int charactersLength;
    final Widget widget = MaterialApp(
      home: EditableText(
        backgroundCursorColor: Colors.grey,
        controller: TextEditingController(),
        focusNode: FocusNode(),
        style: Typography.material2018(platform: TargetPlatform.android).black.subtitle1!,
        cursorColor: Colors.blue,
        selectionControls: materialTextSelectionControls,
        keyboardType: TextInputType.text,
        onChanged: (String value) {
          charactersLength = value.characters.length;
        },
      ),
    );
    await tester.pumpWidget(widget);

    // Enter an extended grapheme cluster whose string length is different than
    // its characters length.
    await tester.enterText(find.byType(EditableText), '👨‍👩‍👦');
    await tester.pump();

    expect(charactersLength, 1);
  });

  testWidgets('EditableText can set and update clipBehavior', (WidgetTester tester) async {
    await tester.pumpWidget(MediaQuery(
      data: const MediaQueryData(devicePixelRatio: 1.0),
      child: Directionality(
        textDirection: TextDirection.ltr,
        child: FocusScope(
          node: focusScopeNode,
          autofocus: true,
          child: EditableText(
            backgroundCursorColor: Colors.grey,
            controller: controller,
            focusNode: focusNode,
            style: textStyle,
            cursorColor: cursorColor,
          ),
        ),
      ),
    ));
    final RenderEditable renderObject = tester.allRenderObjects.whereType<RenderEditable>().first;
    expect(renderObject.clipBehavior, equals(Clip.hardEdge));

    await tester.pumpWidget(MediaQuery(
      data: const MediaQueryData(devicePixelRatio: 1.0),
      child: Directionality(
        textDirection: TextDirection.ltr,
        child: FocusScope(
          node: focusScopeNode,
          autofocus: true,
          child: EditableText(
            backgroundCursorColor: Colors.grey,
            controller: controller,
            focusNode: focusNode,
            style: textStyle,
            cursorColor: cursorColor,
            clipBehavior: Clip.antiAlias,
          ),
        ),
      ),
    ));
    expect(renderObject.clipBehavior, equals(Clip.antiAlias));
  });

  testWidgets('EditableText inherits DefaultTextHeightBehavior', (WidgetTester tester) async {
    const TextHeightBehavior customTextHeightBehavior = TextHeightBehavior(
      applyHeightToLastDescent: true,
      applyHeightToFirstAscent: false,
    );
    await tester.pumpWidget(MediaQuery(
      data: const MediaQueryData(devicePixelRatio: 1.0),
      child: Directionality(
        textDirection: TextDirection.ltr,
        child: FocusScope(
          node: focusScopeNode,
          autofocus: true,
          child: DefaultTextHeightBehavior(
            textHeightBehavior: customTextHeightBehavior,
            child: EditableText(
              backgroundCursorColor: Colors.grey,
              controller: controller,
              focusNode: focusNode,
              style: textStyle,
              cursorColor: cursorColor,
            ),
          ),
        ),
      ),
    ));
    final RenderEditable renderObject = tester.allRenderObjects.whereType<RenderEditable>().first;
    expect(renderObject.textHeightBehavior, equals(customTextHeightBehavior));
  });

  testWidgets('EditableText defaultTextHeightBehavior is used over inherited widget', (WidgetTester tester) async {
    const TextHeightBehavior inheritedTextHeightBehavior = TextHeightBehavior(
      applyHeightToLastDescent: true,
      applyHeightToFirstAscent: false,
    );
    const TextHeightBehavior customTextHeightBehavior = TextHeightBehavior(
      applyHeightToLastDescent: false,
      applyHeightToFirstAscent: false,
    );
    await tester.pumpWidget(MediaQuery(
      data: const MediaQueryData(devicePixelRatio: 1.0),
      child: Directionality(
        textDirection: TextDirection.ltr,
        child: FocusScope(
          node: focusScopeNode,
          autofocus: true,
          child: DefaultTextHeightBehavior(
            textHeightBehavior: inheritedTextHeightBehavior,
            child: EditableText(
              backgroundCursorColor: Colors.grey,
              controller: controller,
              focusNode: focusNode,
              style: textStyle,
              cursorColor: cursorColor,
              textHeightBehavior: customTextHeightBehavior,
            ),
          ),
        ),
      ),
    ));
    final RenderEditable renderObject = tester.allRenderObjects.whereType<RenderEditable>().first;
    expect(renderObject.textHeightBehavior, isNot(equals(inheritedTextHeightBehavior)));
    expect(renderObject.textHeightBehavior, equals(customTextHeightBehavior));
  });

  test('Asserts if composing text is not valid', () async {
    void expectToAssert(TextEditingValue value, bool shouldAssert) {
      dynamic initException;
      dynamic updateException;
      controller = TextEditingController();
      try {
        controller = TextEditingController.fromValue(value);
      } catch (e) {
        initException = e;
      }

      controller = TextEditingController();
      try {
        controller.value = value;
      } catch (e) {
        updateException = e;
      }

      expect(initException?.toString(), shouldAssert ? contains('composing range'): isNull);
      expect(updateException?.toString(), shouldAssert ? contains('composing range'): isNull);
    }

    expectToAssert(TextEditingValue.empty, false);
    expectToAssert(const TextEditingValue(text: 'test', composing: TextRange(start: 1, end: 0)), true);
    expectToAssert(const TextEditingValue(text: 'test', composing: TextRange(start: 1, end: 9)), true);
    expectToAssert(const TextEditingValue(text: 'test', composing: TextRange(start: -1, end: 9)), false);
  });

  testWidgets('Preserves composing range if cursor moves within that range', (WidgetTester tester) async {
    final Widget widget = MaterialApp(
      home: EditableText(
        backgroundCursorColor: Colors.grey,
        controller: controller,
        focusNode: focusNode,
        style: textStyle,
        cursorColor: cursorColor,
        selectionControls: materialTextSelectionControls,
      ),
    );
    await tester.pumpWidget(widget);

    final EditableTextState state = tester.state<EditableTextState>(find.byType(EditableText));
    state.updateEditingValue(const TextEditingValue(
      text: 'foo composing bar',
      composing: TextRange(start: 4, end: 12),
    ));
    controller.selection = const TextSelection.collapsed(offset: 5);
    expect(state.currentTextEditingValue.composing, const TextRange(start: 4, end: 12));
  });

  testWidgets('Clears composing range if cursor moves outside that range', (WidgetTester tester) async {
    final Widget widget = MaterialApp(
      home: EditableText(
        backgroundCursorColor: Colors.grey,
        controller: controller,
        focusNode: focusNode,
        style: textStyle,
        cursorColor: cursorColor,
        selectionControls: materialTextSelectionControls,
      ),
    );
    await tester.pumpWidget(widget);

    // Positioning cursor before the composing range should clear the composing range.
    final EditableTextState state = tester.state<EditableTextState>(find.byType(EditableText));
    state.updateEditingValue(const TextEditingValue(
      text: 'foo composing bar',
      selection: TextSelection.collapsed(offset: 4),
      composing: TextRange(start: 4, end: 12),
    ));
    controller.selection = const TextSelection.collapsed(offset: 2);
    expect(state.currentTextEditingValue.composing, TextRange.empty);

    // Reset the composing range.
    state.updateEditingValue(const TextEditingValue(
      text: 'foo composing bar',
      selection: TextSelection.collapsed(offset: 4),
      composing: TextRange(start: 4, end: 12),
    ));
    expect(state.currentTextEditingValue.composing, const TextRange(start: 4, end: 12));

    // Positioning cursor after the composing range should clear the composing range.
    state.updateEditingValue(const TextEditingValue(
      text: 'foo composing bar',
      selection: TextSelection.collapsed(offset: 4),
      composing: TextRange(start: 4, end: 12),
    ));
    controller.selection = const TextSelection.collapsed(offset: 14);
    expect(state.currentTextEditingValue.composing, TextRange.empty);
  });

  testWidgets('Clears composing range if cursor moves outside that range - case two', (WidgetTester tester) async {
    final Widget widget = MaterialApp(
      home: EditableText(
        backgroundCursorColor: Colors.grey,
        controller: controller,
        focusNode: focusNode,
        style: textStyle,
        cursorColor: cursorColor,
        selectionControls: materialTextSelectionControls,
      ),
    );
    await tester.pumpWidget(widget);

    // Setting a selection before the composing range clears the composing range.
    final EditableTextState state = tester.state<EditableTextState>(find.byType(EditableText));
    state.updateEditingValue(const TextEditingValue(
      text: 'foo composing bar',
      selection: TextSelection.collapsed(offset: 4),
      composing: TextRange(start: 4, end: 12),
    ));
    controller.selection = const TextSelection(baseOffset: 1, extentOffset: 2);
    expect(state.currentTextEditingValue.composing, TextRange.empty);

    // Reset the composing range.
    state.updateEditingValue(const TextEditingValue(
      text: 'foo composing bar',
      selection: TextSelection.collapsed(offset: 4),
      composing: TextRange(start: 4, end: 12),
    ));
    expect(state.currentTextEditingValue.composing, const TextRange(start: 4, end: 12));

    // Setting a selection within the composing range clears the composing range.
    state.updateEditingValue(const TextEditingValue(
      text: 'foo composing bar',
      selection: TextSelection.collapsed(offset: 4),
      composing: TextRange(start: 4, end: 12),
    ));
    controller.selection = const TextSelection(baseOffset: 5, extentOffset: 7);
    expect(state.currentTextEditingValue.composing, TextRange.empty);

    // Reset the composing range.
    state.updateEditingValue(const TextEditingValue(
      text: 'foo composing bar',
      selection: TextSelection.collapsed(offset: 4),
      composing: TextRange(start: 4, end: 12),
    ));
    expect(state.currentTextEditingValue.composing, const TextRange(start: 4, end: 12));

    // Setting a selection after the composing range clears the composing range.
    state.updateEditingValue(const TextEditingValue(
      text: 'foo composing bar',
      selection: TextSelection.collapsed(offset: 4),
      composing: TextRange(start: 4, end: 12),
    ));
    controller.selection = const TextSelection(baseOffset: 13, extentOffset: 15);
    expect(state.currentTextEditingValue.composing, TextRange.empty);
  });

  group('Length formatter', () {
    const int maxLength = 5;

    Future<void> setupWidget(
      WidgetTester tester,
      LengthLimitingTextInputFormatter formatter,
    ) async {
      final Widget widget = MaterialApp(
        home: EditableText(
          backgroundCursorColor: Colors.grey,
          controller: controller,
          focusNode: focusNode,
          inputFormatters: <TextInputFormatter>[formatter],
          style: textStyle,
          cursorColor: cursorColor,
          selectionControls: materialTextSelectionControls,
        ),
      );

      await tester.pumpWidget(widget);
      await tester.pumpAndSettle();
    }

    // Regression test for https://github.com/flutter/flutter/issues/65374.
    testWidgets('will not cause crash while the TextEditingValue is composing', (WidgetTester tester) async {
      await setupWidget(
        tester,
        LengthLimitingTextInputFormatter(
          maxLength,
          maxLengthEnforcement: MaxLengthEnforcement.truncateAfterCompositionEnds,
        ),
      );

      final EditableTextState state = tester.state<EditableTextState>(find.byType(EditableText));
      state.updateEditingValue(const TextEditingValue(text: 'abcde'));
      expect(state.currentTextEditingValue.composing, TextRange.empty);
      state.updateEditingValue(const TextEditingValue(text: 'abcde', composing: TextRange(start: 2, end: 4)));
      expect(state.currentTextEditingValue.composing, const TextRange(start: 2, end: 4));

      // Formatter will not update format while the editing value is composing.
      state.updateEditingValue(const TextEditingValue(text: 'abcdef', composing: TextRange(start: 2, end: 5)));
      expect(state.currentTextEditingValue.text, 'abcdef');
      expect(state.currentTextEditingValue.composing, const TextRange(start: 2, end: 5));

      // After composing ends, formatter will update.
      state.updateEditingValue(const TextEditingValue(text: 'abcdef'));
      expect(state.currentTextEditingValue.text, 'abcde');
      expect(state.currentTextEditingValue.composing, TextRange.empty);
    });

    testWidgets('handles composing text correctly, continued', (WidgetTester tester) async {
      await setupWidget(
        tester,
        LengthLimitingTextInputFormatter(
          maxLength,
          maxLengthEnforcement: MaxLengthEnforcement.truncateAfterCompositionEnds,
        ),
      );

      final EditableTextState state = tester.state<EditableTextState>(find.byType(EditableText));

      // Initially we're at maxLength with no composing text.
      controller.text = 'abcde' ;
      assert(state.currentTextEditingValue == const TextEditingValue(text: 'abcde'));

      // Should be able to change the editing value if the new value is still shorter
      // than maxLength.
      state.updateEditingValue(const TextEditingValue(text: 'abcde', composing: TextRange(start: 2, end: 4)));
      expect(state.currentTextEditingValue.composing, const TextRange(start: 2, end: 4));

      // Reset.
      controller.text = 'abcde' ;
      assert(state.currentTextEditingValue == const TextEditingValue(text: 'abcde'));

      // The text should not change when trying to insert when the text is already
      // at maxLength.
      state.updateEditingValue(const TextEditingValue(text: 'abcdef', composing: TextRange(start: 5, end: 6)));
      expect(state.currentTextEditingValue.text, 'abcde');
      expect(state.currentTextEditingValue.composing, TextRange.empty);
    });

    // Regression test for https://github.com/flutter/flutter/issues/68086.
    testWidgets('enforced composing truncated', (WidgetTester tester) async {
      await setupWidget(
        tester,
        LengthLimitingTextInputFormatter(
          maxLength,
          maxLengthEnforcement: MaxLengthEnforcement.enforced,
        ),
      );

      final EditableTextState state = tester.state<EditableTextState>(find.byType(EditableText));

      // Initially we're at maxLength with no composing text.
      state.updateEditingValue(const TextEditingValue(text: 'abcde'));
      expect(state.currentTextEditingValue.composing, TextRange.empty);

      // When it's not longer than `maxLength`, it can still start composing.
      state.updateEditingValue(const TextEditingValue(text: 'abcde', composing: TextRange(start: 3, end: 5)));
      expect(state.currentTextEditingValue.composing, const TextRange(start: 3, end: 5));

      // `newValue` will be truncated if `composingMaxLengthEnforced`.
      state.updateEditingValue(const TextEditingValue(text: 'abcdef', composing: TextRange(start: 3, end: 6)));
      expect(state.currentTextEditingValue.text, 'abcde');
      expect(state.currentTextEditingValue.composing, const TextRange(start: 3, end: 5));

      // Reset the value.
      state.updateEditingValue(const TextEditingValue(text: 'abcde'));
      expect(state.currentTextEditingValue.composing, TextRange.empty);

      // Change the value in order to take effects on web test.
      state.updateEditingValue(const TextEditingValue(text: '你好啊朋友'));
      expect(state.currentTextEditingValue.composing, TextRange.empty);

      // Start composing with a longer value, it should be the same state.
      state.updateEditingValue(const TextEditingValue(text: '你好啊朋友们', composing: TextRange(start: 3, end: 6)));
      expect(state.currentTextEditingValue.composing, TextRange.empty);
    });

    // Regression test for https://github.com/flutter/flutter/issues/68086.
    testWidgets('default truncate behaviors with different platforms', (WidgetTester tester) async {
      await setupWidget(tester, LengthLimitingTextInputFormatter(maxLength));

      final EditableTextState state = tester.state<EditableTextState>(find.byType(EditableText));

      // Initially we're at maxLength with no composing text.
      state.updateEditingValue(const TextEditingValue(text: '你好啊朋友'));
      expect(state.currentTextEditingValue.composing, TextRange.empty);

      // When it's not longer than `maxLength`, it can still start composing.
      state.updateEditingValue(const TextEditingValue(text: '你好啊朋友', composing: TextRange(start: 3, end: 5)));
      expect(state.currentTextEditingValue.composing, const TextRange(start: 3, end: 5));

      state.updateEditingValue(const TextEditingValue(text: '你好啊朋友们', composing: TextRange(start: 3, end: 6)));
      if (kIsWeb ||
        defaultTargetPlatform == TargetPlatform.iOS ||
        defaultTargetPlatform == TargetPlatform.macOS ||
        defaultTargetPlatform == TargetPlatform.linux ||
        defaultTargetPlatform == TargetPlatform.fuchsia
      ) {
        // `newValue` will not be truncated on couple platforms.
        expect(state.currentTextEditingValue.text, '你好啊朋友们');
        expect(state.currentTextEditingValue.composing, const TextRange(start: 3, end: 6));
      } else {
        // `newValue` on other platforms will be truncated.
        expect(state.currentTextEditingValue.text, '你好啊朋友');
        expect(state.currentTextEditingValue.composing, const TextRange(start: 3, end: 5));
      }

      // Reset the value.
      state.updateEditingValue(const TextEditingValue(text: '你好啊朋友'));
      expect(state.currentTextEditingValue.composing, TextRange.empty);

      // Start composing with a longer value, it should be the same state.
      state.updateEditingValue(const TextEditingValue(text: '你好啊朋友们', composing: TextRange(start: 3, end: 6)));
      expect(state.currentTextEditingValue.text, '你好啊朋友');
      expect(state.currentTextEditingValue.composing, TextRange.empty);
    });

    // Regression test for https://github.com/flutter/flutter/issues/68086.
    testWidgets("composing range removed if it's overflowed the truncated value's length", (WidgetTester tester) async {
      await setupWidget(
        tester,
        LengthLimitingTextInputFormatter(
          maxLength,
          maxLengthEnforcement: MaxLengthEnforcement.enforced,
        ),
      );

      final EditableTextState state = tester.state<EditableTextState>(find.byType(EditableText));

      // Initially we're not at maxLength with no composing text.
      state.updateEditingValue(const TextEditingValue(text: 'abc'));
      expect(state.currentTextEditingValue.composing, TextRange.empty);

      // Start composing.
      state.updateEditingValue(const TextEditingValue(text: 'abcde', composing: TextRange(start: 3, end: 5)));
      expect(state.currentTextEditingValue.composing, const TextRange(start: 3, end: 5));

      // Reset the value.
      state.updateEditingValue(const TextEditingValue(text: 'abc'));
      expect(state.currentTextEditingValue.composing, TextRange.empty);

      // Start composing with a range already overflowed the truncated length.
      state.updateEditingValue(const TextEditingValue(text: 'abcdefgh', composing: TextRange(start: 5, end: 7)));
      expect(state.currentTextEditingValue.composing, TextRange.empty);
    });

    // Regression test for https://github.com/flutter/flutter/issues/68086.
    testWidgets('composing range removed with different platforms', (WidgetTester tester) async {
      await setupWidget(tester, LengthLimitingTextInputFormatter(maxLength));

      final EditableTextState state = tester.state<EditableTextState>(find.byType(EditableText));

      // Initially we're not at maxLength with no composing text.
      state.updateEditingValue(const TextEditingValue(text: 'abc'));
      expect(state.currentTextEditingValue.composing, TextRange.empty);

      // Start composing.
      state.updateEditingValue(const TextEditingValue(text: 'abcde', composing: TextRange(start: 3, end: 5)));
      expect(state.currentTextEditingValue.composing, const TextRange(start: 3, end: 5));

      // Reset the value.
      state.updateEditingValue(const TextEditingValue(text: 'abc'));
      expect(state.currentTextEditingValue.composing, TextRange.empty);

      // Start composing with a range already overflowed the truncated length.
      state.updateEditingValue(const TextEditingValue(text: 'abcdefgh', composing: TextRange(start: 5, end: 7)));
      if (kIsWeb ||
        defaultTargetPlatform == TargetPlatform.iOS ||
        defaultTargetPlatform == TargetPlatform.macOS ||
        defaultTargetPlatform == TargetPlatform.linux ||
        defaultTargetPlatform == TargetPlatform.fuchsia
      ) {
        expect(state.currentTextEditingValue.composing, const TextRange(start: 5, end: 7));
      } else {
        expect(state.currentTextEditingValue.composing, TextRange.empty);
      }
    });

    testWidgets("composing range handled correctly when it's overflowed", (WidgetTester tester) async {
      const String string = '👨‍👩‍👦0123456';

      await setupWidget(tester, LengthLimitingTextInputFormatter(maxLength));

      final EditableTextState state = tester.state<EditableTextState>(find.byType(EditableText));

      // Initially we're not at maxLength with no composing text.
      state.updateEditingValue(const TextEditingValue(text: string));
      expect(state.currentTextEditingValue.composing, TextRange.empty);

      // Clearing composing range if collapsed.
      state.updateEditingValue(const TextEditingValue(text: string, composing: TextRange(start: 10, end: 10)));
      expect(state.currentTextEditingValue.composing, TextRange.empty);

      // Clearing composing range if overflowed.
      state.updateEditingValue(const TextEditingValue(text: string, composing: TextRange(start: 10, end: 11)));
      expect(state.currentTextEditingValue.composing, TextRange.empty);
    });

    // Regression test for https://github.com/flutter/flutter/issues/68086.
    testWidgets('typing in the middle with different platforms.', (WidgetTester tester) async {
      await setupWidget(tester, LengthLimitingTextInputFormatter(maxLength));

      final EditableTextState state = tester.state<EditableTextState>(find.byType(EditableText));

      // Initially we're not at maxLength with no composing text.
      state.updateEditingValue(const TextEditingValue(text: 'abc'));
      expect(state.currentTextEditingValue.composing, TextRange.empty);

      // Start typing in the middle.
      state.updateEditingValue(const TextEditingValue(text: 'abDEc', composing: TextRange(start: 3, end: 4)));
      expect(state.currentTextEditingValue.text, 'abDEc');
      expect(state.currentTextEditingValue.composing, const TextRange(start: 3, end: 4));

      // Keep typing when the value has exceed the limitation.
      state.updateEditingValue(const TextEditingValue(text: 'abDEFc', composing: TextRange(start: 3, end: 5)));
      if (kIsWeb ||
        defaultTargetPlatform == TargetPlatform.iOS ||
        defaultTargetPlatform == TargetPlatform.macOS ||
        defaultTargetPlatform == TargetPlatform.linux ||
        defaultTargetPlatform == TargetPlatform.fuchsia
      ) {
        expect(state.currentTextEditingValue.text, 'abDEFc');
        expect(state.currentTextEditingValue.composing, const TextRange(start: 3, end: 5));
      } else {
        expect(state.currentTextEditingValue.text, 'abDEc');
        expect(state.currentTextEditingValue.composing, const TextRange(start: 3, end: 4));
      }

      // Reset the value according to the limit.
      state.updateEditingValue(const TextEditingValue(text: 'abDEc'));
      expect(state.currentTextEditingValue.text, 'abDEc');
      expect(state.currentTextEditingValue.composing, TextRange.empty);

      state.updateEditingValue(const TextEditingValue(text: 'abDEFc', composing: TextRange(start: 4, end: 5)));
      expect(state.currentTextEditingValue.composing, TextRange.empty);
    });
  });

  group('callback errors', () {
    const String errorText = 'Test EditableText callback error';

    testWidgets('onSelectionChanged can throw errors', (WidgetTester tester) async {
      await tester.pumpWidget(MaterialApp(
        home: EditableText(
          showSelectionHandles: true,
          maxLines: 2,
          controller: TextEditingController(
            text: 'flutter is the best!',
          ),
          focusNode: FocusNode(),
          cursorColor: Colors.red,
          backgroundCursorColor: Colors.blue,
          style: Typography.material2018(platform: TargetPlatform.android).black.subtitle1!.copyWith(fontFamily: 'Roboto'),
          keyboardType: TextInputType.text,
          selectionControls: materialTextSelectionControls,
          onSelectionChanged: (TextSelection selection, SelectionChangedCause? cause) {
            throw FlutterError(errorText);
          },
        ),
      ));

      // Interact with the field to establish the input connection.
      await tester.tap(find.byType(EditableText));
      final dynamic error = tester.takeException();
      expect(error, isFlutterError);
      expect(error.toString(), contains(errorText));
    });

    testWidgets('onChanged can throw errors', (WidgetTester tester) async {
      await tester.pumpWidget(MaterialApp(
        home: EditableText(
          showSelectionHandles: true,
          maxLines: 2,
          controller: TextEditingController(
            text: 'flutter is the best!',
          ),
          focusNode: FocusNode(),
          cursorColor: Colors.red,
          backgroundCursorColor: Colors.blue,
          style: Typography.material2018(platform: TargetPlatform.android).black.subtitle1!.copyWith(fontFamily: 'Roboto'),
          keyboardType: TextInputType.text,
          onChanged: (String text) {
            throw FlutterError(errorText);
          },
        ),
      ));

      // Modify the text and expect an error from onChanged.
      await tester.enterText(find.byType(EditableText), '...');
      final dynamic error = tester.takeException();
      expect(error, isFlutterError);
      expect(error.toString(), contains(errorText));
    });

    testWidgets('onEditingComplete can throw errors', (WidgetTester tester) async {
      await tester.pumpWidget(MaterialApp(
        home: EditableText(
          showSelectionHandles: true,
          maxLines: 2,
          controller: TextEditingController(
            text: 'flutter is the best!',
          ),
          focusNode: FocusNode(),
          cursorColor: Colors.red,
          backgroundCursorColor: Colors.blue,
          style: Typography.material2018(platform: TargetPlatform.android).black.subtitle1!.copyWith(fontFamily: 'Roboto'),
          keyboardType: TextInputType.text,
          onEditingComplete: () {
            throw FlutterError(errorText);
          },
        ),
      ));

      // Interact with the field to establish the input connection.
      final Offset topLeft = tester.getTopLeft(find.byType(EditableText));
      await tester.tapAt(topLeft + const Offset(0.0, 5.0));
      await tester.pump();

      // Submit and expect an error from onEditingComplete.
      await tester.testTextInput.receiveAction(TextInputAction.done);
      final dynamic error = tester.takeException();
      expect(error, isFlutterError);
      expect(error.toString(), contains(errorText));
    });

    testWidgets('onSubmitted can throw errors', (WidgetTester tester) async {
      await tester.pumpWidget(MaterialApp(
        home: EditableText(
          showSelectionHandles: true,
          maxLines: 2,
          controller: TextEditingController(
            text: 'flutter is the best!',
          ),
          focusNode: FocusNode(),
          cursorColor: Colors.red,
          backgroundCursorColor: Colors.blue,
          style: Typography.material2018(platform: TargetPlatform.android).black.subtitle1!.copyWith(fontFamily: 'Roboto'),
          keyboardType: TextInputType.text,
          onSubmitted: (String text) {
            throw FlutterError(errorText);
          },
        ),
      ));

      // Interact with the field to establish the input connection.
      final Offset topLeft = tester.getTopLeft(find.byType(EditableText));
      await tester.tapAt(topLeft + const Offset(0.0, 5.0));
      await tester.pump();

      // Submit and expect an error from onSubmitted.
      await tester.testTextInput.receiveAction(TextInputAction.done);
      final dynamic error = tester.takeException();
      expect(error, isFlutterError);
      expect(error.toString(), contains(errorText));
    });
  });

  // Regression test for https://github.com/flutter/flutter/issues/72400.
  testWidgets("delete doesn't cause crash when selection is -1,-1", (WidgetTester tester) async {
    final UnsettableController unsettableController = UnsettableController();
    await tester.pumpWidget(
      MediaQuery(
        data: const MediaQueryData(devicePixelRatio: 1.0),
        child: Directionality(
          textDirection: TextDirection.ltr,
          child: EditableText(
            autofocus: true,
            controller: unsettableController,
            backgroundCursorColor: Colors.grey,
            focusNode: focusNode,
            style: textStyle,
            cursorColor: cursorColor,
          ),
        ),
      ),
    );

    await tester.pump(); // Wait for the autofocus to take effect.

    // Delete
    await sendKeys(
      tester,
      <LogicalKeyboardKey>[
        LogicalKeyboardKey.delete,
      ],
      targetPlatform: TargetPlatform.android,
    );

    expect(tester.takeException(), null);
  });

  testWidgets('can change behavior by overriding text editing shortcuts', (WidgetTester tester) async {
    const  Map<SingleActivator, Intent> testShortcuts = <SingleActivator, Intent>{
      SingleActivator(LogicalKeyboardKey.arrowLeft): MoveSelectionRightTextIntent(),
      SingleActivator(LogicalKeyboardKey.keyX, control: true): MoveSelectionRightTextIntent(),
      SingleActivator(LogicalKeyboardKey.keyC, control: true): MoveSelectionRightTextIntent(),
      SingleActivator(LogicalKeyboardKey.keyV, control: true): MoveSelectionRightTextIntent(),
      SingleActivator(LogicalKeyboardKey.keyA, control: true): MoveSelectionRightTextIntent(),
    };
    final TextEditingController controller = TextEditingController(text: testText);
    controller.selection = const TextSelection(
      baseOffset: 0,
      extentOffset: 0,
      affinity: TextAffinity.upstream,
    );
    await tester.pumpWidget(MaterialApp(
      home: Align(
        alignment: Alignment.topLeft,
        child: SizedBox(
          width: 400,
          child: Shortcuts(
            shortcuts: testShortcuts,
            child: EditableText(
              maxLines: 10,
              controller: controller,
              showSelectionHandles: true,
              autofocus: true,
              focusNode: focusNode,
              style: Typography.material2018(platform: TargetPlatform.android).black.subtitle1!,
              cursorColor: Colors.blue,
              backgroundCursorColor: Colors.grey,
              selectionControls: materialTextSelectionControls,
              keyboardType: TextInputType.text,
              textAlign: TextAlign.right,
            ),
          ),
        ),
      ),
    ));

    await tester.pump(); // Wait for autofocus to take effect.

    // The right arrow key moves to the right as usual.
    await tester.sendKeyEvent(LogicalKeyboardKey.arrowRight);
    await tester.pump();
    expect(controller.selection.isCollapsed, isTrue);
    expect(controller.selection.baseOffset, 1);

    // And the testShortcuts also moves to the right due to the Shortcuts override.
    for (final SingleActivator singleActivator in testShortcuts.keys) {
      controller.selection = const TextSelection.collapsed(offset: 0);
      await tester.pump();

      await sendKeys(
        tester,
        <LogicalKeyboardKey>[singleActivator.trigger],
        shortcutModifier: singleActivator.control,
        targetPlatform: defaultTargetPlatform,
      );
      expect(controller.selection.isCollapsed, isTrue);
      expect(controller.selection.baseOffset, 1);
    }

    // On web, using keyboard for selection is handled by the browser.
  }, skip: kIsWeb); // [intended]

  testWidgets('navigating by word', (WidgetTester tester) async {
    final TextEditingController controller = TextEditingController(text: 'word word word');
    // word wo|rd| word
    controller.selection = const TextSelection(
      baseOffset: 7,
      extentOffset: 9,
      affinity: TextAffinity.upstream,
    );
    await tester.pumpWidget(MaterialApp(
      home: Align(
        alignment: Alignment.topLeft,
        child: SizedBox(
          width: 400,
          child: EditableText(
            maxLines: 10,
            controller: controller,
            autofocus: true,
            focusNode: focusNode,
            style: Typography.material2018(platform: TargetPlatform.android).black.subtitle1!,
            cursorColor: Colors.blue,
            backgroundCursorColor: Colors.grey,
            keyboardType: TextInputType.text,
          ),
        ),
      ),
    ));

    await tester.pump(); // Wait for autofocus to take effect.
    expect(controller.selection.isCollapsed, false);
    expect(controller.selection.baseOffset, 7);
    expect(controller.selection.extentOffset, 9);

    await sendKeys(
      tester,
      <LogicalKeyboardKey>[LogicalKeyboardKey.arrowRight],
      shift: true,
      wordModifier: true,
      targetPlatform: defaultTargetPlatform,
    );
    await tester.pump();
    // word wo|rd word|
    expect(controller.selection.isCollapsed, false);
    expect(controller.selection.baseOffset, 7);
    expect(controller.selection.extentOffset, 14);

    await sendKeys(
      tester,
      <LogicalKeyboardKey>[LogicalKeyboardKey.arrowLeft],
      shift: true,
      wordModifier: true,
      targetPlatform: defaultTargetPlatform,
    );
    // word wo|rd |word
    expect(controller.selection.isCollapsed, false);
    expect(controller.selection.baseOffset, 7);
    expect(controller.selection.extentOffset, 10);

    await sendKeys(
      tester,
      <LogicalKeyboardKey>[LogicalKeyboardKey.arrowLeft],
      shift: true,
      wordModifier: true,
      targetPlatform: defaultTargetPlatform,
    );
    if (defaultTargetPlatform == TargetPlatform.macOS) {
      // word wo|rd word
      expect(controller.selection.isCollapsed, true);
      expect(controller.selection.baseOffset, 7);
      expect(controller.selection.extentOffset, 7);

      await sendKeys(
        tester,
        <LogicalKeyboardKey>[LogicalKeyboardKey.arrowLeft],
        shift: true,
        wordModifier: true,
        targetPlatform: defaultTargetPlatform,
      );
    }

    // word |wo|rd word
    expect(controller.selection.isCollapsed, false);
    expect(controller.selection.baseOffset, 7);
    expect(controller.selection.extentOffset, 5);

    await sendKeys(
      tester,
      <LogicalKeyboardKey>[LogicalKeyboardKey.arrowLeft],
      shift: true,
      wordModifier: true,
      targetPlatform: defaultTargetPlatform,
    );
    // |word wo|rd word
    expect(controller.selection.isCollapsed, false);
    expect(controller.selection.baseOffset, 7);
    expect(controller.selection.extentOffset, 0);

    await sendKeys(
      tester,
      <LogicalKeyboardKey>[LogicalKeyboardKey.arrowRight],
      shift: true,
      wordModifier: true,
      targetPlatform: defaultTargetPlatform,
    );
    // word| wo|rd word
    expect(controller.selection.isCollapsed, false);
    expect(controller.selection.baseOffset, 7);
    expect(controller.selection.extentOffset, 4);

    await sendKeys(
      tester,
      <LogicalKeyboardKey>[LogicalKeyboardKey.arrowRight],
      shift: true,
      wordModifier: true,
      targetPlatform: defaultTargetPlatform,
    );
    if (defaultTargetPlatform == TargetPlatform.macOS) {
      // word wo|rd word
      expect(controller.selection.isCollapsed, true);
      expect(controller.selection.baseOffset, 7);
      expect(controller.selection.extentOffset, 7);

      await sendKeys(
        tester,
        <LogicalKeyboardKey>[LogicalKeyboardKey.arrowRight],
        shift: true,
        wordModifier: true,
        targetPlatform: defaultTargetPlatform,
      );
    }

    // word wo|rd| word
    expect(controller.selection.isCollapsed, false);
    expect(controller.selection.baseOffset, 7);
    expect(controller.selection.extentOffset, 9);

    // On web, using keyboard for selection is handled by the browser.
  }, variant: TargetPlatformVariant.all(), skip: kIsWeb); // [intended]

  testWidgets('expanding selection to start/end', (WidgetTester tester) async {
    final TextEditingController controller = TextEditingController(text: 'word word word');
    // word wo|rd| word
    controller.selection = const TextSelection(
      baseOffset: 7,
      extentOffset: 9,
      affinity: TextAffinity.upstream,
    );
    await tester.pumpWidget(MaterialApp(
      home: Align(
        alignment: Alignment.topLeft,
        child: SizedBox(
          width: 400,
          child: EditableText(
            maxLines: 10,
            controller: controller,
            autofocus: true,
            focusNode: focusNode,
            style: Typography.material2018(platform: TargetPlatform.android).black.subtitle1!,
            cursorColor: Colors.blue,
            backgroundCursorColor: Colors.grey,
            keyboardType: TextInputType.text,
          ),
        ),
      ),
    ));

    await tester.pump(); // Wait for autofocus to take effect.
    expect(controller.selection.isCollapsed, false);
    expect(controller.selection.baseOffset, 7);
    expect(controller.selection.extentOffset, 9);

    final String targetPlatform = defaultTargetPlatform.toString();
    final String platform = targetPlatform.substring(targetPlatform.indexOf('.') + 1).toLowerCase();

    // Select to the start.
    await sendKeys(
      tester,
      <LogicalKeyboardKey>[
        LogicalKeyboardKey.home,
      ],
      shift: true,
      targetPlatform: defaultTargetPlatform,
    );

    // |word word| word
    expect(
      controller.selection,
      equals(
        const TextSelection(
          baseOffset: 9,
          extentOffset: 0,
          affinity: TextAffinity.downstream,
        ),
      ),
      reason: 'on $platform',
    );

    // Select to the end.
    await sendKeys(
      tester,
      <LogicalKeyboardKey>[
        LogicalKeyboardKey.home,
      ],
      shift: true,
      targetPlatform: defaultTargetPlatform,
    );

    // |word word word|
    expect(
      controller.selection,
      equals(
        const TextSelection(
          baseOffset: 9,
          extentOffset: 0,
          affinity: TextAffinity.downstream,
        ),
      ),
      reason: 'on $platform',
    );

  },
      // On web, using keyboard for selection is handled by the browser.
      skip: kIsWeb, // [intended]
      variant: const TargetPlatformVariant(<TargetPlatform>{ TargetPlatform.macOS })
  );

  testWidgets('can change behavior by overriding text editing actions', (WidgetTester tester) async {
    final TextEditingController controller = TextEditingController(text: testText);
    controller.selection = const TextSelection(
      baseOffset: 0,
      extentOffset: 0,
      affinity: TextAffinity.upstream,
    );
    bool myIntentWasCalled = false;
    final _MyMoveSelectionRightTextAction myMoveSelectionRightTextAction =
        _MyMoveSelectionRightTextAction(
      onInvoke: () {
        myIntentWasCalled = true;
      },
    );
    const Iterable<SingleActivator> testSingleActivators = <SingleActivator>{
      SingleActivator(LogicalKeyboardKey.arrowLeft),
      SingleActivator(LogicalKeyboardKey.keyX, control: true),
      SingleActivator(LogicalKeyboardKey.keyC, control: true),
      SingleActivator(LogicalKeyboardKey.keyV, control: true),
      SingleActivator(LogicalKeyboardKey.keyA, control: true),
    };

    final Map<Type, Action<Intent>> testActions = <Type, Action<Intent>>{
      MoveSelectionLeftTextIntent: myMoveSelectionRightTextAction,
      CutSelectionTextIntent: myMoveSelectionRightTextAction,
      CopySelectionTextIntent: myMoveSelectionRightTextAction,
      PasteTextIntent: myMoveSelectionRightTextAction,
      SelectAllTextIntent: myMoveSelectionRightTextAction,
    };
    await tester.pumpWidget(MaterialApp(
      home: Align(
        alignment: Alignment.topLeft,
        child: SizedBox(
          width: 400,
          child: Actions(
            actions: testActions,
            child: EditableText(
              maxLines: 10,
              controller: controller,
              showSelectionHandles: true,
              autofocus: true,
              focusNode: focusNode,
              style: Typography.material2018(platform: TargetPlatform.android).black.subtitle1!,
              cursorColor: Colors.blue,
              backgroundCursorColor: Colors.grey,
              selectionControls: materialTextSelectionControls,
              keyboardType: TextInputType.text,
              textAlign: TextAlign.right,
            ),
          ),
        ),
      ),
    ));

    await tester.pump(); // Wait for autofocus to take effect.

    // The right arrow key moves to the right as usual.
    await tester.sendKeyEvent(LogicalKeyboardKey.arrowRight);
    await tester.pump();
    expect(controller.selection.isCollapsed, isTrue);
    expect(controller.selection.baseOffset, 1);
    expect(myIntentWasCalled, isFalse);

    // And the testSingleActivators also moves to the right due to the Shortcuts override.
    for (final SingleActivator singleActivator in testSingleActivators) {
      myIntentWasCalled = false;
      controller.selection = const TextSelection.collapsed(offset: 0);
      await tester.pump();

      await sendKeys(
        tester,
        <LogicalKeyboardKey>[singleActivator.trigger],
        shortcutModifier: singleActivator.control,
        targetPlatform: defaultTargetPlatform,
      );
      expect(controller.selection.isCollapsed, isTrue);
      expect(controller.selection.baseOffset, 1);
      expect(myIntentWasCalled, isTrue);
    }

    // On web, using keyboard for selection is handled by the browser.
  }, skip: kIsWeb); // [intended]

  testWidgets('ignore key event from web platform', (WidgetTester tester) async {
    final TextEditingController controller = TextEditingController(
      text: 'test\ntest',
    );
    controller.selection = const TextSelection(
      baseOffset: 0,
      extentOffset: 0,
      affinity: TextAffinity.upstream,
    );
    bool myIntentWasCalled = false;
    await tester.pumpWidget(MaterialApp(
      home: Align(
        alignment: Alignment.topLeft,
        child: SizedBox(
          width: 400,
          child: Actions(
            actions: <Type, Action<Intent>>{
              MoveSelectionRightTextIntent: _MyMoveSelectionRightTextAction(
                onInvoke: () {
                  myIntentWasCalled = true;
                },
              ),
            },
            child: EditableText(
              maxLines: 10,
              controller: controller,
              showSelectionHandles: true,
              autofocus: true,
              focusNode: focusNode,
              style: Typography.material2018(platform: TargetPlatform.android).black.subtitle1!,
              cursorColor: Colors.blue,
              backgroundCursorColor: Colors.grey,
              selectionControls: materialTextSelectionControls,
              keyboardType: TextInputType.text,
              textAlign: TextAlign.right,
            ),
          ),
        ),
      ),
    ));

    await tester.pump(); // Wait for autofocus to take effect.

    if (kIsWeb) {
      await simulateKeyDownEvent(LogicalKeyboardKey.arrowRight, platform: 'web');
      await tester.pump();
      expect(myIntentWasCalled, isFalse);
      expect(controller.selection.isCollapsed, true);
      expect(controller.selection.baseOffset, 0);
    } else {
      await simulateKeyDownEvent(LogicalKeyboardKey.arrowRight, platform: 'android');
      await tester.pump();
      expect(myIntentWasCalled, isTrue);
      expect(controller.selection.isCollapsed, true);
      expect(controller.selection.baseOffset, 1);
    }
  }, variant: KeySimulatorTransitModeVariant.all());

  testWidgets('the toolbar is disposed when selection changes and there is no selectionControls', (WidgetTester tester) async {
    late StateSetter setState;
    bool enableInteractiveSelection = true;
    await tester.pumpWidget(
      MaterialApp(
        home: Scaffold(
          body: Center(
            child: StatefulBuilder(
              builder: (BuildContext context, StateSetter setter) {
                setState = setter;
                return EditableText(
                  focusNode: focusNode,
                  style: Typography.material2018(platform: TargetPlatform.android).black.subtitle1!,
                  cursorColor: Colors.blue,
                  backgroundCursorColor: Colors.grey,
                  selectionControls: enableInteractiveSelection ? materialTextSelectionControls : null,
                  controller: controller,
                  enableInteractiveSelection: enableInteractiveSelection,
                );
              },
            ),
          ),
        ),
      ),
    );

    final EditableTextState state =
        tester.state<EditableTextState>(find.byType(EditableText));

    // Can't show the toolbar when there's no focus.
    expect(state.showToolbar(), false);
    await tester.pumpAndSettle();
    expect(find.text('Paste'), findsNothing);

    // Can show the toolbar when focused even though there's no text.
    state.renderEditable.selectWordsInRange(
      from: Offset.zero,
      cause: SelectionChangedCause.tap,
    );
    await tester.pump();
    expect(state.showToolbar(), isTrue);
    await tester.pumpAndSettle();
    expect(find.text('Paste'), findsOneWidget);

    // Find the FadeTransition in the toolbar and expect that it has not been
    // disposed.
    final FadeTransition fadeTransition = find.byType(FadeTransition).evaluate()
      .map((Element element) => element.widget as FadeTransition)
      .firstWhere((FadeTransition fadeTransition) {
        return fadeTransition.child is CompositedTransformFollower;
      });
    expect(fadeTransition.toString(), isNot(contains('DISPOSED')));

    // Turn off interactive selection and change the text, which triggers the
    // toolbar to be disposed.
    setState(() {
      enableInteractiveSelection = false;
    });
    await tester.pump();
    await tester.enterText(find.byType(EditableText), 'abc');
    await tester.pump();

    expect(fadeTransition.toString(), contains('DISPOSED'));
<<<<<<< HEAD
  }, skip: kIsWeb);

  testWidgets('Selection will be scrolled into view with SelectionChangedCause', (WidgetTester tester) async {
    final GlobalKey<EditableTextState> key = GlobalKey<EditableTextState>();
    final String text = List<int>.generate(64, (int index) => index).join('\n');
    final TextEditingController controller = TextEditingController(text: text);
    final ScrollController scrollController = ScrollController();

    await tester.pumpWidget(
      MaterialApp(
        home: Scaffold(
          body: Center(
            child: SizedBox(
              height: 32,
              child: EditableText(
                key: key,
                focusNode: focusNode,
                style: Typography.material2018(platform: TargetPlatform.android).black.subtitle1!,
                cursorColor: Colors.blue,
                backgroundCursorColor: Colors.grey,
                controller: controller,
                scrollController: scrollController,
                maxLines: 2,
              ),
            ),
          ),
        ),
      ),
    );

    final TextSelectionDelegate textSelectionDelegate = key.currentState!;

    late double maxScrollExtent;
    Future<void> resetSelectionAndScrollOffset([bool setMaxScrollExtent = true]) async {
      controller.value = controller.value.copyWith(
        text: text,
        selection: controller.selection.copyWith(baseOffset: 0, extentOffset: 1),
      );
      await tester.pump();
      final double targetOffset = setMaxScrollExtent ? scrollController.position.maxScrollExtent : 0.0;
      scrollController.jumpTo(targetOffset);
      await tester.pumpAndSettle();
      maxScrollExtent = scrollController.position.maxScrollExtent;
      expect(scrollController.offset, targetOffset);
    }

    // Cut
    await resetSelectionAndScrollOffset();
    textSelectionDelegate.cutSelection(SelectionChangedCause.keyboard);
    await tester.pump();
    expect(scrollController.offset, maxScrollExtent);

    await resetSelectionAndScrollOffset();
    textSelectionDelegate.cutSelection(SelectionChangedCause.toolbar);
    await tester.pump();
    expect(scrollController.offset.roundToDouble(), 0.0);

    // Paste
    await resetSelectionAndScrollOffset();
    textSelectionDelegate.pasteText(SelectionChangedCause.keyboard);
    await tester.pump();
    expect(scrollController.offset, maxScrollExtent);

    await resetSelectionAndScrollOffset();
    textSelectionDelegate.pasteText(SelectionChangedCause.toolbar);
    await tester.pump();
    expect(scrollController.offset.roundToDouble(), 0.0);

    // Select all
    await resetSelectionAndScrollOffset(false);
    textSelectionDelegate.selectAll(SelectionChangedCause.keyboard);
    await tester.pump();
    expect(scrollController.offset, 0.0);

    await resetSelectionAndScrollOffset(false);
    textSelectionDelegate.selectAll(SelectionChangedCause.toolbar);
    await tester.pump();
    expect(scrollController.offset.roundToDouble(), maxScrollExtent);

    // Copy
    await resetSelectionAndScrollOffset();
    textSelectionDelegate.copySelection(SelectionChangedCause.keyboard);
    await tester.pump();
    expect(scrollController.offset, maxScrollExtent);

    await resetSelectionAndScrollOffset();
    textSelectionDelegate.copySelection(SelectionChangedCause.toolbar);
    await tester.pump();
    expect(scrollController.offset.roundToDouble(), 0.0);
  });
=======

    // On web, using keyboard for selection is handled by the browser.
  }, skip: kIsWeb); // [intended]
>>>>>>> 41ff30c8
}

class UnsettableController extends TextEditingController {
  @override
  set value(TextEditingValue v) {
    // Do nothing for set, which causes selection to remain as -1, -1.
  }
}

class MockTextFormatter extends TextInputFormatter {
  MockTextFormatter() : formatCallCount = 0, log = <String>[];

  int formatCallCount;
  List<String> log;
  late TextEditingValue lastOldValue;
  late TextEditingValue lastNewValue;

  @override
  TextEditingValue formatEditUpdate(
    TextEditingValue oldValue,
    TextEditingValue newValue,
  ) {
    lastOldValue = oldValue;
    lastNewValue = newValue;
    formatCallCount++;
    log.add('[$formatCallCount]: ${oldValue.text}, ${newValue.text}');
    TextEditingValue finalValue;
    if (newValue.text.length < oldValue.text.length) {
      finalValue = _handleTextDeletion(oldValue, newValue);
    } else {
      finalValue = _formatText(newValue);
    }
    return finalValue;
  }


  TextEditingValue _handleTextDeletion(TextEditingValue oldValue, TextEditingValue newValue) {
    final String result = 'a' * (formatCallCount - 2);
    log.add('[$formatCallCount]: deleting $result');
    return TextEditingValue(text: newValue.text, selection: newValue.selection, composing: newValue.composing);
  }

  TextEditingValue _formatText(TextEditingValue value) {
    final String result = 'a' * formatCallCount * 2;
    log.add('[$formatCallCount]: normal $result');
    return TextEditingValue(text: value.text, selection: value.selection, composing: value.composing);
  }
}

class MockTextSelectionControls extends Fake implements TextSelectionControls {
  @override
  Widget buildToolbar(BuildContext context, Rect globalEditableRegion, double textLineHeight, Offset position, List<TextSelectionPoint> endpoints, TextSelectionDelegate delegate, ClipboardStatusNotifier clipboardStatus, Offset? lastSecondaryTapDownPosition) {
    return Container();
  }

  @override
  Widget buildHandle(BuildContext context, TextSelectionHandleType type, double textLineHeight, [VoidCallback? onTap, double? startGlyphHeight, double? endGlyphHeight]) {
    return Container();
  }

  @override
  Size getHandleSize(double textLineHeight) {
    return Size.zero;
  }

  @override
  Offset getHandleAnchor(TextSelectionHandleType type, double textLineHeight, [double? startGlyphHeight, double? endGlyphHeight]) {
    return Offset.zero;
  }

  bool testCanCut = false;
  bool testCanCopy = false;
  bool testCanPaste = false;

  int cutCount = 0;
  int pasteCount = 0;
  int copyCount = 0;

  @override
  void handleCopy(TextSelectionDelegate delegate, ClipboardStatusNotifier? clipboardStatus) {
    copyCount += 1;
  }

  @override
  Future<void> handlePaste(TextSelectionDelegate delegate) async {
    pasteCount += 1;
  }

  @override
  void handleCut(TextSelectionDelegate delegate) {
    cutCount += 1;
  }

  @override
  bool canCut(TextSelectionDelegate delegate) {
    return testCanCut;
  }

  @override
  bool canCopy(TextSelectionDelegate delegate) {
    return testCanCopy;
  }

  @override
  bool canPaste(TextSelectionDelegate delegate) {
    return testCanPaste;
  }
}

class CustomStyleEditableText extends EditableText {
  CustomStyleEditableText({
    Key? key,
    required TextEditingController controller,
    required Color cursorColor,
    required FocusNode focusNode,
    required TextStyle style,
  }) : super(
          key: key,
          controller: controller,
          cursorColor: cursorColor,
          backgroundCursorColor: Colors.grey,
          focusNode: focusNode,
          style: style,
        );
  @override
  CustomStyleEditableTextState createState() =>
      CustomStyleEditableTextState();
}

class CustomStyleEditableTextState extends EditableTextState {
  @override
  TextSpan buildTextSpan() {
    return TextSpan(
      style: const TextStyle(fontStyle: FontStyle.italic),
      text: widget.controller.value.text,
    );
  }
}

class TransformedEditableText extends StatefulWidget {
  const TransformedEditableText({
    Key? key,
    required this.offset,
    required this.transformButtonKey,
  }) : super(key: key);

  final Offset offset;
  final Key transformButtonKey;

  @override
  State<TransformedEditableText> createState() => _TransformedEditableTextState();
}

class _TransformedEditableTextState extends State<TransformedEditableText> {
  bool _isTransformed = false;

  @override
  Widget build(BuildContext context) {
    return MediaQuery(
      data: const MediaQueryData(
        devicePixelRatio: 1.0,
      ),
      child: Directionality(
        textDirection: TextDirection.ltr,
        child: Column(
          mainAxisAlignment: MainAxisAlignment.start,
          crossAxisAlignment: CrossAxisAlignment.start,
          children: <Widget>[
            Transform.translate(
              offset: _isTransformed ? widget.offset : Offset.zero,
              child: EditableText(
                controller: TextEditingController(),
                focusNode: FocusNode(),
                style: Typography.material2018(platform: TargetPlatform.android).black.subtitle1!,
                cursorColor: Colors.blue,
                backgroundCursorColor: Colors.grey,
              ),
            ),
            ElevatedButton(
              key: widget.transformButtonKey,
              onPressed: () {
                setState(() {
                  _isTransformed = !_isTransformed;
                });
              },
              child: const Text('Toggle Transform'),
            ),
          ],
        ),
      ),
    );
  }
}

class NoImplicitScrollPhysics extends AlwaysScrollableScrollPhysics {
  const NoImplicitScrollPhysics({ ScrollPhysics? parent }) : super(parent: parent);

  @override
  bool get allowImplicitScrolling => false;

  @override
  NoImplicitScrollPhysics applyTo(ScrollPhysics? ancestor) {
    return NoImplicitScrollPhysics(parent: buildParent(ancestor));
  }
}

class SkipPainting extends SingleChildRenderObjectWidget {
  const SkipPainting({ Key? key, required Widget child }): super(key: key, child: child);

  @override
  SkipPaintingRenderObject createRenderObject(BuildContext context) => SkipPaintingRenderObject();
}

class SkipPaintingRenderObject extends RenderProxyBox {
  @override
  void paint(PaintingContext context, Offset offset) { }
}

class _AccentColorTextEditingController extends TextEditingController {
  _AccentColorTextEditingController(String text) : super(text: text);

  @override
  TextSpan buildTextSpan({required BuildContext context, TextStyle? style, required bool withComposing}) {
    final Color color = Theme.of(context).colorScheme.secondary;
    return super.buildTextSpan(context: context, style: TextStyle(color: color), withComposing: withComposing);
  }
}

class _MyMoveSelectionRightTextAction extends TextEditingAction<Intent> {
  _MyMoveSelectionRightTextAction({
    required this.onInvoke,
  }) : super();

  final VoidCallback onInvoke;

  @override
  Object? invoke(Intent intent, [BuildContext? context]) {
    textEditingActionTarget!.renderEditable.moveSelectionRight(SelectionChangedCause.keyboard);
    onInvoke();
  }
}<|MERGE_RESOLUTION|>--- conflicted
+++ resolved
@@ -7834,8 +7834,8 @@
     await tester.pump();
 
     expect(fadeTransition.toString(), contains('DISPOSED'));
-<<<<<<< HEAD
-  }, skip: kIsWeb);
+    // On web, using keyboard for selection is handled by the browser.
+  }, skip: kIsWeb); // [intended]
 
   testWidgets('Selection will be scrolled into view with SelectionChangedCause', (WidgetTester tester) async {
     final GlobalKey<EditableTextState> key = GlobalKey<EditableTextState>();
@@ -7925,11 +7925,6 @@
     await tester.pump();
     expect(scrollController.offset.roundToDouble(), 0.0);
   });
-=======
-
-    // On web, using keyboard for selection is handled by the browser.
-  }, skip: kIsWeb); // [intended]
->>>>>>> 41ff30c8
 }
 
 class UnsettableController extends TextEditingController {
