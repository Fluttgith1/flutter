--- conflicted
+++ resolved
@@ -8185,7 +8185,6 @@
     // On web, using keyboard for selection is handled by the browser.
   }, skip: kIsWeb); // [intended]
 
-<<<<<<< HEAD
   testWidgets('EditableText does not leak animation controllers', (WidgetTester tester) async {
     final FocusNode focusNode = FocusNode();
     await tester.pumpWidget(
@@ -8221,7 +8220,8 @@
 
     await tester.pumpWidget(const SizedBox());
     expect(tester.hasRunningAnimations, isFalse);
-=======
+  });
+
   testWidgets('Selection will be scrolled into view with SelectionChangedCause', (WidgetTester tester) async {
     final GlobalKey<EditableTextState> key = GlobalKey<EditableTextState>();
     final String text = List<int>.generate(64, (int index) => index).join('\n');
@@ -8309,7 +8309,6 @@
     textSelectionDelegate.copySelection(SelectionChangedCause.toolbar);
     await tester.pump();
     expect(scrollController.offset.roundToDouble(), 0.0);
->>>>>>> 3216e9f1
   });
 }
 
