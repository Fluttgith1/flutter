// Copyright 2014 The Flutter Authors. All rights reserved.
// Use of this source code is governed by a BSD-style license that can be
// found in the LICENSE file.

import 'package:flutter/rendering.dart';
import 'package:flutter_test/flutter_test.dart';
import 'package:flutter/gestures.dart';
import 'package:flutter/material.dart';
import 'package:flutter/cupertino.dart';
import 'package:flutter/services.dart';
import 'package:flutter/foundation.dart';

import '../rendering/mock_canvas.dart';
import 'editable_text_utils.dart';
import 'semantics_tester.dart';

Matcher matchesMethodCall(String method, { dynamic args }) => _MatchesMethodCall(method, arguments: args == null ? null : wrapMatcher(args));

class _MatchesMethodCall extends Matcher {
  const _MatchesMethodCall(this.name, {this.arguments});

  final String name;
  final Matcher? arguments;

  @override
  bool matches(dynamic item, Map<dynamic, dynamic> matchState) {
    if (item is MethodCall && item.method == name)
      return arguments?.matches(item.arguments, matchState) ?? true;
    return false;
  }

  @override
  Description describe(Description description) {
    final Description newDescription = description.add('has method name: ').addDescriptionOf(name);
    if (arguments != null)
        newDescription.add(' with arguments: ').addDescriptionOf(arguments);
    return newDescription;
  }
}

late TextEditingController controller;
final FocusNode focusNode = FocusNode(debugLabel: 'EditableText Node');
final FocusScopeNode focusScopeNode = FocusScopeNode(debugLabel: 'EditableText Scope Node');
const TextStyle textStyle = TextStyle();
const Color cursorColor = Color.fromARGB(0xFF, 0xFF, 0x00, 0x00);

enum HandlePositionInViewport {
  leftEdge, rightEdge, within,
}

class MockClipboard {
  Object _clipboardData = <String, dynamic>{
    'text': null,
  };

  Future<dynamic> handleMethodCall(MethodCall methodCall) async {
    switch (methodCall.method) {
      case 'Clipboard.getData':
        return _clipboardData;
      case 'Clipboard.setData':
        _clipboardData = methodCall.arguments as Object;
        break;
    }
  }
}

void main() {
  TestWidgetsFlutterBinding.ensureInitialized();
  final MockClipboard mockClipboard = MockClipboard();
  SystemChannels.platform.setMockMethodCallHandler(mockClipboard.handleMethodCall);

  setUp(() async {
    debugResetSemanticsIdCounter();
    controller = TextEditingController();
    // Fill the clipboard so that the Paste option is available in the text
    // selection menu.
    await Clipboard.setData(const ClipboardData(text: 'Clipboard data'));
  });

  tearDown(() {
    controller.dispose();
  });

  // Tests that the desired keyboard action button is requested.
  //
  // More technically, when an EditableText is given a particular [action], Flutter
  // requests [serializedActionName] when attaching to the platform's input
  // system.
  Future<void> _desiredKeyboardActionIsRequested({
    required WidgetTester tester,
    TextInputAction? action,
    String serializedActionName = '',
  }) async {
    await tester.pumpWidget(
      MediaQuery(
        data: const MediaQueryData(devicePixelRatio: 1.0),
        child: Directionality(
          textDirection: TextDirection.ltr,
          child: FocusScope(
            node: focusScopeNode,
            autofocus: true,
            child: EditableText(
              backgroundCursorColor: Colors.grey,
              controller: controller,
              focusNode: focusNode,
              textInputAction: action,
              style: textStyle,
              cursorColor: cursorColor,
            ),
          ),
        ),
      ),
    );

    await tester.tap(find.byType(EditableText));
    await tester.showKeyboard(find.byType(EditableText));
    controller.text = 'test';
    await tester.idle();
    expect(tester.testTextInput.editingState!['text'], equals('test'));
    expect(tester.testTextInput.setClientArgs!['inputAction'],
        equals(serializedActionName));
  }

  // Regression test for https://github.com/flutter/flutter/issues/34538.
  testWidgets('RTL arabic correct caret placement after trailing whitespace', (WidgetTester tester) async {
    final TextEditingController controller = TextEditingController();
    await tester.pumpWidget(
      MediaQuery(
        data: const MediaQueryData(),
        child: Directionality(
          textDirection: TextDirection.rtl,
          child: FocusScope(
            node: focusScopeNode,
            autofocus: true,
            child: EditableText(
              backgroundCursorColor: Colors.blue,
              controller: controller,
              focusNode: focusNode,
              maxLines: 1, // Sets text keyboard implicitly.
              style: textStyle,
              cursorColor: cursorColor,
            ),
          ),
        ),
      ),
    );

    await tester.tap(find.byType(EditableText));
    await tester.showKeyboard(find.byType(EditableText));
    await tester.idle();

    final EditableTextState state = tester.state<EditableTextState>(find.byType(EditableText));

    // Simulates Gboard Persian input.
    state.updateEditingValue(const TextEditingValue(text: 'گ', selection: TextSelection.collapsed(offset: 1)));
    await tester.pump();
    double previousCaretXPosition = state.renderEditable.getLocalRectForCaret(state.textEditingValue.selection.base).left;

    state.updateEditingValue(const TextEditingValue(text: 'گی', selection: TextSelection.collapsed(offset: 2)));
    await tester.pump();
    double caretXPosition = state.renderEditable.getLocalRectForCaret(state.textEditingValue.selection.base).left;
    expect(caretXPosition, lessThan(previousCaretXPosition));
    previousCaretXPosition = caretXPosition;

    state.updateEditingValue(const TextEditingValue(text: 'گیگ', selection: TextSelection.collapsed(offset: 3)));
    await tester.pump();
    caretXPosition = state.renderEditable.getLocalRectForCaret(state.textEditingValue.selection.base).left;
    expect(caretXPosition, lessThan(previousCaretXPosition));
    previousCaretXPosition = caretXPosition;

    // Enter a whitespace in a RTL input field moves the caret to the left.
    state.updateEditingValue(const TextEditingValue(text: 'گیگ ', selection: TextSelection.collapsed(offset: 4)));
    await tester.pump();
    caretXPosition = state.renderEditable.getLocalRectForCaret(state.textEditingValue.selection.base).left;
    expect(caretXPosition, lessThan(previousCaretXPosition));

    expect(state.currentTextEditingValue.text, equals('گیگ '));
  }, skip: isBrowser); // https://github.com/flutter/flutter/issues/78550.

  testWidgets('has expected defaults', (WidgetTester tester) async {
    await tester.pumpWidget(
      MediaQuery(
        data: const MediaQueryData(devicePixelRatio: 1.0),
        child: Directionality(
          textDirection: TextDirection.ltr,
          child: EditableText(
            controller: controller,
            backgroundCursorColor: Colors.grey,
            focusNode: focusNode,
            style: textStyle,
            cursorColor: cursorColor,
          ),
        ),
      ),
    );

    final EditableText editableText =
        tester.firstWidget(find.byType(EditableText));
    expect(editableText.maxLines, equals(1));
    expect(editableText.obscureText, isFalse);
    expect(editableText.autocorrect, isTrue);
    expect(editableText.enableSuggestions, isTrue);
    expect(editableText.textAlign, TextAlign.start);
    expect(editableText.cursorWidth, 2.0);
    expect(editableText.cursorHeight, isNull);
    expect(editableText.textHeightBehavior, isNull);
  });

  testWidgets('text keyboard is requested when maxLines is default', (WidgetTester tester) async {
    await tester.pumpWidget(
      MediaQuery(
        data: const MediaQueryData(devicePixelRatio: 1.0),
        child: Directionality(
          textDirection: TextDirection.ltr,
          child: FocusScope(
            node: focusScopeNode,
            autofocus: true,
            child: EditableText(
              controller: controller,
              backgroundCursorColor: Colors.grey,
              focusNode: focusNode,
              style: textStyle,
              cursorColor: cursorColor,
            ),
          ),
        ),
      ),
    );
    await tester.tap(find.byType(EditableText));
    await tester.showKeyboard(find.byType(EditableText));
    controller.text = 'test';
    await tester.idle();
    final EditableText editableText =
        tester.firstWidget(find.byType(EditableText));
    expect(editableText.maxLines, equals(1));
    expect(tester.testTextInput.editingState!['text'], equals('test'));
    expect(tester.testTextInput.setClientArgs!['inputType']['name'],
        equals('TextInputType.text'));
    expect(tester.testTextInput.setClientArgs!['inputAction'],
        equals('TextInputAction.done'));
  });

  testWidgets('Keyboard is configured for "unspecified" action when explicitly requested', (WidgetTester tester) async {
    await _desiredKeyboardActionIsRequested(
      tester: tester,
      action: TextInputAction.unspecified,
      serializedActionName: 'TextInputAction.unspecified',
    );
  });

  testWidgets('Keyboard is configured for "none" action when explicitly requested', (WidgetTester tester) async {
    await _desiredKeyboardActionIsRequested(
      tester: tester,
      action: TextInputAction.none,
      serializedActionName: 'TextInputAction.none',
    );
  });

  testWidgets('Keyboard is configured for "done" action when explicitly requested', (WidgetTester tester) async {
    await _desiredKeyboardActionIsRequested(
      tester: tester,
      action: TextInputAction.done,
      serializedActionName: 'TextInputAction.done',
    );
  });

  testWidgets('Keyboard is configured for "send" action when explicitly requested', (WidgetTester tester) async {
    await _desiredKeyboardActionIsRequested(
      tester: tester,
      action: TextInputAction.send,
      serializedActionName: 'TextInputAction.send',
    );
  });

  testWidgets('Keyboard is configured for "go" action when explicitly requested', (WidgetTester tester) async {
    await _desiredKeyboardActionIsRequested(
      tester: tester,
      action: TextInputAction.go,
      serializedActionName: 'TextInputAction.go',
    );
  });

  testWidgets('Keyboard is configured for "search" action when explicitly requested', (WidgetTester tester) async {
    await _desiredKeyboardActionIsRequested(
      tester: tester,
      action: TextInputAction.search,
      serializedActionName: 'TextInputAction.search',
    );
  });

  testWidgets('Keyboard is configured for "send" action when explicitly requested', (WidgetTester tester) async {
    await _desiredKeyboardActionIsRequested(
      tester: tester,
      action: TextInputAction.send,
      serializedActionName: 'TextInputAction.send',
    );
  });

  testWidgets('Keyboard is configured for "next" action when explicitly requested', (WidgetTester tester) async {
    await _desiredKeyboardActionIsRequested(
      tester: tester,
      action: TextInputAction.next,
      serializedActionName: 'TextInputAction.next',
    );
  });

  testWidgets('Keyboard is configured for "previous" action when explicitly requested', (WidgetTester tester) async {
    await _desiredKeyboardActionIsRequested(
      tester: tester,
      action: TextInputAction.previous,
      serializedActionName: 'TextInputAction.previous',
    );
  });

  testWidgets('Keyboard is configured for "continue" action when explicitly requested', (WidgetTester tester) async {
    await _desiredKeyboardActionIsRequested(
      tester: tester,
      action: TextInputAction.continueAction,
      serializedActionName: 'TextInputAction.continueAction',
    );
  });

  testWidgets('Keyboard is configured for "join" action when explicitly requested', (WidgetTester tester) async {
    await _desiredKeyboardActionIsRequested(
      tester: tester,
      action: TextInputAction.join,
      serializedActionName: 'TextInputAction.join',
    );
  });

  testWidgets('Keyboard is configured for "route" action when explicitly requested', (WidgetTester tester) async {
    await _desiredKeyboardActionIsRequested(
      tester: tester,
      action: TextInputAction.route,
      serializedActionName: 'TextInputAction.route',
    );
  });

  testWidgets('Keyboard is configured for "emergencyCall" action when explicitly requested', (WidgetTester tester) async {
    await _desiredKeyboardActionIsRequested(
      tester: tester,
      action: TextInputAction.emergencyCall,
      serializedActionName: 'TextInputAction.emergencyCall',
    );
  });

  group('Infer keyboardType from autofillHints', () {
    testWidgets('infer keyboard types from autofillHints: ios',
      (WidgetTester tester) async {
        await tester.pumpWidget(
          MediaQuery(
            data: const MediaQueryData(devicePixelRatio: 1.0),
            child: Directionality(
              textDirection: TextDirection.ltr,
              child: FocusScope(
                node: focusScopeNode,
                autofocus: true,
                child: EditableText(
                  controller: controller,
                  backgroundCursorColor: Colors.grey,
                  focusNode: focusNode,
                  style: textStyle,
                  cursorColor: cursorColor,
                  autofillHints: const <String>[AutofillHints.streetAddressLine1],
                ),
              ),
            ),
          ),
        );

        await tester.tap(find.byType(EditableText));
        await tester.showKeyboard(find.byType(EditableText));
        controller.text = 'test';
        await tester.idle();
        expect(tester.testTextInput.editingState!['text'], equals('test'));
        expect(
          tester.testTextInput.setClientArgs!['inputType']['name'],
          // On web, we don't infer the keyboard type as "name". We only infer
          // on iOS and macOS.
          kIsWeb ? equals('TextInputType.address') : equals('TextInputType.name'),
        );
    }, variant: const TargetPlatformVariant(<TargetPlatform>{ TargetPlatform.iOS,  TargetPlatform.macOS }));

    testWidgets('infer keyboard types from autofillHints: non-ios',
      (WidgetTester tester) async {
        await tester.pumpWidget(
          MediaQuery(
            data: const MediaQueryData(devicePixelRatio: 1.0),
            child: Directionality(
              textDirection: TextDirection.ltr,
              child: FocusScope(
                node: focusScopeNode,
                autofocus: true,
                child: EditableText(
                  controller: controller,
                  backgroundCursorColor: Colors.grey,
                  focusNode: focusNode,
                  style: textStyle,
                  cursorColor: cursorColor,
                  autofillHints: const <String>[AutofillHints.streetAddressLine1],
                ),
              ),
            ),
          ),
        );

        await tester.tap(find.byType(EditableText));
        await tester.showKeyboard(find.byType(EditableText));
        controller.text = 'test';
        await tester.idle();
        expect(tester.testTextInput.editingState!['text'], equals('test'));
        expect(tester.testTextInput.setClientArgs!['inputType']['name'], equals('TextInputType.address'));
      });

    testWidgets('inferred keyboard types can be overridden: ios',
      (WidgetTester tester) async {
        await tester.pumpWidget(
          MediaQuery(
            data: const MediaQueryData(devicePixelRatio: 1.0),
            child: Directionality(
              textDirection: TextDirection.ltr,
              child: FocusScope(
                node: focusScopeNode,
                autofocus: true,
                child: EditableText(
                  controller: controller,
                  backgroundCursorColor: Colors.grey,
                  focusNode: focusNode,
                  style: textStyle,
                  cursorColor: cursorColor,
                  keyboardType: TextInputType.text,
                  autofillHints: const <String>[AutofillHints.streetAddressLine1],
                ),
              ),
            ),
          ),
        );

        await tester.tap(find.byType(EditableText));
        await tester.showKeyboard(find.byType(EditableText));
        controller.text = 'test';
        await tester.idle();
        expect(tester.testTextInput.editingState!['text'], equals('test'));
        expect(tester.testTextInput.setClientArgs!['inputType']['name'], equals('TextInputType.text'));
    }, variant: const TargetPlatformVariant(<TargetPlatform>{ TargetPlatform.iOS,  TargetPlatform.macOS }));

    testWidgets('inferred keyboard types can be overridden: non-ios',
      (WidgetTester tester) async {
        await tester.pumpWidget(
          MediaQuery(
            data: const MediaQueryData(devicePixelRatio: 1.0),
            child: Directionality(
              textDirection: TextDirection.ltr,
              child: FocusScope(
                node: focusScopeNode,
                autofocus: true,
                child: EditableText(
                  controller: controller,
                  backgroundCursorColor: Colors.grey,
                  focusNode: focusNode,
                  style: textStyle,
                  cursorColor: cursorColor,
                  keyboardType: TextInputType.text,
                  autofillHints: const <String>[AutofillHints.streetAddressLine1],
                ),
              ),
            ),
          ),
        );

        await tester.tap(find.byType(EditableText));
        await tester.showKeyboard(find.byType(EditableText));
        controller.text = 'test';
        await tester.idle();
        expect(tester.testTextInput.editingState!['text'], equals('test'));
        expect(tester.testTextInput.setClientArgs!['inputType']['name'], equals('TextInputType.text'));
    });
  });

  testWidgets('multiline keyboard is requested when set explicitly', (WidgetTester tester) async {
    await tester.pumpWidget(
      MediaQuery(
        data: const MediaQueryData(devicePixelRatio: 1.0),
        child: Directionality(
          textDirection: TextDirection.ltr,
          child: FocusScope(
            node: focusScopeNode,
            autofocus: true,
            child: EditableText(
              controller: controller,
              backgroundCursorColor: Colors.grey,
              focusNode: focusNode,
              keyboardType: TextInputType.multiline,
              style: textStyle,
              cursorColor: cursorColor,
            ),
          ),
        ),
      ),
    );

    await tester.tap(find.byType(EditableText));
    await tester.showKeyboard(find.byType(EditableText));
    controller.text = 'test';
    await tester.idle();
    expect(tester.testTextInput.editingState!['text'], equals('test'));
    expect(tester.testTextInput.setClientArgs!['inputType']['name'],
        equals('TextInputType.multiline'));
    expect(tester.testTextInput.setClientArgs!['inputAction'],
        equals('TextInputAction.newline'));
  });

  testWidgets('visiblePassword keyboard is requested when set explicitly', (WidgetTester tester) async {
    await tester.pumpWidget(
      MediaQuery(
        data: const MediaQueryData(devicePixelRatio: 1.0),
        child: Directionality(
          textDirection: TextDirection.ltr,
          child: FocusScope(
            node: focusScopeNode,
            autofocus: true,
            child: EditableText(
              controller: controller,
              backgroundCursorColor: Colors.grey,
              focusNode: focusNode,
              keyboardType: TextInputType.visiblePassword,
              style: textStyle,
              cursorColor: cursorColor,
            ),
          ),
        ),
      ),
    );

    await tester.tap(find.byType(EditableText));
    await tester.showKeyboard(find.byType(EditableText));
    controller.text = 'test';
    await tester.idle();
    expect(tester.testTextInput.editingState!['text'], equals('test'));
    expect(tester.testTextInput.setClientArgs!['inputType']['name'],
        equals('TextInputType.visiblePassword'));
    expect(tester.testTextInput.setClientArgs!['inputAction'],
        equals('TextInputAction.done'));
  });

  testWidgets('enableSuggestions flag is sent to the engine properly', (WidgetTester tester) async {
    final TextEditingController controller = TextEditingController();
    const bool enableSuggestions = false;
    await tester.pumpWidget(
      MediaQuery(
        data: const MediaQueryData(devicePixelRatio: 1.0),
        child: Directionality(
          textDirection: TextDirection.ltr,
          child: FocusScope(
            node: focusScopeNode,
            autofocus: true,
            child: EditableText(
              controller: controller,
              backgroundCursorColor: Colors.grey,
              focusNode: focusNode,
              enableSuggestions: enableSuggestions,
              style: textStyle,
              cursorColor: cursorColor,
            ),
          ),
        ),
      ),
    );

    await tester.tap(find.byType(EditableText));
    await tester.showKeyboard(find.byType(EditableText));
    await tester.idle();
    expect(tester.testTextInput.setClientArgs!['enableSuggestions'], enableSuggestions);
  });

  group('smartDashesType and smartQuotesType', () {
    testWidgets('sent to the engine properly', (WidgetTester tester) async {
      final TextEditingController controller = TextEditingController();
      const SmartDashesType smartDashesType = SmartDashesType.disabled;
      const SmartQuotesType smartQuotesType = SmartQuotesType.disabled;
      await tester.pumpWidget(
        MediaQuery(
          data: const MediaQueryData(devicePixelRatio: 1.0),
          child: Directionality(
            textDirection: TextDirection.ltr,
            child: FocusScope(
              node: focusScopeNode,
              autofocus: true,
              child: EditableText(
                controller: controller,
                backgroundCursorColor: Colors.grey,
                focusNode: focusNode,
                smartDashesType: smartDashesType,
                smartQuotesType: smartQuotesType,
                style: textStyle,
                cursorColor: cursorColor,
              ),
            ),
          ),
        ),
      );

      await tester.tap(find.byType(EditableText));
      await tester.showKeyboard(find.byType(EditableText));
      await tester.idle();
      expect(tester.testTextInput.setClientArgs!['smartDashesType'], smartDashesType.index.toString());
      expect(tester.testTextInput.setClientArgs!['smartQuotesType'], smartQuotesType.index.toString());
    });

    testWidgets('default to true when obscureText is false', (WidgetTester tester) async {
      final TextEditingController controller = TextEditingController();
      await tester.pumpWidget(
        MediaQuery(
          data: const MediaQueryData(devicePixelRatio: 1.0),
          child: Directionality(
            textDirection: TextDirection.ltr,
            child: FocusScope(
              node: focusScopeNode,
              autofocus: true,
              child: EditableText(
                controller: controller,
                backgroundCursorColor: Colors.grey,
                focusNode: focusNode,
                style: textStyle,
                cursorColor: cursorColor,
                obscureText: false,
              ),
            ),
          ),
        ),
      );

      await tester.tap(find.byType(EditableText));
      await tester.showKeyboard(find.byType(EditableText));
      await tester.idle();
      expect(tester.testTextInput.setClientArgs!['smartDashesType'], '1');
      expect(tester.testTextInput.setClientArgs!['smartQuotesType'], '1');
    });

    testWidgets('default to false when obscureText is true', (WidgetTester tester) async {
      final TextEditingController controller = TextEditingController();
      await tester.pumpWidget(
        MediaQuery(
          data: const MediaQueryData(devicePixelRatio: 1.0),
          child: Directionality(
            textDirection: TextDirection.ltr,
            child: FocusScope(
              node: focusScopeNode,
              autofocus: true,
              child: EditableText(
                controller: controller,
                backgroundCursorColor: Colors.grey,
                focusNode: focusNode,
                style: textStyle,
                cursorColor: cursorColor,
                obscureText: true,
              ),
            ),
          ),
        ),
      );

      await tester.tap(find.byType(EditableText));
      await tester.showKeyboard(find.byType(EditableText));
      await tester.idle();
      expect(tester.testTextInput.setClientArgs!['smartDashesType'], '0');
      expect(tester.testTextInput.setClientArgs!['smartQuotesType'], '0');
    });
  });

  testWidgets('selection overlay will update when text grow bigger', (WidgetTester tester) async {
    final TextEditingController controller = TextEditingController.fromValue(
        const TextEditingValue(
          text: 'initial value',
        ),
    );
    Future<void> pumpEditableTextWithTextStyle(TextStyle style) async {
      await tester.pumpWidget(
        MaterialApp(
          home: EditableText(
            backgroundCursorColor: Colors.grey,
            controller: controller,
            focusNode: focusNode,
            style: style,
            cursorColor: cursorColor,
            selectionControls: materialTextSelectionControls,
            showSelectionHandles: true,
          ),
        ),
      );
    }

    await pumpEditableTextWithTextStyle(const TextStyle(fontSize: 18));
    final EditableTextState state = tester.state<EditableTextState>(find.byType(EditableText));
    state.renderEditable.selectWordsInRange(
      from: Offset.zero,
      cause: SelectionChangedCause.longPress,
    );
    await tester.pumpAndSettle();
    await tester.idle();

    List<RenderBox> handles = List<RenderBox>.from(
      tester.renderObjectList<RenderBox>(
        find.descendant(
          of: find.byType(CompositedTransformFollower),
          matching: find.byType(GestureDetector),
        ),
      ),
    );

    expect(handles[0].localToGlobal(Offset.zero), const Offset(-35.0, 5.0));
    expect(handles[1].localToGlobal(Offset.zero), const Offset(113.0, 5.0));

    await pumpEditableTextWithTextStyle(const TextStyle(fontSize: 30));
    await tester.pumpAndSettle();

    // Handles should be updated with bigger font size.
    handles = List<RenderBox>.from(
      tester.renderObjectList<RenderBox>(
        find.descendant(
          of: find.byType(CompositedTransformFollower),
          matching: find.byType(GestureDetector),
        ),
      ),
    );
    // First handle should have the same dx but bigger dy.
    expect(handles[0].localToGlobal(Offset.zero), const Offset(-35.0, 17.0));
    expect(handles[1].localToGlobal(Offset.zero), const Offset(197.0, 17.0));
  });

  testWidgets('can update style of previous activated EditableText', (WidgetTester tester) async {
    final Key key1 = UniqueKey();
    final Key key2 = UniqueKey();
    await tester.pumpWidget(
      MediaQuery(
        data: const MediaQueryData(devicePixelRatio: 1.0),
        child: Directionality(
          textDirection: TextDirection.ltr,
          child: FocusScope(
            node: focusScopeNode,
            autofocus: true,
            child: Column(
              children: <Widget>[
                EditableText(
                  key: key1,
                  controller: TextEditingController(),
                  backgroundCursorColor: Colors.grey,
                  focusNode: focusNode,
                  style: const TextStyle(fontSize: 9),
                  cursorColor: cursorColor,
                ),
                EditableText(
                  key: key2,
                  controller: TextEditingController(),
                  backgroundCursorColor: Colors.grey,
                  focusNode: focusNode,
                  style: const TextStyle(fontSize: 9),
                  cursorColor: cursorColor,
                ),
              ],
            ),
          ),
        ),
      ),
    );

    await tester.tap(find.byKey(key1));
    await tester.showKeyboard(find.byKey(key1));
    controller.text = 'test';
    await tester.idle();
    RenderBox renderEditable = tester.renderObject(find.byKey(key1));
    expect(renderEditable.size.height, 9.0);
    // Taps the other EditableText to deactivate the first one.
    await tester.tap(find.byKey(key2));
    await tester.showKeyboard(find.byKey(key2));
    // Updates the style.
    await tester.pumpWidget(
      MediaQuery(
        data: const MediaQueryData(devicePixelRatio: 1.0),
        child: Directionality(
          textDirection: TextDirection.ltr,
          child: FocusScope(
            node: focusScopeNode,
            autofocus: true,
            child: Column(
              children: <Widget>[
                EditableText(
                  key: key1,
                  controller: TextEditingController(),
                  backgroundCursorColor: Colors.grey,
                  focusNode: focusNode,
                  style: const TextStyle(fontSize: 20),
                  cursorColor: cursorColor,
                ),
                EditableText(
                  key: key2,
                  controller: TextEditingController(),
                  backgroundCursorColor: Colors.grey,
                  focusNode: focusNode,
                  style: const TextStyle(fontSize: 9),
                  cursorColor: cursorColor,
                ),
              ],
            ),
          ),
        ),
      ),
    );
    renderEditable = tester.renderObject(find.byKey(key1));
    expect(renderEditable.size.height, 20.0);
    expect(tester.takeException(), null);
  });

  testWidgets('Multiline keyboard with newline action is requested when maxLines = null', (WidgetTester tester) async {
    await tester.pumpWidget(
      MediaQuery(
        data: const MediaQueryData(devicePixelRatio: 1.0),
        child: Directionality(
          textDirection: TextDirection.ltr,
          child: FocusScope(
            node: focusScopeNode,
            autofocus: true,
            child: EditableText(
              controller: controller,
              backgroundCursorColor: Colors.grey,
              focusNode: focusNode,
              maxLines: null,
              style: textStyle,
              cursorColor: cursorColor,
            ),
          ),
        ),
      ),
    );

    await tester.tap(find.byType(EditableText));
    await tester.showKeyboard(find.byType(EditableText));
    controller.text = 'test';
    await tester.idle();
    expect(tester.testTextInput.editingState!['text'], equals('test'));
    expect(tester.testTextInput.setClientArgs!['inputType']['name'],
        equals('TextInputType.multiline'));
    expect(tester.testTextInput.setClientArgs!['inputAction'],
        equals('TextInputAction.newline'));
  });

  testWidgets('Text keyboard is requested when explicitly set and maxLines = null', (WidgetTester tester) async {
    await tester.pumpWidget(
      MediaQuery(
        data: const MediaQueryData(devicePixelRatio: 1.0),
        child: Directionality(
          textDirection: TextDirection.ltr,
          child: FocusScope(
            node: focusScopeNode,
            autofocus: true,
            child: EditableText(
              backgroundCursorColor: Colors.grey,
              controller: controller,
              focusNode: focusNode,
              maxLines: null,
              keyboardType: TextInputType.text,
              style: textStyle,
              cursorColor: cursorColor,
            ),
          ),
        ),
      ),
    );

    await tester.tap(find.byType(EditableText));
    await tester.showKeyboard(find.byType(EditableText));
    controller.text = 'test';
    await tester.idle();
    expect(tester.testTextInput.editingState!['text'], equals('test'));
    expect(tester.testTextInput.setClientArgs!['inputType']['name'],
        equals('TextInputType.text'));
    expect(tester.testTextInput.setClientArgs!['inputAction'],
        equals('TextInputAction.done'));
  });

  testWidgets('Correct keyboard is requested when set explicitly and maxLines > 1', (WidgetTester tester) async {
    await tester.pumpWidget(
      MediaQuery(
        data: const MediaQueryData(devicePixelRatio: 1.0),
        child: Directionality(
          textDirection: TextDirection.ltr,
          child: FocusScope(
            node: focusScopeNode,
            autofocus: true,
            child: EditableText(
              backgroundCursorColor: Colors.grey,
              controller: controller,
              focusNode: focusNode,
              keyboardType: TextInputType.phone,
              maxLines: 3,
              style: textStyle,
              cursorColor: cursorColor,
            ),
          ),
        ),
      ),
    );

    await tester.tap(find.byType(EditableText));
    await tester.showKeyboard(find.byType(EditableText));
    controller.text = 'test';
    await tester.idle();
    expect(tester.testTextInput.editingState!['text'], equals('test'));
    expect(tester.testTextInput.setClientArgs!['inputType']['name'],
        equals('TextInputType.phone'));
    expect(tester.testTextInput.setClientArgs!['inputAction'],
        equals('TextInputAction.done'));
  });

  testWidgets('multiline keyboard is requested when set implicitly', (WidgetTester tester) async {
    await tester.pumpWidget(
      MediaQuery(
        data: const MediaQueryData(devicePixelRatio: 1.0),
        child: Directionality(
          textDirection: TextDirection.ltr,
          child: FocusScope(
            node: focusScopeNode,
            autofocus: true,
            child: EditableText(
              backgroundCursorColor: Colors.grey,
              controller: controller,
              focusNode: focusNode,
              maxLines: 3, // Sets multiline keyboard implicitly.
              style: textStyle,
              cursorColor: cursorColor,
            ),
          ),
        ),
      ),
    );

    await tester.tap(find.byType(EditableText));
    await tester.showKeyboard(find.byType(EditableText));
    controller.text = 'test';
    await tester.idle();
    expect(tester.testTextInput.editingState!['text'], equals('test'));
    expect(tester.testTextInput.setClientArgs!['inputType']['name'],
        equals('TextInputType.multiline'));
    expect(tester.testTextInput.setClientArgs!['inputAction'],
        equals('TextInputAction.newline'));
  });

  testWidgets('single line inputs have correct default keyboard', (WidgetTester tester) async {
    await tester.pumpWidget(
      MediaQuery(
        data: const MediaQueryData(devicePixelRatio: 1.0),
        child: Directionality(
          textDirection: TextDirection.ltr,
          child: FocusScope(
            node: focusScopeNode,
            autofocus: true,
            child: EditableText(
              backgroundCursorColor: Colors.grey,
              controller: controller,
              focusNode: focusNode,
              maxLines: 1, // Sets text keyboard implicitly.
              style: textStyle,
              cursorColor: cursorColor,
            ),
          ),
        ),
      ),
    );

    await tester.tap(find.byType(EditableText));
    await tester.showKeyboard(find.byType(EditableText));
    controller.text = 'test';
    await tester.idle();
    expect(tester.testTextInput.editingState!['text'], equals('test'));
    expect(tester.testTextInput.setClientArgs!['inputType']['name'],
        equals('TextInputType.text'));
    expect(tester.testTextInput.setClientArgs!['inputAction'],
        equals('TextInputAction.done'));
  });

  testWidgets('connection is closed when TextInputClient.onConnectionClosed message received', (WidgetTester tester) async {
    await tester.pumpWidget(
      MediaQuery(
        data: const MediaQueryData(devicePixelRatio: 1.0),
        child: Directionality(
          textDirection: TextDirection.ltr,
          child: FocusScope(
            node: focusScopeNode,
            autofocus: true,
            child: EditableText(
              backgroundCursorColor: Colors.grey,
              controller: controller,
              focusNode: focusNode,
              maxLines: 1, // Sets text keyboard implicitly.
              style: textStyle,
              cursorColor: cursorColor,
            ),
          ),
        ),
      ),
    );

    await tester.tap(find.byType(EditableText));
    await tester.showKeyboard(find.byType(EditableText));
    controller.text = 'test';
    await tester.idle();

    final EditableTextState state =
        tester.state<EditableTextState>(find.byType(EditableText));
    expect(tester.testTextInput.editingState!['text'], equals('test'));
    expect(state.wantKeepAlive, true);

    tester.testTextInput.log.clear();
    tester.testTextInput.closeConnection();
    await tester.idle();

    // Widget does not have focus anymore.
    expect(state.wantKeepAlive, false);
    // No method calls are sent from the framework.
    // This makes sure hide/clearClient methods are not called after connection
    // closed.
    expect(tester.testTextInput.log, isEmpty);
  });

  testWidgets('closed connection reopened when user focused', (WidgetTester tester) async {
    await tester.pumpWidget(
      MediaQuery(
        data: const MediaQueryData(devicePixelRatio: 1.0),
        child: Directionality(
          textDirection: TextDirection.ltr,
          child: FocusScope(
            node: focusScopeNode,
            autofocus: true,
            child: EditableText(
              backgroundCursorColor: Colors.grey,
              controller: controller,
              focusNode: focusNode,
              maxLines: 1, // Sets text keyboard implicitly.
              style: textStyle,
              cursorColor: cursorColor,
            ),
          ),
        ),
      ),
    );

    await tester.tap(find.byType(EditableText));
    await tester.showKeyboard(find.byType(EditableText));
    controller.text = 'test3';
    await tester.idle();

    final EditableTextState state =
        tester.state<EditableTextState>(find.byType(EditableText));
    expect(tester.testTextInput.editingState!['text'], equals('test3'));
    expect(state.wantKeepAlive, true);

    tester.testTextInput.log.clear();
    tester.testTextInput.closeConnection();
    await tester.pumpAndSettle();

    // Widget does not have focus anymore.
    expect(state.wantKeepAlive, false);
    // No method calls are sent from the framework.
    // This makes sure hide/clearClient methods are not called after connection
    // closed.
    expect(tester.testTextInput.log, isEmpty);

    await tester.tap(find.byType(EditableText));
    await tester.showKeyboard(find.byType(EditableText));
    await tester.pump();
    controller.text = 'test2';
    expect(tester.testTextInput.editingState!['text'], equals('test2'));
    // Widget regained the focus.
    expect(state.wantKeepAlive, true);
  });

  testWidgets('closed connection reopened when user focused on another field', (WidgetTester tester) async {
    final EditableText testNameField =
      EditableText(
        backgroundCursorColor: Colors.grey,
        controller: controller,
        focusNode: focusNode,
        maxLines: null,
        keyboardType: TextInputType.text,
        style: textStyle,
        cursorColor: cursorColor,
      );

    final EditableText testPhoneField =
      EditableText(
        backgroundCursorColor: Colors.grey,
        controller: controller,
        focusNode: focusNode,
        keyboardType: TextInputType.phone,
        maxLines: 3,
        style: textStyle,
        cursorColor: cursorColor,
      );

    await tester.pumpWidget(
      MediaQuery(
        data: const MediaQueryData(devicePixelRatio: 1.0),
        child: Directionality(
          textDirection: TextDirection.ltr,
          child: FocusScope(
            node: focusScopeNode,
            autofocus: true,
            child: ListView(
              children: <Widget>[
                testNameField,
                testPhoneField,
              ],
            ),
          ),
        ),
      ),
    );

    // Tap, enter text.
    await tester.tap(find.byWidget(testNameField));
    await tester.showKeyboard(find.byWidget(testNameField));
    controller.text = 'test';
    await tester.idle();

    expect(tester.testTextInput.editingState!['text'], equals('test'));
    final EditableTextState state =
        tester.state<EditableTextState>(find.byWidget(testNameField));
    expect(state.wantKeepAlive, true);

    tester.testTextInput.log.clear();
    tester.testTextInput.closeConnection();
    // A pump is needed to allow the focus change (unfocus) to be resolved.
    await tester.pump();

    // Widget does not have focus anymore.
    expect(state.wantKeepAlive, false);
    // No method calls are sent from the framework.
    // This makes sure hide/clearClient methods are not called after connection
    // closed.
    expect(tester.testTextInput.log, isEmpty);

    // For the next fields, tap, enter text.
    await tester.tap(find.byWidget(testPhoneField));
    await tester.showKeyboard(find.byWidget(testPhoneField));
    controller.text = '650123123';
    await tester.idle();
    expect(tester.testTextInput.editingState!['text'], equals('650123123'));
    // Widget regained the focus.
    expect(state.wantKeepAlive, true);
  });

  /// Toolbar is not used in Flutter Web. Skip this check.
  ///
  /// Web is using native DOM elements (it is also used as platform input)
  /// to enable clipboard functionality of the toolbar: copy, paste, select,
  /// cut. It might also provide additional functionality depending on the
  /// browser (such as translation). Due to this, in browsers, we should not
  /// show a Flutter toolbar for the editable text elements.
  testWidgets('can show toolbar when there is text and a selection', (WidgetTester tester) async {
    await tester.pumpWidget(
      MaterialApp(
        home: EditableText(
          backgroundCursorColor: Colors.grey,
          controller: controller,
          focusNode: focusNode,
          style: textStyle,
          cursorColor: cursorColor,
          selectionControls: materialTextSelectionControls,
        ),
      ),
    );

    final EditableTextState state =
        tester.state<EditableTextState>(find.byType(EditableText));

    // Can't show the toolbar when there's no focus.
    expect(state.showToolbar(), false);
    await tester.pumpAndSettle();
    expect(find.text('Paste'), findsNothing);

    // Can show the toolbar when focused even though there's no text.
    state.renderEditable.selectWordsInRange(
      from: Offset.zero,
      cause: SelectionChangedCause.tap,
    );
    await tester.pump();
    // On web, we don't let Flutter show the toolbar.
    expect(state.showToolbar(), kIsWeb ? isFalse : isTrue);
    await tester.pumpAndSettle();
    expect(find.text('Paste'), kIsWeb ? findsNothing : findsOneWidget);

    // Hide the menu again.
    state.hideToolbar();
    await tester.pump();
    expect(find.text('Paste'), findsNothing);

    // Can show the menu with text and a selection.
    controller.text = 'blah';
    await tester.pump();
    // On web, we don't let Flutter show the toolbar.
    expect(state.showToolbar(), kIsWeb ? isFalse : isTrue);
    await tester.pumpAndSettle();
    expect(find.text('Paste'), kIsWeb ? findsNothing : findsOneWidget);
  });

  testWidgets('can show the toolbar after clearing all text', (WidgetTester tester) async {
    // Regression test for https://github.com/flutter/flutter/issues/35998.
    await tester.pumpWidget(
      MaterialApp(
        home: EditableText(
          backgroundCursorColor: Colors.grey,
          controller: controller,
          focusNode: focusNode,
          style: textStyle,
          cursorColor: cursorColor,
          selectionControls: materialTextSelectionControls,
        ),
      ),
    );

    final EditableTextState state =
        tester.state<EditableTextState>(find.byType(EditableText));

    // Add text and an empty selection.
    controller.text = 'blah';
    await tester.pump();
    state.renderEditable.selectWordsInRange(
      from: Offset.zero,
      cause: SelectionChangedCause.tap,
    );
    await tester.pump();

    // Clear the text and selection.
    expect(find.text('Paste'), findsNothing);
    state.updateEditingValue(TextEditingValue.empty);
    await tester.pump();

    // Should be able to show the toolbar.
    // On web, we don't let Flutter show the toolbar.
    expect(state.showToolbar(), kIsWeb ? isFalse : isTrue);
    await tester.pumpAndSettle();
    expect(find.text('Paste'), kIsWeb ? findsNothing : findsOneWidget);
  });

  testWidgets('can dynamically disable options in toolbar', (WidgetTester tester) async {
    await tester.pumpWidget(
      MaterialApp(
        home: EditableText(
          backgroundCursorColor: Colors.grey,
          controller: TextEditingController(text: 'blah blah'),
          focusNode: focusNode,
          toolbarOptions: const ToolbarOptions(
            copy: true,
            selectAll: true,
          ),
          style: textStyle,
          cursorColor: cursorColor,
          selectionControls: materialTextSelectionControls,
        ),
      ),
    );

    final EditableTextState state =
    tester.state<EditableTextState>(find.byType(EditableText));

    // Select something. Doesn't really matter what.
    state.renderEditable.selectWordsInRange(
      from: Offset.zero,
      cause: SelectionChangedCause.tap,
    );
    await tester.pump();
    // On web, we don't let Flutter show the toolbar.
    expect(state.showToolbar(), kIsWeb ? isFalse : isTrue);
    await tester.pump();
    expect(find.text('Select all'), kIsWeb ? findsNothing : findsOneWidget);
    expect(find.text('Copy'), kIsWeb ? findsNothing : findsOneWidget);
    expect(find.text('Paste'), findsNothing);
    expect(find.text('Cut'), findsNothing);
  });

  testWidgets('can dynamically disable select all option in toolbar - cupertino', (WidgetTester tester) async {
    // Regression test: https://github.com/flutter/flutter/issues/40711
    await tester.pumpWidget(
      MaterialApp(
        home: EditableText(
          backgroundCursorColor: Colors.grey,
          controller: TextEditingController(text: 'blah blah'),
          focusNode: focusNode,
          toolbarOptions: const ToolbarOptions(
            selectAll: false,
          ),
          style: textStyle,
          cursorColor: cursorColor,
          selectionControls: cupertinoTextSelectionControls,
        ),
      ),
    );

    final EditableTextState state =
      tester.state<EditableTextState>(find.byType(EditableText));
    await tester.tap(find.byType(EditableText));
    await tester.pump();
    // On web, we don't let Flutter show the toolbar.
    expect(state.showToolbar(), kIsWeb ? isFalse : isTrue);
    await tester.pump();
    expect(find.text('Select All'), findsNothing);
    expect(find.text('Copy'), findsNothing);
    expect(find.text('Paste'), findsNothing);
    expect(find.text('Cut'), findsNothing);
  });

  testWidgets('can dynamically disable select all option in toolbar - material', (WidgetTester tester) async {
    // Regression test: https://github.com/flutter/flutter/issues/40711
    await tester.pumpWidget(
      MaterialApp(
        home: EditableText(
          backgroundCursorColor: Colors.grey,
          controller: TextEditingController(text: 'blah blah'),
          focusNode: focusNode,
          toolbarOptions: const ToolbarOptions(
            copy: true,
            selectAll: false,
          ),
          style: textStyle,
          cursorColor: cursorColor,
          selectionControls: materialTextSelectionControls,
        ),
      ),
    );

    final EditableTextState state =
      tester.state<EditableTextState>(find.byType(EditableText));

    // Select something. Doesn't really matter what.
    state.renderEditable.selectWordsInRange(
      from: Offset.zero,
      cause: SelectionChangedCause.tap,
    );
    await tester.pump();
    // On web, we don't let Flutter show the toolbar.
    expect(state.showToolbar(),  kIsWeb ? isFalse : isTrue);
    await tester.pump();
    expect(find.text('Select all'), findsNothing);
    expect(find.text('Copy'),  kIsWeb ? findsNothing : findsOneWidget);
    expect(find.text('Paste'), findsNothing);
    expect(find.text('Cut'), findsNothing);
  });

  testWidgets('cut and paste are disabled in read only mode even if explicit set', (WidgetTester tester) async {
    await tester.pumpWidget(
      MaterialApp(
        home: EditableText(
          backgroundCursorColor: Colors.grey,
          controller: TextEditingController(text: 'blah blah'),
          focusNode: focusNode,
          readOnly: true,
          toolbarOptions: const ToolbarOptions(
            paste: true,
            cut: true,
            selectAll: true,
            copy: true,
          ),
          style: textStyle,
          cursorColor: cursorColor,
          selectionControls: materialTextSelectionControls,
        ),
      ),
    );

    final EditableTextState state =
    tester.state<EditableTextState>(find.byType(EditableText));

    // Select something. Doesn't really matter what.
    state.renderEditable.selectWordsInRange(
      from: Offset.zero,
      cause: SelectionChangedCause.tap,
    );
    await tester.pump();
    // On web, we don't let Flutter show the toolbar.
    expect(state.showToolbar(), kIsWeb ? isFalse : isTrue);
    await tester.pump();
    expect(find.text('Select all'), kIsWeb ? findsNothing : findsOneWidget);
    expect(find.text('Copy'), kIsWeb ? findsNothing : findsOneWidget);
    expect(find.text('Paste'), findsNothing);
    expect(find.text('Cut'), findsNothing);
  });

  testWidgets('Handles the read-only flag correctly', (WidgetTester tester) async {
    final TextEditingController controller =
        TextEditingController(text: 'Lorem ipsum dolor sit amet');
    await tester.pumpWidget(
      MaterialApp(
        home: EditableText(
          readOnly: true,
          controller: controller,
          backgroundCursorColor: Colors.grey,
          focusNode: focusNode,
          style: textStyle,
          cursorColor: cursorColor,
        ),
      ),
    );

    // Interact with the field to establish the input connection.
    final Offset topLeft = tester.getTopLeft(find.byType(EditableText));
    await tester.tapAt(topLeft + const Offset(0.0, 5.0));
    await tester.pump();

    controller.selection = const TextSelection(baseOffset: 0, extentOffset: 5);
    await tester.pump();

    if (kIsWeb) {
      // On the web, a regular connection to the platform should've been made
      // with the `readOnly` flag set to true.
      expect(tester.testTextInput.hasAnyClients, isTrue);
      expect(tester.testTextInput.setClientArgs!['readOnly'], isTrue);
      expect(
        tester.testTextInput.editingState!['text'],
        'Lorem ipsum dolor sit amet',
      );
      expect(tester.testTextInput.editingState!['selectionBase'], 0);
      expect(tester.testTextInput.editingState!['selectionExtent'], 5);
    } else {
      // On non-web platforms, a read-only field doesn't need a connection with
      // the platform.
      expect(tester.testTextInput.hasAnyClients, isFalse);
    }
  });

  testWidgets('Does not accept updates when read-only', (WidgetTester tester) async {
    final TextEditingController controller =
        TextEditingController(text: 'Lorem ipsum dolor sit amet');
    await tester.pumpWidget(
      MaterialApp(
        home: EditableText(
          readOnly: true,
          controller: controller,
          backgroundCursorColor: Colors.grey,
          focusNode: focusNode,
          style: textStyle,
          cursorColor: cursorColor,
        ),
      ),
    );

    // Interact with the field to establish the input connection.
    final Offset topLeft = tester.getTopLeft(find.byType(EditableText));
    await tester.tapAt(topLeft + const Offset(0.0, 5.0));
    await tester.pump();

    expect(tester.testTextInput.hasAnyClients, kIsWeb ? isTrue : isFalse);
    if (kIsWeb) {
      // On the web, the input connection exists, but text updates should be
      // ignored.
      tester.testTextInput.updateEditingValue(const TextEditingValue(
        text: 'Foo bar',
        selection: TextSelection(baseOffset: 0, extentOffset: 3),
        composing: TextRange(start: 3, end: 4),
      ));
      // Only selection should change.
      expect(
        controller.value,
        const TextEditingValue(
          text: 'Lorem ipsum dolor sit amet',
          selection: TextSelection(baseOffset: 0, extentOffset: 3),
          composing: TextRange.empty,
        ),
      );
    }
  });

  testWidgets('Read-only fields do not format text', (WidgetTester tester) async {
    late SelectionChangedCause selectionCause;

    final TextEditingController controller =
        TextEditingController(text: 'Lorem ipsum dolor sit amet');

    await tester.pumpWidget(
      MaterialApp(
        home: EditableText(
          readOnly: true,
          controller: controller,
          backgroundCursorColor: Colors.grey,
          focusNode: focusNode,
          style: textStyle,
          cursorColor: cursorColor,
          selectionControls: materialTextSelectionControls,
          onSelectionChanged: (TextSelection selection, SelectionChangedCause? cause) {
            selectionCause = cause!;
          },
        ),
      ),
    );

    // Interact with the field to establish the input connection.
    final Offset topLeft = tester.getTopLeft(find.byType(EditableText));
    await tester.tapAt(topLeft + const Offset(0.0, 5.0));
    await tester.pump();

    expect(tester.testTextInput.hasAnyClients, kIsWeb ? isTrue : isFalse);
    if (kIsWeb) {
      tester.testTextInput.updateEditingValue(const TextEditingValue(
        text: 'Foo bar',
        selection: TextSelection(baseOffset: 0, extentOffset: 3),
      ));
      // On web, the only way a text field can be updated from the engine is if
      // a keyboard is used.
      expect(selectionCause, SelectionChangedCause.keyboard);
    }
  });

  testWidgets('Sends "updateConfig" when read-only flag is flipped', (WidgetTester tester) async {
    bool readOnly = true;
    late StateSetter setState;
    final TextEditingController controller = TextEditingController(text: 'Lorem ipsum dolor sit amet');

    await tester.pumpWidget(
      MaterialApp(
        home: StatefulBuilder(builder: (BuildContext context, StateSetter stateSetter) {
          setState = stateSetter;
          return EditableText(
            readOnly: readOnly,
            controller: controller,
            backgroundCursorColor: Colors.grey,
            focusNode: focusNode,
            style: textStyle,
            cursorColor: cursorColor,
          );
        }),
      ),
    );

    // Interact with the field to establish the input connection.
    final Offset topLeft = tester.getTopLeft(find.byType(EditableText));
    await tester.tapAt(topLeft + const Offset(0.0, 5.0));
    await tester.pump();

    expect(tester.testTextInput.hasAnyClients, kIsWeb ? isTrue : isFalse);
    if (kIsWeb) {
      expect(tester.testTextInput.setClientArgs!['readOnly'], isTrue);
    }

    setState(() { readOnly = false; });
    await tester.pump();

    expect(tester.testTextInput.hasAnyClients, isTrue);
    expect(tester.testTextInput.setClientArgs!['readOnly'], isFalse);
  });

  testWidgets('Fires onChanged when text changes via TextSelectionOverlay', (WidgetTester tester) async {
    late String changedValue;
    final Widget widget = MaterialApp(
      home: EditableText(
        backgroundCursorColor: Colors.grey,
        controller: TextEditingController(),
        focusNode: FocusNode(),
        style: Typography.material2018(platform: TargetPlatform.android).black.subtitle1!,
        cursorColor: Colors.blue,
        selectionControls: materialTextSelectionControls,
        keyboardType: TextInputType.text,
        onChanged: (String value) {
          changedValue = value;
        },
      ),
    );
    await tester.pumpWidget(widget);

    // Populate a fake clipboard.
    const String clipboardContent = 'Dobunezumi mitai ni utsukushiku naritai';
    Clipboard.setData(const ClipboardData(text: clipboardContent));

    // Long-press to bring up the text editing controls.
    final Finder textFinder = find.byType(EditableText);
    await tester.longPress(textFinder);
    tester.state<EditableTextState>(textFinder).showToolbar();
    await tester.pumpAndSettle();

    await tester.tap(find.text('Paste'));
    await tester.pump();

    expect(changedValue, clipboardContent);

    // On web, we don't show the Flutter toolbar and instead rely on the browser
    // toolbar. Until we change that, this test should remain skipped.
  }, skip: kIsWeb);

  // The variants to test in the focus handling test.
  final ValueVariant<TextInputAction> focusVariants = ValueVariant<
      TextInputAction>(
    TextInputAction.values.toSet(),
  );

  testWidgets('Handles focus correctly when action is invoked', (WidgetTester tester) async {
    // The expectations for each of the types of TextInputAction.
    const Map<TextInputAction, bool> actionShouldLoseFocus = <TextInputAction, bool>{
      TextInputAction.none: false,
      TextInputAction.unspecified: false,
      TextInputAction.done: true,
      TextInputAction.go: true,
      TextInputAction.search: true,
      TextInputAction.send: true,
      TextInputAction.continueAction: false,
      TextInputAction.join: false,
      TextInputAction.route: false,
      TextInputAction.emergencyCall: false,
      TextInputAction.newline: true,
      TextInputAction.next: true,
      TextInputAction.previous: true,
    };

    final TextInputAction action = focusVariants.currentValue!;
    expect(actionShouldLoseFocus.containsKey(action), isTrue);

    Future<void> _ensureCorrectFocusHandlingForAction(
        TextInputAction action, {
          required bool shouldLoseFocus,
          bool shouldFocusNext = false,
          bool shouldFocusPrevious = false,
        }) async {
      final FocusNode focusNode = FocusNode();
      final GlobalKey previousKey = GlobalKey();
      final GlobalKey nextKey = GlobalKey();

      final Widget widget = MaterialApp(
        home: Column(
          children: <Widget>[
            TextButton(
                child: Text('Previous Widget', key: previousKey),
                onPressed: () {}),
            EditableText(
              backgroundCursorColor: Colors.grey,
              controller: TextEditingController(),
              focusNode: focusNode,
              style: Typography.material2018(platform: TargetPlatform.android).black.subtitle1!,
              cursorColor: Colors.blue,
              selectionControls: materialTextSelectionControls,
              keyboardType: TextInputType.text,
              autofocus: true,
            ),
            TextButton(
                child: Text('Next Widget', key: nextKey), onPressed: () {}),
          ],
        ),
      );
      await tester.pumpWidget(widget);

      assert(focusNode.hasFocus);

      await tester.testTextInput.receiveAction(action);
      await tester.pump();

      expect(Focus.of(nextKey.currentContext!).hasFocus, equals(shouldFocusNext));
      expect(Focus.of(previousKey.currentContext!).hasFocus, equals(shouldFocusPrevious));
      expect(focusNode.hasFocus, equals(!shouldLoseFocus));
    }

    try {
      await _ensureCorrectFocusHandlingForAction(
        action,
        shouldLoseFocus: actionShouldLoseFocus[action]!,
        shouldFocusNext: action == TextInputAction.next,
        shouldFocusPrevious: action == TextInputAction.previous,
      );
    } on PlatformException {
      // on Android, continueAction isn't supported.
      expect(action, equals(TextInputAction.continueAction));
    }
  }, variant: focusVariants);

  testWidgets('Does not lose focus by default when "done" action is pressed and onEditingComplete is provided', (WidgetTester tester) async {
    final FocusNode focusNode = FocusNode();

    final Widget widget = MaterialApp(
      home: EditableText(
        backgroundCursorColor: Colors.grey,
        controller: TextEditingController(),
        focusNode: focusNode,
        style: Typography.material2018(platform: TargetPlatform.android).black.subtitle1!,
        cursorColor: Colors.blue,
        selectionControls: materialTextSelectionControls,
        keyboardType: TextInputType.text,
        onEditingComplete: () {
          // This prevents the default focus change behavior on submission.
        },
      ),
    );
    await tester.pumpWidget(widget);

    // Select EditableText to give it focus.
    final Finder textFinder = find.byType(EditableText);
    await tester.tap(textFinder);
    await tester.pump();

    assert(focusNode.hasFocus);

    await tester.testTextInput.receiveAction(TextInputAction.done);
    await tester.pump();

    // Still has focus even though "done" was pressed because onEditingComplete
    // was provided and it overrides the default behavior.
    expect(focusNode.hasFocus, true);
  });

  testWidgets('When "done" is pressed callbacks are invoked: onEditingComplete > onSubmitted', (WidgetTester tester) async {
    final FocusNode focusNode = FocusNode();

    bool onEditingCompleteCalled = false;
    bool onSubmittedCalled = false;

    final Widget widget = MaterialApp(
      home: EditableText(
        backgroundCursorColor: Colors.grey,
        controller: TextEditingController(),
        focusNode: focusNode,
        style: Typography.material2018(platform: TargetPlatform.android).black.subtitle1!,
        cursorColor: Colors.blue,
        onEditingComplete: () {
          onEditingCompleteCalled = true;
          expect(onSubmittedCalled, false);
        },
        onSubmitted: (String value) {
          onSubmittedCalled = true;
          expect(onEditingCompleteCalled, true);
        },
      ),
    );
    await tester.pumpWidget(widget);

    // Select EditableText to give it focus.
    final Finder textFinder = find.byType(EditableText);
    await tester.tap(textFinder);
    await tester.pump();

    assert(focusNode.hasFocus);

    // The execution path starting with receiveAction() will trigger the
    // onEditingComplete and onSubmission callbacks.
    await tester.testTextInput.receiveAction(TextInputAction.done);

    // The expectations we care about are up above in the onEditingComplete
    // and onSubmission callbacks.
  });

  testWidgets('When "next" is pressed callbacks are invoked: onEditingComplete > onSubmitted', (WidgetTester tester) async {
    final FocusNode focusNode = FocusNode();

    bool onEditingCompleteCalled = false;
    bool onSubmittedCalled = false;

    final Widget widget = MaterialApp(
      home: EditableText(
        backgroundCursorColor: Colors.grey,
        controller: TextEditingController(),
        focusNode: focusNode,
        style: Typography.material2018(platform: TargetPlatform.android).black.subtitle1!,
        cursorColor: Colors.blue,
        onEditingComplete: () {
          onEditingCompleteCalled = true;
          assert(!onSubmittedCalled);
        },
        onSubmitted: (String value) {
          onSubmittedCalled = true;
          assert(onEditingCompleteCalled);
        },
      ),
    );
    await tester.pumpWidget(widget);

    // Select EditableText to give it focus.
    final Finder textFinder = find.byType(EditableText);
    await tester.tap(textFinder);
    await tester.pump();

    assert(focusNode.hasFocus);

    // The execution path starting with receiveAction() will trigger the
    // onEditingComplete and onSubmission callbacks.
    await tester.testTextInput.receiveAction(TextInputAction.done);

    // The expectations we care about are up above in the onEditingComplete
    // and onSubmission callbacks.
  });

  testWidgets('When "newline" action is called on a Editable text with maxLines == 1 callbacks are invoked: onEditingComplete > onSubmitted', (WidgetTester tester) async {
    final FocusNode focusNode = FocusNode();

    bool onEditingCompleteCalled = false;
    bool onSubmittedCalled = false;

    final Widget widget = MaterialApp(
      home: EditableText(
        backgroundCursorColor: Colors.grey,
        controller: TextEditingController(),
        focusNode: focusNode,
        style: Typography.material2018(platform: TargetPlatform.android).black.subtitle1!,
        cursorColor: Colors.blue,
        maxLines: 1,
        onEditingComplete: () {
          onEditingCompleteCalled = true;
          assert(!onSubmittedCalled);
        },
        onSubmitted: (String value) {
          onSubmittedCalled = true;
          assert(onEditingCompleteCalled);
        },
      ),
    );
    await tester.pumpWidget(widget);

    // Select EditableText to give it focus.
    final Finder textFinder = find.byType(EditableText);
    await tester.tap(textFinder);
    await tester.pump();

    assert(focusNode.hasFocus);

    // The execution path starting with receiveAction() will trigger the
    // onEditingComplete and onSubmission callbacks.
    await tester.testTextInput.receiveAction(TextInputAction.newline);
    // The expectations we care about are up above in the onEditingComplete
    // and onSubmission callbacks.
  });

  testWidgets('When "newline" action is called on a Editable text with maxLines != 1, onEditingComplete and onSubmitted callbacks are not invoked.', (WidgetTester tester) async {
    final FocusNode focusNode = FocusNode();

    bool onEditingCompleteCalled = false;
    bool onSubmittedCalled = false;

    final Widget widget = MaterialApp(
      home: EditableText(
        backgroundCursorColor: Colors.grey,
        controller: TextEditingController(),
        focusNode: focusNode,
        style: Typography.material2018(platform: TargetPlatform.android).black.subtitle1!,
        cursorColor: Colors.blue,
        maxLines: 3,
        onEditingComplete: () {
          onEditingCompleteCalled = true;
        },
        onSubmitted: (String value) {
          onSubmittedCalled = true;
        },
      ),
    );
    await tester.pumpWidget(widget);

    // Select EditableText to give it focus.
    final Finder textFinder = find.byType(EditableText);
    await tester.tap(textFinder);
    await tester.pump();

    assert(focusNode.hasFocus);

    // The execution path starting with receiveAction() will trigger the
    // onEditingComplete and onSubmission callbacks.
    await tester.testTextInput.receiveAction(TextInputAction.newline);

    // These callbacks shouldn't have been triggered.
    assert(!onSubmittedCalled);
    assert(!onEditingCompleteCalled);
  });

  testWidgets(
    'iOS autocorrection rectangle should appear on demand and dismiss when the text changes or when focus is lost',
    (WidgetTester tester) async {
      const Color rectColor = Color(0xFFFF0000);

      void verifyAutocorrectionRectVisibility({ required bool expectVisible }) {
        PaintPattern evaluate() {
          if (expectVisible) {
            return paints..something(((Symbol method, List<dynamic> arguments) {
              if (method != #drawRect)
                return false;
              final Paint paint = arguments[1] as Paint;
              return paint.color == rectColor;
            }));
          } else {
            return paints..everything(((Symbol method, List<dynamic> arguments) {
              if (method != #drawRect)
                return true;
              final Paint paint = arguments[1] as Paint;
              if (paint.color != rectColor)
                return true;
              throw 'Expected: autocorrection rect not visible, found: ${arguments[0]}';
            }));
          }
        }

        expect(findRenderEditable(tester), evaluate());
      }

      final FocusNode focusNode = FocusNode();
      final TextEditingController controller = TextEditingController(text: 'ABCDEFG');

      final Widget widget = MaterialApp(
        home: EditableText(
          backgroundCursorColor: Colors.grey,
          controller: controller,
          focusNode: focusNode,
          style: Typography.material2018(platform: TargetPlatform.android).black.subtitle1!,
          cursorColor: Colors.blue,
          autocorrect: true,
          autocorrectionTextRectColor: rectColor,
          showCursor: false,
          onEditingComplete: () { },
        ),
      );

      await tester.pumpWidget(widget);

      await tester.tap(find.byType(EditableText));
      await tester.pump();
      final EditableTextState state = tester.state<EditableTextState>(find.byType(EditableText));

      assert(focusNode.hasFocus);

      // The prompt rect should be invisible initially.
      verifyAutocorrectionRectVisibility(expectVisible: false);

      state.showAutocorrectionPromptRect(0, 1);
      await tester.pump();

      // Show prompt rect when told to.
      verifyAutocorrectionRectVisibility(expectVisible: true);

      // Text changed, prompt rect goes away.
      controller.text = '12345';
      await tester.pump();
      verifyAutocorrectionRectVisibility(expectVisible: false);

      state.showAutocorrectionPromptRect(0, 1);
      await tester.pump();

      verifyAutocorrectionRectVisibility(expectVisible: true);

      // Unfocus, prompt rect should go away.
      focusNode.unfocus();
      await tester.pump();
      verifyAutocorrectionRectVisibility(expectVisible: false);
  });

  testWidgets('Changing controller updates EditableText', (WidgetTester tester) async {
    final TextEditingController controller1 =
        TextEditingController(text: 'Wibble');
    final TextEditingController controller2 =
        TextEditingController(text: 'Wobble');
    TextEditingController currentController = controller1;
    late StateSetter setState;

    final FocusNode focusNode = FocusNode(debugLabel: 'EditableText Focus Node');
    Widget builder() {
      return StatefulBuilder(
        builder: (BuildContext context, StateSetter setter) {
          setState = setter;
          return MaterialApp(
            home: MediaQuery(
              data: const MediaQueryData(devicePixelRatio: 1.0),
              child: Directionality(
                textDirection: TextDirection.ltr,
                child: Center(
                  child: Material(
                    child: EditableText(
                      backgroundCursorColor: Colors.grey,
                      controller: currentController,
                      focusNode: focusNode,
                      style: Typography.material2018(platform: TargetPlatform.android)
                          .black
                          .subtitle1!,
                      cursorColor: Colors.blue,
                      selectionControls: materialTextSelectionControls,
                      keyboardType: TextInputType.text,
                      onChanged: (String value) { },
                    ),
                  ),
                ),
              ),
            ),
          );
        },
      );
    }

    await tester.pumpWidget(builder());
    await tester.pump(); // An extra pump to allow focus request to go through.

    final List<MethodCall> log = <MethodCall>[];
    SystemChannels.textInput.setMockMethodCallHandler((MethodCall methodCall) async {
      log.add(methodCall);
    });

    await tester.showKeyboard(find.byType(EditableText));

    // Verify TextInput.setEditingState and TextInput.setEditableSizeAndTransform are
    // both fired with updated text when controller is replaced.
    setState(() {
      currentController = controller2;
    });
    await tester.pump();

    expect(
      log.lastWhere((MethodCall m) => m.method == 'TextInput.setEditingState'),
      isMethodCall(
        'TextInput.setEditingState',
        arguments: const <String, dynamic>{
          'text': 'Wobble',
          'selectionBase': -1,
          'selectionExtent': -1,
          'selectionAffinity': 'TextAffinity.downstream',
          'selectionIsDirectional': false,
          'composingBase': -1,
          'composingExtent': -1,
        },
      ),
    );
    expect(
      log.lastWhere((MethodCall m) => m.method == 'TextInput.setEditableSizeAndTransform'),
      isMethodCall(
        'TextInput.setEditableSizeAndTransform',
        arguments: <String, dynamic>{
          'width': 800,
          'height': 14,
          'transform': Matrix4.translationValues(0.0, 293.0, 0.0).storage.toList(),
        },
      ),
    );
  });

  testWidgets('EditableText identifies as text field (w/ focus) in semantics', (WidgetTester tester) async {
    final SemanticsTester semantics = SemanticsTester(tester);

    await tester.pumpWidget(
      MediaQuery(
        data: const MediaQueryData(devicePixelRatio: 1.0),
        child: Directionality(
        textDirection: TextDirection.ltr,
          child: FocusScope(
            node: focusScopeNode,
            autofocus: true,
            child: EditableText(
              backgroundCursorColor: Colors.grey,
              controller: controller,
              focusNode: focusNode,
              style: textStyle,
              cursorColor: cursorColor,
            ),
          ),
        ),
      ),
    );

    expect(semantics, includesNodeWith(flags: <SemanticsFlag>[SemanticsFlag.isTextField]));

    await tester.tap(find.byType(EditableText));
    await tester.idle();
    await tester.pump();

    expect(
      semantics,
      includesNodeWith(flags: <SemanticsFlag>[
        SemanticsFlag.isTextField,
        SemanticsFlag.isFocused,
      ]),
    );

    semantics.dispose();
  });

  testWidgets('EditableText sets multi-line flag in semantics', (WidgetTester tester) async {
    final SemanticsTester semantics = SemanticsTester(tester);

    await tester.pumpWidget(
      MediaQuery(
        data: const MediaQueryData(devicePixelRatio: 1.0),
        child: Directionality(
        textDirection: TextDirection.ltr,
          child: FocusScope(
            node: focusScopeNode,
            autofocus: true,
            child: EditableText(
              backgroundCursorColor: Colors.grey,
              controller: controller,
              focusNode: focusNode,
              style: textStyle,
              cursorColor: cursorColor,
              maxLines: 1,
            ),
          ),
        ),
      ),
    );

    expect(
      semantics,
      includesNodeWith(flags: <SemanticsFlag>[SemanticsFlag.isTextField]),
    );

    await tester.pumpWidget(
      MediaQuery(
        data: const MediaQueryData(devicePixelRatio: 1.0),
        child: Directionality(
          textDirection: TextDirection.ltr,
          child: FocusScope(
            node: focusScopeNode,
            autofocus: true,
            child: EditableText(
              backgroundCursorColor: Colors.grey,
              controller: controller,
              focusNode: focusNode,
              style: textStyle,
              cursorColor: cursorColor,
              maxLines: 3,
            ),
          ),
        ),
      ),
    );

    expect(
      semantics,
      includesNodeWith(flags: <SemanticsFlag>[
        SemanticsFlag.isTextField,
        SemanticsFlag.isMultiline,
      ]),
    );

    semantics.dispose();
  });

  testWidgets('EditableText includes text as value in semantics', (WidgetTester tester) async {
    final SemanticsTester semantics = SemanticsTester(tester);

    const String value1 = 'EditableText content';

    controller.text = value1;

    await tester.pumpWidget(
      MediaQuery(
        data: const MediaQueryData(devicePixelRatio: 1.0),
        child: Directionality(
          textDirection: TextDirection.ltr,
          child: FocusScope(
            node: focusScopeNode,
            child: EditableText(
              backgroundCursorColor: Colors.grey,
              controller: controller,
              focusNode: focusNode,
              style: textStyle,
              cursorColor: cursorColor,
            ),
          ),
        ),
      ),
    );

    expect(
      semantics,
      includesNodeWith(
        flags: <SemanticsFlag>[SemanticsFlag.isTextField],
        value: value1,
      ),
    );

    const String value2 = 'Changed the EditableText content';
    controller.text = value2;
    await tester.idle();
    await tester.pump();

    expect(
      semantics,
      includesNodeWith(
        flags: <SemanticsFlag>[SemanticsFlag.isTextField],
        value: value2,
      ),
    );

    semantics.dispose();
  });

  testWidgets('exposes correct cursor movement semantics', (WidgetTester tester) async {
    final SemanticsTester semantics = SemanticsTester(tester);

    controller.text = 'test';

    await tester.pumpWidget(MaterialApp(
      home: EditableText(
        backgroundCursorColor: Colors.grey,
        controller: controller,
        focusNode: focusNode,
        style: textStyle,
        cursorColor: cursorColor,
      ),
    ));

    focusNode.requestFocus();
    await tester.pump();

    expect(
      semantics,
      includesNodeWith(
        value: 'test',
      ),
    );

    controller.selection =
        TextSelection.collapsed(offset:controller.text.length);
    await tester.pumpAndSettle();

    // At end, can only go backwards.
    expect(
      semantics,
      includesNodeWith(
        value: 'test',
        actions: <SemanticsAction>[
          SemanticsAction.moveCursorBackwardByCharacter,
          SemanticsAction.moveCursorBackwardByWord,
          SemanticsAction.setSelection,
          SemanticsAction.setText,
        ],
      ),
    );

    controller.selection =
        TextSelection.collapsed(offset:controller.text.length - 2);
    await tester.pumpAndSettle();

    // Somewhere in the middle, can go in both directions.
    expect(
      semantics,
      includesNodeWith(
        value: 'test',
        actions: <SemanticsAction>[
          SemanticsAction.moveCursorBackwardByCharacter,
          SemanticsAction.moveCursorForwardByCharacter,
          SemanticsAction.moveCursorBackwardByWord,
          SemanticsAction.moveCursorForwardByWord,
          SemanticsAction.setSelection,
          SemanticsAction.setText,
        ],
      ),
    );

    controller.selection = const TextSelection.collapsed(offset: 0);
    await tester.pumpAndSettle();

    // At beginning, can only go forward.
    expect(
      semantics,
      includesNodeWith(
        value: 'test',
        actions: <SemanticsAction>[
          SemanticsAction.moveCursorForwardByCharacter,
          SemanticsAction.moveCursorForwardByWord,
          SemanticsAction.setSelection,
          SemanticsAction.setText,
        ],
      ),
    );

    semantics.dispose();
  });

  testWidgets('can move cursor with a11y means - character', (WidgetTester tester) async {
    final SemanticsTester semantics = SemanticsTester(tester);
    const bool doNotExtendSelection = false;

    controller.text = 'test';
    controller.selection =
        TextSelection.collapsed(offset:controller.text.length);

    await tester.pumpWidget(MaterialApp(
      home: EditableText(
        backgroundCursorColor: Colors.grey,
        controller: controller,
        focusNode: focusNode,
        style: textStyle,
        cursorColor: cursorColor,
      ),
    ));

    expect(
      semantics,
      includesNodeWith(
        value: 'test',
        actions: <SemanticsAction>[
          SemanticsAction.moveCursorBackwardByCharacter,
          SemanticsAction.moveCursorBackwardByWord,
        ],
      ),
    );

    final RenderEditable render = tester.allRenderObjects.whereType<RenderEditable>().first;
    final int semanticsId = render.debugSemantics!.id;

    expect(controller.selection.baseOffset, 4);
    expect(controller.selection.extentOffset, 4);

    tester.binding.pipelineOwner.semanticsOwner!.performAction(semanticsId,
        SemanticsAction.moveCursorBackwardByCharacter, doNotExtendSelection);
    await tester.pumpAndSettle();

    expect(controller.selection.baseOffset, 3);
    expect(controller.selection.extentOffset, 3);

    expect(
      semantics,
      includesNodeWith(
        value: 'test',
        actions: <SemanticsAction>[
          SemanticsAction.moveCursorBackwardByCharacter,
          SemanticsAction.moveCursorForwardByCharacter,
          SemanticsAction.moveCursorBackwardByWord,
          SemanticsAction.moveCursorForwardByWord,
          SemanticsAction.setSelection,
          SemanticsAction.setText,
        ],
      ),
    );

    tester.binding.pipelineOwner.semanticsOwner!.performAction(semanticsId,
        SemanticsAction.moveCursorBackwardByCharacter, doNotExtendSelection);
    await tester.pumpAndSettle();
    tester.binding.pipelineOwner.semanticsOwner!.performAction(semanticsId,
        SemanticsAction.moveCursorBackwardByCharacter, doNotExtendSelection);
    await tester.pumpAndSettle();
    tester.binding.pipelineOwner.semanticsOwner!.performAction(semanticsId,
        SemanticsAction.moveCursorBackwardByCharacter, doNotExtendSelection);
    await tester.pumpAndSettle();

    expect(controller.selection.baseOffset, 0);
    expect(controller.selection.extentOffset, 0);

    await tester.pumpAndSettle();
    expect(
      semantics,
      includesNodeWith(
        value: 'test',
        actions: <SemanticsAction>[
          SemanticsAction.moveCursorForwardByCharacter,
          SemanticsAction.moveCursorForwardByWord,
          SemanticsAction.setSelection,
          SemanticsAction.setText,
        ],
      ),
    );

    tester.binding.pipelineOwner.semanticsOwner!.performAction(semanticsId,
        SemanticsAction.moveCursorForwardByCharacter, doNotExtendSelection);
    await tester.pumpAndSettle();

    expect(controller.selection.baseOffset, 1);
    expect(controller.selection.extentOffset, 1);

    semantics.dispose();
  });

  testWidgets('can move cursor with a11y means - word', (WidgetTester tester) async {
    final SemanticsTester semantics = SemanticsTester(tester);
    const bool doNotExtendSelection = false;

    controller.text = 'test for words';
    controller.selection =
    TextSelection.collapsed(offset:controller.text.length);

    await tester.pumpWidget(MaterialApp(
      home: EditableText(
        backgroundCursorColor: Colors.grey,
        controller: controller,
        focusNode: focusNode,
        style: textStyle,
        cursorColor: cursorColor,
      ),
    ));

    expect(
      semantics,
      includesNodeWith(
        value: 'test for words',
        actions: <SemanticsAction>[
          SemanticsAction.moveCursorBackwardByCharacter,
          SemanticsAction.moveCursorBackwardByWord,
        ],
      ),
    );

    final RenderEditable render = tester.allRenderObjects.whereType<RenderEditable>().first;
    final int semanticsId = render.debugSemantics!.id;

    expect(controller.selection.baseOffset, 14);
    expect(controller.selection.extentOffset, 14);

    tester.binding.pipelineOwner.semanticsOwner!.performAction(semanticsId,
        SemanticsAction.moveCursorBackwardByWord, doNotExtendSelection);
    await tester.pumpAndSettle();

    expect(controller.selection.baseOffset, 9);
    expect(controller.selection.extentOffset, 9);

    expect(
      semantics,
      includesNodeWith(
        value: 'test for words',
        actions: <SemanticsAction>[
          SemanticsAction.moveCursorBackwardByCharacter,
          SemanticsAction.moveCursorForwardByCharacter,
          SemanticsAction.moveCursorBackwardByWord,
          SemanticsAction.moveCursorForwardByWord,
          SemanticsAction.setSelection,
          SemanticsAction.setText,
        ],
      ),
    );

    tester.binding.pipelineOwner.semanticsOwner!.performAction(semanticsId,
        SemanticsAction.moveCursorBackwardByWord, doNotExtendSelection);
    await tester.pumpAndSettle();

    expect(controller.selection.baseOffset, 5);
    expect(controller.selection.extentOffset, 5);

    tester.binding.pipelineOwner.semanticsOwner!.performAction(semanticsId,
        SemanticsAction.moveCursorBackwardByWord, doNotExtendSelection);
    await tester.pumpAndSettle();

    expect(controller.selection.baseOffset, 0);
    expect(controller.selection.extentOffset, 0);

    await tester.pumpAndSettle();
    expect(
      semantics,
      includesNodeWith(
        value: 'test for words',
        actions: <SemanticsAction>[
          SemanticsAction.moveCursorForwardByCharacter,
          SemanticsAction.moveCursorForwardByWord,
          SemanticsAction.setSelection,
          SemanticsAction.setText,
        ],
      ),
    );

    tester.binding.pipelineOwner.semanticsOwner!.performAction(semanticsId,
        SemanticsAction.moveCursorForwardByWord, doNotExtendSelection);
    await tester.pumpAndSettle();

    expect(controller.selection.baseOffset, 5);
    expect(controller.selection.extentOffset, 5);

    tester.binding.pipelineOwner.semanticsOwner!.performAction(semanticsId,
        SemanticsAction.moveCursorForwardByWord, doNotExtendSelection);
    await tester.pumpAndSettle();

    expect(controller.selection.baseOffset, 9);
    expect(controller.selection.extentOffset, 9);

    semantics.dispose();
  });

  testWidgets('can extend selection with a11y means - character', (WidgetTester tester) async {
    final SemanticsTester semantics = SemanticsTester(tester);
    const bool extendSelection = true;
    const bool doNotExtendSelection = false;

    controller.text = 'test';
    controller.selection =
        TextSelection.collapsed(offset:controller.text.length);

    await tester.pumpWidget(MaterialApp(
      home: EditableText(
        backgroundCursorColor: Colors.grey,
        controller: controller,
        focusNode: focusNode,
        style: textStyle,
        cursorColor: cursorColor,
      ),
    ));

    expect(
      semantics,
      includesNodeWith(
        value: 'test',
        actions: <SemanticsAction>[
          SemanticsAction.moveCursorBackwardByCharacter,
          SemanticsAction.moveCursorBackwardByWord,
        ],
      ),
    );

    final RenderEditable render = tester.allRenderObjects.whereType<RenderEditable>().first;
    final int semanticsId = render.debugSemantics!.id;

    expect(controller.selection.baseOffset, 4);
    expect(controller.selection.extentOffset, 4);

    tester.binding.pipelineOwner.semanticsOwner!.performAction(semanticsId,
        SemanticsAction.moveCursorBackwardByCharacter, extendSelection);
    await tester.pumpAndSettle();

    expect(controller.selection.baseOffset, 4);
    expect(controller.selection.extentOffset, 3);

    expect(
      semantics,
      includesNodeWith(
        value: 'test',
        actions: <SemanticsAction>[
          SemanticsAction.moveCursorBackwardByCharacter,
          SemanticsAction.moveCursorForwardByCharacter,
          SemanticsAction.moveCursorBackwardByWord,
          SemanticsAction.moveCursorForwardByWord,
          SemanticsAction.setSelection,
          SemanticsAction.setText,
        ],
      ),
    );

    tester.binding.pipelineOwner.semanticsOwner!.performAction(semanticsId,
        SemanticsAction.moveCursorBackwardByCharacter, extendSelection);
    await tester.pumpAndSettle();
    tester.binding.pipelineOwner.semanticsOwner!.performAction(semanticsId,
        SemanticsAction.moveCursorBackwardByCharacter, extendSelection);
    await tester.pumpAndSettle();
    tester.binding.pipelineOwner.semanticsOwner!.performAction(semanticsId,
        SemanticsAction.moveCursorBackwardByCharacter, extendSelection);
    await tester.pumpAndSettle();

    expect(controller.selection.baseOffset, 4);
    expect(controller.selection.extentOffset, 0);

    await tester.pumpAndSettle();
    expect(
      semantics,
      includesNodeWith(
        value: 'test',
        actions: <SemanticsAction>[
          SemanticsAction.moveCursorForwardByCharacter,
          SemanticsAction.moveCursorForwardByWord,
          SemanticsAction.setSelection,
          SemanticsAction.setText,
        ],
      ),
    );

    tester.binding.pipelineOwner.semanticsOwner!.performAction(semanticsId,
        SemanticsAction.moveCursorForwardByCharacter, doNotExtendSelection);
    await tester.pumpAndSettle();

    expect(controller.selection.baseOffset, 1);
    expect(controller.selection.extentOffset, 1);

    tester.binding.pipelineOwner.semanticsOwner!.performAction(semanticsId,
        SemanticsAction.moveCursorForwardByCharacter, extendSelection);
    await tester.pumpAndSettle();

    expect(controller.selection.baseOffset, 1);
    expect(controller.selection.extentOffset, 2);

    semantics.dispose();
  });

  testWidgets('can extend selection with a11y means - word', (WidgetTester tester) async {
    final SemanticsTester semantics = SemanticsTester(tester);
    const bool extendSelection = true;
    const bool doNotExtendSelection = false;

    controller.text = 'test for words';
    controller.selection =
    TextSelection.collapsed(offset:controller.text.length);

    await tester.pumpWidget(MaterialApp(
      home: EditableText(
        backgroundCursorColor: Colors.grey,
        controller: controller,
        focusNode: focusNode,
        style: textStyle,
        cursorColor: cursorColor,
      ),
    ));

    expect(
      semantics,
      includesNodeWith(
        value: 'test for words',
        actions: <SemanticsAction>[
          SemanticsAction.moveCursorBackwardByCharacter,
          SemanticsAction.moveCursorBackwardByWord,
        ],
      ),
    );

    final RenderEditable render = tester.allRenderObjects.whereType<RenderEditable>().first;
    final int semanticsId = render.debugSemantics!.id;

    expect(controller.selection.baseOffset, 14);
    expect(controller.selection.extentOffset, 14);

    tester.binding.pipelineOwner.semanticsOwner!.performAction(semanticsId,
        SemanticsAction.moveCursorBackwardByWord, extendSelection);
    await tester.pumpAndSettle();

    expect(controller.selection.baseOffset, 14);
    expect(controller.selection.extentOffset, 9);

    expect(
      semantics,
      includesNodeWith(
        value: 'test for words',
        actions: <SemanticsAction>[
          SemanticsAction.moveCursorBackwardByCharacter,
          SemanticsAction.moveCursorForwardByCharacter,
          SemanticsAction.moveCursorBackwardByWord,
          SemanticsAction.moveCursorForwardByWord,
          SemanticsAction.setSelection,
          SemanticsAction.setText,
        ],
      ),
    );

    tester.binding.pipelineOwner.semanticsOwner!.performAction(semanticsId,
        SemanticsAction.moveCursorBackwardByWord, extendSelection);
    await tester.pumpAndSettle();

    expect(controller.selection.baseOffset, 14);
    expect(controller.selection.extentOffset, 5);

    tester.binding.pipelineOwner.semanticsOwner!.performAction(semanticsId,
        SemanticsAction.moveCursorBackwardByWord, extendSelection);
    await tester.pumpAndSettle();

    expect(controller.selection.baseOffset, 14);
    expect(controller.selection.extentOffset, 0);

    await tester.pumpAndSettle();
    expect(
      semantics,
      includesNodeWith(
        value: 'test for words',
        actions: <SemanticsAction>[
          SemanticsAction.moveCursorForwardByCharacter,
          SemanticsAction.moveCursorForwardByWord,
          SemanticsAction.setSelection,
          SemanticsAction.setText,
        ],
      ),
    );

    tester.binding.pipelineOwner.semanticsOwner!.performAction(semanticsId,
        SemanticsAction.moveCursorForwardByWord, doNotExtendSelection);
    await tester.pumpAndSettle();

    expect(controller.selection.baseOffset, 5);
    expect(controller.selection.extentOffset, 5);

    tester.binding.pipelineOwner.semanticsOwner!.performAction(semanticsId,
        SemanticsAction.moveCursorForwardByWord, extendSelection);
    await tester.pumpAndSettle();

    expect(controller.selection.baseOffset, 5);
    expect(controller.selection.extentOffset, 9);

    semantics.dispose();
  });

  testWidgets('password fields have correct semantics', (WidgetTester tester) async {
    final SemanticsTester semantics = SemanticsTester(tester);

    controller.text = 'super-secret-password!!1';

    await tester.pumpWidget(MaterialApp(
      home: EditableText(
        backgroundCursorColor: Colors.grey,
        obscureText: true,
        controller: controller,
        focusNode: focusNode,
        style: textStyle,
        cursorColor: cursorColor,
      ),
    ));

    final String expectedValue = '•' *controller.text.length;

    expect(
      semantics,
      hasSemantics(
        TestSemantics(
          children: <TestSemantics>[
            TestSemantics.rootChild(
              children: <TestSemantics>[
                TestSemantics(
                  children: <TestSemantics>[
                    TestSemantics(
                      flags: <SemanticsFlag>[SemanticsFlag.scopesRoute],
                      children: <TestSemantics>[
                        TestSemantics(
                          flags: <SemanticsFlag>[
                            SemanticsFlag.isTextField,
                            SemanticsFlag.isObscured,
                          ],
                          value: expectedValue,
                          textDirection: TextDirection.ltr,
                        ),
                      ],
                    )
                  ],
                )
              ],
            ),
          ],
        ),
        ignoreTransform: true,
        ignoreRect: true,
        ignoreId: true,
      ),
    );

    semantics.dispose();
  });

  testWidgets('password fields become obscured with the right semantics when set', (WidgetTester tester) async {
    final SemanticsTester semantics = SemanticsTester(tester);

    const String originalText = 'super-secret-password!!1';
    controller.text = originalText;

    await tester.pumpWidget(MaterialApp(
      home: EditableText(
        backgroundCursorColor: Colors.grey,
        controller: controller,
        focusNode: focusNode,
        style: textStyle,
        cursorColor: cursorColor,
      ),
    ));

    final String expectedValue = '•' * originalText.length;

    expect(
      semantics,
      hasSemantics(
        TestSemantics(
          children: <TestSemantics>[
            TestSemantics.rootChild(
              children: <TestSemantics>[
                TestSemantics(
                  children:<TestSemantics>[
                    TestSemantics(
                      flags: <SemanticsFlag>[SemanticsFlag.scopesRoute],
                      children: <TestSemantics>[
                        TestSemantics(
                          flags: <SemanticsFlag>[
                            SemanticsFlag.isTextField,
                          ],
                          value: originalText,
                          textDirection: TextDirection.ltr,
                        ),
                      ],
                    ),
                  ]
                ),
              ],
            ),
          ],
        ),
        ignoreTransform: true,
        ignoreRect: true,
        ignoreId: true,
      ),
    );

    focusNode.requestFocus();

    // Now change it to make it obscure text.
    await tester.pumpWidget(MaterialApp(
      home: EditableText(
        backgroundCursorColor: Colors.grey,
        controller: controller,
        obscureText: true,
        focusNode: focusNode,
        style: textStyle,
        cursorColor: cursorColor,
      ),
    ));

    expect(findRenderEditable(tester).text!.text, expectedValue);

    expect(
      semantics,
      hasSemantics(
        TestSemantics(
          children: <TestSemantics>[
            TestSemantics.rootChild(
              children: <TestSemantics>[
                TestSemantics(
                  children:<TestSemantics>[
                    TestSemantics(
                      flags: <SemanticsFlag>[SemanticsFlag.scopesRoute],
                      children: <TestSemantics>[
                        TestSemantics(
                          flags: <SemanticsFlag>[
                            SemanticsFlag.isTextField,
                            SemanticsFlag.isObscured,
                            SemanticsFlag.isFocused,
                          ],
                          actions: <SemanticsAction>[
                            SemanticsAction.moveCursorBackwardByCharacter,
                            SemanticsAction.setSelection,
                            SemanticsAction.setText,
                            SemanticsAction.moveCursorBackwardByWord,
                          ],
                          value: expectedValue,
                          textDirection: TextDirection.ltr,
                          textSelection: const TextSelection.collapsed(offset: 24),
                        ),
                      ],
                    ),
                  ]
                )
              ],
            ),
          ],
        ),
        ignoreTransform: true,
        ignoreRect: true,
        ignoreId: true,
      ),
    );

    semantics.dispose();
  });

  testWidgets('password fields can have their obscuring character customized', (WidgetTester tester) async {
    const String originalText = 'super-secret-password!!1';
    controller.text = originalText;

    const String obscuringCharacter = '#';
    await tester.pumpWidget(MaterialApp(
      home: EditableText(
        backgroundCursorColor: Colors.grey,
        controller: controller,
        obscuringCharacter: obscuringCharacter,
        obscureText: true,
        focusNode: focusNode,
        style: textStyle,
        cursorColor: cursorColor,
      ),
    ));

    final String expectedValue = obscuringCharacter * originalText.length;
    expect(findRenderEditable(tester).text!.text, expectedValue);
  });

  group('a11y copy/cut/paste', () {
    Future<void> _buildApp(MockTextSelectionControls controls, WidgetTester tester) {
      return tester.pumpWidget(MaterialApp(
        home: EditableText(
          backgroundCursorColor: Colors.grey,
          controller: controller,
          focusNode: focusNode,
          style: textStyle,
          cursorColor: cursorColor,
          selectionControls: controls,
        ),
      ));
    }

    late MockTextSelectionControls controls;

    setUp(() {
      controller.text = 'test';
      controller.selection =
          TextSelection.collapsed(offset:controller.text.length);

      controls = MockTextSelectionControls();
    });

    testWidgets('are exposed', (WidgetTester tester) async {
      final SemanticsTester semantics = SemanticsTester(tester);
      addTearDown(semantics.dispose);

      controls.testCanCopy = false;
      controls.testCanCut = false;
      controls.testCanPaste = false;

      await _buildApp(controls, tester);
      await tester.tap(find.byType(EditableText));
      await tester.pump();

      expect(
        semantics,
        includesNodeWith(
          value: 'test',
          actions: <SemanticsAction>[
            SemanticsAction.moveCursorBackwardByCharacter,
            SemanticsAction.moveCursorBackwardByWord,
            SemanticsAction.setSelection,
            SemanticsAction.setText,
          ],
        ),
      );

      controls.testCanCopy = true;
      await _buildApp(controls, tester);
      expect(
        semantics,
        includesNodeWith(
          value: 'test',
          actions: <SemanticsAction>[
            SemanticsAction.moveCursorBackwardByCharacter,
            SemanticsAction.moveCursorBackwardByWord,
            SemanticsAction.setSelection,
            SemanticsAction.setText,
            SemanticsAction.copy,
          ],
        ),
      );

      controls.testCanCopy = false;
      controls.testCanPaste = true;
      await _buildApp(controls, tester);
      await tester.pumpAndSettle();
      expect(
        semantics,
        includesNodeWith(
          value: 'test',
          actions: <SemanticsAction>[
            SemanticsAction.moveCursorBackwardByCharacter,
            SemanticsAction.moveCursorBackwardByWord,
            SemanticsAction.setSelection,
            SemanticsAction.setText,
            SemanticsAction.paste,
          ],
        ),
      );

      controls.testCanPaste = false;
      controls.testCanCut = true;
      await _buildApp(controls, tester);
      expect(
        semantics,
        includesNodeWith(
          value: 'test',
          actions: <SemanticsAction>[
            SemanticsAction.moveCursorBackwardByCharacter,
            SemanticsAction.moveCursorBackwardByWord,
            SemanticsAction.setSelection,
            SemanticsAction.setText,
            SemanticsAction.cut,
          ],
        ),
      );

      controls.testCanCopy = true;
      controls.testCanCut = true;
      controls.testCanPaste = true;
      await _buildApp(controls, tester);
      expect(
        semantics,
        includesNodeWith(
          value: 'test',
          actions: <SemanticsAction>[
            SemanticsAction.moveCursorBackwardByCharacter,
            SemanticsAction.moveCursorBackwardByWord,
            SemanticsAction.setSelection,
            SemanticsAction.setText,
            SemanticsAction.cut,
            SemanticsAction.copy,
            SemanticsAction.paste,
          ],
        ),
      );
    });

    testWidgets('can copy/cut/paste with a11y', (WidgetTester tester) async {
      final SemanticsTester semantics = SemanticsTester(tester);

      controls.testCanCopy = true;
      controls.testCanCut = true;
      controls.testCanPaste = true;
      await _buildApp(controls, tester);
      await tester.tap(find.byType(EditableText));
      await tester.pump();

      final SemanticsOwner owner = tester.binding.pipelineOwner.semanticsOwner!;
      const int expectedNodeId = 5;

      expect(
        semantics,
        hasSemantics(
          TestSemantics.root(
            children: <TestSemantics>[
              TestSemantics.rootChild(
                id: 1,
                children: <TestSemantics>[
                  TestSemantics(
                    id: 2,
                    children: <TestSemantics>[
                      TestSemantics(
                        id: 3,
                        flags: <SemanticsFlag>[SemanticsFlag.scopesRoute],
                        children: <TestSemantics>[
                          TestSemantics.rootChild(
                            id: expectedNodeId,
                            flags: <SemanticsFlag>[
                              SemanticsFlag.isTextField,
                              SemanticsFlag.isFocused,
                            ],
                            actions: <SemanticsAction>[
                              SemanticsAction.moveCursorBackwardByCharacter,
                              SemanticsAction.moveCursorBackwardByWord,
                              SemanticsAction.setSelection,
                              SemanticsAction.setText,
                              SemanticsAction.copy,
                              SemanticsAction.cut,
                              SemanticsAction.paste,
                            ],
                            value: 'test',
                            textSelection: TextSelection.collapsed(
                              offset: controller.text.length),
                            textDirection: TextDirection.ltr,
                          ),
                        ],
                      ),
                    ]
                  )
                ],
              ),
            ],
          ),
          ignoreRect: true,
          ignoreTransform: true,
        ),
      );

      owner.performAction(expectedNodeId, SemanticsAction.copy);
      expect(controls.copyCount, 1);

      owner.performAction(expectedNodeId, SemanticsAction.cut);
      expect(controls.cutCount, 1);

      owner.performAction(expectedNodeId, SemanticsAction.paste);
      expect(controls.pasteCount, 1);

      semantics.dispose();
    });
  });

  testWidgets('can set text with a11y', (WidgetTester tester) async {
    final SemanticsTester semantics = SemanticsTester(tester);
    await tester.pumpWidget(MaterialApp(
      home: EditableText(
        backgroundCursorColor: Colors.grey,
        controller: controller,
        focusNode: focusNode,
        style: textStyle,
        cursorColor: cursorColor,
      ),
    ));
    await tester.tap(find.byType(EditableText));
    await tester.pump();

    final SemanticsOwner owner = tester.binding.pipelineOwner.semanticsOwner!;
    const int expectedNodeId = 4;

    expect(
      semantics,
      hasSemantics(
        TestSemantics.root(
          children: <TestSemantics>[
            TestSemantics.rootChild(
              id: 1,
              children: <TestSemantics>[
                TestSemantics(
                  id: 2,
                  children: <TestSemantics>[
                    TestSemantics(
                      id: 3,
                      flags: <SemanticsFlag>[SemanticsFlag.scopesRoute],
                      children: <TestSemantics>[
                        TestSemantics.rootChild(
                          id: expectedNodeId,
                          flags: <SemanticsFlag>[
                            SemanticsFlag.isTextField,
                            SemanticsFlag.isFocused,
                          ],
                          actions: <SemanticsAction>[
                            SemanticsAction.setSelection,
                            SemanticsAction.setText,
                          ],
                          value: '',
                          textSelection: TextSelection.collapsed(
                              offset: controller.text.length),
                          textDirection: TextDirection.ltr,
                        ),
                      ],
                    ),
                  ],
                ),
              ],
            ),
          ],
        ),
        ignoreRect: true,
        ignoreTransform: true,
      ),
    );

    expect(controller.text, '');
    owner.performAction(expectedNodeId, SemanticsAction.setText, 'how are you');
    expect(controller.text, 'how are you');

    semantics.dispose();
  });

  testWidgets('allows customizing text style in subclasses', (WidgetTester tester) async {
    controller.text = 'Hello World';

    await tester.pumpWidget(MaterialApp(
      home: CustomStyleEditableText(
        controller: controller,
        focusNode: focusNode,
        style: textStyle,
        cursorColor: cursorColor,
      ),
    ));

    // Simulate selection change via tap to show handles.
    final RenderEditable render = tester.allRenderObjects.whereType<RenderEditable>().first;
    expect(render.text!.style!.fontStyle, FontStyle.italic);
  });

  testWidgets('Formatters are skipped if text has not changed', (WidgetTester tester) async {
    int called = 0;
    final TextInputFormatter formatter = TextInputFormatter.withFunction((TextEditingValue oldValue, TextEditingValue newValue) {
      called += 1;
      return newValue;
    });
    final TextEditingController controller = TextEditingController();
    final MediaQuery mediaQuery = MediaQuery(
      data: const MediaQueryData(devicePixelRatio: 1.0),
      child: EditableText(
        controller: controller,
        backgroundCursorColor: Colors.red,
        cursorColor: Colors.red,
        focusNode: FocusNode(),
        style: textStyle,
        inputFormatters: <TextInputFormatter>[
          formatter,
        ],
        textDirection: TextDirection.ltr,
      ),
    );
    await tester.pumpWidget(mediaQuery);
    final EditableTextState state = tester.firstState(find.byType(EditableText));
    state.updateEditingValue(const TextEditingValue(
      text: 'a',
    ));
    expect(called, 1);
    // same value.
    state.updateEditingValue(const TextEditingValue(
      text: 'a',
    ));
    expect(called, 1);
    // same value with different selection.
    state.updateEditingValue(const TextEditingValue(
      text: 'a',
      selection: TextSelection.collapsed(offset: 1),
    ));
    // different value.
    state.updateEditingValue(const TextEditingValue(
      text: 'b',
    ));
    expect(called, 2);
  });

  testWidgets('default keyboardAppearance is respected', (WidgetTester tester) async {
    // Regression test for https://github.com/flutter/flutter/issues/22212.

    final List<MethodCall> log = <MethodCall>[];
    SystemChannels.textInput.setMockMethodCallHandler((MethodCall methodCall) async {
      log.add(methodCall);
    });

    final TextEditingController controller = TextEditingController();
    await tester.pumpWidget(
      MediaQuery(
        data: const MediaQueryData(
          devicePixelRatio: 1.0
        ),
        child: Directionality(
          textDirection: TextDirection.ltr,
          child: EditableText(
            controller: controller,
            focusNode: FocusNode(),
            style: Typography.material2018(platform: TargetPlatform.android).black.subtitle1!,
            cursorColor: Colors.blue,
            backgroundCursorColor: Colors.grey,
          ),
        ),
      ),
    );

    await tester.showKeyboard(find.byType(EditableText));
    final MethodCall setClient = log.first;
    expect(setClient.method, 'TextInput.setClient');
    expect(setClient.arguments.last['keyboardAppearance'], 'Brightness.light');
  });

  testWidgets('location of widget is sent on show keyboard', (WidgetTester tester) async {
    final List<MethodCall> log = <MethodCall>[];
    SystemChannels.textInput.setMockMethodCallHandler((MethodCall methodCall) async {
      log.add(methodCall);
    });

    final TextEditingController controller = TextEditingController();
    await tester.pumpWidget(
      MediaQuery(
        data: const MediaQueryData(
            devicePixelRatio: 1.0
        ),
        child: Directionality(
          textDirection: TextDirection.ltr,
          child: EditableText(
            controller: controller,
            focusNode: FocusNode(),
            style: Typography.material2018(platform: TargetPlatform.android).black.subtitle1!,
            cursorColor: Colors.blue,
            backgroundCursorColor: Colors.grey,
          ),
        ),
      ),
    );

    await tester.showKeyboard(find.byType(EditableText));
    final MethodCall methodCall = log.firstWhere((MethodCall m) => m.method == 'TextInput.setEditableSizeAndTransform');
    expect(
      methodCall,
      isMethodCall('TextInput.setEditableSizeAndTransform', arguments: <String, dynamic>{
        'width': 800,
        'height': 600,
        'transform': Matrix4.identity().storage.toList(),
      }),
    );
  });

  testWidgets('transform and size is reset when text connection opens', (WidgetTester tester) async {
    final List<MethodCall> log = <MethodCall>[];
    SystemChannels.textInput.setMockMethodCallHandler((MethodCall methodCall) async {
      log.add(methodCall);
    });

    final TextEditingController controller1 = TextEditingController();
    final TextEditingController controller2 = TextEditingController();
    controller1.text = 'Text1';
    controller2.text = 'Text2';

    await tester.pumpWidget(
      MediaQuery(
        data: const MediaQueryData(
            devicePixelRatio: 1.0
        ),
        child: Directionality(
          textDirection: TextDirection.ltr,
          child: Column(
            mainAxisAlignment: MainAxisAlignment.start,
            crossAxisAlignment: CrossAxisAlignment.start,
            children:  <Widget>[
              EditableText(
                key: ValueKey<String>(controller1.text),
                controller: controller1,
                focusNode: FocusNode(),
                style: Typography.material2018(platform: TargetPlatform.android).black.subtitle1!,
                cursorColor: Colors.blue,
                backgroundCursorColor: Colors.grey,
              ),
              const SizedBox(height: 200.0),
              EditableText(
                key: ValueKey<String>(controller2.text),
                controller: controller2,
                focusNode: FocusNode(),
                style: Typography.material2018(platform: TargetPlatform.android).black.subtitle1!,
                cursorColor: Colors.blue,
                backgroundCursorColor: Colors.grey,
                minLines: 10,
                maxLines: 20,
              ),
              const SizedBox(height: 100.0),
            ],
          ),
        ),
      ),
    );

    await tester.showKeyboard(find.byKey(ValueKey<String>(controller1.text)));
    final MethodCall methodCall = log.firstWhere((MethodCall m) => m.method == 'TextInput.setEditableSizeAndTransform');
    expect(
      methodCall,
      isMethodCall('TextInput.setEditableSizeAndTransform', arguments: <String, dynamic>{
        'width': 800,
        'height': 14,
        'transform': Matrix4.identity().storage.toList(),
      }),
    );

    log.clear();

    // Move to the next editable text.
    await tester.showKeyboard(find.byKey(ValueKey<String>(controller2.text)));
    final MethodCall methodCall2 = log.firstWhere((MethodCall m) => m.method == 'TextInput.setEditableSizeAndTransform');
    expect(
      methodCall2,
      isMethodCall('TextInput.setEditableSizeAndTransform', arguments: <String, dynamic>{
        'width': 800,
        'height': 140.0,
        'transform': <double>[1.0, 0.0, 0.0, 0.0, 0.0, 1.0, 0.0, 0.0, 0.0, 0.0, 1.0, 0.0, 0.0, 214.0, 0.0, 1.0],
      }),
    );

    log.clear();

    // Move back to the first editable text.
    await tester.showKeyboard(find.byKey(ValueKey<String>(controller1.text)));
    final MethodCall methodCall3 = log.firstWhere((MethodCall m) => m.method == 'TextInput.setEditableSizeAndTransform');
    expect(
      methodCall3,
      isMethodCall('TextInput.setEditableSizeAndTransform', arguments: <String, dynamic>{
        'width': 800,
        'height': 14,
        'transform': Matrix4.identity().storage.toList(),
      }),
    );
  });

  testWidgets('size and transform are sent when they change', (WidgetTester tester) async {
    final List<MethodCall> log = <MethodCall>[];
    SystemChannels.textInput.setMockMethodCallHandler((MethodCall methodCall) async {
      log.add(methodCall);
    });

    const Offset offset = Offset(10.0, 20.0);
    const Key transformButtonKey = Key('transformButton');
    await tester.pumpWidget(
      const TransformedEditableText(
        offset: offset,
        transformButtonKey: transformButtonKey,
      ),
    );

    await tester.showKeyboard(find.byType(EditableText));
    MethodCall methodCall = log.firstWhere((MethodCall m) => m.method == 'TextInput.setEditableSizeAndTransform');
    expect(
      methodCall,
      isMethodCall('TextInput.setEditableSizeAndTransform', arguments: <String, dynamic>{
        'width': 800,
        'height': 14,
        'transform': Matrix4.identity().storage.toList(),
      }),
    );

    log.clear();
    await tester.tap(find.byKey(transformButtonKey));
    await tester.pumpAndSettle();

    // There should be a new platform message updating the transform.
    methodCall = log.firstWhere((MethodCall m) => m.method == 'TextInput.setEditableSizeAndTransform');
    expect(
      methodCall,
      isMethodCall('TextInput.setEditableSizeAndTransform', arguments: <String, dynamic>{
        'width': 800,
        'height': 14,
        'transform': Matrix4.translationValues(offset.dx, offset.dy, 0.0).storage.toList(),
      }),
    );
  });

  testWidgets('text styling info is sent on show keyboard', (WidgetTester tester) async {
    final List<MethodCall> log = <MethodCall>[];
    SystemChannels.textInput.setMockMethodCallHandler((MethodCall methodCall) async {
      log.add(methodCall);
    });

    final TextEditingController controller = TextEditingController();
    await tester.pumpWidget(
      MediaQuery(
        data: const MediaQueryData(devicePixelRatio: 1.0),
        child: EditableText(
          textDirection: TextDirection.rtl,
          controller: controller,
          focusNode: FocusNode(),
          style: const TextStyle(
            fontSize: 20.0,
            fontFamily: 'Roboto',
            fontWeight: FontWeight.w600,
          ),
          cursorColor: Colors.blue,
          backgroundCursorColor: Colors.grey,
        ),
      ),
    );

    await tester.showKeyboard(find.byType(EditableText));
    final MethodCall setStyle = log.firstWhere((MethodCall m) => m.method == 'TextInput.setStyle');
    expect(
      setStyle,
      isMethodCall('TextInput.setStyle', arguments: <String, dynamic>{
        'fontSize': 20.0,
        'fontFamily': 'Roboto',
        'fontWeightIndex': 5,
        'textAlignIndex': 4,
        'textDirectionIndex': 0,
      }),
    );
  });

  testWidgets('text styling info is sent on style update', (WidgetTester tester) async {
    final GlobalKey<EditableTextState> editableTextKey = GlobalKey<EditableTextState>();
    late StateSetter setState;
    const TextStyle textStyle1 = TextStyle(
      fontSize: 20.0,
      fontFamily: 'RobotoMono',
      fontWeight: FontWeight.w600,
    );
    const TextStyle textStyle2 = TextStyle(
      fontSize: 20.0,
      fontFamily: 'Raleway',
      fontWeight: FontWeight.w700,
    );
    TextStyle currentTextStyle = textStyle1;

    Widget builder() {
      return StatefulBuilder(
        builder: (BuildContext context, StateSetter setter) {
          setState = setter;
          return MaterialApp(
            home: MediaQuery(
              data: const MediaQueryData(devicePixelRatio: 1.0),
              child: Directionality(
                textDirection: TextDirection.ltr,
                child: Center(
                  child: Material(
                    child: EditableText(
                      backgroundCursorColor: Colors.grey,
                      key: editableTextKey,
                      controller: controller,
                      focusNode: FocusNode(),
                      style: currentTextStyle,
                      cursorColor: Colors.blue,
                      selectionControls: materialTextSelectionControls,
                      keyboardType: TextInputType.text,
                      onChanged: (String value) {},
                    ),
                  ),
                ),
              ),
            ),
          );
        },
      );
    }

    await tester.pumpWidget(builder());
    await tester.showKeyboard(find.byType(EditableText));

    final List<MethodCall> log = <MethodCall>[];
    SystemChannels.textInput.setMockMethodCallHandler((MethodCall methodCall) async {
      log.add(methodCall);
    });
    setState(() {
      currentTextStyle = textStyle2;
    });
    await tester.pump();

    // Updated styling information should be sent via TextInput.setStyle method.
    final MethodCall setStyle = log.firstWhere((MethodCall m) => m.method == 'TextInput.setStyle');
    expect(
      setStyle,
      isMethodCall('TextInput.setStyle', arguments: <String, dynamic>{
        'fontSize': 20.0,
        'fontFamily': 'Raleway',
        'fontWeightIndex': 6,
        'textAlignIndex': 4,
        'textDirectionIndex': 1,
      }),
    );
  });

  group('setCaretRect', () {
    Widget builder() {
      return MaterialApp(
        home: MediaQuery(
          data: const MediaQueryData(devicePixelRatio: 1.0),
          child: Directionality(
            textDirection: TextDirection.ltr,
            child: Center(
              child: Material(
                child: EditableText(
                  backgroundCursorColor: Colors.grey,
                  controller: controller,
                  focusNode: FocusNode(),
                  style: textStyle,
                  cursorColor: Colors.blue,
                  selectionControls: materialTextSelectionControls,
                  keyboardType: TextInputType.text,
                  onChanged: (String value) {},
                ),
              ),
            ),
          ),
        ),
      );
    }

    testWidgets(
      'called with proper coordinates',
      (WidgetTester tester) async {
        controller.value = TextEditingValue(text: 'a' * 50);
        await tester.pumpWidget(builder());
        await tester.showKeyboard(find.byType(EditableText));

        expect(tester.testTextInput.log, contains(
          matchesMethodCall(
            'TextInput.setCaretRect',
            args: allOf(
              // No composing text so the width should not be too wide because
              // it's empty.
              containsPair('x', equals(700)),
              containsPair('y', equals(0)),
              containsPair('width', equals(2)),
              containsPair('height', equals(14)),
            ),
          ),
        ));

        tester.testTextInput.log.clear();

        controller.value = TextEditingValue(
          text: 'a' * 50, selection: const TextSelection(baseOffset: 0, extentOffset: 0));
        await tester.pump();

        expect(tester.testTextInput.log, contains(
          matchesMethodCall(
            'TextInput.setCaretRect',
            // Now the composing range is not empty.
            args: allOf(
              containsPair('x', equals(0)),
              containsPair('y', equals(0)),
            )
          ),
        ));
    }, skip: isBrowser); // Related to https://github.com/flutter/flutter/issues/66089

    testWidgets(
      'only send updates when necessary',
      (WidgetTester tester) async {
        controller.value = TextEditingValue(text: 'a' * 100);
        await tester.pumpWidget(builder());
        await tester.showKeyboard(find.byType(EditableText));

        expect(tester.testTextInput.log, contains(matchesMethodCall('TextInput.setCaretRect')));

        tester.testTextInput.log.clear();

        // Should not send updates every frame.
        await tester.pump();

        expect(tester.testTextInput.log, isNot(contains(matchesMethodCall('TextInput.setCaretRect'))));
    });

    testWidgets(
      'not sent with selection',
      (WidgetTester tester) async {
        controller.value = TextEditingValue(
          text: 'a' * 100, selection: const TextSelection(baseOffset: 0, extentOffset: 10));
        await tester.pumpWidget(builder());
        await tester.showKeyboard(find.byType(EditableText));

        expect(tester.testTextInput.log, isNot(contains(matchesMethodCall('TextInput.setCaretRect'))));
    });
  });

  group('setMarkedTextRect', () {
    Widget builder() {
      return MaterialApp(
        home: MediaQuery(
          data: const MediaQueryData(devicePixelRatio: 1.0),
          child: Directionality(
            textDirection: TextDirection.ltr,
            child: Center(
              child: Material(
                child: EditableText(
                  backgroundCursorColor: Colors.grey,
                  controller: controller,
                  focusNode: FocusNode(),
                  style: textStyle,
                  cursorColor: Colors.blue,
                  selectionControls: materialTextSelectionControls,
                  keyboardType: TextInputType.text,
                  onChanged: (String value) {},
                ),
              ),
            ),
          ),
        ),
      );
    }

    testWidgets(
      'called when the composing range changes',
      (WidgetTester tester) async {
        controller.value = TextEditingValue(text: 'a' * 100);
        await tester.pumpWidget(builder());
        await tester.showKeyboard(find.byType(EditableText));

        expect(tester.testTextInput.log, contains(
          matchesMethodCall(
            'TextInput.setMarkedTextRect',
            args: allOf(
              // No composing text so the width should not be too wide because
              // it's empty.
              containsPair('width', lessThanOrEqualTo(5)),
              containsPair('x', lessThanOrEqualTo(1)),
            ),
          ),
        ));

        tester.testTextInput.log.clear();

        controller.value = TextEditingValue(text: 'a' * 100, composing: const TextRange(start: 0, end: 10));
        await tester.pump();

        expect(tester.testTextInput.log, contains(
          matchesMethodCall(
            'TextInput.setMarkedTextRect',
            // Now the composing range is not empty.
            args: containsPair('width', greaterThanOrEqualTo(10)),
          ),
        ));
    }, skip: isBrowser); // Related to https://github.com/flutter/flutter/issues/66089

    testWidgets(
      'only send updates when necessary',
      (WidgetTester tester) async {
        controller.value = TextEditingValue(text: 'a' * 100, composing: const TextRange(start: 0, end: 10));
        await tester.pumpWidget(builder());
        await tester.showKeyboard(find.byType(EditableText));

        expect(tester.testTextInput.log, contains(matchesMethodCall('TextInput.setMarkedTextRect')));

        tester.testTextInput.log.clear();

        // Should not send updates every frame.
        await tester.pump();

        expect(tester.testTextInput.log, isNot(contains(matchesMethodCall('TextInput.setMarkedTextRect'))));
    });

    testWidgets(
      'zero matrix paint transform',
      (WidgetTester tester) async {
        controller.value = TextEditingValue(text: 'a' * 100, composing: const TextRange(start: 0, end: 10));
        // Use a FittedBox with an zero-sized child to set the paint transform
        // to the zero matrix.
        await tester.pumpWidget(FittedBox(child: SizedBox.fromSize(size: Size.zero, child: builder())));
        await tester.showKeyboard(find.byType(EditableText));
        expect(tester.testTextInput.log, contains(matchesMethodCall(
          'TextInput.setMarkedTextRect',
          args: allOf(
            containsPair('width', isNotNaN),
            containsPair('height', isNotNaN),
            containsPair('x', isNotNaN),
            containsPair('y', isNotNaN),
          ),
        )));
    });
  });


  testWidgets('custom keyboardAppearance is respected', (WidgetTester tester) async {
    // Regression test for https://github.com/flutter/flutter/issues/22212.

    final List<MethodCall> log = <MethodCall>[];
    SystemChannels.textInput.setMockMethodCallHandler((MethodCall methodCall) async {
      log.add(methodCall);
    });

    final TextEditingController controller = TextEditingController();
    await tester.pumpWidget(
      MediaQuery(
        data: const MediaQueryData(
            devicePixelRatio: 1.0
        ),
        child: Directionality(
          textDirection: TextDirection.ltr,
          child: EditableText(
            controller: controller,
            focusNode: FocusNode(),
            style: Typography.material2018(platform: TargetPlatform.android).black.subtitle1!,
            cursorColor: Colors.blue,
            backgroundCursorColor: Colors.grey,
            keyboardAppearance: Brightness.dark,
          ),
        ),
      ),
    );

    await tester.showKeyboard(find.byType(EditableText));
    final MethodCall setClient = log.first;
    expect(setClient.method, 'TextInput.setClient');
    expect(setClient.arguments.last['keyboardAppearance'], 'Brightness.dark');
  });

  testWidgets('Composing text is underlined and underline is cleared when losing focus', (WidgetTester tester) async {
    final TextEditingController controller = TextEditingController.fromValue(
      const TextEditingValue(
        text: 'text composing text',
        selection: TextSelection.collapsed(offset: 14),
        composing: TextRange(start: 5, end: 14),
      ),
    );
    final FocusNode focusNode = FocusNode(debugLabel: 'Test Focus Node');

    await tester.pumpWidget(MaterialApp( // So we can show overlays.
      home: EditableText(
        autofocus: true,
        backgroundCursorColor: Colors.grey,
        controller: controller,
        focusNode: focusNode,
        style: textStyle,
        cursorColor: cursorColor,
        selectionControls: materialTextSelectionControls,
        keyboardType: TextInputType.text,
        onEditingComplete: () {
          // This prevents the default focus change behavior on submission.
        },
      ),
    ));

    assert(focusNode.hasFocus);

    final RenderEditable renderEditable = findRenderEditable(tester);
    // The actual text span is split into 3 parts with the middle part underlined.
    expect(renderEditable.text!.children!.length, 3);
    final TextSpan textSpan = renderEditable.text!.children![1] as TextSpan;
    expect(textSpan.text, 'composing');
    expect(textSpan.style!.decoration, TextDecoration.underline);

    focusNode.unfocus();
    await tester.pump();

    expect(renderEditable.text!.children, isNull);
    // Everything's just formated the same way now.
    expect(renderEditable.text!.text, 'text composing text');
    expect(renderEditable.text!.style!.decoration, isNull);
  });

  testWidgets('text selection handle visibility', (WidgetTester tester) async {
    // Text with two separate words to select.
    const String testText = 'XXXXX          XXXXX';
    final TextEditingController controller = TextEditingController(text: testText);

    await tester.pumpWidget(MaterialApp(
      home: Align(
        alignment: Alignment.topLeft,
        child: SizedBox(
          width: 100,
          child: EditableText(
            showSelectionHandles: true,
            controller: controller,
            focusNode: FocusNode(),
            style: Typography.material2018(platform: TargetPlatform.android).black.subtitle1!,
            cursorColor: Colors.blue,
            backgroundCursorColor: Colors.grey,
            selectionControls: materialTextSelectionControls,
            keyboardType: TextInputType.text,
          ),
        ),
      ),
    ));

    final EditableTextState state =
      tester.state<EditableTextState>(find.byType(EditableText));
    final RenderEditable renderEditable = state.renderEditable;
    final Scrollable scrollable = tester.widget<Scrollable>(find.byType(Scrollable));

    bool expectedLeftVisibleBefore = false;
    bool expectedRightVisibleBefore = false;

    Future<void> verifyVisibility(
      HandlePositionInViewport leftPosition,
      bool expectedLeftVisible,
      HandlePositionInViewport rightPosition,
      bool expectedRightVisible,
    ) async {
      await tester.pump();

      // Check the signal from RenderEditable about whether they're within the
      // viewport.

      expect(renderEditable.selectionStartInViewport.value, equals(expectedLeftVisible));
      expect(renderEditable.selectionEndInViewport.value, equals(expectedRightVisible));

      // Check that the animations are functional and going in the right
      // direction.

      final List<FadeTransition> transitions = find.descendant(
        of: find.byWidgetPredicate((Widget w) => '${w.runtimeType}' == '_TextSelectionHandleOverlay'),
        matching: find.byType(FadeTransition),
      ).evaluate().map((Element e) => e.widget).cast<FadeTransition>().toList();
      expect(transitions.length, 2);
      final FadeTransition left = transitions[0];
      final FadeTransition right = transitions[1];

      if (expectedLeftVisibleBefore)
        expect(left.opacity.value, equals(1.0));
      if (expectedRightVisibleBefore)
        expect(right.opacity.value, equals(1.0));

      await tester.pump(TextSelectionOverlay.fadeDuration ~/ 2);

      if (expectedLeftVisible != expectedLeftVisibleBefore)
        expect(left.opacity.value, equals(0.5));
      if (expectedRightVisible != expectedRightVisibleBefore)
        expect(right.opacity.value, equals(0.5));

      await tester.pump(TextSelectionOverlay.fadeDuration ~/ 2);

      if (expectedLeftVisible)
        expect(left.opacity.value, equals(1.0));
      if (expectedRightVisible)
        expect(right.opacity.value, equals(1.0));

      expectedLeftVisibleBefore = expectedLeftVisible;
      expectedRightVisibleBefore = expectedRightVisible;

      // Check that the handles' positions are correct.

      final List<RenderBox> handles = List<RenderBox>.from(
        tester.renderObjectList<RenderBox>(
          find.descendant(
            of: find.byType(CompositedTransformFollower),
            matching: find.byType(GestureDetector),
          ),
        ),
      );

      final Size viewport = renderEditable.size;

      void testPosition(double pos, HandlePositionInViewport expected) {
        switch (expected) {
          case HandlePositionInViewport.leftEdge:
            expect(
              pos,
              inExclusiveRange(
                0 - kMinInteractiveDimension,
                0 + kMinInteractiveDimension,
              ),
            );
            break;
          case HandlePositionInViewport.rightEdge:
            expect(
              pos,
              inExclusiveRange(
                viewport.width - kMinInteractiveDimension,
                viewport.width + kMinInteractiveDimension,
              ),
            );
            break;
          case HandlePositionInViewport.within:
            expect(
              pos,
              inExclusiveRange(
                0 - kMinInteractiveDimension,
                viewport.width + kMinInteractiveDimension,
              ),
            );
            break;
        }
      }
      expect(state.selectionOverlay!.handlesAreVisible, isTrue);
      testPosition(handles[0].localToGlobal(Offset.zero).dx, leftPosition);
      testPosition(handles[1].localToGlobal(Offset.zero).dx, rightPosition);
    }

    // Select the first word. Both handles should be visible.
    await tester.tapAt(const Offset(20, 10));
    renderEditable.selectWord(cause: SelectionChangedCause.longPress);
    await tester.pump();
    await verifyVisibility(HandlePositionInViewport.leftEdge, true, HandlePositionInViewport.within, true);

    // Drag the text slightly so the first word is partially visible. Only the
    // right handle should be visible.
    scrollable.controller!.jumpTo(20.0);
    await verifyVisibility(HandlePositionInViewport.leftEdge, false, HandlePositionInViewport.within, true);

    // Drag the text all the way to the left so the first word is not visible at
    // all (and the second word is fully visible). Both handles should be
    // invisible now.
    scrollable.controller!.jumpTo(200.0);
    await verifyVisibility(HandlePositionInViewport.leftEdge, false, HandlePositionInViewport.leftEdge, false);

    // Tap to unselect.
    await tester.tap(find.byType(EditableText));
    await tester.pump();

    // Now that the second word has been dragged fully into view, select it.
    await tester.tapAt(const Offset(80, 10));
    renderEditable.selectWord(cause: SelectionChangedCause.longPress);
    await tester.pump();
    await verifyVisibility(HandlePositionInViewport.within, true, HandlePositionInViewport.within, true);

    // Drag the text slightly to the right. Only the left handle should be
    // visible.
    scrollable.controller!.jumpTo(150);
    await verifyVisibility(HandlePositionInViewport.within, true, HandlePositionInViewport.rightEdge, false);

    // Drag the text all the way to the right, so the second word is not visible
    // at all. Again, both handles should be invisible.
    scrollable.controller!.jumpTo(0);
    await verifyVisibility(HandlePositionInViewport.rightEdge, false, HandlePositionInViewport.rightEdge, false);

    // On web, we don't show the Flutter toolbar and instead rely on the browser
    // toolbar. Until we change that, this test should remain skipped.
  }, skip: kIsWeb);

  testWidgets('text selection handle visibility RTL', (WidgetTester tester) async {
    // Text with two separate words to select.
    const String testText = 'XXXXX          XXXXX';
    final TextEditingController controller = TextEditingController(text: testText);

    await tester.pumpWidget(MaterialApp(
      home: Align(
        alignment: Alignment.topLeft,
        child: SizedBox(
          width: 100,
          child: EditableText(
            controller: controller,
            showSelectionHandles: true,
            focusNode: FocusNode(),
            style: Typography.material2018(platform: TargetPlatform.android).black.subtitle1!,
            cursorColor: Colors.blue,
            backgroundCursorColor: Colors.grey,
            selectionControls: materialTextSelectionControls,
            keyboardType: TextInputType.text,
            textAlign: TextAlign.right,
          ),
        ),
      ),
    ));

    final EditableTextState state =
        tester.state<EditableTextState>(find.byType(EditableText));

    // Select the first word. Both handles should be visible.
    await tester.tapAt(const Offset(20, 10));
    state.renderEditable.selectWord(cause: SelectionChangedCause.longPress);
    await tester.pump();
    final List<RenderBox> handles = List<RenderBox>.from(
      tester.renderObjectList<RenderBox>(
        find.descendant(
          of: find.byType(CompositedTransformFollower),
          matching: find.byType(GestureDetector),
        ),
      ),
    );
    expect(
      handles[0].localToGlobal(Offset.zero).dx,
      inExclusiveRange(
        -kMinInteractiveDimension,
        kMinInteractiveDimension,
      ),
    );
    expect(
      handles[1].localToGlobal(Offset.zero).dx,
      inExclusiveRange(
        70.0 - kMinInteractiveDimension,
        70.0 + kMinInteractiveDimension,
      ),
    );
    expect(state.selectionOverlay!.handlesAreVisible, isTrue);
    expect(controller.selection.base.offset, 0);
    expect(controller.selection.extent.offset, 5);

    // On web, we don't show the Flutter toolbar and instead rely on the browser
    // toolbar. Until we change that, this test should remain skipped.
  }, skip: kIsWeb);

  const String testText = 'Now is the time for\n'
      'all good people\n'
      'to come to the aid\n'
      'of their country.';

  Future<void> sendKeys(
      WidgetTester tester,
      List<LogicalKeyboardKey> keys, {
        bool shift = false,
        bool wordModifier = false,
        bool lineModifier = false,
        bool shortcutModifier = false,
        required String platform,
      }) async {
    if (shift) {
      await tester.sendKeyDownEvent(LogicalKeyboardKey.shiftLeft, platform: platform);
    }
    if (shortcutModifier) {
      await tester.sendKeyDownEvent(
          platform == 'macos' ? LogicalKeyboardKey.metaLeft : LogicalKeyboardKey.controlLeft,
          platform: platform);
    }
    if (wordModifier) {
      await tester.sendKeyDownEvent(
          platform == 'macos' ? LogicalKeyboardKey.altLeft : LogicalKeyboardKey.controlLeft,
          platform: platform);
    }
    if (lineModifier) {
      await tester.sendKeyDownEvent(
          platform == 'macos' ? LogicalKeyboardKey.metaLeft : LogicalKeyboardKey.altLeft,
          platform: platform);
    }
    for (final LogicalKeyboardKey key in keys) {
      await tester.sendKeyEvent(key, platform: platform);
      await tester.pump();
    }
    if (lineModifier) {
      await tester.sendKeyUpEvent(
          platform == 'macos' ? LogicalKeyboardKey.metaLeft : LogicalKeyboardKey.altLeft,
          platform: platform);
    }
    if (wordModifier) {
      await tester.sendKeyUpEvent(
          platform == 'macos' ? LogicalKeyboardKey.altLeft : LogicalKeyboardKey.controlLeft,
          platform: platform);
    }
    if (shortcutModifier) {
      await tester.sendKeyUpEvent(
          platform == 'macos' ? LogicalKeyboardKey.metaLeft : LogicalKeyboardKey.controlLeft,
          platform: platform);
    }
    if (shift) {
      await tester.sendKeyUpEvent(LogicalKeyboardKey.shiftLeft, platform: platform);
    }
    if (shift || wordModifier || lineModifier) {
      await tester.pump();
    }
  }

  Future<void> testTextEditing(WidgetTester tester, {required String platform}) async {
    final TextEditingController controller = TextEditingController(text: testText);
    controller.selection = const TextSelection(
      baseOffset: 0,
      extentOffset: 0,
      affinity: TextAffinity.upstream,
    );
    late TextSelection selection;
    late SelectionChangedCause cause;
    await tester.pumpWidget(MaterialApp(
      home: Align(
        alignment: Alignment.topLeft,
        child: SizedBox(
          width: 400,
          child: EditableText(
            maxLines: 10,
            controller: controller,
            showSelectionHandles: true,
            autofocus: true,
            focusNode: FocusNode(),
            style: Typography.material2018(platform: TargetPlatform.android).black.subtitle1!,
            cursorColor: Colors.blue,
            backgroundCursorColor: Colors.grey,
            selectionControls: materialTextSelectionControls,
            keyboardType: TextInputType.text,
            textAlign: TextAlign.right,
            onSelectionChanged: (TextSelection newSelection, SelectionChangedCause? newCause) {
              selection = newSelection;
              cause = newCause!;
            },
          ),
        ),
      ),
    ));

    await tester.pump(); // Wait for autofocus to take effect.

    // Select a few characters using shift right arrow
    await sendKeys(
      tester,
      <LogicalKeyboardKey>[
        LogicalKeyboardKey.arrowRight,
        LogicalKeyboardKey.arrowRight,
        LogicalKeyboardKey.arrowRight,
      ],
      shift: true,
      platform: platform,
    );

    expect(cause, equals(SelectionChangedCause.keyboard), reason: 'on $platform');
    expect(
      selection,
      equals(
        const TextSelection(
          baseOffset: 0,
          extentOffset: 3,
          affinity: TextAffinity.upstream,
        ),
      ),
      reason: 'on $platform',
    );

    // Select fewer characters using shift left arrow
    await sendKeys(
      tester,
      <LogicalKeyboardKey>[
        LogicalKeyboardKey.arrowLeft,
        LogicalKeyboardKey.arrowLeft,
        LogicalKeyboardKey.arrowLeft,
      ],
      shift: true,
      platform: platform,
    );

    expect(
      selection,
      equals(
        const TextSelection(
          baseOffset: 0,
          extentOffset: 0,
          affinity: TextAffinity.upstream,
        ),
      ),
      reason: 'on $platform',
    );

    // Try to select before the first character, nothing should change.
    await sendKeys(
      tester,
      <LogicalKeyboardKey>[
        LogicalKeyboardKey.arrowLeft,
      ],
      shift: true,
      platform: platform,
    );

    expect(
      selection,
      equals(
        const TextSelection(
          baseOffset: 0,
          extentOffset: 0,
          affinity: TextAffinity.upstream,
        ),
      ),
      reason: 'on $platform',
    );

    // Select the first two words.
    await sendKeys(
      tester,
      <LogicalKeyboardKey>[
        LogicalKeyboardKey.arrowRight,
        LogicalKeyboardKey.arrowRight,
      ],
      shift: true,
      wordModifier: true,
      platform: platform,
    );

    expect(
      selection,
      equals(
        const TextSelection(
          baseOffset: 0,
          extentOffset: 6,
          affinity: TextAffinity.upstream,
        ),
      ),
      reason: 'on $platform',
    );

    // Unselect the second word.
    await sendKeys(
      tester,
      <LogicalKeyboardKey>[
        LogicalKeyboardKey.arrowLeft,
      ],
      shift: true,
      wordModifier: true,
      platform: platform,
    );

    expect(
      selection,
      equals(
        const TextSelection(
          baseOffset: 0,
          extentOffset: 4,
          affinity: TextAffinity.upstream,
        ),
      ),
      reason: 'on $platform',
    );

    // Select the next line.
    await sendKeys(
      tester,
      <LogicalKeyboardKey>[
        LogicalKeyboardKey.arrowDown,
      ],
      shift: true,
      platform: platform,
    );

    expect(
      selection,
      equals(
        const TextSelection(
          baseOffset: 0,
          extentOffset: 20,
          affinity: TextAffinity.upstream,
        ),
      ),
      reason: 'on $platform',
    );

    await sendKeys(
      tester,
      <LogicalKeyboardKey>[
        LogicalKeyboardKey.arrowRight,
      ],
      platform: platform,
    );

    expect(
      selection,
      equals(
        const TextSelection(
          baseOffset: 20,
          extentOffset: 20,
          affinity: TextAffinity.downstream,
        ),
      ),
      reason: 'on $platform',
    );

    // Select the next line.
    await sendKeys(
      tester,
      <LogicalKeyboardKey>[
        LogicalKeyboardKey.arrowDown,
      ],
      shift: true,
      platform: platform,
    );

    expect(
      selection,
      equals(
        const TextSelection(
          baseOffset: 20,
          extentOffset: 39,
          affinity: TextAffinity.downstream,
        ),
      ),
      reason: 'on $platform',
    );

    // Select to the end of the string by going down.
    await sendKeys(
      tester,
      <LogicalKeyboardKey>[
        LogicalKeyboardKey.arrowDown,
        LogicalKeyboardKey.arrowDown,
        LogicalKeyboardKey.arrowDown,
        LogicalKeyboardKey.arrowDown,
      ],
      shift: true,
      platform: platform,
    );

    expect(
      selection,
      equals(
        const TextSelection(
          baseOffset: 20,
          extentOffset: testText.length,
          affinity: TextAffinity.downstream,
        ),
      ),
      reason: 'on $platform',
    );

    // Go back up one line to set selection up to part of the last line.
    await sendKeys(
      tester,
      <LogicalKeyboardKey>[
        LogicalKeyboardKey.arrowUp,
      ],
      shift: true,
      platform: platform,
    );

    expect(
      selection,
      equals(
        const TextSelection(
          baseOffset: 20,
          extentOffset: 57,
          affinity: TextAffinity.downstream,
        ),
      ),
      reason: 'on $platform',
    );

    // Select to the end of the selection.
    await sendKeys(
      tester,
      <LogicalKeyboardKey>[
        LogicalKeyboardKey.arrowRight,
      ],
      lineModifier: true,
      shift: true,
      platform: platform,
    );

    expect(
      selection,
      equals(
        const TextSelection(
          baseOffset: 20,
          extentOffset: 72,
          affinity: TextAffinity.downstream,
        ),
      ),
      reason: 'on $platform',
    );

    // Select to the beginning of the first line.
    await sendKeys(
      tester,
      <LogicalKeyboardKey>[
        LogicalKeyboardKey.arrowLeft,
      ],
      lineModifier: true,
      shift: true,
      platform: platform,
    );

    expect(
      selection,
      equals(
        const TextSelection(
          baseOffset: 0,
          extentOffset: 72,
          affinity: TextAffinity.downstream,
        ),
      ),
      reason: 'on $platform',
    );

    // Select All
    await sendKeys(
      tester,
      <LogicalKeyboardKey>[
        LogicalKeyboardKey.keyA,
      ],
      shortcutModifier: true,
      platform: platform,
    );

    expect(
      selection,
      equals(
        const TextSelection(
          baseOffset: 0,
          extentOffset: testText.length,
          affinity: TextAffinity.downstream,
        ),
      ),
      reason: 'on $platform',
    );

    // Jump to beginning of selection.
    await sendKeys(
      tester,
      <LogicalKeyboardKey>[
        LogicalKeyboardKey.arrowLeft,
      ],
      platform: platform,
    );

    expect(
      selection,
      equals(
        const TextSelection(
          baseOffset: 0,
          extentOffset: 0,
          affinity: TextAffinity.downstream,
        ),
      ),
      reason: 'on $platform',
    );

    // Jump to end.
    await sendKeys(
      tester,
      <LogicalKeyboardKey>[
        LogicalKeyboardKey.arrowDown,
      ],
      shift: false,
      lineModifier: true,
      platform: platform,
    );

    expect(
      selection,
      equals(
        const TextSelection.collapsed(
          offset: testText.length,
          affinity: TextAffinity.downstream,
        ),
      ),
      reason: 'on $platform',
    );
    expect(controller.text, equals(testText), reason: 'on $platform');

    // Jump to start.
    await sendKeys(
      tester,
      <LogicalKeyboardKey>[
        LogicalKeyboardKey.arrowUp,
      ],
      shift: false,
      lineModifier: true,
      platform: platform,
    );

    expect(
      selection,
      equals(
        const TextSelection.collapsed(
          offset: 0,
          affinity: TextAffinity.downstream,
        ),
      ),
      reason: 'on $platform',
    );
    expect(controller.text, equals(testText), reason: 'on $platform');

    // Move forward a few letters
    await sendKeys(
      tester,
      <LogicalKeyboardKey>[
        LogicalKeyboardKey.arrowRight,
        LogicalKeyboardKey.arrowRight,
        LogicalKeyboardKey.arrowRight,
      ],
      shift: false,
      lineModifier: false,
      platform: platform,
    );

    expect(
      selection,
      equals(
        const TextSelection.collapsed(
          offset: 3,
          affinity: TextAffinity.downstream,
        ),
      ),
      reason: 'on $platform',
    );

    // Select to end.
    await sendKeys(
      tester,
      <LogicalKeyboardKey>[
        LogicalKeyboardKey.arrowDown,
      ],
      shift: true,
      lineModifier: true,
      platform: platform,
    );

    expect(
      selection,
      equals(
        const TextSelection(
          baseOffset: 3,
          extentOffset: testText.length,
          affinity: TextAffinity.downstream,
        ),
      ),
      reason: 'on $platform',
    );

    // Select to start, which extends the selection.
    await sendKeys(
      tester,
      <LogicalKeyboardKey>[
        LogicalKeyboardKey.arrowUp,
      ],
      shift: true,
      lineModifier: true,
      platform: platform,
    );

    expect(
      selection,
      equals(
        const TextSelection(
          baseOffset: testText.length,
          extentOffset: 0,
          affinity: TextAffinity.downstream,
        ),
      ),
      reason: 'on $platform',
    );

    // Move to start again.
    await sendKeys(
      tester,
      <LogicalKeyboardKey>[
        LogicalKeyboardKey.arrowUp,
      ],
      shift: false,
      lineModifier: false,
      platform: platform,
    );

    expect(
      selection,
      equals(
        const TextSelection.collapsed(
          offset: 0,
          affinity: TextAffinity.downstream,
        ),
      ),
      reason: 'on $platform',
    );

    // Jump forward three words.
    await sendKeys(
      tester,
      <LogicalKeyboardKey>[
        LogicalKeyboardKey.arrowRight,
        LogicalKeyboardKey.arrowRight,
        LogicalKeyboardKey.arrowRight,
      ],
      wordModifier: true,
      platform: platform,
    );

    expect(
      selection,
      equals(
        const TextSelection(
          baseOffset: 10,
          extentOffset: 10,
          affinity: TextAffinity.downstream,
        ),
      ),
      reason: 'on $platform',
    );

    // Select some characters backward.
    await sendKeys(
      tester,
      <LogicalKeyboardKey>[
        LogicalKeyboardKey.arrowLeft,
        LogicalKeyboardKey.arrowLeft,
        LogicalKeyboardKey.arrowLeft,
      ],
      shift: true,
      platform: platform,
    );

    expect(
      selection,
      equals(
        const TextSelection(
          baseOffset: 10,
          extentOffset: 7,
          affinity: TextAffinity.downstream,
        ),
      ),
      reason: 'on $platform',
    );

    // Select a word backward.
    await sendKeys(
      tester,
      <LogicalKeyboardKey>[
        LogicalKeyboardKey.arrowLeft,
      ],
      shift: true,
      wordModifier: true,
      platform: platform,
    );

    expect(
      selection,
      equals(
        const TextSelection(
          baseOffset: 10,
          extentOffset: 4,
          affinity: TextAffinity.downstream,
        ),
      ),
      reason: 'on $platform',
    );
    expect(controller.text, equals(testText), reason: 'on $platform');

    // Cut
    await sendKeys(
      tester,
      <LogicalKeyboardKey>[
        LogicalKeyboardKey.keyX,
      ],
      shortcutModifier: true,
      platform: platform,
    );

    expect(
      selection,
      equals(
        const TextSelection(
          baseOffset: 4,
          extentOffset: 4,
          affinity: TextAffinity.downstream,
        ),
      ),
      reason: 'on $platform',
    );
    expect(
      controller.text,
      equals('Now  time for\n'
          'all good people\n'
          'to come to the aid\n'
          'of their country.'),
      reason: 'on $platform',
    );
    expect(
      (await Clipboard.getData(Clipboard.kTextPlain))!.text,
      equals('is the'),
      reason: 'on $platform',
    );

    // Paste
    await sendKeys(
      tester,
      <LogicalKeyboardKey>[
        LogicalKeyboardKey.keyV,
      ],
      shortcutModifier: true,
      platform: platform,
    );

    expect(
      selection,
      equals(
        const TextSelection(
          baseOffset: 10,
          extentOffset: 10,
          affinity: TextAffinity.downstream,
        ),
      ),
      reason: 'on $platform',
    );
    expect(controller.text, equals(testText), reason: 'on $platform');

    // Copy All
    await sendKeys(
      tester,
      <LogicalKeyboardKey>[
        LogicalKeyboardKey.keyA,
        LogicalKeyboardKey.keyC,
      ],
      shortcutModifier: true,
      platform: platform,
    );

    expect(
      selection,
      equals(
        const TextSelection(
          baseOffset: 0,
          extentOffset: testText.length,
          affinity: TextAffinity.downstream,
        ),
      ),
      reason: 'on $platform',
    );
    expect(controller.text, equals(testText), reason: 'on $platform');
    expect((await Clipboard.getData(Clipboard.kTextPlain))!.text, equals(testText));

    // Delete
    await sendKeys(
      tester,
      <LogicalKeyboardKey>[
        LogicalKeyboardKey.delete,
      ],
      platform: platform,
    );
    expect(
      selection,
      equals(
        const TextSelection(
          baseOffset: 0,
          extentOffset: 0,
          affinity: TextAffinity.downstream,
        ),
      ),
      reason: 'on $platform',
    );
    expect(controller.text, isEmpty, reason: 'on $platform');
  }

  testWidgets('keyboard text selection works', (WidgetTester tester) async {
    final String targetPlatform = defaultTargetPlatform.toString();
    final String platform = targetPlatform.substring(targetPlatform.indexOf('.') + 1).toLowerCase();
    await testTextEditing(tester, platform: platform);
    // On web, using keyboard for selection is handled by the browser.
  }, skip: kIsWeb, variant: TargetPlatformVariant.all());

  testWidgets('keyboard shortcuts respect read-only', (WidgetTester tester) async {
    final String platform = describeEnum(defaultTargetPlatform).toLowerCase();
    final TextEditingController controller = TextEditingController(text: testText);
    controller.selection = const TextSelection(
      baseOffset: 0,
      extentOffset: testText.length ~/2,
      affinity: TextAffinity.upstream,
    );
    TextSelection? selection;
    await tester.pumpWidget(MaterialApp(
      home: Align(
        alignment: Alignment.topLeft,
        child: SizedBox(
          width: 400,
          child: EditableText(
            readOnly: true,
            controller: controller,
            autofocus: true,
            focusNode: FocusNode(),
            style: Typography.material2018(platform: TargetPlatform.android).black.subtitle1!,
            cursorColor: Colors.blue,
            backgroundCursorColor: Colors.grey,
            selectionControls: materialTextSelectionControls,
            keyboardType: TextInputType.text,
            textAlign: TextAlign.right,
            onSelectionChanged: (TextSelection newSelection, SelectionChangedCause? newCause) {
              selection = newSelection;
            },
          ),
        ),
      ),
    ));

    await tester.pump(); // Wait for autofocus to take effect.

    const String clipboardContent = 'read-only';
    await Clipboard.setData(const ClipboardData(text: clipboardContent));

    // Paste
    await sendKeys(
      tester,
      <LogicalKeyboardKey>[
        LogicalKeyboardKey.keyV,
      ],
      shortcutModifier: true,
      platform: platform,
    );

    expect(selection, isNull, reason: 'on $platform');
    expect(controller.text, equals(testText), reason: 'on $platform');

    // Select All
    await sendKeys(
      tester,
      <LogicalKeyboardKey>[
        LogicalKeyboardKey.keyA,
      ],
      shortcutModifier: true,
      platform: platform,
    );

    expect(
      selection!,
      equals(
        const TextSelection(
          baseOffset: 0,
          extentOffset: testText.length,
          affinity: TextAffinity.upstream,
        ),
      ),
      reason: 'on $platform',
    );
    expect(controller.text, equals(testText), reason: 'on $platform');

    // Cut
    await sendKeys(
      tester,
      <LogicalKeyboardKey>[
        LogicalKeyboardKey.keyX,
      ],
      shortcutModifier: true,
      platform: platform,
    );

    expect(
      selection!,
      equals(
        const TextSelection(
          baseOffset: 0,
          extentOffset: testText.length,
          affinity: TextAffinity.upstream,
        ),
      ),
      reason: 'on $platform',
    );
    expect(controller.text, equals(testText), reason: 'on $platform');
    expect(
      (await Clipboard.getData(Clipboard.kTextPlain))!.text,
      equals(clipboardContent),
      reason: 'on $platform',
    );

    // Copy
    await sendKeys(
      tester,
      <LogicalKeyboardKey>[
        LogicalKeyboardKey.keyC,
      ],
      shortcutModifier: true,
      platform: platform,
    );

    expect(
      selection!,
      equals(
        const TextSelection(
          baseOffset: 0,
          extentOffset: testText.length,
          affinity: TextAffinity.upstream,
        ),
      ),
      reason: 'on $platform',
    );
    expect(controller.text, equals(testText), reason: 'on $platform');
    expect(
      (await Clipboard.getData(Clipboard.kTextPlain))!.text,
      equals(testText),
      reason: 'on $platform',
    );

    // Delete
    await sendKeys(
      tester,
      <LogicalKeyboardKey>[
        LogicalKeyboardKey.delete,
      ],
      platform: platform,
    );
    expect(
      selection!,
      equals(
        const TextSelection(
          baseOffset: 0,
          extentOffset: testText.length,
          affinity: TextAffinity.upstream,
        ),
      ),
      reason: 'on $platform',
    );
    expect(controller.text, equals(testText), reason: 'on $platform');

    // Backspace
    await sendKeys(
      tester,
      <LogicalKeyboardKey>[
        LogicalKeyboardKey.backspace,
      ],
      platform: platform,
    );
    expect(
      selection!,
      equals(
        const TextSelection(
          baseOffset: 0,
          extentOffset: testText.length,
          affinity: TextAffinity.upstream,
        ),
      ),
      reason: 'on $platform',
    );
    expect(controller.text, equals(testText), reason: 'on $platform');
  },
  skip: kIsWeb,
  variant: TargetPlatformVariant.all());

  // Regression test for https://github.com/flutter/flutter/issues/31287
  testWidgets('text selection handle visibility', (WidgetTester tester) async {
    // Text with two separate words to select.
    const String testText = 'XXXXX          XXXXX';
    final TextEditingController controller = TextEditingController(text: testText);

    await tester.pumpWidget(MaterialApp(
      home: Align(
        alignment: Alignment.topLeft,
        child: SizedBox(
          width: 100,
          child: EditableText(
            showSelectionHandles: true,
            controller: controller,
            focusNode: FocusNode(),
            style: Typography.material2018(platform: TargetPlatform.iOS).black.subtitle1!,
            cursorColor: Colors.blue,
            backgroundCursorColor: Colors.grey,
            selectionControls: cupertinoTextSelectionControls,
            keyboardType: TextInputType.text,
          ),
        ),
      ),
    ));

    final EditableTextState state =
        tester.state<EditableTextState>(find.byType(EditableText));
    final RenderEditable renderEditable = state.renderEditable;
    final Scrollable scrollable = tester.widget<Scrollable>(find.byType(Scrollable));

    bool expectedLeftVisibleBefore = false;
    bool expectedRightVisibleBefore = false;

    Future<void> verifyVisibility(
      HandlePositionInViewport leftPosition,
      bool expectedLeftVisible,
      HandlePositionInViewport rightPosition,
      bool expectedRightVisible,
    ) async {
      await tester.pump();

      // Check the signal from RenderEditable about whether they're within the
      // viewport.

      expect(renderEditable.selectionStartInViewport.value, equals(expectedLeftVisible));
      expect(renderEditable.selectionEndInViewport.value, equals(expectedRightVisible));

      // Check that the animations are functional and going in the right
      // direction.

      final List<FadeTransition> transitions =
        find.byType(FadeTransition).evaluate().map((Element e) => e.widget).cast<FadeTransition>().toList();
      final FadeTransition left = transitions[0];
      final FadeTransition right = transitions[1];

      if (expectedLeftVisibleBefore)
        expect(left.opacity.value, equals(1.0));
      if (expectedRightVisibleBefore)
        expect(right.opacity.value, equals(1.0));

      await tester.pump(TextSelectionOverlay.fadeDuration ~/ 2);

      if (expectedLeftVisible != expectedLeftVisibleBefore)
        expect(left.opacity.value, equals(0.5));
      if (expectedRightVisible != expectedRightVisibleBefore)
        expect(right.opacity.value, equals(0.5));

      await tester.pump(TextSelectionOverlay.fadeDuration ~/ 2);

      if (expectedLeftVisible)
        expect(left.opacity.value, equals(1.0));
      if (expectedRightVisible)
        expect(right.opacity.value, equals(1.0));

      expectedLeftVisibleBefore = expectedLeftVisible;
      expectedRightVisibleBefore = expectedRightVisible;

      // Check that the handles' positions are correct.

      final List<RenderBox> handles = List<RenderBox>.from(
        tester.renderObjectList<RenderBox>(
          find.descendant(
            of: find.byType(CompositedTransformFollower),
            matching: find.byType(GestureDetector),
          ),
        ),
      );

      final Size viewport = renderEditable.size;

      void testPosition(double pos, HandlePositionInViewport expected) {
        switch (expected) {
          case HandlePositionInViewport.leftEdge:
            expect(
              pos,
              inExclusiveRange(
                0 - kMinInteractiveDimension,
                0 + kMinInteractiveDimension,
              ),
            );
            break;
          case HandlePositionInViewport.rightEdge:
            expect(
              pos,
              inExclusiveRange(
                viewport.width - kMinInteractiveDimension,
                viewport.width + kMinInteractiveDimension,
              ),
            );
            break;
          case HandlePositionInViewport.within:
            expect(
              pos,
              inExclusiveRange(
                0 - kMinInteractiveDimension,
                viewport.width + kMinInteractiveDimension,
              ),
            );
            break;
        }
      }
      expect(state.selectionOverlay!.handlesAreVisible, isTrue);
      testPosition(handles[0].localToGlobal(Offset.zero).dx, leftPosition);
      testPosition(handles[1].localToGlobal(Offset.zero).dx, rightPosition);
    }

    // Select the first word. Both handles should be visible.
    await tester.tapAt(const Offset(20, 10));
    renderEditable.selectWord(cause: SelectionChangedCause.longPress);
    await tester.pump();
    await verifyVisibility(HandlePositionInViewport.leftEdge, true, HandlePositionInViewport.within, true);

    // Drag the text slightly so the first word is partially visible. Only the
    // right handle should be visible.
    scrollable.controller!.jumpTo(20.0);
    await verifyVisibility(HandlePositionInViewport.leftEdge, false, HandlePositionInViewport.within, true);

    // Drag the text all the way to the left so the first word is not visible at
    // all (and the second word is fully visible). Both handles should be
    // invisible now.
    scrollable.controller!.jumpTo(200.0);
    await verifyVisibility(HandlePositionInViewport.leftEdge, false, HandlePositionInViewport.leftEdge, false);

    // Tap to unselect.
    await tester.tap(find.byType(EditableText));
    await tester.pump();

    // Now that the second word has been dragged fully into view, select it.
    await tester.tapAt(const Offset(80, 10));
    renderEditable.selectWord(cause: SelectionChangedCause.longPress);
    await tester.pump();
    await verifyVisibility(HandlePositionInViewport.within, true, HandlePositionInViewport.within, true);

    // Drag the text slightly to the right. Only the left handle should be
    // visible.
    scrollable.controller!.jumpTo(150);
    await verifyVisibility(HandlePositionInViewport.within, true, HandlePositionInViewport.rightEdge, false);

    // Drag the text all the way to the right, so the second word is not visible
    // at all. Again, both handles should be invisible.
    scrollable.controller!.jumpTo(0);
    await verifyVisibility(HandlePositionInViewport.rightEdge, false, HandlePositionInViewport.rightEdge, false);

    // On web, we don't show the Flutter toolbar and instead rely on the browser
    // toolbar. Until we change that, this test should remain skipped.
  }, skip: kIsWeb, variant: const TargetPlatformVariant(<TargetPlatform>{ TargetPlatform.iOS,  TargetPlatform.macOS }));

  testWidgets("scrolling doesn't bounce", (WidgetTester tester) async {
    // 3 lines of text, where the last line overflows and requires scrolling.
    const String testText = 'XXXXX\nXXXXX\nXXXXX';
    final TextEditingController controller = TextEditingController(text: testText);

    await tester.pumpWidget(MaterialApp(
      home: Align(
        alignment: Alignment.topLeft,
        child: SizedBox(
          width: 100,
          child: EditableText(
            showSelectionHandles: true,
            maxLines: 2,
            controller: controller,
            focusNode: FocusNode(),
            style: Typography.material2018(platform: TargetPlatform.android).black.subtitle1!.copyWith(fontFamily: 'Roboto'),
            cursorColor: Colors.blue,
            backgroundCursorColor: Colors.grey,
            selectionControls: materialTextSelectionControls,
            keyboardType: TextInputType.text,
          ),
        ),
      ),
    ));

    final EditableTextState state =
      tester.state<EditableTextState>(find.byType(EditableText));
    final RenderEditable renderEditable = state.renderEditable;
    final Scrollable scrollable = tester.widget<Scrollable>(find.byType(Scrollable));

    expect(scrollable.controller!.position.viewportDimension, equals(28));
    expect(scrollable.controller!.position.pixels, equals(0));

    expect(renderEditable.maxScrollExtent, equals(14));

    scrollable.controller!.jumpTo(20.0);
    await tester.pump();
    expect(scrollable.controller!.position.pixels, equals(20));

    state.bringIntoView(const TextPosition(offset: 0));
    await tester.pump();
    expect(scrollable.controller!.position.pixels, equals(0));


    state.bringIntoView(const TextPosition(offset: 13));
    await tester.pump();
    expect(scrollable.controller!.position.pixels, equals(14));
    expect(scrollable.controller!.position.pixels, equals(renderEditable.maxScrollExtent));
  });

  testWidgets('bringIntoView brings the caret into view when in a viewport', (WidgetTester tester) async {
    // Regression test for https://github.com/flutter/flutter/issues/55547.
    final TextEditingController controller = TextEditingController(text: testText * 20);
    final ScrollController editableScrollController = ScrollController();
    final ScrollController outerController = ScrollController();

    await tester.pumpWidget(MaterialApp(
      home: Align(
        alignment: Alignment.topLeft,
        child: SizedBox(
          width: 200,
          height: 200,
          child: SingleChildScrollView(
            controller: outerController,
            child: EditableText(
              maxLines: null,
              controller: controller,
              scrollController: editableScrollController,
              focusNode: FocusNode(),
              style: textStyle,
              cursorColor: Colors.blue,
              backgroundCursorColor: Colors.grey,
            ),
          ),
        ),
      ),
    ));


    expect(outerController.offset, 0);
    expect(editableScrollController.offset, 0);

    final EditableTextState state = tester.state<EditableTextState>(find.byType(EditableText));
    state.bringIntoView(TextPosition(offset: controller.text.length));

    await tester.pumpAndSettle();
    // The SingleChildScrollView is scrolled instead of the EditableText to
    // reveal the caret.
    expect(outerController.offset, outerController.position.maxScrollExtent);
    expect(editableScrollController.offset, 0);
  });

  testWidgets('bringIntoView does nothing if the physics prohibits implicit scrolling', (WidgetTester tester) async {
    final TextEditingController controller = TextEditingController(text: testText * 20);
    final ScrollController scrollController = ScrollController();

    Future<void> buildWithPhysics({ ScrollPhysics? physics }) async {
      await tester.pumpWidget(MaterialApp(
        home: Align(
          alignment: Alignment.topLeft,
          child: SizedBox(
            width: 200,
            height: 200,
            child: EditableText(
              maxLines: null,
              controller: controller,
              scrollController: scrollController,
              focusNode: FocusNode(),
              style: textStyle,
              cursorColor: Colors.blue,
              backgroundCursorColor: Colors.grey,
              scrollPhysics: physics,
            ),
          ),
        ),
      ));
    }


    await buildWithPhysics();
    expect(scrollController.offset, 0);

    final EditableTextState state = tester.state<EditableTextState>(find.byType(EditableText));
    state.bringIntoView(TextPosition(offset: controller.text.length));

    await tester.pumpAndSettle();
    // Scrolled to the maxScrollExtent to reveal to caret.
    expect(scrollController.offset, scrollController.position.maxScrollExtent);

    scrollController.jumpTo(0);
    await buildWithPhysics(physics: const NoImplicitScrollPhysics());
    expect(scrollController.offset, 0);

    state.bringIntoView(TextPosition(offset: controller.text.length));

    await tester.pumpAndSettle();
    expect(scrollController.offset, 0);
  });

  testWidgets('getLocalRectForCaret does not throw when it sees an infinite point', (WidgetTester tester) async {
    await tester.pumpWidget(
      MaterialApp(
        home: SkipPainting(
          child: Transform(
            transform: Matrix4.zero(),
            child: EditableText(
              controller: TextEditingController(),
              focusNode: FocusNode(),
              style: textStyle,
              cursorColor: Colors.blue,
              backgroundCursorColor: Colors.grey,
            ),
          ),
        ),
      ),
    );

    final EditableTextState state = tester.state<EditableTextState>(find.byType(EditableText));
    final Rect rect = state.renderEditable.getLocalRectForCaret(const TextPosition(offset: 0));
    expect(rect.isFinite, true);
    expect(tester.takeException(), isNull);
  });

  testWidgets('obscured multiline fields throw an exception', (WidgetTester tester) async {
    final TextEditingController controller = TextEditingController();
    expect(
      () {
        EditableText(
          backgroundCursorColor: cursorColor,
          controller: controller,
          cursorColor: cursorColor,
          focusNode: focusNode,
          maxLines: 1,
          obscureText: true,
          style: textStyle,
        );
      },
      returnsNormally,
    );
    expect(
      () {
        EditableText(
          backgroundCursorColor: cursorColor,
          controller: controller,
          cursorColor: cursorColor,
          focusNode: focusNode,
          maxLines: 2,
          obscureText: true,
          style: textStyle,
        );
      },
      throwsAssertionError,
    );
  });

  group('batch editing', () {
    final TextEditingController controller = TextEditingController(text: testText);
    final EditableText editableText = EditableText(
      showSelectionHandles: true,
      maxLines: 2,
      controller: controller,
      focusNode: FocusNode(),
      cursorColor: Colors.red,
      backgroundCursorColor: Colors.blue,
      style: Typography.material2018(platform: TargetPlatform.android).black.subtitle1!.copyWith(fontFamily: 'Roboto'),
      keyboardType: TextInputType.text,
    );

    final Widget widget = MediaQuery(
      data: const MediaQueryData(),
      child: Directionality(
        textDirection: TextDirection.ltr,
        child: editableText,
      ),
    );

    testWidgets('batch editing works', (WidgetTester tester) async {
      await tester.pumpWidget(widget);

      // Connect.
      await tester.showKeyboard(find.byType(EditableText));

      final EditableTextState state = tester.state<EditableTextState>(find.byWidget(editableText));
      state.updateEditingValue(const TextEditingValue(text: 'remote value'));
      tester.testTextInput.log.clear();

      state.beginBatchEdit();

      controller.text = 'new change 1';
      expect(state.currentTextEditingValue.text, 'new change 1');
      expect(tester.testTextInput.log, isEmpty);

      // Nesting.
      state.beginBatchEdit();
      controller.text = 'new change 2';
      expect(state.currentTextEditingValue.text, 'new change 2');
      expect(tester.testTextInput.log, isEmpty);

      // End the innermost batch edit. Not yet.
      state.endBatchEdit();
      expect(tester.testTextInput.log, isEmpty);

      controller.text = 'new change 3';
      expect(state.currentTextEditingValue.text, 'new change 3');
      expect(tester.testTextInput.log, isEmpty);

      // Finish the outermost batch edit.
      state.endBatchEdit();
      expect(tester.testTextInput.log, hasLength(1));
      expect(
        tester.testTextInput.log,
        contains(matchesMethodCall('TextInput.setEditingState', args: containsPair('text', 'new change 3'))),
      );
    });

    testWidgets('batch edits need to be nested properly', (WidgetTester tester) async {
      await tester.pumpWidget(widget);

      // Connect.
      await tester.showKeyboard(find.byType(EditableText));

      final EditableTextState state = tester.state<EditableTextState>(find.byWidget(editableText));
      state.updateEditingValue(const TextEditingValue(text: 'remote value'));
      tester.testTextInput.log.clear();

      String? errorString;
      try {
        state.endBatchEdit();
      } catch (e) {
        errorString = e.toString();
      }

      expect(errorString, contains('Unbalanced call to endBatchEdit'));
    });

     testWidgets('catch unfinished batch edits on disposal', (WidgetTester tester) async {
      await tester.pumpWidget(widget);

      // Connect.
      await tester.showKeyboard(find.byType(EditableText));

      final EditableTextState state = tester.state<EditableTextState>(find.byWidget(editableText));
      state.updateEditingValue(const TextEditingValue(text: 'remote value'));
      tester.testTextInput.log.clear();

      state.beginBatchEdit();
      expect(tester.takeException(), isNull);

      await tester.pumpWidget(Container());
      expect(tester.takeException(), isNotNull);
    });
  });

  group('EditableText does not send editing values more than once', () {
    final TextEditingController controller = TextEditingController(text: testText);
    final EditableText editableText = EditableText(
      showSelectionHandles: true,
      maxLines: 2,
      controller: controller,
      focusNode: FocusNode(),
      cursorColor: Colors.red,
      backgroundCursorColor: Colors.blue,
      style: Typography.material2018(platform: TargetPlatform.android).black.subtitle1!.copyWith(fontFamily: 'Roboto'),
      keyboardType: TextInputType.text,
      inputFormatters: <TextInputFormatter>[LengthLimitingTextInputFormatter(6)],
      onChanged: (String s) => controller.text += ' onChanged',
    );

    final Widget widget = MediaQuery(
      data: const MediaQueryData(),
      child: Directionality(
        textDirection: TextDirection.ltr,
        child: editableText,
      ),
    );

    controller.addListener(() {
      if (!controller.text.endsWith('listener'))
        controller.text += ' listener';
    });

    testWidgets('input from text input plugin', (WidgetTester tester) async {
      await tester.pumpWidget(widget);

      // Connect.
      await tester.showKeyboard(find.byType(EditableText));
      tester.testTextInput.log.clear();

      final EditableTextState state = tester.state<EditableTextState>(find.byWidget(editableText));
      state.updateEditingValue(const TextEditingValue(text: 'remoteremoteremote'));

      // Apply in order: length formatter -> listener -> onChanged -> listener.
      expect(controller.text, 'remote listener onChanged listener');
      final List<TextEditingValue> updates = tester.testTextInput.log
        .where((MethodCall call) => call.method == 'TextInput.setEditingState')
        .map((MethodCall call) => TextEditingValue.fromJSON(call.arguments as Map<String, dynamic>))
        .toList(growable: false);

      expect(updates, const <TextEditingValue>[TextEditingValue(text: 'remote listener onChanged listener')]);

      tester.testTextInput.log.clear();

      // If by coincidence the text input plugin sends the same value back,
      // do nothing.
      state.updateEditingValue(const TextEditingValue(text: 'remote listener onChanged listener'));
      expect(controller.text, 'remote listener onChanged listener');
      expect(tester.testTextInput.log, isEmpty);
    });

    testWidgets('input from text selection menu', (WidgetTester tester) async {
      await tester.pumpWidget(widget);

      // Connect.
      await tester.showKeyboard(find.byType(EditableText));
      tester.testTextInput.log.clear();

      final EditableTextState state = tester.state<EditableTextState>(find.byWidget(editableText));
      state.userUpdateTextEditingValue(const TextEditingValue(text: 'remoteremoteremote'), SelectionChangedCause.keyboard);

      // Apply in order: length formatter -> listener -> onChanged -> listener.
      expect(controller.text, 'remote listener onChanged listener');
      final List<TextEditingValue> updates = tester.testTextInput.log
        .where((MethodCall call) => call.method == 'TextInput.setEditingState')
        .map((MethodCall call) => TextEditingValue.fromJSON(call.arguments as Map<String, dynamic>))
        .toList(growable: false);

      expect(updates, const <TextEditingValue>[TextEditingValue(text: 'remote listener onChanged listener')]);

      tester.testTextInput.log.clear();
    });

    testWidgets('input from controller', (WidgetTester tester) async {
      await tester.pumpWidget(widget);

      // Connect.
      await tester.showKeyboard(find.byType(EditableText));
      tester.testTextInput.log.clear();

      controller.text = 'remoteremoteremote';
      final List<TextEditingValue> updates = tester.testTextInput.log
        .where((MethodCall call) => call.method == 'TextInput.setEditingState')
        .map((MethodCall call) => TextEditingValue.fromJSON(call.arguments as Map<String, dynamic>))
        .toList(growable: false);

      expect(updates, const <TextEditingValue>[TextEditingValue(text: 'remoteremoteremote listener')]);
    });

    testWidgets('input from changing controller', (WidgetTester tester) async {
      final TextEditingController controller = TextEditingController(text: testText);
      Widget build({ TextEditingController? textEditingController }) {
        return MediaQuery(
          data: const MediaQueryData(),
          child: Directionality(
            textDirection: TextDirection.ltr,
            child: EditableText(
              showSelectionHandles: true,
              maxLines: 2,
              controller: textEditingController ?? controller,
              focusNode: FocusNode(),
              cursorColor: Colors.red,
              backgroundCursorColor: Colors.blue,
              style: Typography.material2018(platform: TargetPlatform.android).black.subtitle1!.copyWith(fontFamily: 'Roboto'),
              keyboardType: TextInputType.text,
              inputFormatters: <TextInputFormatter>[LengthLimitingTextInputFormatter(6)],
            ),
          ),
        );
      }

      await tester.pumpWidget(build());

      // Connect.
      await tester.showKeyboard(find.byType(EditableText));
      tester.testTextInput.log.clear();
      await tester.pumpWidget(build(textEditingController: TextEditingController(text: 'new text')));

      List<TextEditingValue> updates = tester.testTextInput.log
        .where((MethodCall call) => call.method == 'TextInput.setEditingState')
        .map((MethodCall call) => TextEditingValue.fromJSON(call.arguments as Map<String, dynamic>))
        .toList(growable: false);

      expect(updates, const <TextEditingValue>[TextEditingValue(text: 'new text')]);

      tester.testTextInput.log.clear();
      await tester.pumpWidget(build(textEditingController: TextEditingController(text: 'new new text')));

      updates = tester.testTextInput.log
        .where((MethodCall call) => call.method == 'TextInput.setEditingState')
        .map((MethodCall call) => TextEditingValue.fromJSON(call.arguments as Map<String, dynamic>))
        .toList(growable: false);

      expect(updates, const <TextEditingValue>[TextEditingValue(text: 'new new text')]);
    });
  });

  testWidgets('input imm channel calls are ordered correctly', (WidgetTester tester) async {
    const String testText = 'flutter is the best!';
    final TextEditingController controller = TextEditingController(text: testText);
    final EditableText et = EditableText(
      showSelectionHandles: true,
      maxLines: 2,
      controller: controller,
      focusNode: FocusNode(),
      cursorColor: Colors.red,
      backgroundCursorColor: Colors.blue,
      style: Typography.material2018(platform: TargetPlatform.android).black.subtitle1!.copyWith(fontFamily: 'Roboto'),
      keyboardType: TextInputType.text,
    );

    await tester.pumpWidget(MaterialApp(
      home: Align(
        alignment: Alignment.topLeft,
        child: SizedBox(
          width: 100,
          child: et,
        ),
      ),
    ));

    await tester.showKeyboard(find.byType(EditableText));
    // TextInput.show should be before TextInput.setEditingState
    final List<String> logOrder = <String>[
      'TextInput.setClient',
      'TextInput.show',
      'TextInput.setEditableSizeAndTransform',
      'TextInput.setMarkedTextRect',
      'TextInput.setStyle',
      'TextInput.setEditingState',
      'TextInput.setEditingState',
      'TextInput.show',
      'TextInput.setCaretRect',
    ];
    expect(
      tester.testTextInput.log.map((MethodCall m) => m.method),
      logOrder,
    );
  });

  testWidgets('setEditingState is not called when text changes', (WidgetTester tester) async {
    // We shouldn't get a message here because this change is owned by the platform side.
    const String testText = 'flutter is the best!';
    final TextEditingController controller = TextEditingController(text: testText);
    final EditableText et = EditableText(
      showSelectionHandles: true,
      maxLines: 2,
      controller: controller,
      focusNode: FocusNode(),
      cursorColor: Colors.red,
      backgroundCursorColor: Colors.blue,
      style: Typography.material2018(platform: TargetPlatform.android).black.subtitle1!.copyWith(fontFamily: 'Roboto'),
      keyboardType: TextInputType.text,
    );

    await tester.pumpWidget(MaterialApp(
      home: Align(
        alignment: Alignment.topLeft,
        child: SizedBox(
          width: 100,
          child: et,
        ),
      ),
    ));

    await tester.enterText(find.byType(EditableText), '...');

    final List<String> logOrder = <String>[
      'TextInput.setClient',
      'TextInput.show',
      'TextInput.setEditableSizeAndTransform',
      'TextInput.setMarkedTextRect',
      'TextInput.setStyle',
      'TextInput.setEditingState',
      'TextInput.setEditingState',
      'TextInput.show',
      'TextInput.setCaretRect',
      'TextInput.show',
    ];
    expect(tester.testTextInput.log.length, logOrder.length);
    int index = 0;
    for (final MethodCall m in tester.testTextInput.log) {
      expect(m.method, logOrder[index]);
      index++;
    }
    expect(tester.testTextInput.editingState!['text'], 'flutter is the best!');
  });

  testWidgets('setEditingState is called when text changes on controller', (WidgetTester tester) async {
    // We should get a message here because this change is owned by the framework side.
    const String testText = 'flutter is the best!';
    final TextEditingController controller = TextEditingController(text: testText);
    final EditableText et = EditableText(
      showSelectionHandles: true,
      maxLines: 2,
      controller: controller,
      focusNode: FocusNode(),
      cursorColor: Colors.red,
      backgroundCursorColor: Colors.blue,
      style: Typography.material2018(platform: TargetPlatform.android).black.subtitle1!.copyWith(fontFamily: 'Roboto'),
      keyboardType: TextInputType.text,
    );

    await tester.pumpWidget(MaterialApp(
      home: Align(
        alignment: Alignment.topLeft,
        child: SizedBox(
          width: 100,
          child: et,
        ),
      ),
    ));

    await tester.showKeyboard(find.byType(EditableText));
    controller.text += '...';
    await tester.idle();

    final List<String> logOrder = <String>[
      'TextInput.setClient',
      'TextInput.show',
      'TextInput.setEditableSizeAndTransform',
      'TextInput.setMarkedTextRect',
      'TextInput.setStyle',
      'TextInput.setEditingState',
      'TextInput.setEditingState',
      'TextInput.show',
      'TextInput.setCaretRect',
      'TextInput.setEditingState',
    ];

    expect(
      tester.testTextInput.log.map((MethodCall m) => m.method),
      logOrder,
    );
    expect(tester.testTextInput.editingState!['text'], 'flutter is the best!...');
  });

  testWidgets('Synchronous test of local and remote editing values', (WidgetTester tester) async {
    // Regression test for https://github.com/flutter/flutter/issues/65059
    final List<MethodCall> log = <MethodCall>[];
    SystemChannels.textInput.setMockMethodCallHandler((MethodCall methodCall) async {
      log.add(methodCall);
    });
    final TextInputFormatter formatter = TextInputFormatter.withFunction((TextEditingValue oldValue, TextEditingValue newValue) {
      if (newValue.text == 'I will be modified by the formatter.') {
        newValue = const TextEditingValue(text: 'Flutter is the best!');
      }
      return newValue;
    });
    final TextEditingController controller = TextEditingController();
    late StateSetter setState;

    final FocusNode focusNode = FocusNode(debugLabel: 'EditableText Focus Node');
    Widget builder() {
      return StatefulBuilder(
        builder: (BuildContext context, StateSetter setter) {
          setState = setter;
          return MaterialApp(
            home: MediaQuery(
              data: const MediaQueryData(devicePixelRatio: 1.0),
              child: Directionality(
                textDirection: TextDirection.ltr,
                child: Center(
                  child: Material(
                    child: EditableText(
                      controller: controller,
                      focusNode: focusNode,
                      style: textStyle,
                      cursorColor: Colors.red,
                      backgroundCursorColor: Colors.red,
                      keyboardType: TextInputType.multiline,
                      inputFormatters: <TextInputFormatter>[
                        formatter,
                      ],
                      onChanged: (String value) { },
                    ),
                  ),
                ),
              ),
            ),
          );
        },
      );
    }

    await tester.pumpWidget(builder());
    await tester.tap(find.byType(EditableText));
    await tester.showKeyboard(find.byType(EditableText));
    await tester.pump();

    log.clear();

    final EditableTextState state = tester.firstState(find.byType(EditableText));
    // setEditingState is not called when only the remote changes
    state.updateEditingValue(TextEditingValue(
      text: 'a',
      selection: controller.selection,
    ));

    expect(log.length, 0);

    // setEditingState is called when remote value modified by the formatter.
    state.updateEditingValue(TextEditingValue(
      text: 'I will be modified by the formatter.',
      selection: controller.selection,
    ));
    expect(log.length, 1);
    MethodCall methodCall = log[0];
    expect(
      methodCall,
      isMethodCall('TextInput.setEditingState', arguments: <String, dynamic>{
        'text': 'Flutter is the best!',
        'selectionBase': -1,
        'selectionExtent': -1,
        'selectionAffinity': 'TextAffinity.downstream',
        'selectionIsDirectional': false,
        'composingBase': -1,
        'composingExtent': -1,
      }),
    );

    log.clear();

    // setEditingState is called when the [controller.value] is modified by local.
    setState(() {
      controller.text = 'I love flutter!';
    });
    expect(log.length, 1);
    methodCall = log[0];
    expect(
      methodCall,
      isMethodCall('TextInput.setEditingState', arguments: <String, dynamic>{
        'text': 'I love flutter!',
        'selectionBase': -1,
        'selectionExtent': -1,
        'selectionAffinity': 'TextAffinity.downstream',
        'selectionIsDirectional': false,
        'composingBase': -1,
        'composingExtent': -1,
      }),
    );

    log.clear();

    // Currently `_receivedRemoteTextEditingValue` equals 'I will be modified by the formatter.',
    // setEditingState will be called when set the [controller.value] to `_receivedRemoteTextEditingValue` by local.
    setState(() {
      controller.text = 'I will be modified by the formatter.';
    });
    expect(log.length, 1);
    methodCall = log[0];
    expect(
      methodCall,
      isMethodCall('TextInput.setEditingState', arguments: <String, dynamic>{
        'text': 'I will be modified by the formatter.',
        'selectionBase': -1,
        'selectionExtent': -1,
        'selectionAffinity': 'TextAffinity.downstream',
        'selectionIsDirectional': false,
        'composingBase': -1,
        'composingExtent': -1,
      }),
    );
  });

  testWidgets('Send text input state to engine when the input formatter rejects user input', (WidgetTester tester) async {
    // Regression test for https://github.com/flutter/flutter/issues/67828
    final List<MethodCall> log = <MethodCall>[];
    SystemChannels.textInput.setMockMethodCallHandler((MethodCall methodCall) async {
      log.add(methodCall);
    });
    final TextInputFormatter formatter = TextInputFormatter.withFunction((TextEditingValue oldValue, TextEditingValue newValue) {
      return const TextEditingValue(text: 'Flutter is the best!');
    });
    final TextEditingController controller = TextEditingController();

    final FocusNode focusNode = FocusNode(debugLabel: 'EditableText Focus Node');
    Widget builder() {
      return StatefulBuilder(
        builder: (BuildContext context, StateSetter setter) {
          return MaterialApp(
            home: MediaQuery(
              data: const MediaQueryData(devicePixelRatio: 1.0),
              child: Directionality(
                textDirection: TextDirection.ltr,
                child: Center(
                  child: Material(
                    child: EditableText(
                      controller: controller,
                      focusNode: focusNode,
                      style: textStyle,
                      cursorColor: Colors.red,
                      backgroundCursorColor: Colors.red,
                      keyboardType: TextInputType.multiline,
                      inputFormatters: <TextInputFormatter>[
                        formatter,
                      ],
                      onChanged: (String value) { },
                    ),
                  ),
                ),
              ),
            ),
          );
        },
      );
    }

    await tester.pumpWidget(builder());
    await tester.tap(find.byType(EditableText));
    await tester.showKeyboard(find.byType(EditableText));
    await tester.pump();

    log.clear();

    final EditableTextState state = tester.firstState(find.byType(EditableText));

    // setEditingState is called when remote value modified by the formatter.
    state.updateEditingValue(TextEditingValue(
      text: 'I will be modified by the formatter.',
      selection: controller.selection,
    ));
    expect(log.length, 1);
    expect(log, contains(matchesMethodCall(
      'TextInput.setEditingState',
      args: allOf(
        containsPair('text', 'Flutter is the best!'),
      ),
    )));

    log.clear();

    state.updateEditingValue(const TextEditingValue(
      text: 'I will be modified by the formatter.',
    ));
    expect(log.length, 1);
    expect(log, contains(matchesMethodCall(
      'TextInput.setEditingState',
      args: allOf(
        containsPair('text', 'Flutter is the best!'),
      ),
    )));
  });

  testWidgets('Repeatedly receiving [TextEditingValue] will not trigger a keyboard request', (WidgetTester tester) async {
    // Regression test for https://github.com/flutter/flutter/issues/66036
    final List<MethodCall> log = <MethodCall>[];
    SystemChannels.textInput.setMockMethodCallHandler((MethodCall methodCall) async {
      log.add(methodCall);
    });
    final TextEditingController controller = TextEditingController();

    final FocusNode focusNode = FocusNode(debugLabel: 'EditableText Focus Node');
    Widget builder() {
      return StatefulBuilder(
        builder: (BuildContext context, StateSetter setter) {
          return MaterialApp(
            home: MediaQuery(
              data: const MediaQueryData(devicePixelRatio: 1.0),
              child: Directionality(
                textDirection: TextDirection.ltr,
                child: Center(
                  child: Material(
                    child: EditableText(
                      controller: controller,
                      focusNode: focusNode,
                      style: textStyle,
                      cursorColor: Colors.red,
                      backgroundCursorColor: Colors.red,
                      keyboardType: TextInputType.multiline,
                      onChanged: (String value) { },
                    ),
                  ),
                ),
              ),
            ),
          );
        },
      );
    }

    await tester.pumpWidget(builder());
    await tester.tap(find.byType(EditableText));
    await tester.pump();

    // The keyboard is shown after tap the EditableText.
    expect(focusNode.hasFocus, true);

    log.clear();

    final EditableTextState state = tester.firstState(find.byType(EditableText));

    state.updateEditingValue(TextEditingValue(
      text: 'a',
      selection: controller.selection,
    ));
    await tester.pump();

    // Nothing called when only the remote changes.
    expect(log.length, 0);

    // Hide the keyboard.
    focusNode.unfocus();
    await tester.pump();

    expect(log.length, 2);
    MethodCall methodCall = log[0];
    // Close the InputConnection.
    expect(methodCall, isMethodCall('TextInput.clearClient', arguments: null),);
    methodCall = log[1];
    expect(methodCall, isMethodCall('TextInput.hide', arguments: null),);
    // The keyboard loses focus.
    expect(focusNode.hasFocus, false);

    log.clear();

    // Send repeat value from the engine.
    state.updateEditingValue(TextEditingValue(
      text: 'a',
      selection: controller.selection,
    ));
    await tester.pump();

    // Nothing called when only the remote changes.
    expect(log.length, 0);
    // The keyboard is not be requested after a repeat value from the engine.
    expect(focusNode.hasFocus, false);
  });

  group('TextEditingController', () {
    testWidgets('TextEditingController.text set to empty string clears field', (WidgetTester tester) async {
      final TextEditingController controller = TextEditingController();
      await tester.pumpWidget(
        MaterialApp(
          home: MediaQuery(
            data: const MediaQueryData(devicePixelRatio: 1.0),
            child: Directionality(
              textDirection: TextDirection.ltr,
              child: Center(
                child: Material(
                  child: EditableText(
                    controller: controller,
                    focusNode: focusNode,
                    style: textStyle,
                    cursorColor: Colors.red,
                    backgroundCursorColor: Colors.red,
                    keyboardType: TextInputType.multiline,
                    onChanged: (String value) { },
                  ),
                ),
              ),
            ),
          ),
        ),
      );

      controller.text = '...';
      await tester.pump();
      expect(find.text('...'), findsOneWidget);

      controller.text = '';
      await tester.pump();
      expect(find.text('...'), findsNothing);
    });

    testWidgets('TextEditingController.clear() behavior test', (WidgetTester tester) async {
      // Regression test for https://github.com/flutter/flutter/issues/66316
      final List<MethodCall> log = <MethodCall>[];
      SystemChannels.textInput.setMockMethodCallHandler((MethodCall methodCall) async {
        log.add(methodCall);
      });
      final TextEditingController controller = TextEditingController();

      final FocusNode focusNode = FocusNode(debugLabel: 'EditableText Focus Node');
      Widget builder() {
        return StatefulBuilder(
          builder: (BuildContext context, StateSetter setter) {
            return MaterialApp(
              home: MediaQuery(
                data: const MediaQueryData(devicePixelRatio: 1.0),
                child: Directionality(
                  textDirection: TextDirection.ltr,
                  child: Center(
                    child: Material(
                      child: EditableText(
                        controller: controller,
                        focusNode: focusNode,
                        style: textStyle,
                        cursorColor: Colors.red,
                        backgroundCursorColor: Colors.red,
                        keyboardType: TextInputType.multiline,
                        onChanged: (String value) { },
                      ),
                    ),
                  ),
                ),
              ),
            );
          },
        );
      }

      await tester.pumpWidget(builder());
      await tester.tap(find.byType(EditableText));
      await tester.pump();

      // The keyboard is shown after tap the EditableText.
      expect(focusNode.hasFocus, true);

      log.clear();

      final EditableTextState state = tester.firstState(find.byType(EditableText));

      state.updateEditingValue(TextEditingValue(
        text: 'a',
        selection: controller.selection,
      ));
      await tester.pump();

      // Nothing called when only the remote changes.
      expect(log, isEmpty);

      controller.clear();

      expect(log.length, 1);
      expect(
        log[0],
        isMethodCall('TextInput.setEditingState', arguments: <String, dynamic>{
          'text': '',
          'selectionBase': 0,
          'selectionExtent': 0,
          'selectionAffinity': 'TextAffinity.downstream',
          'selectionIsDirectional': false,
          'composingBase': -1,
          'composingExtent': -1,
        }),
      );
    });

    testWidgets('TextEditingController.buildTextSpan receives build context', (WidgetTester tester) async {
      final _AccentColorTextEditingController controller = _AccentColorTextEditingController('a');
      const Color color = Color.fromARGB(255, 1, 2, 3);
      final ThemeData lightTheme = ThemeData.light();
      await tester.pumpWidget(MaterialApp(
        theme: lightTheme.copyWith(
          colorScheme: lightTheme.colorScheme.copyWith(secondary: color),
        ),
        home: EditableText(
          controller: controller,
          focusNode: FocusNode(),
          style: Typography.material2018(platform: TargetPlatform.android).black.subtitle1!,
          cursorColor: Colors.blue,
          backgroundCursorColor: Colors.grey,
        ),
      ));

      final RenderEditable renderEditable = findRenderEditable(tester);
      final TextSpan textSpan = renderEditable.text!;
      expect(textSpan.style!.color, color);
    });
  });

  testWidgets('autofocus:true on first frame does not throw', (WidgetTester tester) async {
    final TextEditingController controller = TextEditingController(text: testText);
    controller.selection = const TextSelection(
      baseOffset: 0,
      extentOffset: 0,
      affinity: TextAffinity.upstream,
    );

    await tester.pumpWidget(MaterialApp(
      home: EditableText(
        maxLines: 10,
        controller: controller,
        showSelectionHandles: true,
        autofocus: true,
        focusNode: FocusNode(),
        style: Typography.material2018(platform: TargetPlatform.android).black.subtitle1!,
        cursorColor: Colors.blue,
        backgroundCursorColor: Colors.grey,
        selectionControls: materialTextSelectionControls,
        keyboardType: TextInputType.text,
        textAlign: TextAlign.right,
      ),
    ));


    await tester.pumpAndSettle(); // Wait for autofocus to take effect.

    final dynamic exception = tester.takeException();
    expect(exception, isNull);
  });

  testWidgets('updateEditingValue filters multiple calls from formatter', (WidgetTester tester) async {
    final MockTextFormatter formatter = MockTextFormatter();
    await tester.pumpWidget(
      MediaQuery(
        data: const MediaQueryData(devicePixelRatio: 1.0),
        child: Directionality(
          textDirection: TextDirection.ltr,
          child: FocusScope(
            node: focusScopeNode,
            autofocus: true,
            child: EditableText(
              backgroundCursorColor: Colors.grey,
              controller: controller,
              focusNode: focusNode,
              maxLines: 1, // Sets text keyboard implicitly.
              style: textStyle,
              cursorColor: cursorColor,
              inputFormatters: <TextInputFormatter>[formatter],
            ),
          ),
        ),
      ),
    );

    await tester.tap(find.byType(EditableText));
    await tester.showKeyboard(find.byType(EditableText));
    controller.text = '';
    await tester.idle();

    final EditableTextState state =
        tester.state<EditableTextState>(find.byType(EditableText));
    expect(tester.testTextInput.editingState!['text'], equals(''));
    expect(state.wantKeepAlive, true);

    state.updateEditingValue(TextEditingValue.empty);
    state.updateEditingValue(const TextEditingValue(text: 'a'));
    state.updateEditingValue(const TextEditingValue(text: 'aa'));
    state.updateEditingValue(const TextEditingValue(text: 'aaa'));
    state.updateEditingValue(const TextEditingValue(text: 'aa'));
    state.updateEditingValue(const TextEditingValue(text: 'aaa'));
    state.updateEditingValue(const TextEditingValue(text: 'aaaa'));
    state.updateEditingValue(const TextEditingValue(text: 'aa'));
    state.updateEditingValue(const TextEditingValue(text: 'aaaaaaa'));
    state.updateEditingValue(const TextEditingValue(text: 'aa'));
    state.updateEditingValue(const TextEditingValue(text: 'aaaaaaaaa'));
    state.updateEditingValue(const TextEditingValue(text: 'aaaaaaaaa')); // Skipped

    const List<String> referenceLog = <String>[
      '[1]: , a',
      '[1]: normal aa',
      '[2]: a, aa',
      '[2]: normal aaaa',
      '[3]: aa, aaa',
      '[3]: normal aaaaaa',
      '[4]: aaa, aa',
      '[4]: deleting aa',
      '[5]: aa, aaa',
      '[5]: normal aaaaaaaaaa',
      '[6]: aaa, aaaa',
      '[6]: normal aaaaaaaaaaaa',
      '[7]: aaaa, aa',
      '[7]: deleting aaaaa',
      '[8]: aa, aaaaaaa',
      '[8]: normal aaaaaaaaaaaaaaaa',
      '[9]: aaaaaaa, aa',
      '[9]: deleting aaaaaaa',
      '[10]: aa, aaaaaaaaa',
      '[10]: normal aaaaaaaaaaaaaaaaaaaa'
    ];

    expect(formatter.log, referenceLog);
  });

  testWidgets('formatter logic handles repeat filtering', (WidgetTester tester) async {
    final MockTextFormatter formatter = MockTextFormatter();
    await tester.pumpWidget(
      MediaQuery(
        data: const MediaQueryData(devicePixelRatio: 1.0),
        child: Directionality(
          textDirection: TextDirection.ltr,
          child: FocusScope(
            node: focusScopeNode,
            autofocus: true,
            child: EditableText(
              backgroundCursorColor: Colors.grey,
              controller: controller,
              focusNode: focusNode,
              maxLines: 1, // Sets text keyboard implicitly.
              style: textStyle,
              cursorColor: cursorColor,
              inputFormatters: <TextInputFormatter>[formatter],
            ),
          ),
        ),
      ),
    );

    await tester.tap(find.byType(EditableText));
    await tester.showKeyboard(find.byType(EditableText));
    controller.text = '';
    await tester.idle();

    final EditableTextState state =
        tester.state<EditableTextState>(find.byType(EditableText));
    expect(tester.testTextInput.editingState!['text'], equals(''));
    expect(state.wantKeepAlive, true);

    // We no longer perform full repeat filtering in framework, it is now left
    // to the engine to prevent repeat calls from being sent in the first place.
    // Engine preventing repeats is far more reliable and avoids many of the ambiguous
    // filtering we performed before.
    expect(formatter.formatCallCount, 0);
    state.updateEditingValue(const TextEditingValue(text: '01'));
    expect(formatter.formatCallCount, 1);
    state.updateEditingValue(const TextEditingValue(text: '012'));
    expect(formatter.formatCallCount, 2);
    state.updateEditingValue(const TextEditingValue(text: '0123')); // Text change causes reformat
    expect(formatter.formatCallCount, 3);
    state.updateEditingValue(const TextEditingValue(text: '0123')); // No text change, does not format
    expect(formatter.formatCallCount, 3);
    state.updateEditingValue(const TextEditingValue(text: '0123')); // No text change, does not format
    expect(formatter.formatCallCount, 3);
    state.updateEditingValue(const TextEditingValue(text: '0123', selection: TextSelection.collapsed(offset: 2))); // Selection change does not reformat
    expect(formatter.formatCallCount, 3);
    state.updateEditingValue(const TextEditingValue(text: '0123', selection: TextSelection.collapsed(offset: 2))); // No text change, does not format
    expect(formatter.formatCallCount, 3);
    state.updateEditingValue(const TextEditingValue(text: '0123', selection: TextSelection.collapsed(offset: 2))); // No text change, does not format
    expect(formatter.formatCallCount, 3);

    // Composing changes should not trigger reformat, as it could cause infinite loops on some IMEs.
    state.updateEditingValue(const TextEditingValue(text: '0123', selection: TextSelection.collapsed(offset: 2), composing: TextRange(start: 1, end: 2)));
    expect(formatter.formatCallCount, 3);
    expect(formatter.lastOldValue.composing, TextRange.empty);
    expect(formatter.lastNewValue.composing, TextRange.empty); // The new composing was registered in formatter.
    // Clearing composing region should trigger reformat.
    state.updateEditingValue(const TextEditingValue(text: '01234', selection: TextSelection.collapsed(offset: 2))); // Formats, with oldValue containing composing region.
    expect(formatter.formatCallCount, 4);
    expect(formatter.lastOldValue.composing, const TextRange(start: 1, end: 2));
    expect(formatter.lastNewValue.composing, TextRange.empty);

    const List<String> referenceLog = <String>[
      '[1]: , 01',
      '[1]: normal aa',
      '[2]: 01, 012',
      '[2]: normal aaaa',
      '[3]: 012, 0123',
      '[3]: normal aaaaaa',
      '[4]: 0123, 01234',
      '[4]: normal aaaaaaaa',
    ];

    expect(formatter.log, referenceLog);
  });

  // Regression test for https://github.com/flutter/flutter/issues/53612
  testWidgets('formatter logic handles initial repeat edge case', (WidgetTester tester) async {
    final MockTextFormatter formatter = MockTextFormatter();
    await tester.pumpWidget(
      MediaQuery(
        data: const MediaQueryData(devicePixelRatio: 1.0),
        child: Directionality(
          textDirection: TextDirection.ltr,
          child: FocusScope(
            node: focusScopeNode,
            autofocus: true,
            child: EditableText(
              backgroundCursorColor: Colors.grey,
              controller: controller,
              focusNode: focusNode,
              maxLines: 1, // Sets text keyboard implicitly.
              style: textStyle,
              cursorColor: cursorColor,
              inputFormatters: <TextInputFormatter>[formatter],
            ),
          ),
        ),
      ),
    );

    await tester.tap(find.byType(EditableText));
    await tester.showKeyboard(find.byType(EditableText));
    controller.text = 'test';
    await tester.idle();

    final EditableTextState state =
        tester.state<EditableTextState>(find.byType(EditableText));
    expect(tester.testTextInput.editingState!['text'], equals('test'));
    expect(state.wantKeepAlive, true);

    expect(formatter.formatCallCount, 0);
    state.updateEditingValue(const TextEditingValue(text: 'test'));
    state.updateEditingValue(const TextEditingValue(text: 'test', composing: TextRange(start: 1, end: 2)));
    state.updateEditingValue(const TextEditingValue(text: '0')); // pass to formatter once to check the values.
    expect(formatter.lastOldValue.composing, const TextRange(start: 1, end: 2));
    expect(formatter.lastOldValue.text, 'test');
  });

<<<<<<< HEAD
  testWidgets('Whitespace directionality formatter input Arabic', (WidgetTester tester) async {
    final TextEditingController controller = TextEditingController(text: 'testText');
    await tester.pumpWidget(
      MediaQuery(
        data: const MediaQueryData(devicePixelRatio: 1.0),
        child: Directionality(
          textDirection: TextDirection.ltr,
          child: FocusScope(
            node: focusScopeNode,
            autofocus: true,
            child: EditableText(
              backgroundCursorColor: Colors.blue,
              controller: controller,
              focusNode: focusNode,
              maxLines: 1, // Sets text keyboard implicitly.
              style: textStyle,
              cursorColor: cursorColor,
            ),
          ),
        ),
      ),
    );

    await tester.tap(find.byType(EditableText));
    await tester.showKeyboard(find.byType(EditableText));
    controller.text = '';
    await tester.idle();

    final EditableTextState state =
        tester.state<EditableTextState>(find.byType(EditableText));
    expect(tester.testTextInput.editingState!['text'], equals(''));
    expect(state.wantKeepAlive, true);

    // Simple mixed directional input.
    state.updateEditingValue(const TextEditingValue(text: 'h'));
    state.updateEditingValue(const TextEditingValue(text: 'he'));
    state.updateEditingValue(const TextEditingValue(text: 'hel'));
    state.updateEditingValue(const TextEditingValue(text: 'hell'));
    state.updateEditingValue(const TextEditingValue(text: 'hello'));
    expect(state.currentTextEditingValue.text, equals('hello'));
    state.updateEditingValue(const TextEditingValue(text: 'hello ', composing: TextRange(start: 4, end: 5)));
    expect(state.currentTextEditingValue.text, equals('hello '));
    state.updateEditingValue(const TextEditingValue(text: 'hello ا', composing: TextRange(start: 4, end: 6)));
    expect(state.currentTextEditingValue.text, equals('hello \u{200E}ا'));
    expect(state.currentTextEditingValue.composing, equals(const TextRange(start: 4, end: 7)));
    state.updateEditingValue(const TextEditingValue(text: 'hello الْ', composing: TextRange(start: 4, end: 7)));
    state.updateEditingValue(const TextEditingValue(text: 'hello الْعَ', composing: TextRange(start: 4, end: 8)));
    state.updateEditingValue(const TextEditingValue(text: 'hello الْعَ ', composing: TextRange(start: 4, end: 9)));
    expect(state.currentTextEditingValue.text, equals('hello \u{200E}الْعَ \u{200F}'));
    expect(state.currentTextEditingValue.composing, equals(const TextRange(start: 4, end: 10)));
    state.updateEditingValue(const TextEditingValue(text: 'hello الْعَ بِيَّةُ'));
    state.updateEditingValue(const TextEditingValue(text: 'hello الْعَ بِيَّةُ '));
    expect(state.currentTextEditingValue.text, equals('hello \u{200E}الْعَ بِيَّةُ \u{200F}'));
  });

  testWidgets("Whitespace directionality formatter doesn't overwrite existing Arabic", (WidgetTester tester) async {
    final TextEditingController controller = TextEditingController(text: 'testText');
    await tester.pumpWidget(
      MediaQuery(
        data: const MediaQueryData(devicePixelRatio: 1.0),
        child: Directionality(
          textDirection: TextDirection.ltr,
          child: FocusScope(
            node: focusScopeNode,
            autofocus: true,
            child: EditableText(
              backgroundCursorColor: Colors.blue,
              controller: controller,
              focusNode: focusNode,
              maxLines: 1, // Sets text keyboard implicitly.
              style: textStyle,
              cursorColor: cursorColor,
            ),
          ),
        ),
      ),
    );

    await tester.tap(find.byType(EditableText));
    await tester.showKeyboard(find.byType(EditableText));
    controller.text = '';
    await tester.idle();

    final EditableTextState state =
        tester.state<EditableTextState>(find.byType(EditableText));
    expect(tester.testTextInput.editingState!['text'], equals(''));
    expect(state.wantKeepAlive, true);

    // Does not overwrite existing RLM or LRM characters
    state.updateEditingValue(const TextEditingValue(text: 'hello \u{200F}ا'));
    expect(state.currentTextEditingValue.text, equals('hello \u{200F}ا'));
    state.updateEditingValue(const TextEditingValue(text: 'hello \u{200F}ا \u{200E}ا ا '));
    expect(state.currentTextEditingValue.text, equals('hello \u{200F}ا \u{200E}ا ا \u{200F}'));

    // Handles only directionality markers.
    state.updateEditingValue(const TextEditingValue(text: '\u{200E}\u{200F}'));
    expect(state.currentTextEditingValue.text, equals('\u{200E}\u{200F}'));
    state.updateEditingValue(const TextEditingValue(text: '\u{200E}\u{200F}\u{200E}\u{200F}\u{200E}\u{200F}'));
    expect(state.currentTextEditingValue.text, equals('\u{200E}\u{200F}\u{200E}\u{200F}\u{200E}\u{200F}'));
    state.updateEditingValue(const TextEditingValue(text: '\u{200E}\u{200F}\u{200F}\u{200F}'));
    expect(state.currentTextEditingValue.text, equals('\u{200E}\u{200F}\u{200F}\u{200F}'));
  });

  testWidgets('Whitespace directionality formatter is not leaky Arabic', (WidgetTester tester) async {
    final TextEditingController controller = TextEditingController(text: 'testText');
    await tester.pumpWidget(
      MediaQuery(
        data: const MediaQueryData(devicePixelRatio: 1.0),
        child: Directionality(
          textDirection: TextDirection.ltr,
          child: FocusScope(
            node: focusScopeNode,
            autofocus: true,
            child: EditableText(
              backgroundCursorColor: Colors.blue,
              controller: controller,
              focusNode: focusNode,
              maxLines: 1, // Sets text keyboard implicitly.
              style: textStyle,
              cursorColor: cursorColor,
            ),
          ),
        ),
      ),
    );

    await tester.tap(find.byType(EditableText));
    await tester.showKeyboard(find.byType(EditableText));
    controller.text = '';
    await tester.idle();

    final EditableTextState state =
        tester.state<EditableTextState>(find.byType(EditableText));
    expect(tester.testTextInput.editingState!['text'], equals(''));
    expect(state.wantKeepAlive, true);

    // Can be passed through formatter repeatedly without leaking/growing.
    state.updateEditingValue(const TextEditingValue(text: 'hello \u{200E}عَ \u{200F}عَ \u{200F}عَ \u{200F}'));
    expect(state.currentTextEditingValue.text, equals('hello \u{200E}عَ \u{200F}عَ \u{200F}عَ \u{200F}'));
    state.updateEditingValue(const TextEditingValue(text: 'hello \u{200E}عَ \u{200F}عَ \u{200F}عَ \u{200F}'));
    expect(state.currentTextEditingValue.text, equals('hello \u{200E}عَ \u{200F}عَ \u{200F}عَ \u{200F}'));
    state.updateEditingValue(const TextEditingValue(text: 'hello \u{200E}عَ \u{200F}عَ \u{200F}عَ \u{200F}'));
    expect(state.currentTextEditingValue.text, equals('hello \u{200E}عَ \u{200F}عَ \u{200F}عَ \u{200F}'));
  });

  testWidgets('Whitespace directionality formatter emojis', (WidgetTester tester) async {
    final TextEditingController controller = TextEditingController(text: 'testText');
    await tester.pumpWidget(
      MediaQuery(
        data: const MediaQueryData(devicePixelRatio: 1.0),
        child: Directionality(
          textDirection: TextDirection.ltr,
          child: FocusScope(
            node: focusScopeNode,
            autofocus: true,
            child: EditableText(
              backgroundCursorColor: Colors.blue,
              controller: controller,
              focusNode: focusNode,
              maxLines: 1, // Sets text keyboard implicitly.
              style: textStyle,
              cursorColor: cursorColor,
            ),
          ),
        ),
      ),
    );

    await tester.tap(find.byType(EditableText));
    await tester.showKeyboard(find.byType(EditableText));
    controller.text = '';
    await tester.idle();

    final EditableTextState state =
        tester.state<EditableTextState>(find.byType(EditableText));
    expect(tester.testTextInput.editingState!['text'], equals(''));
    expect(state.wantKeepAlive, true);

    // Doesn't eat emojis
    state.updateEditingValue(const TextEditingValue(text: '\u{200E}😀😁😂🤣😃 💑 👩‍❤️‍👩 👨‍❤️‍👨 💏 👩‍❤️‍💋‍👩 👨‍❤️‍💋‍👨 👪 👨‍👩‍👧 👨‍👩‍👧‍👦 👨‍👩‍👦‍👦 \u{200F}'));
    expect(state.currentTextEditingValue.text, equals('\u{200E}😀😁😂🤣😃 💑 👩‍❤️‍👩 👨‍❤️‍👨 💏 👩‍❤️‍💋‍👩 👨‍❤️‍💋‍👨 👪 👨‍👩‍👧 👨‍👩‍👧‍👦 👨‍👩‍👦‍👦 \u{200F}'));
    state.updateEditingValue(const TextEditingValue(text: '\u{200E}🇧🇼🇧🇷🇮🇴 🇻🇬🇧🇳wahhh!🇧🇬🇧🇫 🇧🇮🇰🇭عَ عَ 🇨🇲 🇨🇦🇮🇨 🇨🇻🇧🇶 🇰🇾🇨🇫 🇹🇩🇨🇱 🇨🇳🇨🇽\u{200F}'));
    expect(state.currentTextEditingValue.text, equals('\u{200E}🇧🇼🇧🇷🇮🇴 🇻🇬🇧🇳wahhh!🇧🇬🇧🇫 🇧🇮🇰🇭عَ عَ \u{200F}🇨🇲 🇨🇦🇮🇨 🇨🇻🇧🇶 🇰🇾🇨🇫 🇹🇩🇨🇱 🇨🇳🇨🇽\u{200F}'));
  });

  testWidgets('Whitespace directionality formatter emojis', (WidgetTester tester) async {
    final TextEditingController controller = TextEditingController(text: 'testText');
    await tester.pumpWidget(
      MediaQuery(
        data: const MediaQueryData(devicePixelRatio: 1.0),
        child: Directionality(
          textDirection: TextDirection.ltr,
          child: FocusScope(
            node: focusScopeNode,
            autofocus: true,
            child: EditableText(
              backgroundCursorColor: Colors.blue,
              controller: controller,
              focusNode: focusNode,
              maxLines: 1, // Sets text keyboard implicitly.
              style: textStyle,
              cursorColor: cursorColor,
            ),
          ),
        ),
      ),
    );

    await tester.tap(find.byType(EditableText));
    await tester.showKeyboard(find.byType(EditableText));
    controller.text = '';
    await tester.idle();

    final EditableTextState state =
        tester.state<EditableTextState>(find.byType(EditableText));
    expect(tester.testTextInput.editingState!['text'], equals(''));
    expect(state.wantKeepAlive, true);

    // Doesn't eat emojis
    state.updateEditingValue(const TextEditingValue(text: '\u{200E}😀😁😂🤣😃 💑 👩‍❤️‍👩 👨‍❤️‍👨 💏 👩‍❤️‍💋‍👩 👨‍❤️‍💋‍👨 👪 👨‍👩‍👧 👨‍👩‍👧‍👦 👨‍👩‍👦‍👦 \u{200F}'));
    expect(state.currentTextEditingValue.text, equals('\u{200E}😀😁😂🤣😃 💑 👩‍❤️‍👩 👨‍❤️‍👨 💏 👩‍❤️‍💋‍👩 👨‍❤️‍💋‍👨 👪 👨‍👩‍👧 👨‍👩‍👧‍👦 👨‍👩‍👦‍👦 \u{200F}'));
    state.updateEditingValue(const TextEditingValue(text: '\u{200E}🇧🇼🇧🇷🇮🇴 🇻🇬🇧🇳wahhh!🇧🇬🇧🇫 🇧🇮🇰🇭عَ عَ 🇨🇲 🇨🇦🇮🇨 🇨🇻🇧🇶 🇰🇾🇨🇫 🇹🇩🇨🇱 🇨🇳🇨🇽\u{200F}'));
    expect(state.currentTextEditingValue.text, equals('\u{200E}🇧🇼🇧🇷🇮🇴 🇻🇬🇧🇳wahhh!🇧🇬🇧🇫 🇧🇮🇰🇭عَ عَ \u{200F}🇨🇲 🇨🇦🇮🇨 🇨🇻🇧🇶 🇰🇾🇨🇫 🇹🇩🇨🇱 🇨🇳🇨🇽\u{200F}'));
  });

  testWidgets('Whitespace directionality formatter handles deletion of trailing whitespace', (WidgetTester tester) async {
    final TextEditingController controller = TextEditingController(text: 'testText');
    await tester.pumpWidget(
      MediaQuery(
        data: const MediaQueryData(devicePixelRatio: 1.0),
        child: Directionality(
          textDirection: TextDirection.ltr,
          child: FocusScope(
            node: focusScopeNode,
            autofocus: true,
            child: EditableText(
              backgroundCursorColor: Colors.blue,
              controller: controller,
              focusNode: focusNode,
              maxLines: 1, // Sets text keyboard implicitly.
              style: textStyle,
              cursorColor: cursorColor,
            ),
          ),
        ),
      ),
    );

    await tester.tap(find.byType(EditableText));
    await tester.showKeyboard(find.byType(EditableText));
    controller.text = '';
    await tester.idle();

    final EditableTextState state =
        tester.state<EditableTextState>(find.byType(EditableText));
    expect(tester.testTextInput.editingState!['text'], equals(''));
    expect(state.wantKeepAlive, true);

    // Simulate deleting only the trailing RTL mark.
    state.updateEditingValue(const TextEditingValue(text: 'hello \u{200E}الْعَ بِيَّةُ \u{200F}'));
    state.updateEditingValue(const TextEditingValue(text: 'hello \u{200E}الْعَ بِيَّةُ '));
    // The trailing space should be gone here.
    expect(state.currentTextEditingValue.text, equals('hello \u{200E}الْعَ بِيَّةُ'));
  });

=======
>>>>>>> 2cdd5190
  testWidgets('EditableText changes mouse cursor when hovered', (WidgetTester tester) async {
    await tester.pumpWidget(
      MediaQuery(
        data: const MediaQueryData(devicePixelRatio: 1.0),
        child: Directionality(
          textDirection: TextDirection.ltr,
          child: FocusScope(
            node: focusScopeNode,
            child: MouseRegion(
              cursor: SystemMouseCursors.forbidden,
              child: EditableText(
                controller: controller,
                backgroundCursorColor: Colors.grey,
                focusNode: focusNode,
                style: textStyle,
                cursorColor: cursorColor,
                mouseCursor: SystemMouseCursors.click,
              ),
            ),
          ),
        ),
      ),
    );

    final TestGesture gesture = await tester.createGesture(kind: PointerDeviceKind.mouse, pointer: 1);
    await gesture.addPointer(location: tester.getCenter(find.byType(EditableText)));
    addTearDown(gesture.removePointer);

    await tester.pump();

    expect(RendererBinding.instance!.mouseTracker.debugDeviceActiveCursor(1), SystemMouseCursors.click);

    // Test default cursor
    await tester.pumpWidget(
      MediaQuery(
        data: const MediaQueryData(devicePixelRatio: 1.0),
        child: Directionality(
          textDirection: TextDirection.ltr,
          child: FocusScope(
            node: focusScopeNode,
            child: MouseRegion(
              cursor: SystemMouseCursors.forbidden,
              child: EditableText(
                controller: controller,
                backgroundCursorColor: Colors.grey,
                focusNode: focusNode,
                style: textStyle,
                cursorColor: cursorColor,
              ),
            ),
          ),
        ),
      ),
    );

    expect(RendererBinding.instance!.mouseTracker.debugDeviceActiveCursor(1), SystemMouseCursors.text);
  });

  testWidgets('Can access characters on editing string', (WidgetTester tester) async {
    late int charactersLength;
    final Widget widget = MaterialApp(
      home: EditableText(
        backgroundCursorColor: Colors.grey,
        controller: TextEditingController(),
        focusNode: FocusNode(),
        style: Typography.material2018(platform: TargetPlatform.android).black.subtitle1!,
        cursorColor: Colors.blue,
        selectionControls: materialTextSelectionControls,
        keyboardType: TextInputType.text,
        onChanged: (String value) {
          charactersLength = value.characters.length;
        },
      ),
    );
    await tester.pumpWidget(widget);

    // Enter an extended grapheme cluster whose string length is different than
    // its characters length.
    await tester.enterText(find.byType(EditableText), '👨‍👩‍👦');
    await tester.pump();

    expect(charactersLength, 1);
  });

  testWidgets('EditableText can set and update clipBehavior', (WidgetTester tester) async {
    await tester.pumpWidget(MediaQuery(
      data: const MediaQueryData(devicePixelRatio: 1.0),
      child: Directionality(
        textDirection: TextDirection.ltr,
        child: FocusScope(
          node: focusScopeNode,
          autofocus: true,
          child: EditableText(
            backgroundCursorColor: Colors.grey,
            controller: controller,
            focusNode: focusNode,
            style: textStyle,
            cursorColor: cursorColor,
          ),
        ),
      ),
    ));
    final RenderEditable renderObject = tester.allRenderObjects.whereType<RenderEditable>().first;
    expect(renderObject.clipBehavior, equals(Clip.hardEdge));

    await tester.pumpWidget(MediaQuery(
      data: const MediaQueryData(devicePixelRatio: 1.0),
      child: Directionality(
        textDirection: TextDirection.ltr,
        child: FocusScope(
          node: focusScopeNode,
          autofocus: true,
          child: EditableText(
            backgroundCursorColor: Colors.grey,
            controller: controller,
            focusNode: focusNode,
            style: textStyle,
            cursorColor: cursorColor,
            clipBehavior: Clip.antiAlias,
          ),
        ),
      ),
    ));
    expect(renderObject.clipBehavior, equals(Clip.antiAlias));
  });

  testWidgets('EditableText inherits DefaultTextHeightBehavior', (WidgetTester tester) async {
    const TextHeightBehavior customTextHeightBehavior = TextHeightBehavior(
      applyHeightToLastDescent: true,
      applyHeightToFirstAscent: false,
    );
    await tester.pumpWidget(MediaQuery(
      data: const MediaQueryData(devicePixelRatio: 1.0),
      child: Directionality(
        textDirection: TextDirection.ltr,
        child: FocusScope(
          node: focusScopeNode,
          autofocus: true,
          child: DefaultTextHeightBehavior(
            textHeightBehavior: customTextHeightBehavior,
            child: EditableText(
              backgroundCursorColor: Colors.grey,
              controller: controller,
              focusNode: focusNode,
              style: textStyle,
              cursorColor: cursorColor,
            ),
          ),
        ),
      ),
    ));
    final RenderEditable renderObject = tester.allRenderObjects.whereType<RenderEditable>().first;
    expect(renderObject.textHeightBehavior, equals(customTextHeightBehavior));
  });

  testWidgets('EditableText defaultTextHeightBehavior is used over inherited widget', (WidgetTester tester) async {
    const TextHeightBehavior inheritedTextHeightBehavior = TextHeightBehavior(
      applyHeightToLastDescent: true,
      applyHeightToFirstAscent: false,
    );
    const TextHeightBehavior customTextHeightBehavior = TextHeightBehavior(
      applyHeightToLastDescent: false,
      applyHeightToFirstAscent: false,
    );
    await tester.pumpWidget(MediaQuery(
      data: const MediaQueryData(devicePixelRatio: 1.0),
      child: Directionality(
        textDirection: TextDirection.ltr,
        child: FocusScope(
          node: focusScopeNode,
          autofocus: true,
          child: DefaultTextHeightBehavior(
            textHeightBehavior: inheritedTextHeightBehavior,
            child: EditableText(
              backgroundCursorColor: Colors.grey,
              controller: controller,
              focusNode: focusNode,
              style: textStyle,
              cursorColor: cursorColor,
              textHeightBehavior: customTextHeightBehavior,
            ),
          ),
        ),
      ),
    ));
    final RenderEditable renderObject = tester.allRenderObjects.whereType<RenderEditable>().first;
    expect(renderObject.textHeightBehavior, isNot(equals(inheritedTextHeightBehavior)));
    expect(renderObject.textHeightBehavior, equals(customTextHeightBehavior));
  });

  test('Asserts if composing text is not valid', () async {
    void expectToAssert(TextEditingValue value, bool shouldAssert) {
      dynamic initException;
      dynamic updateException;
      controller = TextEditingController();
      try {
        controller = TextEditingController.fromValue(value);
      } catch (e) {
        initException = e;
      }

      controller = TextEditingController();
      try {
        controller.value = value;
      } catch (e) {
        updateException = e;
      }

      expect(initException?.toString(), shouldAssert ? contains('composing range'): isNull);
      expect(updateException?.toString(), shouldAssert ? contains('composing range'): isNull);
    }

    expectToAssert(TextEditingValue.empty, false);
    expectToAssert(const TextEditingValue(text: 'test', composing: TextRange(start: 1, end: 0)), true);
    expectToAssert(const TextEditingValue(text: 'test', composing: TextRange(start: 1, end: 9)), true);
    expectToAssert(const TextEditingValue(text: 'test', composing: TextRange(start: -1, end: 9)), false);
  });

  testWidgets('Preserves composing range if cursor moves within that range', (WidgetTester tester) async {
    final Widget widget = MaterialApp(
      home: EditableText(
        backgroundCursorColor: Colors.grey,
        controller: controller,
        focusNode: focusNode,
        style: textStyle,
        cursorColor: cursorColor,
        selectionControls: materialTextSelectionControls,
      ),
    );
    await tester.pumpWidget(widget);

    final EditableTextState state = tester.state<EditableTextState>(find.byType(EditableText));
    state.updateEditingValue(const TextEditingValue(
      text: 'foo composing bar',
      composing: TextRange(start: 4, end: 12),
    ));
    controller.selection = const TextSelection.collapsed(offset: 5);
    expect(state.currentTextEditingValue.composing, const TextRange(start: 4, end: 12));
  });

  testWidgets('Clears composing range if cursor moves outside that range', (WidgetTester tester) async {
    final Widget widget = MaterialApp(
      home: EditableText(
        backgroundCursorColor: Colors.grey,
        controller: controller,
        focusNode: focusNode,
        style: textStyle,
        cursorColor: cursorColor,
        selectionControls: materialTextSelectionControls,
      ),
    );
    await tester.pumpWidget(widget);

    // Positioning cursor before the composing range should clear the composing range.
    final EditableTextState state = tester.state<EditableTextState>(find.byType(EditableText));
    state.updateEditingValue(const TextEditingValue(
      text: 'foo composing bar',
      selection: TextSelection.collapsed(offset: 4),
      composing: TextRange(start: 4, end: 12),
    ));
    controller.selection = const TextSelection.collapsed(offset: 2);
    expect(state.currentTextEditingValue.composing, TextRange.empty);

    // Reset the composing range.
    state.updateEditingValue(const TextEditingValue(
      text: 'foo composing bar',
      selection: TextSelection.collapsed(offset: 4),
      composing: TextRange(start: 4, end: 12),
    ));
    expect(state.currentTextEditingValue.composing, const TextRange(start: 4, end: 12));

    // Positioning cursor after the composing range should clear the composing range.
    state.updateEditingValue(const TextEditingValue(
      text: 'foo composing bar',
      selection: TextSelection.collapsed(offset: 4),
      composing: TextRange(start: 4, end: 12),
    ));
    controller.selection = const TextSelection.collapsed(offset: 14);
    expect(state.currentTextEditingValue.composing, TextRange.empty);
  });

  testWidgets('Clears composing range if cursor moves outside that range - case two', (WidgetTester tester) async {
    final Widget widget = MaterialApp(
      home: EditableText(
        backgroundCursorColor: Colors.grey,
        controller: controller,
        focusNode: focusNode,
        style: textStyle,
        cursorColor: cursorColor,
        selectionControls: materialTextSelectionControls,
      ),
    );
    await tester.pumpWidget(widget);

    // Setting a selection before the composing range clears the composing range.
    final EditableTextState state = tester.state<EditableTextState>(find.byType(EditableText));
    state.updateEditingValue(const TextEditingValue(
      text: 'foo composing bar',
      selection: TextSelection.collapsed(offset: 4),
      composing: TextRange(start: 4, end: 12),
    ));
    controller.selection = const TextSelection(baseOffset: 1, extentOffset: 2);
    expect(state.currentTextEditingValue.composing, TextRange.empty);

    // Reset the composing range.
    state.updateEditingValue(const TextEditingValue(
      text: 'foo composing bar',
      selection: TextSelection.collapsed(offset: 4),
      composing: TextRange(start: 4, end: 12),
    ));
    expect(state.currentTextEditingValue.composing, const TextRange(start: 4, end: 12));

    // Setting a selection within the composing range clears the composing range.
    state.updateEditingValue(const TextEditingValue(
      text: 'foo composing bar',
      selection: TextSelection.collapsed(offset: 4),
      composing: TextRange(start: 4, end: 12),
    ));
    controller.selection = const TextSelection(baseOffset: 5, extentOffset: 7);
    expect(state.currentTextEditingValue.composing, TextRange.empty);

    // Reset the composing range.
    state.updateEditingValue(const TextEditingValue(
      text: 'foo composing bar',
      selection: TextSelection.collapsed(offset: 4),
      composing: TextRange(start: 4, end: 12),
    ));
    expect(state.currentTextEditingValue.composing, const TextRange(start: 4, end: 12));

    // Setting a selection after the composing range clears the composing range.
    state.updateEditingValue(const TextEditingValue(
      text: 'foo composing bar',
      selection: TextSelection.collapsed(offset: 4),
      composing: TextRange(start: 4, end: 12),
    ));
    controller.selection = const TextSelection(baseOffset: 13, extentOffset: 15);
    expect(state.currentTextEditingValue.composing, TextRange.empty);
  });

  group('Length formatter', () {
    const int maxLength = 5;

    Future<void> setupWidget(
      WidgetTester tester,
      LengthLimitingTextInputFormatter formatter,
    ) async {
      final Widget widget = MaterialApp(
        home: EditableText(
          backgroundCursorColor: Colors.grey,
          controller: controller,
          focusNode: focusNode,
          inputFormatters: <TextInputFormatter>[formatter],
          style: textStyle,
          cursorColor: cursorColor,
          selectionControls: materialTextSelectionControls,
        ),
      );

      await tester.pumpWidget(widget);
      await tester.pumpAndSettle();
    }

    // Regression test for https://github.com/flutter/flutter/issues/65374.
    testWidgets('will not cause crash while the TextEditingValue is composing', (WidgetTester tester) async {
      await setupWidget(
        tester,
        LengthLimitingTextInputFormatter(
          maxLength,
          maxLengthEnforcement: MaxLengthEnforcement.truncateAfterCompositionEnds,
        ),
      );

      final EditableTextState state = tester.state<EditableTextState>(find.byType(EditableText));
      state.updateEditingValue(const TextEditingValue(text: 'abcde'));
      expect(state.currentTextEditingValue.composing, TextRange.empty);
      state.updateEditingValue(const TextEditingValue(text: 'abcde', composing: TextRange(start: 2, end: 4)));
      expect(state.currentTextEditingValue.composing, const TextRange(start: 2, end: 4));

      // Formatter will not update format while the editing value is composing.
      state.updateEditingValue(const TextEditingValue(text: 'abcdef', composing: TextRange(start: 2, end: 5)));
      expect(state.currentTextEditingValue.text, 'abcdef');
      expect(state.currentTextEditingValue.composing, const TextRange(start: 2, end: 5));

      // After composing ends, formatter will update.
      state.updateEditingValue(const TextEditingValue(text: 'abcdef'));
      expect(state.currentTextEditingValue.text, 'abcde');
      expect(state.currentTextEditingValue.composing, TextRange.empty);
    });

    testWidgets('handles composing text correctly, continued', (WidgetTester tester) async {
      await setupWidget(
        tester,
        LengthLimitingTextInputFormatter(
          maxLength,
          maxLengthEnforcement: MaxLengthEnforcement.truncateAfterCompositionEnds,
        ),
      );

      final EditableTextState state = tester.state<EditableTextState>(find.byType(EditableText));

      // Initially we're at maxLength with no composing text.
      controller.text = 'abcde' ;
      assert(state.currentTextEditingValue == const TextEditingValue(text: 'abcde'));

      // Should be able to change the editing value if the new value is still shorter
      // than maxLength.
      state.updateEditingValue(const TextEditingValue(text: 'abcde', composing: TextRange(start: 2, end: 4)));
      expect(state.currentTextEditingValue.composing, const TextRange(start: 2, end: 4));

      // Reset.
      controller.text = 'abcde' ;
      assert(state.currentTextEditingValue == const TextEditingValue(text: 'abcde'));

      // The text should not change when trying to insert when the text is already
      // at maxLength.
      state.updateEditingValue(const TextEditingValue(text: 'abcdef', composing: TextRange(start: 5, end: 6)));
      expect(state.currentTextEditingValue.text, 'abcde');
      expect(state.currentTextEditingValue.composing, TextRange.empty);
    });

    // Regression test for https://github.com/flutter/flutter/issues/68086.
    testWidgets('enforced composing truncated', (WidgetTester tester) async {
      await setupWidget(
        tester,
        LengthLimitingTextInputFormatter(
          maxLength,
          maxLengthEnforcement: MaxLengthEnforcement.enforced,
        ),
      );

      final EditableTextState state = tester.state<EditableTextState>(find.byType(EditableText));

      // Initially we're at maxLength with no composing text.
      state.updateEditingValue(const TextEditingValue(text: 'abcde'));
      expect(state.currentTextEditingValue.composing, TextRange.empty);

      // When it's not longer than `maxLength`, it can still start composing.
      state.updateEditingValue(const TextEditingValue(text: 'abcde', composing: TextRange(start: 3, end: 5)));
      expect(state.currentTextEditingValue.composing, const TextRange(start: 3, end: 5));

      // `newValue` will be truncated if `composingMaxLengthEnforced`.
      state.updateEditingValue(const TextEditingValue(text: 'abcdef', composing: TextRange(start: 3, end: 6)));
      expect(state.currentTextEditingValue.text, 'abcde');
      expect(state.currentTextEditingValue.composing, const TextRange(start: 3, end: 5));

      // Reset the value.
      state.updateEditingValue(const TextEditingValue(text: 'abcde'));
      expect(state.currentTextEditingValue.composing, TextRange.empty);

      // Change the value in order to take effects on web test.
      state.updateEditingValue(const TextEditingValue(text: '你好啊朋友'));
      expect(state.currentTextEditingValue.composing, TextRange.empty);

      // Start composing with a longer value, it should be the same state.
      state.updateEditingValue(const TextEditingValue(text: '你好啊朋友们', composing: TextRange(start: 3, end: 6)));
      expect(state.currentTextEditingValue.composing, TextRange.empty);
    });

    // Regression test for https://github.com/flutter/flutter/issues/68086.
    testWidgets('default truncate behaviors with different platforms', (WidgetTester tester) async {
      await setupWidget(tester, LengthLimitingTextInputFormatter(maxLength));

      final EditableTextState state = tester.state<EditableTextState>(find.byType(EditableText));

      // Initially we're at maxLength with no composing text.
      state.updateEditingValue(const TextEditingValue(text: '你好啊朋友'));
      expect(state.currentTextEditingValue.composing, TextRange.empty);

      // When it's not longer than `maxLength`, it can still start composing.
      state.updateEditingValue(const TextEditingValue(text: '你好啊朋友', composing: TextRange(start: 3, end: 5)));
      expect(state.currentTextEditingValue.composing, const TextRange(start: 3, end: 5));

      state.updateEditingValue(const TextEditingValue(text: '你好啊朋友们', composing: TextRange(start: 3, end: 6)));
      if (kIsWeb ||
        defaultTargetPlatform == TargetPlatform.iOS ||
        defaultTargetPlatform == TargetPlatform.macOS ||
        defaultTargetPlatform == TargetPlatform.linux ||
        defaultTargetPlatform == TargetPlatform.fuchsia
      ) {
        // `newValue` will will not be truncated on couple platforms.
        expect(state.currentTextEditingValue.text, '你好啊朋友们');
        expect(state.currentTextEditingValue.composing, const TextRange(start: 3, end: 6));
      } else {
        // `newValue` on other platforms will be truncated.
        expect(state.currentTextEditingValue.text, '你好啊朋友');
        expect(state.currentTextEditingValue.composing, const TextRange(start: 3, end: 5));
      }

      // Reset the value.
      state.updateEditingValue(const TextEditingValue(text: '你好啊朋友'));
      expect(state.currentTextEditingValue.composing, TextRange.empty);

      // Start composing with a longer value, it should be the same state.
      state.updateEditingValue(const TextEditingValue(text: '你好啊朋友们', composing: TextRange(start: 3, end: 6)));
      expect(state.currentTextEditingValue.text, '你好啊朋友');
      expect(state.currentTextEditingValue.composing, TextRange.empty);
    });

    // Regression test for https://github.com/flutter/flutter/issues/68086.
    testWidgets("composing range removed if it's overflowed the truncated value's length", (WidgetTester tester) async {
      await setupWidget(
        tester,
        LengthLimitingTextInputFormatter(
          maxLength,
          maxLengthEnforcement: MaxLengthEnforcement.enforced,
        ),
      );

      final EditableTextState state = tester.state<EditableTextState>(find.byType(EditableText));

      // Initially we're not at maxLength with no composing text.
      state.updateEditingValue(const TextEditingValue(text: 'abc'));
      expect(state.currentTextEditingValue.composing, TextRange.empty);

      // Start composing.
      state.updateEditingValue(const TextEditingValue(text: 'abcde', composing: TextRange(start: 3, end: 5)));
      expect(state.currentTextEditingValue.composing, const TextRange(start: 3, end: 5));

      // Reset the value.
      state.updateEditingValue(const TextEditingValue(text: 'abc'));
      expect(state.currentTextEditingValue.composing, TextRange.empty);

      // Start composing with a range already overflowed the truncated length.
      state.updateEditingValue(const TextEditingValue(text: 'abcdefgh', composing: TextRange(start: 5, end: 7)));
      expect(state.currentTextEditingValue.composing, TextRange.empty);
    });

    // Regression test for https://github.com/flutter/flutter/issues/68086.
    testWidgets('composing range removed with different platforms', (WidgetTester tester) async {
      await setupWidget(tester, LengthLimitingTextInputFormatter(maxLength));

      final EditableTextState state = tester.state<EditableTextState>(find.byType(EditableText));

      // Initially we're not at maxLength with no composing text.
      state.updateEditingValue(const TextEditingValue(text: 'abc'));
      expect(state.currentTextEditingValue.composing, TextRange.empty);

      // Start composing.
      state.updateEditingValue(const TextEditingValue(text: 'abcde', composing: TextRange(start: 3, end: 5)));
      expect(state.currentTextEditingValue.composing, const TextRange(start: 3, end: 5));

      // Reset the value.
      state.updateEditingValue(const TextEditingValue(text: 'abc'));
      expect(state.currentTextEditingValue.composing, TextRange.empty);

      // Start composing with a range already overflowed the truncated length.
      state.updateEditingValue(const TextEditingValue(text: 'abcdefgh', composing: TextRange(start: 5, end: 7)));
      if (kIsWeb ||
        defaultTargetPlatform == TargetPlatform.iOS ||
        defaultTargetPlatform == TargetPlatform.macOS ||
        defaultTargetPlatform == TargetPlatform.linux ||
        defaultTargetPlatform == TargetPlatform.fuchsia
      ) {
        expect(state.currentTextEditingValue.composing, const TextRange(start: 5, end: 7));
      } else {
        expect(state.currentTextEditingValue.composing, TextRange.empty);
      }
    });

    testWidgets("composing range handled correctly when it's overflowed", (WidgetTester tester) async {
      const String string = '👨‍👩‍👦0123456';

      await setupWidget(tester, LengthLimitingTextInputFormatter(maxLength));

      final EditableTextState state = tester.state<EditableTextState>(find.byType(EditableText));

      // Initially we're not at maxLength with no composing text.
      state.updateEditingValue(const TextEditingValue(text: string));
      expect(state.currentTextEditingValue.composing, TextRange.empty);

      // Clearing composing range if collapsed.
      state.updateEditingValue(const TextEditingValue(text: string, composing: TextRange(start: 10, end: 10)));
      expect(state.currentTextEditingValue.composing, TextRange.empty);

      // Clearing composing range if overflowed.
      state.updateEditingValue(const TextEditingValue(text: string, composing: TextRange(start: 10, end: 11)));
      expect(state.currentTextEditingValue.composing, TextRange.empty);
    });

    // Regression test for https://github.com/flutter/flutter/issues/68086.
    testWidgets('typing in the middle with different platforms.', (WidgetTester tester) async {
      await setupWidget(tester, LengthLimitingTextInputFormatter(maxLength));

      final EditableTextState state = tester.state<EditableTextState>(find.byType(EditableText));

      // Initially we're not at maxLength with no composing text.
      state.updateEditingValue(const TextEditingValue(text: 'abc'));
      expect(state.currentTextEditingValue.composing, TextRange.empty);

      // Start typing in the middle.
      state.updateEditingValue(const TextEditingValue(text: 'abDEc', composing: TextRange(start: 3, end: 4)));
      expect(state.currentTextEditingValue.text, 'abDEc');
      expect(state.currentTextEditingValue.composing, const TextRange(start: 3, end: 4));

      // Keep typing when the value has exceed the limitation.
      state.updateEditingValue(const TextEditingValue(text: 'abDEFc', composing: TextRange(start: 3, end: 5)));
      if (kIsWeb ||
        defaultTargetPlatform == TargetPlatform.iOS ||
        defaultTargetPlatform == TargetPlatform.macOS ||
        defaultTargetPlatform == TargetPlatform.linux ||
        defaultTargetPlatform == TargetPlatform.fuchsia
      ) {
        expect(state.currentTextEditingValue.text, 'abDEFc');
        expect(state.currentTextEditingValue.composing, const TextRange(start: 3, end: 5));
      } else {
        expect(state.currentTextEditingValue.text, 'abDEc');
        expect(state.currentTextEditingValue.composing, const TextRange(start: 3, end: 4));
      }

      // Reset the value according to the limit.
      state.updateEditingValue(const TextEditingValue(text: 'abDEc'));
      expect(state.currentTextEditingValue.text, 'abDEc');
      expect(state.currentTextEditingValue.composing, TextRange.empty);

      state.updateEditingValue(const TextEditingValue(text: 'abDEFc', composing: TextRange(start: 4, end: 5)));
      expect(state.currentTextEditingValue.composing, TextRange.empty);
    });
  });

  group('callback errors', () {
    const String errorText = 'Test EditableText callback error';

    testWidgets('onSelectionChanged can throw errors', (WidgetTester tester) async {
      await tester.pumpWidget(MaterialApp(
        home: EditableText(
          showSelectionHandles: true,
          maxLines: 2,
          controller: TextEditingController(
            text: 'flutter is the best!',
          ),
          focusNode: FocusNode(),
          cursorColor: Colors.red,
          backgroundCursorColor: Colors.blue,
          style: Typography.material2018(platform: TargetPlatform.android).black.subtitle1!.copyWith(fontFamily: 'Roboto'),
          keyboardType: TextInputType.text,
          selectionControls: materialTextSelectionControls,
          onSelectionChanged: (TextSelection selection, SelectionChangedCause? cause) {
            throw FlutterError(errorText);
          },
        ),
      ));

      // Interact with the field to establish the input connection.
      await tester.tap(find.byType(EditableText));
      final dynamic error = tester.takeException();
      expect(error, isFlutterError);
      expect(error.toString(), contains(errorText));
    });

    testWidgets('onChanged can throw errors', (WidgetTester tester) async {
      await tester.pumpWidget(MaterialApp(
        home: EditableText(
          showSelectionHandles: true,
          maxLines: 2,
          controller: TextEditingController(
            text: 'flutter is the best!',
          ),
          focusNode: FocusNode(),
          cursorColor: Colors.red,
          backgroundCursorColor: Colors.blue,
          style: Typography.material2018(platform: TargetPlatform.android).black.subtitle1!.copyWith(fontFamily: 'Roboto'),
          keyboardType: TextInputType.text,
          onChanged: (String text) {
            throw FlutterError(errorText);
          },
        ),
      ));

      // Modify the text and expect an error from onChanged.
      await tester.enterText(find.byType(EditableText), '...');
      final dynamic error = tester.takeException();
      expect(error, isFlutterError);
      expect(error.toString(), contains(errorText));
    });

    testWidgets('onEditingComplete can throw errors', (WidgetTester tester) async {
      await tester.pumpWidget(MaterialApp(
        home: EditableText(
          showSelectionHandles: true,
          maxLines: 2,
          controller: TextEditingController(
            text: 'flutter is the best!',
          ),
          focusNode: FocusNode(),
          cursorColor: Colors.red,
          backgroundCursorColor: Colors.blue,
          style: Typography.material2018(platform: TargetPlatform.android).black.subtitle1!.copyWith(fontFamily: 'Roboto'),
          keyboardType: TextInputType.text,
          onEditingComplete: () {
            throw FlutterError(errorText);
          },
        ),
      ));

      // Interact with the field to establish the input connection.
      final Offset topLeft = tester.getTopLeft(find.byType(EditableText));
      await tester.tapAt(topLeft + const Offset(0.0, 5.0));
      await tester.pump();

      // Submit and expect an error from onEditingComplete.
      await tester.testTextInput.receiveAction(TextInputAction.done);
      final dynamic error = tester.takeException();
      expect(error, isFlutterError);
      expect(error.toString(), contains(errorText));
    });

    testWidgets('onSubmitted can throw errors', (WidgetTester tester) async {
      await tester.pumpWidget(MaterialApp(
        home: EditableText(
          showSelectionHandles: true,
          maxLines: 2,
          controller: TextEditingController(
            text: 'flutter is the best!',
          ),
          focusNode: FocusNode(),
          cursorColor: Colors.red,
          backgroundCursorColor: Colors.blue,
          style: Typography.material2018(platform: TargetPlatform.android).black.subtitle1!.copyWith(fontFamily: 'Roboto'),
          keyboardType: TextInputType.text,
          onSubmitted: (String text) {
            throw FlutterError(errorText);
          },
        ),
      ));

      // Interact with the field to establish the input connection.
      final Offset topLeft = tester.getTopLeft(find.byType(EditableText));
      await tester.tapAt(topLeft + const Offset(0.0, 5.0));
      await tester.pump();

      // Submit and expect an error from onSubmitted.
      await tester.testTextInput.receiveAction(TextInputAction.done);
      final dynamic error = tester.takeException();
      expect(error, isFlutterError);
      expect(error.toString(), contains(errorText));
    });
  });

  // Regression test for https://github.com/flutter/flutter/issues/72400.
  testWidgets("delete doesn't cause crash when selection is -1,-1", (WidgetTester tester) async {
    final UnsettableController unsettableController = UnsettableController();
    await tester.pumpWidget(
      MediaQuery(
        data: const MediaQueryData(devicePixelRatio: 1.0),
        child: Directionality(
          textDirection: TextDirection.ltr,
          child: EditableText(
            autofocus: true,
            controller: unsettableController,
            backgroundCursorColor: Colors.grey,
            focusNode: focusNode,
            style: textStyle,
            cursorColor: cursorColor,
          ),
        ),
      ),
    );

    await tester.pump(); // Wait for the autofocus to take effect.

    // Delete
    await sendKeys(
      tester,
      <LogicalKeyboardKey>[
        LogicalKeyboardKey.delete,
      ],
      platform: 'android',
    );

    expect(tester.takeException(), null);
  });

  testWidgets('can change behavior by overriding text editing shortcuts', (WidgetTester tester) async {
    final TextEditingController controller = TextEditingController(text: testText);
    controller.selection = const TextSelection(
      baseOffset: 0,
      extentOffset: 0,
      affinity: TextAffinity.upstream,
    );
    await tester.pumpWidget(MaterialApp(
      home: Align(
        alignment: Alignment.topLeft,
        child: SizedBox(
          width: 400,
          child: Shortcuts(
            shortcuts: <LogicalKeySet, Intent>{
              LogicalKeySet(LogicalKeyboardKey.arrowLeft): const MoveSelectionRightTextIntent(),
            },
            child: EditableText(
              maxLines: 10,
              controller: controller,
              showSelectionHandles: true,
              autofocus: true,
              focusNode: focusNode,
              style: Typography.material2018(platform: TargetPlatform.android).black.subtitle1!,
              cursorColor: Colors.blue,
              backgroundCursorColor: Colors.grey,
              selectionControls: materialTextSelectionControls,
              keyboardType: TextInputType.text,
              textAlign: TextAlign.right,
            ),
          ),
        ),
      ),
    ));

    await tester.pump(); // Wait for autofocus to take effect.

    // The right arrow key moves to the right as usual.
    await tester.sendKeyEvent(LogicalKeyboardKey.arrowRight);
    await tester.pump();
    expect(controller.selection.isCollapsed, isTrue);
    expect(controller.selection.baseOffset, 1);

    // And the left arrow also moves to the right due to the Shortcuts override.
    await tester.sendKeyEvent(LogicalKeyboardKey.arrowLeft);
    await tester.pump();
    expect(controller.selection.isCollapsed, isTrue);
    expect(controller.selection.baseOffset, 2);

    // On web, using keyboard for selection is handled by the browser.
  }, skip: kIsWeb);

  testWidgets('navigating by word', (WidgetTester tester) async {
    final TextEditingController controller = TextEditingController(text: 'word word word');
    // word wo|rd| word
    controller.selection = const TextSelection(
      baseOffset: 7,
      extentOffset: 9,
      affinity: TextAffinity.upstream,
    );
    await tester.pumpWidget(MaterialApp(
      home: Align(
        alignment: Alignment.topLeft,
        child: SizedBox(
          width: 400,
          child: EditableText(
            maxLines: 10,
            controller: controller,
            autofocus: true,
            focusNode: focusNode,
            style: Typography.material2018(platform: TargetPlatform.android).black.subtitle1!,
            cursorColor: Colors.blue,
            backgroundCursorColor: Colors.grey,
            keyboardType: TextInputType.text,
          ),
        ),
      ),
    ));

    await tester.pump(); // Wait for autofocus to take effect.
    expect(controller.selection.isCollapsed, false);
    expect(controller.selection.baseOffset, 7);
    expect(controller.selection.extentOffset, 9);

    final String targetPlatform = defaultTargetPlatform.toString();
    final String platform = targetPlatform.substring(targetPlatform.indexOf('.') + 1).toLowerCase();

    await sendKeys(
      tester,
      <LogicalKeyboardKey>[LogicalKeyboardKey.arrowRight],
      shift: true,
      wordModifier: true,
      platform: platform,
    );
    await tester.pump();
    // word wo|rd word|
    expect(controller.selection.isCollapsed, false);
    expect(controller.selection.baseOffset, 7);
    expect(controller.selection.extentOffset, 14);

    await sendKeys(
      tester,
      <LogicalKeyboardKey>[LogicalKeyboardKey.arrowLeft],
      shift: true,
      wordModifier: true,
      platform: platform,
    );
    // word wo|rd |word
    expect(controller.selection.isCollapsed, false);
    expect(controller.selection.baseOffset, 7);
    expect(controller.selection.extentOffset, 10);

    await sendKeys(
      tester,
      <LogicalKeyboardKey>[LogicalKeyboardKey.arrowLeft],
      shift: true,
      wordModifier: true,
      platform: platform,
    );
    if (platform == 'macos') {
      // word wo|rd word
      expect(controller.selection.isCollapsed, true);
      expect(controller.selection.baseOffset, 7);
      expect(controller.selection.extentOffset, 7);

      await sendKeys(
        tester,
        <LogicalKeyboardKey>[LogicalKeyboardKey.arrowLeft],
        shift: true,
        wordModifier: true,
        platform: platform,
      );
    }

    // word |wo|rd word
    expect(controller.selection.isCollapsed, false);
    expect(controller.selection.baseOffset, 7);
    expect(controller.selection.extentOffset, 5);

    await sendKeys(
      tester,
      <LogicalKeyboardKey>[LogicalKeyboardKey.arrowLeft],
      shift: true,
      wordModifier: true,
      platform: platform,
    );
    // |word wo|rd word
    expect(controller.selection.isCollapsed, false);
    expect(controller.selection.baseOffset, 7);
    expect(controller.selection.extentOffset, 0);

    await sendKeys(
      tester,
      <LogicalKeyboardKey>[LogicalKeyboardKey.arrowRight],
      shift: true,
      wordModifier: true,
      platform: platform,
    );
    // word| wo|rd word
    expect(controller.selection.isCollapsed, false);
    expect(controller.selection.baseOffset, 7);
    expect(controller.selection.extentOffset, 4);

    await sendKeys(
      tester,
      <LogicalKeyboardKey>[LogicalKeyboardKey.arrowRight],
      shift: true,
      wordModifier: true,
      platform: platform,
    );
    if (platform == 'macos') {
      // word wo|rd word
      expect(controller.selection.isCollapsed, true);
      expect(controller.selection.baseOffset, 7);
      expect(controller.selection.extentOffset, 7);

      await sendKeys(
        tester,
        <LogicalKeyboardKey>[LogicalKeyboardKey.arrowRight],
        shift: true,
        wordModifier: true,
        platform: platform,
      );
    }

    // word wo|rd| word
    expect(controller.selection.isCollapsed, false);
    expect(controller.selection.baseOffset, 7);
    expect(controller.selection.extentOffset, 9);

    // On web, using keyboard for selection is handled by the browser.
  }, skip: kIsWeb, variant: TargetPlatformVariant.all());

  testWidgets('can change behavior by overriding text editing actions', (WidgetTester tester) async {
    final TextEditingController controller = TextEditingController(text: testText);
    controller.selection = const TextSelection(
      baseOffset: 0,
      extentOffset: 0,
      affinity: TextAffinity.upstream,
    );
    late final bool myIntentWasCalled;
    await tester.pumpWidget(MaterialApp(
      home: Align(
        alignment: Alignment.topLeft,
        child: SizedBox(
          width: 400,
          child: Actions(
            actions: <Type, Action<Intent>>{
              MoveSelectionLeftTextIntent: _MyMoveSelectionRightTextAction(
                onInvoke: () {
                  myIntentWasCalled = true;
                },
              ),
            },
            child: EditableText(
              maxLines: 10,
              controller: controller,
              showSelectionHandles: true,
              autofocus: true,
              focusNode: focusNode,
              style: Typography.material2018(platform: TargetPlatform.android).black.subtitle1!,
              cursorColor: Colors.blue,
              backgroundCursorColor: Colors.grey,
              selectionControls: materialTextSelectionControls,
              keyboardType: TextInputType.text,
              textAlign: TextAlign.right,
            ),
          ),
        ),
      ),
    ));

    await tester.pump(); // Wait for autofocus to take effect.

    // The right arrow key moves to the right as usual.
    await tester.sendKeyEvent(LogicalKeyboardKey.arrowRight);
    await tester.pump();
    expect(controller.selection.isCollapsed, isTrue);
    expect(controller.selection.baseOffset, 1);

    // And the left arrow also moves to the right due to the Actions override.
    await tester.sendKeyEvent(LogicalKeyboardKey.arrowLeft);
    await tester.pump();
    expect(controller.selection.isCollapsed, isTrue);
    expect(controller.selection.baseOffset, 2);
    expect(myIntentWasCalled, isTrue);

    // On web, using keyboard for selection is handled by the browser.
  }, skip: kIsWeb);

  testWidgets('ignore key event from web platform', (WidgetTester tester) async {
    final TextEditingController controller = TextEditingController(
      text: 'test\ntest',
    );
    controller.selection = const TextSelection(
      baseOffset: 0,
      extentOffset: 0,
      affinity: TextAffinity.upstream,
    );
    bool myIntentWasCalled = false;
    await tester.pumpWidget(MaterialApp(
      home: Align(
        alignment: Alignment.topLeft,
        child: SizedBox(
          width: 400,
          child: Actions(
            actions: <Type, Action<Intent>>{
              MoveSelectionRightTextIntent: _MyMoveSelectionRightTextAction(
                onInvoke: () {
                  myIntentWasCalled = true;
                },
              ),
            },
            child: EditableText(
              maxLines: 10,
              controller: controller,
              showSelectionHandles: true,
              autofocus: true,
              focusNode: focusNode,
              style: Typography.material2018(platform: TargetPlatform.android).black.subtitle1!,
              cursorColor: Colors.blue,
              backgroundCursorColor: Colors.grey,
              selectionControls: materialTextSelectionControls,
              keyboardType: TextInputType.text,
              textAlign: TextAlign.right,
            ),
          ),
        ),
      ),
    ));

    await tester.pump(); // Wait for autofocus to take effect.

    if (kIsWeb) {
      await simulateKeyDownEvent(LogicalKeyboardKey.arrowRight, platform: 'web');
      await tester.pump();
      expect(myIntentWasCalled, isFalse);
      expect(controller.selection.isCollapsed, true);
      expect(controller.selection.baseOffset, 0);
    } else {
      await simulateKeyDownEvent(LogicalKeyboardKey.arrowRight, platform: 'android');
      await tester.pump();
      expect(myIntentWasCalled, isTrue);
      expect(controller.selection.isCollapsed, true);
      expect(controller.selection.baseOffset, 1);
    }
  });
}

class UnsettableController extends TextEditingController {
  @override
  set value(TextEditingValue v) {
    // Do nothing for set, which causes selection to remain as -1, -1.
  }
}

class MockTextFormatter extends TextInputFormatter {
  MockTextFormatter() : formatCallCount = 0, log = <String>[];

  int formatCallCount;
  List<String> log;
  late TextEditingValue lastOldValue;
  late TextEditingValue lastNewValue;

  @override
  TextEditingValue formatEditUpdate(
    TextEditingValue oldValue,
    TextEditingValue newValue,
  ) {
    lastOldValue = oldValue;
    lastNewValue = newValue;
    formatCallCount++;
    log.add('[$formatCallCount]: ${oldValue.text}, ${newValue.text}');
    TextEditingValue finalValue;
    if (newValue.text.length < oldValue.text.length) {
      finalValue = _handleTextDeletion(oldValue, newValue);
    } else {
      finalValue = _formatText(newValue);
    }
    return finalValue;
  }


  TextEditingValue _handleTextDeletion(
      TextEditingValue oldValue, TextEditingValue newValue) {
    final String result = 'a' * (formatCallCount - 2);
    log.add('[$formatCallCount]: deleting $result');
    return TextEditingValue(text: newValue.text, selection: newValue.selection, composing: newValue.composing);
  }

  TextEditingValue _formatText(TextEditingValue value) {
    final String result = 'a' * formatCallCount * 2;
    log.add('[$formatCallCount]: normal $result');
    return TextEditingValue(text: value.text, selection: value.selection, composing: value.composing);
  }
}

class MockTextSelectionControls extends Fake implements TextSelectionControls {
  @override
  Widget buildToolbar(BuildContext context, Rect globalEditableRegion, double textLineHeight, Offset position, List<TextSelectionPoint> endpoints, TextSelectionDelegate delegate, ClipboardStatusNotifier clipboardStatus, Offset? lastSecondaryTapDownPosition) {
    return Container();
  }

  @override
  Widget buildHandle(BuildContext context, TextSelectionHandleType type, double textLineHeight) {
    return Container();
  }

  @override
  Size getHandleSize(double textLineHeight) {
    return Size.zero;
  }

  @override
  Offset getHandleAnchor(TextSelectionHandleType type, double textLineHeight) {
    return Offset.zero;
  }

  bool testCanCut = false;
  bool testCanCopy = false;
  bool testCanPaste = false;

  int cutCount = 0;
  int pasteCount = 0;
  int copyCount = 0;

  @override
  void handleCopy(TextSelectionDelegate delegate, ClipboardStatusNotifier? clipboardStatus) {
    copyCount += 1;
  }

  @override
  Future<void> handlePaste(TextSelectionDelegate delegate) async {
    pasteCount += 1;
  }

  @override
  void handleCut(TextSelectionDelegate delegate) {
    cutCount += 1;
  }

  @override
  bool canCut(TextSelectionDelegate delegate) {
    return testCanCut;
  }

  @override
  bool canCopy(TextSelectionDelegate delegate) {
    return testCanCopy;
  }

  @override
  bool canPaste(TextSelectionDelegate delegate) {
    return testCanPaste;
  }
}

class CustomStyleEditableText extends EditableText {
  CustomStyleEditableText({
    Key? key,
    required TextEditingController controller,
    required Color cursorColor,
    required FocusNode focusNode,
    required TextStyle style,
  }) : super(
          key: key,
          controller: controller,
          cursorColor: cursorColor,
          backgroundCursorColor: Colors.grey,
          focusNode: focusNode,
          style: style,
        );
  @override
  CustomStyleEditableTextState createState() =>
      CustomStyleEditableTextState();
}

class CustomStyleEditableTextState extends EditableTextState {
  @override
  TextSpan buildTextSpan() {
    return TextSpan(
      style: const TextStyle(fontStyle: FontStyle.italic),
      text: widget.controller.value.text,
    );
  }
}

class TransformedEditableText extends StatefulWidget {
  const TransformedEditableText({
    Key? key,
    required this.offset,
    required this.transformButtonKey,
  }) : super(key: key);

  final Offset offset;
  final Key transformButtonKey;

  @override
  _TransformedEditableTextState createState() => _TransformedEditableTextState();
}

class _TransformedEditableTextState extends State<TransformedEditableText> {
  bool _isTransformed = false;

  @override
  Widget build(BuildContext context) {
    return MediaQuery(
      data: const MediaQueryData(
          devicePixelRatio: 1.0
      ),
      child: Directionality(
        textDirection: TextDirection.ltr,
        child: Column(
          mainAxisAlignment: MainAxisAlignment.start,
          crossAxisAlignment: CrossAxisAlignment.start,
          children: <Widget>[
            Transform.translate(
              offset: _isTransformed ? widget.offset : Offset.zero,
              child: EditableText(
                controller: TextEditingController(),
                focusNode: FocusNode(),
                style: Typography.material2018(platform: TargetPlatform.android).black.subtitle1!,
                cursorColor: Colors.blue,
                backgroundCursorColor: Colors.grey,
              ),
            ),
            ElevatedButton(
              key: widget.transformButtonKey,
              onPressed: () {
                setState(() {
                  _isTransformed = !_isTransformed;
                });
              },
              child: const Text('Toggle Transform'),
            ),
          ],
        ),
      ),
    );
  }
}

class NoImplicitScrollPhysics extends AlwaysScrollableScrollPhysics {
  const NoImplicitScrollPhysics({ ScrollPhysics? parent }) : super(parent: parent);

  @override
  bool get allowImplicitScrolling => false;

  @override
  NoImplicitScrollPhysics applyTo(ScrollPhysics? ancestor) {
    return NoImplicitScrollPhysics(parent: buildParent(ancestor)!);
  }
}

class SkipPainting extends SingleChildRenderObjectWidget {
  const SkipPainting({ Key? key, required Widget child }): super(key: key, child: child);

  @override
  SkipPaintingRenderObject createRenderObject(BuildContext context) => SkipPaintingRenderObject();
}

class SkipPaintingRenderObject extends RenderProxyBox {
  @override
  void paint(PaintingContext context, Offset offset) { }
}

class _AccentColorTextEditingController extends TextEditingController {
  _AccentColorTextEditingController(String text) : super(text: text);

  @override
  TextSpan buildTextSpan({required BuildContext context, TextStyle? style, required bool withComposing}) {
    final Color color = Theme.of(context).colorScheme.secondary;
    return super.buildTextSpan(context: context, style: TextStyle(color: color), withComposing: withComposing);
  }
}

class _MyMoveSelectionRightTextAction extends TextEditingAction<Intent> {
  _MyMoveSelectionRightTextAction({
    required this.onInvoke,
  }) : super();

  final VoidCallback onInvoke;

  @override
  Object? invoke(Intent intent, [BuildContext? context]) {
    textEditingActionTarget!.renderEditable.moveSelectionRight(SelectionChangedCause.keyboard);
    onInvoke();
  }
}<|MERGE_RESOLUTION|>--- conflicted
+++ resolved
@@ -6289,274 +6289,6 @@
     expect(formatter.lastOldValue.text, 'test');
   });
 
-<<<<<<< HEAD
-  testWidgets('Whitespace directionality formatter input Arabic', (WidgetTester tester) async {
-    final TextEditingController controller = TextEditingController(text: 'testText');
-    await tester.pumpWidget(
-      MediaQuery(
-        data: const MediaQueryData(devicePixelRatio: 1.0),
-        child: Directionality(
-          textDirection: TextDirection.ltr,
-          child: FocusScope(
-            node: focusScopeNode,
-            autofocus: true,
-            child: EditableText(
-              backgroundCursorColor: Colors.blue,
-              controller: controller,
-              focusNode: focusNode,
-              maxLines: 1, // Sets text keyboard implicitly.
-              style: textStyle,
-              cursorColor: cursorColor,
-            ),
-          ),
-        ),
-      ),
-    );
-
-    await tester.tap(find.byType(EditableText));
-    await tester.showKeyboard(find.byType(EditableText));
-    controller.text = '';
-    await tester.idle();
-
-    final EditableTextState state =
-        tester.state<EditableTextState>(find.byType(EditableText));
-    expect(tester.testTextInput.editingState!['text'], equals(''));
-    expect(state.wantKeepAlive, true);
-
-    // Simple mixed directional input.
-    state.updateEditingValue(const TextEditingValue(text: 'h'));
-    state.updateEditingValue(const TextEditingValue(text: 'he'));
-    state.updateEditingValue(const TextEditingValue(text: 'hel'));
-    state.updateEditingValue(const TextEditingValue(text: 'hell'));
-    state.updateEditingValue(const TextEditingValue(text: 'hello'));
-    expect(state.currentTextEditingValue.text, equals('hello'));
-    state.updateEditingValue(const TextEditingValue(text: 'hello ', composing: TextRange(start: 4, end: 5)));
-    expect(state.currentTextEditingValue.text, equals('hello '));
-    state.updateEditingValue(const TextEditingValue(text: 'hello ا', composing: TextRange(start: 4, end: 6)));
-    expect(state.currentTextEditingValue.text, equals('hello \u{200E}ا'));
-    expect(state.currentTextEditingValue.composing, equals(const TextRange(start: 4, end: 7)));
-    state.updateEditingValue(const TextEditingValue(text: 'hello الْ', composing: TextRange(start: 4, end: 7)));
-    state.updateEditingValue(const TextEditingValue(text: 'hello الْعَ', composing: TextRange(start: 4, end: 8)));
-    state.updateEditingValue(const TextEditingValue(text: 'hello الْعَ ', composing: TextRange(start: 4, end: 9)));
-    expect(state.currentTextEditingValue.text, equals('hello \u{200E}الْعَ \u{200F}'));
-    expect(state.currentTextEditingValue.composing, equals(const TextRange(start: 4, end: 10)));
-    state.updateEditingValue(const TextEditingValue(text: 'hello الْعَ بِيَّةُ'));
-    state.updateEditingValue(const TextEditingValue(text: 'hello الْعَ بِيَّةُ '));
-    expect(state.currentTextEditingValue.text, equals('hello \u{200E}الْعَ بِيَّةُ \u{200F}'));
-  });
-
-  testWidgets("Whitespace directionality formatter doesn't overwrite existing Arabic", (WidgetTester tester) async {
-    final TextEditingController controller = TextEditingController(text: 'testText');
-    await tester.pumpWidget(
-      MediaQuery(
-        data: const MediaQueryData(devicePixelRatio: 1.0),
-        child: Directionality(
-          textDirection: TextDirection.ltr,
-          child: FocusScope(
-            node: focusScopeNode,
-            autofocus: true,
-            child: EditableText(
-              backgroundCursorColor: Colors.blue,
-              controller: controller,
-              focusNode: focusNode,
-              maxLines: 1, // Sets text keyboard implicitly.
-              style: textStyle,
-              cursorColor: cursorColor,
-            ),
-          ),
-        ),
-      ),
-    );
-
-    await tester.tap(find.byType(EditableText));
-    await tester.showKeyboard(find.byType(EditableText));
-    controller.text = '';
-    await tester.idle();
-
-    final EditableTextState state =
-        tester.state<EditableTextState>(find.byType(EditableText));
-    expect(tester.testTextInput.editingState!['text'], equals(''));
-    expect(state.wantKeepAlive, true);
-
-    // Does not overwrite existing RLM or LRM characters
-    state.updateEditingValue(const TextEditingValue(text: 'hello \u{200F}ا'));
-    expect(state.currentTextEditingValue.text, equals('hello \u{200F}ا'));
-    state.updateEditingValue(const TextEditingValue(text: 'hello \u{200F}ا \u{200E}ا ا '));
-    expect(state.currentTextEditingValue.text, equals('hello \u{200F}ا \u{200E}ا ا \u{200F}'));
-
-    // Handles only directionality markers.
-    state.updateEditingValue(const TextEditingValue(text: '\u{200E}\u{200F}'));
-    expect(state.currentTextEditingValue.text, equals('\u{200E}\u{200F}'));
-    state.updateEditingValue(const TextEditingValue(text: '\u{200E}\u{200F}\u{200E}\u{200F}\u{200E}\u{200F}'));
-    expect(state.currentTextEditingValue.text, equals('\u{200E}\u{200F}\u{200E}\u{200F}\u{200E}\u{200F}'));
-    state.updateEditingValue(const TextEditingValue(text: '\u{200E}\u{200F}\u{200F}\u{200F}'));
-    expect(state.currentTextEditingValue.text, equals('\u{200E}\u{200F}\u{200F}\u{200F}'));
-  });
-
-  testWidgets('Whitespace directionality formatter is not leaky Arabic', (WidgetTester tester) async {
-    final TextEditingController controller = TextEditingController(text: 'testText');
-    await tester.pumpWidget(
-      MediaQuery(
-        data: const MediaQueryData(devicePixelRatio: 1.0),
-        child: Directionality(
-          textDirection: TextDirection.ltr,
-          child: FocusScope(
-            node: focusScopeNode,
-            autofocus: true,
-            child: EditableText(
-              backgroundCursorColor: Colors.blue,
-              controller: controller,
-              focusNode: focusNode,
-              maxLines: 1, // Sets text keyboard implicitly.
-              style: textStyle,
-              cursorColor: cursorColor,
-            ),
-          ),
-        ),
-      ),
-    );
-
-    await tester.tap(find.byType(EditableText));
-    await tester.showKeyboard(find.byType(EditableText));
-    controller.text = '';
-    await tester.idle();
-
-    final EditableTextState state =
-        tester.state<EditableTextState>(find.byType(EditableText));
-    expect(tester.testTextInput.editingState!['text'], equals(''));
-    expect(state.wantKeepAlive, true);
-
-    // Can be passed through formatter repeatedly without leaking/growing.
-    state.updateEditingValue(const TextEditingValue(text: 'hello \u{200E}عَ \u{200F}عَ \u{200F}عَ \u{200F}'));
-    expect(state.currentTextEditingValue.text, equals('hello \u{200E}عَ \u{200F}عَ \u{200F}عَ \u{200F}'));
-    state.updateEditingValue(const TextEditingValue(text: 'hello \u{200E}عَ \u{200F}عَ \u{200F}عَ \u{200F}'));
-    expect(state.currentTextEditingValue.text, equals('hello \u{200E}عَ \u{200F}عَ \u{200F}عَ \u{200F}'));
-    state.updateEditingValue(const TextEditingValue(text: 'hello \u{200E}عَ \u{200F}عَ \u{200F}عَ \u{200F}'));
-    expect(state.currentTextEditingValue.text, equals('hello \u{200E}عَ \u{200F}عَ \u{200F}عَ \u{200F}'));
-  });
-
-  testWidgets('Whitespace directionality formatter emojis', (WidgetTester tester) async {
-    final TextEditingController controller = TextEditingController(text: 'testText');
-    await tester.pumpWidget(
-      MediaQuery(
-        data: const MediaQueryData(devicePixelRatio: 1.0),
-        child: Directionality(
-          textDirection: TextDirection.ltr,
-          child: FocusScope(
-            node: focusScopeNode,
-            autofocus: true,
-            child: EditableText(
-              backgroundCursorColor: Colors.blue,
-              controller: controller,
-              focusNode: focusNode,
-              maxLines: 1, // Sets text keyboard implicitly.
-              style: textStyle,
-              cursorColor: cursorColor,
-            ),
-          ),
-        ),
-      ),
-    );
-
-    await tester.tap(find.byType(EditableText));
-    await tester.showKeyboard(find.byType(EditableText));
-    controller.text = '';
-    await tester.idle();
-
-    final EditableTextState state =
-        tester.state<EditableTextState>(find.byType(EditableText));
-    expect(tester.testTextInput.editingState!['text'], equals(''));
-    expect(state.wantKeepAlive, true);
-
-    // Doesn't eat emojis
-    state.updateEditingValue(const TextEditingValue(text: '\u{200E}😀😁😂🤣😃 💑 👩‍❤️‍👩 👨‍❤️‍👨 💏 👩‍❤️‍💋‍👩 👨‍❤️‍💋‍👨 👪 👨‍👩‍👧 👨‍👩‍👧‍👦 👨‍👩‍👦‍👦 \u{200F}'));
-    expect(state.currentTextEditingValue.text, equals('\u{200E}😀😁😂🤣😃 💑 👩‍❤️‍👩 👨‍❤️‍👨 💏 👩‍❤️‍💋‍👩 👨‍❤️‍💋‍👨 👪 👨‍👩‍👧 👨‍👩‍👧‍👦 👨‍👩‍👦‍👦 \u{200F}'));
-    state.updateEditingValue(const TextEditingValue(text: '\u{200E}🇧🇼🇧🇷🇮🇴 🇻🇬🇧🇳wahhh!🇧🇬🇧🇫 🇧🇮🇰🇭عَ عَ 🇨🇲 🇨🇦🇮🇨 🇨🇻🇧🇶 🇰🇾🇨🇫 🇹🇩🇨🇱 🇨🇳🇨🇽\u{200F}'));
-    expect(state.currentTextEditingValue.text, equals('\u{200E}🇧🇼🇧🇷🇮🇴 🇻🇬🇧🇳wahhh!🇧🇬🇧🇫 🇧🇮🇰🇭عَ عَ \u{200F}🇨🇲 🇨🇦🇮🇨 🇨🇻🇧🇶 🇰🇾🇨🇫 🇹🇩🇨🇱 🇨🇳🇨🇽\u{200F}'));
-  });
-
-  testWidgets('Whitespace directionality formatter emojis', (WidgetTester tester) async {
-    final TextEditingController controller = TextEditingController(text: 'testText');
-    await tester.pumpWidget(
-      MediaQuery(
-        data: const MediaQueryData(devicePixelRatio: 1.0),
-        child: Directionality(
-          textDirection: TextDirection.ltr,
-          child: FocusScope(
-            node: focusScopeNode,
-            autofocus: true,
-            child: EditableText(
-              backgroundCursorColor: Colors.blue,
-              controller: controller,
-              focusNode: focusNode,
-              maxLines: 1, // Sets text keyboard implicitly.
-              style: textStyle,
-              cursorColor: cursorColor,
-            ),
-          ),
-        ),
-      ),
-    );
-
-    await tester.tap(find.byType(EditableText));
-    await tester.showKeyboard(find.byType(EditableText));
-    controller.text = '';
-    await tester.idle();
-
-    final EditableTextState state =
-        tester.state<EditableTextState>(find.byType(EditableText));
-    expect(tester.testTextInput.editingState!['text'], equals(''));
-    expect(state.wantKeepAlive, true);
-
-    // Doesn't eat emojis
-    state.updateEditingValue(const TextEditingValue(text: '\u{200E}😀😁😂🤣😃 💑 👩‍❤️‍👩 👨‍❤️‍👨 💏 👩‍❤️‍💋‍👩 👨‍❤️‍💋‍👨 👪 👨‍👩‍👧 👨‍👩‍👧‍👦 👨‍👩‍👦‍👦 \u{200F}'));
-    expect(state.currentTextEditingValue.text, equals('\u{200E}😀😁😂🤣😃 💑 👩‍❤️‍👩 👨‍❤️‍👨 💏 👩‍❤️‍💋‍👩 👨‍❤️‍💋‍👨 👪 👨‍👩‍👧 👨‍👩‍👧‍👦 👨‍👩‍👦‍👦 \u{200F}'));
-    state.updateEditingValue(const TextEditingValue(text: '\u{200E}🇧🇼🇧🇷🇮🇴 🇻🇬🇧🇳wahhh!🇧🇬🇧🇫 🇧🇮🇰🇭عَ عَ 🇨🇲 🇨🇦🇮🇨 🇨🇻🇧🇶 🇰🇾🇨🇫 🇹🇩🇨🇱 🇨🇳🇨🇽\u{200F}'));
-    expect(state.currentTextEditingValue.text, equals('\u{200E}🇧🇼🇧🇷🇮🇴 🇻🇬🇧🇳wahhh!🇧🇬🇧🇫 🇧🇮🇰🇭عَ عَ \u{200F}🇨🇲 🇨🇦🇮🇨 🇨🇻🇧🇶 🇰🇾🇨🇫 🇹🇩🇨🇱 🇨🇳🇨🇽\u{200F}'));
-  });
-
-  testWidgets('Whitespace directionality formatter handles deletion of trailing whitespace', (WidgetTester tester) async {
-    final TextEditingController controller = TextEditingController(text: 'testText');
-    await tester.pumpWidget(
-      MediaQuery(
-        data: const MediaQueryData(devicePixelRatio: 1.0),
-        child: Directionality(
-          textDirection: TextDirection.ltr,
-          child: FocusScope(
-            node: focusScopeNode,
-            autofocus: true,
-            child: EditableText(
-              backgroundCursorColor: Colors.blue,
-              controller: controller,
-              focusNode: focusNode,
-              maxLines: 1, // Sets text keyboard implicitly.
-              style: textStyle,
-              cursorColor: cursorColor,
-            ),
-          ),
-        ),
-      ),
-    );
-
-    await tester.tap(find.byType(EditableText));
-    await tester.showKeyboard(find.byType(EditableText));
-    controller.text = '';
-    await tester.idle();
-
-    final EditableTextState state =
-        tester.state<EditableTextState>(find.byType(EditableText));
-    expect(tester.testTextInput.editingState!['text'], equals(''));
-    expect(state.wantKeepAlive, true);
-
-    // Simulate deleting only the trailing RTL mark.
-    state.updateEditingValue(const TextEditingValue(text: 'hello \u{200E}الْعَ بِيَّةُ \u{200F}'));
-    state.updateEditingValue(const TextEditingValue(text: 'hello \u{200E}الْعَ بِيَّةُ '));
-    // The trailing space should be gone here.
-    expect(state.currentTextEditingValue.text, equals('hello \u{200E}الْعَ بِيَّةُ'));
-  });
-
-=======
->>>>>>> 2cdd5190
   testWidgets('EditableText changes mouse cursor when hovered', (WidgetTester tester) async {
     await tester.pumpWidget(
       MediaQuery(
