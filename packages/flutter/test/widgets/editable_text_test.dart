--- conflicted
+++ resolved
@@ -7951,7 +7951,6 @@
           scrollController: scrollController1,
         ),
       ),
-<<<<<<< HEAD
     ));
 
     await tester.showKeyboard(find.byType(EditableText));
@@ -7975,8 +7974,6 @@
     expect(
       tester.testTextInput.log.map((MethodCall m) => m.method),
       logOrder,
-=======
->>>>>>> fb57da5f
     );
 
     expect(scrollController1.attached, isTrue);
@@ -8012,7 +8009,6 @@
       ),
     );
 
-<<<<<<< HEAD
       // Send TextInput.show after TextInput.setEditingState. Otherwise
       // some Android keyboards ignore the "show keyboard" request, as the
       // Android text input plugin restarts the input method when setEditingState
@@ -8033,10 +8029,6 @@
         logOrder,
       );
   });
-=======
-    expect(scrollController1.attached, isFalse);
-    expect(scrollController2.attached, isFalse);
->>>>>>> fb57da5f
 
     // Change scrollController to back controller 2.
     await tester.pumpWidget(
@@ -8080,7 +8072,6 @@
     expect(tester.takeException(), isNull);
   });
 
-<<<<<<< HEAD
     final List<String> logOrder = <String>[
       'TextInput.setClient',
       'TextInput.setEditableSizeAndTransform',
@@ -8101,37 +8092,6 @@
       index++;
     }
     expect(tester.testTextInput.editingState!['text'], 'flutter is the best!');
-=======
-  testWidgets('obscured multiline fields throw an exception', (WidgetTester tester) async {
-    final TextEditingController controller = TextEditingController();
-    expect(
-      () {
-        EditableText(
-          backgroundCursorColor: cursorColor,
-          controller: controller,
-          cursorColor: cursorColor,
-          focusNode: focusNode,
-          obscureText: true,
-          style: textStyle,
-        );
-      },
-      returnsNormally,
-    );
-    expect(
-      () {
-        EditableText(
-          backgroundCursorColor: cursorColor,
-          controller: controller,
-          cursorColor: cursorColor,
-          focusNode: focusNode,
-          maxLines: 2,
-          obscureText: true,
-          style: textStyle,
-        );
-      },
-      throwsAssertionError,
-    );
->>>>>>> fb57da5f
   });
 
   group('batch editing', () {
@@ -8158,7 +8118,6 @@
     testWidgets('batch editing works', (WidgetTester tester) async {
       await tester.pumpWidget(widget);
 
-<<<<<<< HEAD
     final List<String> logOrder = <String>[
       'TextInput.setClient',
       'TextInput.setEditableSizeAndTransform',
@@ -8172,10 +8131,6 @@
       'TextInput.setCaretRect',
       'TextInput.setEditingState',
     ];
-=======
-      // Connect.
-      await tester.showKeyboard(find.byType(EditableText));
->>>>>>> fb57da5f
 
       final EditableTextState state = tester.state<EditableTextState>(find.byWidget(editableText));
       state.updateEditingValue(const TextEditingValue(text: 'remote value'));
@@ -12029,7 +11984,6 @@
     await tester.tapAt(textOffsetToPosition(tester, 2));
     state.renderEditable.selectWord(cause: SelectionChangedCause.longPress);
     await tester.pump();
-<<<<<<< HEAD
     expect(scrollController.offset.roundToDouble(), 0.0);
   });
 
@@ -12079,18 +12033,6 @@
       isNot(contains(matchesMethodCall('TextInput.requestAutofill'))),
     );
   });
-=======
-    expect(state.showToolbar(), isTrue);
-    await tester.pumpAndSettle();
-    expect(find.text('Cut'), findsOneWidget);
-
-    await tester.tap(find.text('Cut'));
-    await tester.pumpAndSettle();
-
-    expect(tester.takeException(), null);
-  // On web, the text selection toolbar cut button is handled by the browser.
-  }, skip: kIsWeb); // [intended]
->>>>>>> fb57da5f
 }
 
 class UnsettableController extends TextEditingController {
