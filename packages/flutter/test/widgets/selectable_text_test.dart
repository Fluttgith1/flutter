// Copyright 2014 The Flutter Authors. All rights reserved.
// Use of this source code is governed by a BSD-style license that can be
// found in the LICENSE file.

import 'dart:async';

import 'package:flutter/cupertino.dart';
import 'package:flutter/material.dart';
import 'package:flutter_test/flutter_test.dart';
import 'package:flutter/rendering.dart';
import 'package:flutter/services.dart';
import 'package:flutter/foundation.dart';
import 'package:flutter/gestures.dart' show DragStartBehavior, PointerDeviceKind;

import '../widgets/semantics_tester.dart';

class MockClipboard {
  Object _clipboardData = <String, dynamic>{
    'text': null,
  };

  Future<dynamic> handleMethodCall(MethodCall methodCall) async {
    switch (methodCall.method) {
      case 'Clipboard.getData':
        return _clipboardData;
      case 'Clipboard.setData':
        _clipboardData = methodCall.arguments;
        break;
    }
  }
}

class MaterialLocalizationsDelegate extends LocalizationsDelegate<MaterialLocalizations> {
  @override
  bool isSupported(Locale locale) => true;

  @override
  Future<MaterialLocalizations> load(Locale locale) => DefaultMaterialLocalizations.load(locale);

  @override
  bool shouldReload(MaterialLocalizationsDelegate old) => false;
}

class WidgetsLocalizationsDelegate extends LocalizationsDelegate<WidgetsLocalizations> {
  @override
  bool isSupported(Locale locale) => true;

  @override
  Future<WidgetsLocalizations> load(Locale locale) => DefaultWidgetsLocalizations.load(locale);

  @override
  bool shouldReload(WidgetsLocalizationsDelegate old) => false;
}

Widget overlay({ Widget child }) {
  final OverlayEntry entry = OverlayEntry(
    builder: (BuildContext context) {
      return Center(
        child: Material(
          child: child,
        ),
      );
    },
  );
  return overlayWithEntry(entry);
}

Widget overlayWithEntry(OverlayEntry entry) {
  return Localizations(
    locale: const Locale('en', 'US'),
    delegates: <LocalizationsDelegate<dynamic>>[
      WidgetsLocalizationsDelegate(),
      MaterialLocalizationsDelegate(),
    ],
    child: Directionality(
      textDirection: TextDirection.ltr,
      child: MediaQuery(
        data: const MediaQueryData(size: Size(800.0, 600.0)),
        child: Overlay(
          initialEntries: <OverlayEntry>[
            entry,
          ],
        ),
      ),
    ),
  );
}

Widget boilerplate({ Widget child }) {
  return Localizations(
    locale: const Locale('en', 'US'),
    delegates: <LocalizationsDelegate<dynamic>>[
      WidgetsLocalizationsDelegate(),
      MaterialLocalizationsDelegate(),
    ],
    child: Directionality(
      textDirection: TextDirection.ltr,
      child: MediaQuery(
        data: const MediaQueryData(size: Size(800.0, 600.0)),
        child: Center(
          child: Material(
            child: child,
          ),
        ),
      ),
    ),
  );
}

Future<void> skipPastScrollingAnimation(WidgetTester tester) async {
  await tester.pump();
  await tester.pump(const Duration(milliseconds: 200));
}

double getOpacity(WidgetTester tester, Finder finder) {
  return tester.widget<FadeTransition>(
      find.ancestor(
        of: finder,
        matching: find.byType(FadeTransition),
      ),
  ).opacity.value;
}

void main() {
  TestWidgetsFlutterBinding.ensureInitialized();
  final MockClipboard mockClipboard = MockClipboard();
  SystemChannels.platform.setMockMethodCallHandler(mockClipboard.handleMethodCall);

  const String kThreeLines =
      'First line of text is\n'
      'Second line goes until\n'
      'Third line of stuff';
  const String kMoreThanFourLines =
      kThreeLines +
          "\nFourth line won't display and ends at";

  // Returns the first RenderEditable.
  RenderEditable findRenderEditable(WidgetTester tester) {
    final RenderObject root = tester.renderObject(find.byType(EditableText));
    expect(root, isNotNull);

    RenderEditable renderEditable;
    void recursiveFinder(RenderObject child) {
      if (child is RenderEditable) {
        renderEditable = child;
        return;
      }
      child.visitChildren(recursiveFinder);
    }
    root.visitChildren(recursiveFinder);
    expect(renderEditable, isNotNull);
    return renderEditable;
  }

  List<TextSelectionPoint> globalize(Iterable<TextSelectionPoint> points, RenderBox box) {
    return points.map<TextSelectionPoint>((TextSelectionPoint point) {
      return TextSelectionPoint(
        box.localToGlobal(point.point),
        point.direction,
      );
    }).toList();
  }

  Offset textOffsetToPosition(WidgetTester tester, int offset) {
    final RenderEditable renderEditable = findRenderEditable(tester);
    final List<TextSelectionPoint> endpoints = globalize(
      renderEditable.getEndpointsForSelection(
        TextSelection.collapsed(offset: offset),
      ),
      renderEditable,
    );
    expect(endpoints.length, 1);
    return endpoints[0].point + const Offset(0.0, -2.0);
  }

  setUp(() {
    debugResetSemanticsIdCounter();
  });

  Widget selectableTextBuilder({
    String text = '',
    int maxLines = 1,
    int minLines,
  }) {
    return boilerplate(
      child: SelectableText(
        text,
        style: const TextStyle(color: Colors.black, fontSize: 34.0),
        maxLines: maxLines,
        minLines: minLines,
      ),
    );
  }

  testWidgets('has expected defaults', (WidgetTester tester) async {
    await tester.pumpWidget(
      boilerplate(
          child: const SelectableText('selectable text'),
      ),
    );

    final SelectableText selectableText = tester.firstWidget(find.byType(SelectableText));
    expect(selectableText.showCursor, false);
    expect(selectableText.autofocus, false);
    expect(selectableText.dragStartBehavior, DragStartBehavior.start);
    expect(selectableText.cursorWidth, 2.0);
    expect(selectableText.enableInteractiveSelection, true);
  });

  testWidgets('Rich selectable text has expected defaults', (WidgetTester tester) async {
    await tester.pumpWidget(
      const MediaQuery(
        data: MediaQueryData(devicePixelRatio: 1.0),
        child: Directionality(
          textDirection: TextDirection.ltr,
          child: SelectableText.rich(
              TextSpan(
                text: 'First line!',
                style: TextStyle(
                    fontSize: 14,
                    fontFamily: 'Roboto',
                ),
                children: <TextSpan>[
                  TextSpan(
                    text: 'Second line!\n',
                    style: TextStyle(
                      fontSize: 30,
                      fontFamily: 'Roboto',
                    ),
                  ),
                  TextSpan(
                    text: 'Third line!\n',
                    style: TextStyle(
                      fontSize: 14,
                      fontFamily: 'Roboto',
                    ),
                  ),
                ],
              ),
          ),
        ),
      ),
    );

    final SelectableText selectableText =
    tester.firstWidget(find.byType(SelectableText));
    expect(selectableText.showCursor, false);
    expect(selectableText.autofocus, false);
    expect(selectableText.dragStartBehavior, DragStartBehavior.start);
    expect(selectableText.cursorWidth, 2.0);
    expect(selectableText.enableInteractiveSelection, true);
  });

  testWidgets('Rich selectable text only support TextSpan', (WidgetTester tester) async {
    await tester.pumpWidget(
      const MediaQuery(
        data: MediaQueryData(devicePixelRatio: 1.0),
        child: Directionality(
          textDirection: TextDirection.ltr,
          child: SelectableText.rich(
              TextSpan(
                text: 'First line!',
                style: TextStyle(
                    fontSize: 14,
                    fontFamily: 'Roboto',
                ),
                children: <InlineSpan>[
                  WidgetSpan(
                      child: SizedBox(
                        width: 120,
                        height: 50,
                        child: Card(
                            child: Center(
                                child: Text('Hello World!')
                            )
                        ),
                      ),
                  ),
                  TextSpan(
                    text: 'Third line!\n',
                    style: TextStyle(
                      fontSize: 14,
                      fontFamily: 'Roboto',
                    ),
                  ),
                ],
              ),
          ),
        ),
      ),
    );
    expect(tester.takeException(), isAssertionError);
  });

  testWidgets('no text keyboard when widget is focused', (WidgetTester tester) async {
    await tester.pumpWidget(
        overlay(
          child: const SelectableText('selectable text'),
        ),
    );
    await tester.tap(find.byType(SelectableText));
    await tester.idle();
    expect(tester.testTextInput.hasAnyClients, false);
  });

  testWidgets('Selectable Text has adaptive size', (WidgetTester tester) async {
    await tester.pumpWidget(
        boilerplate(
          child: const SelectableText('s'),
        ),
    );

    RenderBox findSelectableTextBox() => tester.renderObject(find.byType(SelectableText));

    final RenderBox textBox = findSelectableTextBox();
    expect(textBox.size, const Size(17.0, 14.0));

    await tester.pumpWidget(
        boilerplate(
          child: const SelectableText('very very long'),
        ),
    );

    final RenderBox longtextBox = findSelectableTextBox();
    expect(longtextBox.size, const Size(199.0, 14.0));
  });

  testWidgets('can scale with textScaleFactor', (WidgetTester tester) async {
    await tester.pumpWidget(
      boilerplate(
        child: const SelectableText('selectable text'),
      ),
    );

    final RenderBox renderBox = tester.renderObject(find.byType(SelectableText));
    expect(renderBox.size.height, 14.0);

    await tester.pumpWidget(
      boilerplate(
        child: const SelectableText(
          'selectable text',
          textScaleFactor: 1.9,
        ),
      ),
    );

    final RenderBox scaledBox = tester.renderObject(find.byType(SelectableText));
    expect(scaledBox.size.height, 27.0);
  });

  testWidgets('can switch between textWidthBasis', (WidgetTester tester) async {
    RenderBox findTextBox() => tester.renderObject(find.byType(SelectableText));
    const String text = 'I can face roll keyboardkeyboardaszzaaaaszzaaaaszzaaaaszzaaaa';
    await tester.pumpWidget(
      boilerplate(
        child: const SelectableText(
          text,
          textWidthBasis: TextWidthBasis.parent,
        ),
      ),
    );
    RenderBox textBox = findTextBox();
    expect(textBox.size, const Size(800.0, 28.0));

    await tester.pumpWidget(
      boilerplate(
        child: const SelectableText(
          text,
          textWidthBasis: TextWidthBasis.longestLine,
        ),
      ),
    );
    textBox = findTextBox();
    expect(textBox.size, const Size(633.0, 28.0));
  });

  testWidgets('Cursor blinks when showCursor is true', (WidgetTester tester) async {
    await tester.pumpWidget(
      overlay(
        child: const SelectableText(
          'some text',
          showCursor: true,
        ),
      ),
    );
    await tester.tap(find.byType(SelectableText));
    await tester.idle();

    final EditableTextState editableText = tester.state(find.byType(EditableText));

    // Check that the cursor visibility toggles after each blink interval.
    final bool initialShowCursor = editableText.cursorCurrentlyVisible;
    await tester.pump(editableText.cursorBlinkInterval);
    expect(editableText.cursorCurrentlyVisible, equals(!initialShowCursor));
    await tester.pump(editableText.cursorBlinkInterval);
    expect(editableText.cursorCurrentlyVisible, equals(initialShowCursor));
    await tester.pump(editableText.cursorBlinkInterval ~/ 10);
    expect(editableText.cursorCurrentlyVisible, equals(initialShowCursor));
    await tester.pump(editableText.cursorBlinkInterval);
    expect(editableText.cursorCurrentlyVisible, equals(!initialShowCursor));
    await tester.pump(editableText.cursorBlinkInterval);
    expect(editableText.cursorCurrentlyVisible, equals(initialShowCursor));
  });

  testWidgets('selectable text selection toolbar renders correctly inside opacity', (WidgetTester tester) async {
    await tester.pumpWidget(
      MaterialApp(
        home: Scaffold(
          body: Center(
            child: Container(
              width: 100,
              height: 100,
              child: const Opacity(
                opacity: 0.5,
                child: SelectableText('selectable text'),
              ),
            ),
          ),
        ),
      ),
    );

    // The selectWordsInRange with SelectionChangedCause.tap seems to be needed to show the toolbar.
    final EditableTextState state = tester.state<EditableTextState>(find.byType(EditableText));
    state.renderEditable.selectWordsInRange(from: const Offset(0, 0), cause: SelectionChangedCause.tap);

    expect(state.showToolbar(), true);

    // This is needed for the AnimatedOpacity to turn from 0 to 1 so the toolbar is visible.
    await tester.pumpAndSettle();
    await tester.pump(const Duration(seconds: 1));

    expect(find.text('SELECT ALL'), findsOneWidget);
  });

  testWidgets('Caret position is updated on tap', (WidgetTester tester) async {
    await tester.pumpWidget(
        overlay(
          child: const SelectableText('abc def ghi'),
        ),
    );
    final EditableText editableText = tester.widget(find.byType(EditableText));
    expect(editableText.controller.selection.baseOffset, -1);
    expect(editableText.controller.selection.extentOffset, -1);

    // Tap to reposition the caret.
    const int tapIndex = 4;
    final Offset ePos = textOffsetToPosition(tester, tapIndex);
    await tester.tapAt(ePos);
    await tester.pump();

    expect(editableText.controller.selection.baseOffset, tapIndex);
    expect(editableText.controller.selection.extentOffset, tapIndex);
  });

  testWidgets('enableInteractiveSelection = false, tap', (WidgetTester tester) async {
    await tester.pumpWidget(
        overlay(
          child: const SelectableText(
            'abc def ghi',
            enableInteractiveSelection: false,
          ),
        ),
    );
    final EditableText editableText = tester.widget(find.byType(EditableText));
    expect(editableText.controller.selection.baseOffset, -1);
    expect(editableText.controller.selection.extentOffset, -1);

    // Tap would ordinarily reposition the caret.
    const int tapIndex = 4;
    final Offset ePos = textOffsetToPosition(tester, tapIndex);
    await tester.tapAt(ePos);
    await tester.pump();

    expect(editableText.controller.selection.baseOffset, -1);
    expect(editableText.controller.selection.extentOffset, -1);
  });

  testWidgets('enableInteractiveSelection = false, long-press', (WidgetTester tester) async {
    await tester.pumpWidget(
        overlay(
          child: const SelectableText(
            'abc def ghi',
            enableInteractiveSelection: false,
          ),
        ),
    );
    final EditableText editableText = tester.widget(find.byType(EditableText));
    expect(editableText.controller.selection.baseOffset, -1);
    expect(editableText.controller.selection.extentOffset, -1);

    // Long press the 'e' to select 'def'.
    final Offset ePos = textOffsetToPosition(tester, 5);
    final TestGesture gesture = await tester.startGesture(ePos, pointer: 7);
    await tester.pump(const Duration(seconds: 2));
    await gesture.up();
    await tester.pump();

    expect(editableText.controller.selection.isCollapsed, true);
    expect(editableText.controller.selection.baseOffset, -1);
    expect(editableText.controller.selection.extentOffset, -1);
  });

  testWidgets('Can long press to select', (WidgetTester tester) async {
    await tester.pumpWidget(
        overlay(
          child: const SelectableText('abc def ghi'),
        ),
    );

    final EditableText editableText = tester.widget(find.byType(EditableText));

    expect(editableText.controller.selection.isCollapsed, true);

    // Long press the 'e' to select 'def'.
    const int tapIndex = 5;
    final Offset ePos = textOffsetToPosition(tester, tapIndex);
    await tester.longPressAt(ePos);
    await tester.pump();

    // 'def' is selected.
    expect(editableText.controller.selection.baseOffset, 4);
    expect(editableText.controller.selection.extentOffset, 7);

    // Tapping elsewhere immediately collapses and moves the cursor.
    await tester.tapAt(textOffsetToPosition(tester, 9));
    await tester.pump();

    expect(editableText.controller.selection.isCollapsed, true);
    expect(editableText.controller.selection.baseOffset, 9);
  });

  testWidgets("Slight movements in longpress don't hide/show handles", (WidgetTester tester) async {
    await tester.pumpWidget(
        overlay(
          child: const SelectableText('abc def ghi'),
        ),
    );
    // Long press the 'e' to select 'def', but don't release the gesture.
    final Offset ePos = textOffsetToPosition(tester, 5);
    final TestGesture gesture = await tester.startGesture(ePos, pointer: 7);
    await tester.pump(const Duration(seconds: 2));
    await tester.pumpAndSettle();

    // Handles are shown
    final Finder fadeFinder = find.byType(FadeTransition);
    expect(fadeFinder, findsNWidgets(2)); // 2 handles, 1 toolbar
    FadeTransition handle = tester.widget(fadeFinder.at(0));
    expect(handle.opacity.value, equals(1.0));

    // Move the gesture very slightly
    await gesture.moveBy(const Offset(1.0, 1.0));
    await tester.pump(TextSelectionOverlay.fadeDuration * 0.5);
    handle = tester.widget(fadeFinder.at(0));

    // The handle should still be fully opaque.
    expect(handle.opacity.value, equals(1.0));
  });

  testWidgets('Mouse long press is just like a tap', (WidgetTester tester) async {
    await tester.pumpWidget(
        overlay(
          child: const SelectableText('abc def ghi'),
        ),
    );

    final EditableText editableText = tester.widget(find.byType(EditableText));

    // Long press the 'e' using a mouse device.
    const int eIndex = 5;
    final Offset ePos = textOffsetToPosition(tester, eIndex);
    final TestGesture gesture = await tester.startGesture(ePos, kind: PointerDeviceKind.mouse);
    addTearDown(gesture.removePointer);
    await tester.pump(const Duration(seconds: 2));
    await gesture.up();
    await tester.pump();

    // The cursor is placed just like a regular tap.
    expect(editableText.controller.selection.baseOffset, eIndex);
    expect(editableText.controller.selection.extentOffset, eIndex);
  });

  testWidgets('selectable text basic', (WidgetTester tester) async {
    await tester.pumpWidget(
        overlay(
          child: const SelectableText('selectable'),
        ),
    );
    final EditableText editableTextWidget = tester.widget(find.byType(EditableText));
    // selectable text cannot open keyboard.
    await tester.showKeyboard(find.byType(SelectableText));
    expect(tester.testTextInput.hasAnyClients, false);
    await skipPastScrollingAnimation(tester);

    expect(editableTextWidget.controller.selection.isCollapsed, true);

    await tester.tap(find.byType(SelectableText));
    await tester.pump();

    final EditableTextState editableText = tester.state(find.byType(EditableText));
    // Collapse selection should not paint.
    expect(editableText.selectionOverlay.handlesAreVisible, isFalse);
    // Long press on the 't' character of text 'selectable' to show context menu.
    const int dIndex = 5;
    final Offset dPos = textOffsetToPosition(tester, dIndex);
    await tester.longPressAt(dPos);
    await tester.pump();

    // Context menu should not have paste and cut.
    expect(find.text('COPY'), findsOneWidget);
    expect(find.text('PASTE'), findsNothing);
    expect(find.text('CUT'), findsNothing);
  });

  testWidgets('selectable text can disable toolbar options', (WidgetTester tester) async {
    await tester.pumpWidget(
      overlay(
        child: const SelectableText(
          'a selectable text',
          toolbarOptions: ToolbarOptions(
            copy: false,
            selectAll: true,
          ),
        ),
      ),
    );
    const int dIndex = 5;
    final Offset dPos = textOffsetToPosition(tester, dIndex);
    await tester.longPressAt(dPos);
    await tester.pump();
    // Context menu should not have copy.
    expect(find.text('COPY'), findsNothing);
    expect(find.text('SELECT ALL'), findsOneWidget);
  });

  testWidgets('Can select text by dragging with a mouse', (WidgetTester tester) async {
    await tester.pumpWidget(
      const MaterialApp(
        home: Material(
          child: SelectableText(
            'abc def ghi',
            dragStartBehavior: DragStartBehavior.down,
          ),
        ),
      ),
    );
    final EditableText editableTextWidget = tester.widget(find.byType(EditableText));
    final TextEditingController controller = editableTextWidget.controller;

    final Offset ePos = textOffsetToPosition(tester, 5);
    final Offset gPos = textOffsetToPosition(tester, 8);

    final TestGesture gesture = await tester.startGesture(ePos, kind: PointerDeviceKind.mouse);
    addTearDown(gesture.removePointer);
    await tester.pump();
    await gesture.moveTo(gPos);
    await tester.pump();
    await gesture.up();
    await tester.pumpAndSettle();

    expect(controller.selection.baseOffset, 5);
    expect(controller.selection.extentOffset, 8);
  });

  testWidgets('Continuous dragging does not cause flickering', (WidgetTester tester) async {
    await tester.pumpWidget(
      const MaterialApp(
        home: Material(
          child: SelectableText(
            'abc def ghi',
            dragStartBehavior: DragStartBehavior.down,
            style: TextStyle(fontFamily: 'Ahem', fontSize: 10.0),
          ),
        ),
      ),
    );
    final EditableText editableTextWidget = tester.widget(find.byType(EditableText));
    final TextEditingController controller = editableTextWidget.controller;

    int selectionChangedCount = 0;

    controller.addListener(() {
      selectionChangedCount++;
    });

    final Offset cPos = textOffsetToPosition(tester, 2); // Index of 'c'.
    final Offset gPos = textOffsetToPosition(tester, 8); // Index of 'g'.
    final Offset hPos = textOffsetToPosition(tester, 9); // Index of 'h'.

    // Drag from 'c' to 'g'.
    final TestGesture gesture = await tester.startGesture(cPos, kind: PointerDeviceKind.mouse);
    addTearDown(gesture.removePointer);
    await tester.pump();
    await gesture.moveTo(gPos);
    await tester.pumpAndSettle();

    expect(selectionChangedCount, isNonZero);
    selectionChangedCount = 0;
    expect(controller.selection.baseOffset, 2);
    expect(controller.selection.extentOffset, 8);

    // Tiny movement shouldn't cause text selection to change.
    await gesture.moveTo(gPos + const Offset(4.0, 0.0));
    await tester.pumpAndSettle();
    expect(selectionChangedCount, 0);

    // Now a text selection change will occur after a significant movement.
    await gesture.moveTo(hPos);
    await tester.pump();
    await gesture.up();
    await tester.pumpAndSettle();

    expect(selectionChangedCount, 1);
    expect(controller.selection.baseOffset, 2);
    expect(controller.selection.extentOffset, 9);
  });

  testWidgets('Dragging in opposite direction also works', (WidgetTester tester) async {
    await tester.pumpWidget(
      const MaterialApp(
        home: Material(
          child: SelectableText(
            'abc def ghi',
            dragStartBehavior: DragStartBehavior.down,
          ),
        ),
      ),
    );
    final EditableText editableTextWidget = tester.widget(find.byType(EditableText));
    final TextEditingController controller = editableTextWidget.controller;

    final Offset ePos = textOffsetToPosition(tester, 5);
    final Offset gPos = textOffsetToPosition(tester, 8);

    final TestGesture gesture = await tester.startGesture(gPos, kind: PointerDeviceKind.mouse);
    addTearDown(gesture.removePointer);
    await tester.pump();
    await gesture.moveTo(ePos);
    await tester.pump();
    await gesture.up();
    await tester.pumpAndSettle();

    expect(controller.selection.baseOffset, 5);
    expect(controller.selection.extentOffset, 8);
  });

  testWidgets('Slow mouse dragging also selects text', (WidgetTester tester) async {
    await tester.pumpWidget(
      const MaterialApp(
        home: Material(
          child: SelectableText(
            'abc def ghi',
            dragStartBehavior: DragStartBehavior.down,
          ),
        ),
      ),
    );
    final EditableText editableTextWidget = tester.widget(find.byType(EditableText));
    final TextEditingController controller = editableTextWidget.controller;

    final Offset ePos = textOffsetToPosition(tester, 5);
    final Offset gPos = textOffsetToPosition(tester,8);

    final TestGesture gesture = await tester.startGesture(ePos, kind: PointerDeviceKind.mouse);
    addTearDown(gesture.removePointer);
    await tester.pump(const Duration(seconds: 2));
    await gesture.moveTo(gPos);
    await tester.pump();
    await gesture.up();

    expect(controller.selection.baseOffset, 5);
    expect(controller.selection.extentOffset,8);
  });

  testWidgets('Can drag handles to change selection', (WidgetTester tester) async {
    await tester.pumpWidget(
      const MaterialApp(
        home: Material(
          child: SelectableText(
            'abc def ghi',
            dragStartBehavior: DragStartBehavior.down,
          ),
        ),
      ),
    );
    final EditableText editableTextWidget = tester.widget(find.byType(EditableText));
    final TextEditingController controller = editableTextWidget.controller;

    // Long press the 'e' to select 'def'.
    final Offset ePos = textOffsetToPosition(tester, 5);
    TestGesture gesture = await tester.startGesture(ePos, pointer: 7);
    await tester.pump(const Duration(seconds: 2));
    await gesture.up();
    await tester.pump();
    await tester.pump(const Duration(milliseconds: 200)); // skip past the frame where the opacity is zero

    final TextSelection selection = controller.selection;
    expect(selection.baseOffset, 4);
    expect(selection.extentOffset, 7);

    final RenderEditable renderEditable = findRenderEditable(tester);
    final List<TextSelectionPoint> endpoints = globalize(
      renderEditable.getEndpointsForSelection(selection),
      renderEditable,
    );
    expect(endpoints.length, 2);

    // Drag the right handle 2 letters to the right.
    // We use a small offset because the endpoint is on the very corner
    // of the handle.
    Offset handlePos = endpoints[1].point + const Offset(1.0, 1.0);
    Offset newHandlePos = textOffsetToPosition(tester, 11);
    gesture = await tester.startGesture(handlePos, pointer: 7);
    await tester.pump();
    await gesture.moveTo(newHandlePos);
    await tester.pump();
    await gesture.up();
    await tester.pump();

    expect(controller.selection.baseOffset, 4);
    expect(controller.selection.extentOffset, 11);

    // Drag the left handle 2 letters to the left.
    handlePos = endpoints[0].point + const Offset(-1.0, 1.0);
    newHandlePos = textOffsetToPosition(tester, 0);
    gesture = await tester.startGesture(handlePos, pointer: 7);
    await tester.pump();
    await gesture.moveTo(newHandlePos);
    await tester.pump();
    await gesture.up();
    await tester.pump();

    expect(controller.selection.baseOffset, 0);
    expect(controller.selection.extentOffset, 11);
  });

  testWidgets('Cannot drag one handle past the other', (WidgetTester tester) async {
    await tester.pumpWidget(
      const MaterialApp(
        home: Material(
          child: SelectableText(
            'abc def ghi',
            dragStartBehavior: DragStartBehavior.down,
          ),
        ),
      ),
    );
    final EditableText editableTextWidget = tester.widget(find.byType(EditableText));
    final TextEditingController controller = editableTextWidget.controller;

    // Long press the 'e' to select 'def'.
    final Offset ePos = textOffsetToPosition(tester, 5); // Position before 'e'.
    TestGesture gesture = await tester.startGesture(ePos, pointer: 7);
    await tester.pump(const Duration(seconds: 2));
    await gesture.up();
    await tester.pump();
    await tester.pump(const Duration(milliseconds: 200)); // skip past the frame where the opacity is zero

    final TextSelection selection = controller.selection;
    expect(selection.baseOffset, 4);
    expect(selection.extentOffset, 7);

    final RenderEditable renderEditable = findRenderEditable(tester);
    final List<TextSelectionPoint> endpoints = globalize(
      renderEditable.getEndpointsForSelection(selection),
      renderEditable,
    );
    expect(endpoints.length, 2);

    // Drag the right handle until there's only 1 char selected.
    // We use a small offset because the endpoint is on the very corner
    // of the handle.
    final Offset handlePos = endpoints[1].point + const Offset(4.0, 0.0);
    Offset newHandlePos = textOffsetToPosition(tester, 5); // Position before 'e'.
    gesture = await tester.startGesture(handlePos, pointer: 7);
    await tester.pump();
    await gesture.moveTo(newHandlePos);
    await tester.pump();

    expect(controller.selection.baseOffset, 4);
    expect(controller.selection.extentOffset, 5);

    newHandlePos = textOffsetToPosition(tester, 2); // Position before 'c'.
    await gesture.moveTo(newHandlePos);
    await tester.pump();
    await gesture.up();
    await tester.pump();

    expect(controller.selection.baseOffset, 4);
    // The selection doesn't move beyond the left handle. There's always at
    // least 1 char selected.
    expect(controller.selection.extentOffset, 5);
  });

  testWidgets('Can use selection toolbar', (WidgetTester tester) async {
    const String testValue = 'abc def ghi';
    await tester.pumpWidget(
      const MaterialApp(
        home: Material(
          child: SelectableText(
            testValue,
          ),
        ),
      ),
    );
    final EditableText editableTextWidget = tester.widget(find.byType(EditableText));
    final TextEditingController controller = editableTextWidget.controller;

    // Tap the selection handle to bring up the "paste / select all" menu.
    await tester.tapAt(textOffsetToPosition(tester, testValue.indexOf('e')));
    await tester.pump();
    await tester.pump(const Duration(milliseconds: 200)); // skip past the frame where the opacity is zero
    final RenderEditable renderEditable = findRenderEditable(tester);
    final List<TextSelectionPoint> endpoints = globalize(
      renderEditable.getEndpointsForSelection(controller.selection),
      renderEditable,
    );
    // Tapping on the part of the handle's GestureDetector where it overlaps
    // with the text itself does not show the menu, so add a small vertical
    // offset to tap below the text.
    await tester.tapAt(endpoints[0].point + const Offset(1.0, 13.0));
    await tester.pump();
    await tester.pump(const Duration(milliseconds: 200)); // skip past the frame where the opacity is zero

    // SELECT ALL should select all the text.
    await tester.tap(find.text('SELECT ALL'));
    await tester.pump();
    expect(controller.selection.baseOffset, 0);
    expect(controller.selection.extentOffset, testValue.length);

    // COPY should reset the selection.
    await tester.tap(find.text('COPY'));
    await skipPastScrollingAnimation(tester);
    expect(controller.selection.isCollapsed, true);
  });

  testWidgets('Selectable height with maxLine', (WidgetTester tester) async {
    await tester.pumpWidget(selectableTextBuilder());

    RenderBox findTextBox() => tester.renderObject(find.byType(SelectableText));

    final RenderBox textBox = findTextBox();
    final Size emptyInputSize = textBox.size;

    await tester.pumpWidget(selectableTextBuilder(text: 'No wrapping here.'));
    expect(findTextBox(), equals(textBox));
    expect(textBox.size.height, emptyInputSize.height);

    // Even when entering multiline text, SelectableText doesn't grow. It's a single
    // line input.
    await tester.pumpWidget(selectableTextBuilder(text: kThreeLines));
    expect(findTextBox(), equals(textBox));
    expect(textBox.size.height, emptyInputSize.height);

    // maxLines: 3 makes the SelectableText 3 lines tall
    await tester.pumpWidget(selectableTextBuilder(maxLines: 3));
    expect(findTextBox(), equals(textBox));
    expect(textBox.size.height, greaterThan(emptyInputSize.height));

    final Size threeLineInputSize = textBox.size;

    // Filling with 3 lines of text stays the same size
    await tester.pumpWidget(selectableTextBuilder(text: kThreeLines, maxLines: 3));
    expect(findTextBox(), equals(textBox));
    expect(textBox.size.height, threeLineInputSize.height);

    // An extra line won't increase the size because we max at 3.
    await tester.pumpWidget(selectableTextBuilder(text: kMoreThanFourLines, maxLines: 3));
    expect(findTextBox(), equals(textBox));
    expect(textBox.size.height, threeLineInputSize.height);

    // But now it will... but it will max at four
    await tester.pumpWidget(selectableTextBuilder(text: kMoreThanFourLines, maxLines: 4));
    expect(findTextBox(), equals(textBox));
    expect(textBox.size.height, greaterThan(threeLineInputSize.height));

    final Size fourLineInputSize = textBox.size;

    // Now it won't max out until the end
    await tester.pumpWidget(selectableTextBuilder(maxLines: null));
    expect(findTextBox(), equals(textBox));
    expect(textBox.size, equals(emptyInputSize));
    await tester.pumpWidget(selectableTextBuilder(text: kThreeLines, maxLines: null));
    expect(textBox.size.height, equals(threeLineInputSize.height));
    await tester.pumpWidget(selectableTextBuilder(text: kMoreThanFourLines, maxLines: null));
    expect(textBox.size.height, greaterThan(fourLineInputSize.height));
  });

  testWidgets('Can drag handles to change selection in multiline', (WidgetTester tester) async {
    const String testValue = kThreeLines;
    await tester.pumpWidget(
      overlay(
        child: const SelectableText(
          testValue,
          dragStartBehavior: DragStartBehavior.down,
          style: TextStyle(color: Colors.black, fontSize: 34.0),
          maxLines: 3,
          strutStyle: StrutStyle.disabled,
        ),
      ),
    );

    final EditableText editableTextWidget = tester.widget(find.byType(EditableText));
    final TextEditingController controller = editableTextWidget.controller;

    // Check that the text spans multiple lines.
    final Offset firstPos = textOffsetToPosition(tester, testValue.indexOf('First'));
    final Offset secondPos = textOffsetToPosition(tester, testValue.indexOf('Second'));
    final Offset thirdPos = textOffsetToPosition(tester, testValue.indexOf('Third'));
    final Offset middleStringPos = textOffsetToPosition(tester, testValue.indexOf('irst'));

    expect(firstPos.dx, 24.5);
    expect(secondPos.dx, 24.5);
    expect(thirdPos.dx, 24.5);
    expect(middleStringPos.dx, 58.5);
    expect(firstPos.dx, secondPos.dx);
    expect(firstPos.dx, thirdPos.dx);
    expect(firstPos.dy, lessThan(secondPos.dy));
    expect(secondPos.dy, lessThan(thirdPos.dy));

    // Long press the 'n' in 'until' to select the word.
    final Offset untilPos = textOffsetToPosition(tester, testValue.indexOf('until')+1);
    TestGesture gesture = await tester.startGesture(untilPos, pointer: 7);
    await tester.pump(const Duration(seconds: 2));
    await gesture.up();
    await tester.pump();
    await tester.pump(const Duration(milliseconds: 200)); // skip past the frame where the opacity is zero

    expect(controller.selection.baseOffset, 39);
    expect(controller.selection.extentOffset, 44);

    final RenderEditable renderEditable = findRenderEditable(tester);
    final List<TextSelectionPoint> endpoints = globalize(
      renderEditable.getEndpointsForSelection(controller.selection),
      renderEditable,
    );
    expect(endpoints.length, 2);

    // Drag the right handle to the third line, just after 'Third'.
    Offset handlePos = endpoints[1].point + const Offset(1.0, 1.0);
    Offset newHandlePos = textOffsetToPosition(tester, testValue.indexOf('Third') + 5);
    gesture = await tester.startGesture(handlePos, pointer: 7);
    await tester.pump();
    await gesture.moveTo(newHandlePos);
    await tester.pump();
    await gesture.up();
    await tester.pump();

    expect(controller.selection.baseOffset, 39);
    expect(controller.selection.extentOffset, 50);

    // Drag the left handle to the first line, just after 'First'.
    handlePos = endpoints[0].point + const Offset(-1.0, 1.0);
    newHandlePos = textOffsetToPosition(tester, testValue.indexOf('First') + 5);
    gesture = await tester.startGesture(handlePos, pointer: 7);
    await tester.pump();
    await gesture.moveTo(newHandlePos);
    await tester.pump();
    await gesture.up();
    await tester.pump();

    expect(controller.selection.baseOffset, 5);
    expect(controller.selection.extentOffset, 50);
    await tester.tap(find.text('COPY'));
    await tester.pump();
    expect(controller.selection.isCollapsed, true);
  });

  testWidgets('Can scroll multiline input', (WidgetTester tester) async {
    await tester.pumpWidget(
      overlay(
        child: const SelectableText(
          kMoreThanFourLines,
          dragStartBehavior: DragStartBehavior.down,
          style: TextStyle(color: Colors.black, fontSize: 34.0),
          maxLines: 2,
        ),
      ),
    );

    final EditableText editableTextWidget = tester.widget(find.byType(EditableText));
    final TextEditingController controller = editableTextWidget.controller;
    RenderBox findInputBox() => tester.renderObject(find.byType(SelectableText));
    final RenderBox inputBox = findInputBox();

    // Check that the last line of text is not displayed.
    final Offset firstPos = textOffsetToPosition(tester, kMoreThanFourLines.indexOf('First'));
    final Offset fourthPos = textOffsetToPosition(tester, kMoreThanFourLines.indexOf('Fourth'));
    expect(firstPos.dx, 0.0);
    expect(fourthPos.dx, 0.0);
    expect(firstPos.dx, fourthPos.dx);
    expect(firstPos.dy, lessThan(fourthPos.dy));
    expect(inputBox.hitTest(BoxHitTestResult(), position: inputBox.globalToLocal(firstPos)), isTrue);
    expect(inputBox.hitTest(BoxHitTestResult(), position: inputBox.globalToLocal(fourthPos)), isFalse);

    TestGesture gesture = await tester.startGesture(firstPos, pointer: 7);
    await tester.pump();
    await gesture.moveBy(const Offset(0.0, -1000.0));
    await tester.pump(const Duration(seconds: 1));
    // Wait and drag again to trigger https://github.com/flutter/flutter/issues/6329
    // (No idea why this is necessary, but the bug wouldn't repro without it.)
    await gesture.moveBy(const Offset(0.0, -1000.0));
    await tester.pump(const Duration(seconds: 1));
    await gesture.up();
    await tester.pump();
    await tester.pump(const Duration(seconds: 1));

    // Now the first line is scrolled up, and the fourth line is visible.
    Offset newFirstPos = textOffsetToPosition(tester, kMoreThanFourLines.indexOf('First'));
    Offset newFourthPos = textOffsetToPosition(tester, kMoreThanFourLines.indexOf('Fourth'));

    expect(newFirstPos.dy, lessThan(firstPos.dy));
    expect(inputBox.hitTest(BoxHitTestResult(), position: inputBox.globalToLocal(newFirstPos)), isFalse);
    expect(inputBox.hitTest(BoxHitTestResult(), position: inputBox.globalToLocal(newFourthPos)), isTrue);

    // Now try scrolling by dragging the selection handle.
    // Long press the middle of the word "won't" in the fourth line.
    final Offset selectedWordPos = textOffsetToPosition(
      tester,
      kMoreThanFourLines.indexOf('Fourth line') + 14,
    );

    gesture = await tester.startGesture(selectedWordPos, pointer: 7);
    await tester.pump(const Duration(seconds: 1));
    await gesture.up();
    await tester.pump();
    await tester.pump(const Duration(seconds: 1));

    expect(controller.selection.base.offset, 77);
    expect(controller.selection.extent.offset, 82);
    // Sanity check for the word selected is the intended one.
    expect(
      controller.text.substring(controller.selection.baseOffset, controller.selection.extentOffset),
      "won't",
    );

    final RenderEditable renderEditable = findRenderEditable(tester);
    final List<TextSelectionPoint> endpoints = globalize(
      renderEditable.getEndpointsForSelection(controller.selection),
      renderEditable,
    );
    expect(endpoints.length, 2);

    // Drag the left handle to the first line, just after 'First'.
    final Offset handlePos = endpoints[0].point + const Offset(-1, 1);
    final Offset newHandlePos = textOffsetToPosition(tester, kMoreThanFourLines.indexOf('First') + 5);
    gesture = await tester.startGesture(handlePos, pointer: 7);
    await tester.pump(const Duration(seconds: 1));
    await gesture.moveTo(newHandlePos + const Offset(0.0, -10.0));
    await tester.pump(const Duration(seconds: 1));
    await gesture.up();
    await tester.pump(const Duration(seconds: 1));

    // The text should have scrolled up with the handle to keep the active
    // cursor visible, back to its original position.
    newFirstPos = textOffsetToPosition(tester, kMoreThanFourLines.indexOf('First'));
    newFourthPos = textOffsetToPosition(tester, kMoreThanFourLines.indexOf('Fourth'));
    expect(newFirstPos.dy, firstPos.dy);
    expect(inputBox.hitTest(BoxHitTestResult(), position: inputBox.globalToLocal(newFirstPos)), isTrue);
    expect(inputBox.hitTest(BoxHitTestResult(), position: inputBox.globalToLocal(newFourthPos)), isFalse);
  });

  testWidgets('minLines cannot be greater than maxLines', (WidgetTester tester) async {
    try {
      await tester.pumpWidget(
        overlay(
          child: Container(
            width: 300.0,
            child: SelectableText(
              'abcd',
              minLines: 4,
              maxLines: 3,
            ),
          ),
        ),
      );
    } on AssertionError catch (e) {
      expect(e.toString(), contains("minLines can't be greater than maxLines"));
      return;
    }
    fail('An assert should be triggered when minLines is greater than maxLines');
  });

  testWidgets('Selectable height with minLine', (WidgetTester tester) async {
    await tester.pumpWidget(selectableTextBuilder());

    RenderBox findTextBox() => tester.renderObject(find.byType(SelectableText));

    final RenderBox textBox = findTextBox();
    final Size emptyInputSize = textBox.size;

    // Even if the text is a one liner, minimum height of SelectableText will determined by minLines
    await tester.pumpWidget(selectableTextBuilder(text: 'No wrapping here.', minLines: 2, maxLines: 3));
    expect(findTextBox(), equals(textBox));
    expect(textBox.size.height, emptyInputSize.height * 2);
  });

  testWidgets('Can align to center', (WidgetTester tester) async {
    await tester.pumpWidget(
      overlay(
        child: Container(
          width: 300.0,
          child: const SelectableText(
            'abcd',
            textAlign: TextAlign.center,
          ),
        ),
      ),
    );

    final RenderEditable editable = findRenderEditable(tester);

    final Offset topLeft = editable.localToGlobal(
      editable.getLocalRectForCaret(const TextPosition(offset: 2)).topLeft,
    );

    expect(topLeft.dx, equals(399.0));
  });

  testWidgets('Can align to center within center', (WidgetTester tester) async {
    await tester.pumpWidget(
      overlay(
        child: Container(
          width: 300.0,
          child: const Center(
            child: SelectableText(
              'abcd',
              textAlign: TextAlign.center,
            ),
          ),
        ),
      ),
    );

    final RenderEditable editable = findRenderEditable(tester);

    final Offset topLeft = editable.localToGlobal(
      editable.getLocalRectForCaret(const TextPosition(offset: 2)).topLeft,
    );

    expect(topLeft.dx, equals(399.0));
  });

  testWidgets('Selectable text drops selection when losing focus', (WidgetTester tester) async {
    final Key key1 = UniqueKey();
    final Key key2 = UniqueKey();

    await tester.pumpWidget(
      overlay(
        child: Column(
          children: <Widget>[
            SelectableText(
              'text 1',
              key: key1,
            ),
            SelectableText(
                'text 2',
                key: key2,
            ),
          ],
        ),
      ),
    );

    await tester.tap(find.byKey(key1));
    await tester.pump();
    final EditableText editableTextWidget = tester.widget(find.byType(EditableText).first);
    final TextEditingController controller = editableTextWidget.controller;
    controller.selection = const TextSelection(baseOffset: 0, extentOffset: 3);
    await tester.pump();
    expect(controller.selection, isNot(equals(TextRange.empty)));

    await tester.tap(find.byKey(key2));
    await tester.pump();
    expect(controller.selection, equals(TextRange.empty));
  });

  testWidgets('Selectable text identifies as text field in semantics', (WidgetTester tester) async {
    final SemanticsTester semantics = SemanticsTester(tester);

    await tester.pumpWidget(
      const MaterialApp(
        home: Material(
          child: Center(
            child: SelectableText('some text'),
          ),
        ),
      ),
    );

    expect(
      semantics,
      includesNodeWith(
        flags: <SemanticsFlag>[
          SemanticsFlag.isTextField,
          SemanticsFlag.isReadOnly,
          SemanticsFlag.isMultiline,
        ],
      ),
    );

    semantics.dispose();
  });

  group('Keyboard Tests', () {
    TextEditingController controller;

    Future<void> setupWidget(WidgetTester tester, String text) async {
      final FocusNode focusNode = FocusNode();
      await tester.pumpWidget(
        MaterialApp(
          home: Material(
            child: RawKeyboardListener(
              focusNode: focusNode,
              onKey: null,
              child: SelectableText(
                text,
                maxLines: 3,
                strutStyle: StrutStyle.disabled,
              ),
            ),
          ),
        ),
      );
      await tester.tap(find.byType(SelectableText));
      await tester.pumpAndSettle();
      final EditableText editableTextWidget = tester.widget(find.byType(EditableText).first);
      controller = editableTextWidget.controller;
    }

    testWidgets('Shift test 1', (WidgetTester tester) async {
      await setupWidget(tester, 'a big house');

      await tester.sendKeyDownEvent(LogicalKeyboardKey.shift);
      await tester.sendKeyDownEvent(LogicalKeyboardKey.arrowLeft);
      expect(controller.selection.extentOffset - controller.selection.baseOffset, -1);
    });

    testWidgets('Shift test 2', (WidgetTester tester) async {
      await setupWidget(tester, 'abcdefghi');

      controller.selection = const TextSelection.collapsed(offset: 3);
      await tester.pump();

      await tester.sendKeyDownEvent(LogicalKeyboardKey.shift);
      await tester.sendKeyDownEvent(LogicalKeyboardKey.arrowRight);
      await tester.pumpAndSettle();
      expect(controller.selection.extentOffset - controller.selection.baseOffset, 1);
    });

    testWidgets('Control Shift test', (WidgetTester tester) async {
      await setupWidget(tester, 'their big house');

      await tester.sendKeyDownEvent(LogicalKeyboardKey.control);
      await tester.sendKeyDownEvent(LogicalKeyboardKey.shift);
      await tester.sendKeyDownEvent(LogicalKeyboardKey.arrowLeft);

      await tester.pumpAndSettle();

      expect(controller.selection.extentOffset - controller.selection.baseOffset, -5);
    });

    testWidgets('Down and up test', (WidgetTester tester) async {
      await setupWidget(tester, 'a big house');

      await tester.sendKeyDownEvent(LogicalKeyboardKey.shift);
      await tester.sendKeyDownEvent(LogicalKeyboardKey.arrowUp);
      await tester.pumpAndSettle();

      expect(controller.selection.extentOffset - controller.selection.baseOffset, -11);

      await tester.sendKeyUpEvent(LogicalKeyboardKey.arrowUp);
      await tester.sendKeyUpEvent(LogicalKeyboardKey.shift);
      await tester.sendKeyDownEvent(LogicalKeyboardKey.shift);
      await tester.sendKeyDownEvent(LogicalKeyboardKey.arrowDown);
      await tester.pumpAndSettle();

      expect(controller.selection.extentOffset - controller.selection.baseOffset, 0);
    });

    testWidgets('Down and up test 2', (WidgetTester tester) async {
      await setupWidget(tester, 'a big house\njumped over a mouse\nOne more line yay');

      controller.selection = const TextSelection.collapsed(offset: 0);
      await tester.pump();

      for (int i = 0; i < 5; i += 1) {
        await tester.sendKeyEvent(LogicalKeyboardKey.arrowRight);
        await tester.pumpAndSettle();
      }
      await tester.sendKeyDownEvent(LogicalKeyboardKey.shift);
      await tester.sendKeyEvent(LogicalKeyboardKey.arrowDown);
      await tester.pumpAndSettle();
      await tester.sendKeyUpEvent(LogicalKeyboardKey.shift);
      await tester.pumpAndSettle();

      expect(controller.selection.extentOffset - controller.selection.baseOffset, 12);

      await tester.sendKeyDownEvent(LogicalKeyboardKey.shift);
      await tester.sendKeyEvent(LogicalKeyboardKey.arrowDown);
      await tester.pumpAndSettle();
      await tester.sendKeyUpEvent(LogicalKeyboardKey.shift);
      await tester.pumpAndSettle();

      expect(controller.selection.extentOffset - controller.selection.baseOffset, 32);

      await tester.sendKeyDownEvent(LogicalKeyboardKey.shift);
      await tester.sendKeyEvent(LogicalKeyboardKey.arrowUp);
      await tester.pumpAndSettle();
      await tester.sendKeyUpEvent(LogicalKeyboardKey.shift);
      await tester.pumpAndSettle();

      expect(controller.selection.extentOffset - controller.selection.baseOffset, 12);

      await tester.sendKeyDownEvent(LogicalKeyboardKey.shift);
      await tester.sendKeyEvent(LogicalKeyboardKey.arrowUp);
      await tester.pumpAndSettle();
      await tester.sendKeyUpEvent(LogicalKeyboardKey.shift);
      await tester.pumpAndSettle();

      expect(controller.selection.extentOffset - controller.selection.baseOffset, 0);

      await tester.sendKeyDownEvent(LogicalKeyboardKey.shift);
      await tester.sendKeyEvent(LogicalKeyboardKey.arrowUp);
      await tester.pumpAndSettle();
      await tester.sendKeyUpEvent(LogicalKeyboardKey.shift);
      await tester.pumpAndSettle();

      expect(controller.selection.extentOffset - controller.selection.baseOffset, -5);
    });
  });

  testWidgets('Copy test', (WidgetTester tester) async {
    final FocusNode focusNode = FocusNode();

    String clipboardContent = '';
    SystemChannels.platform.setMockMethodCallHandler((MethodCall methodCall) async {
      if (methodCall.method == 'Clipboard.setData')
        clipboardContent = methodCall.arguments['text'] as String;
      else if (methodCall.method == 'Clipboard.getData')
        return <String, dynamic>{'text': clipboardContent};
      return null;
    });
    const String testValue = 'a big house\njumped over a mouse';
    await tester.pumpWidget(
      MaterialApp(
        home: Material(
          child: RawKeyboardListener(
            focusNode: focusNode,
            onKey: null,
            child: const SelectableText(
              testValue,
              maxLines: 3,
            ),
          ),
        ),
      ),
    );
    final EditableText editableTextWidget = tester.widget(find.byType(EditableText).first);
    final TextEditingController controller = editableTextWidget.controller;
    focusNode.requestFocus();
    await tester.pump();

    await tester.tap(find.byType(SelectableText));
    await tester.pumpAndSettle();

    controller.selection = const TextSelection.collapsed(offset: 0);
    await tester.pump();

    // Select the first 5 characters
    await tester.sendKeyDownEvent(LogicalKeyboardKey.shift);
    for (int i = 0; i < 5; i += 1) {
      await tester.sendKeyEvent(LogicalKeyboardKey.arrowRight);
      await tester.pumpAndSettle();
    }
    await tester.sendKeyUpEvent(LogicalKeyboardKey.shift);

    // Copy them
    await tester.sendKeyDownEvent(LogicalKeyboardKey.controlRight);
    await tester.sendKeyDownEvent(LogicalKeyboardKey.keyC);
    await tester.sendKeyUpEvent(LogicalKeyboardKey.keyC);
    await tester.sendKeyUpEvent(LogicalKeyboardKey.controlRight);
    await tester.pumpAndSettle();

    expect(clipboardContent, 'a big');

    await tester.sendKeyEvent(LogicalKeyboardKey.arrowRight);
    await tester.pumpAndSettle();
  });

  testWidgets('Select all test', (WidgetTester tester) async {
    final FocusNode focusNode = FocusNode();
    const String testValue = 'a big house\njumped over a mouse';
    await tester.pumpWidget(
      MaterialApp(
        home: Material(
          child: RawKeyboardListener(
            focusNode: focusNode,
            onKey: null,
            child: const SelectableText(
              testValue,
              maxLines: 3,
            ),
          ),
        ),
      ),
    );
    final EditableText editableTextWidget = tester.widget(find.byType(EditableText).first);
    final TextEditingController controller = editableTextWidget.controller;
    focusNode.requestFocus();
    await tester.pump();

    await tester.tap(find.byType(SelectableText));
    await tester.pumpAndSettle();

    // Select All
    await tester.sendKeyDownEvent(LogicalKeyboardKey.control);
    await tester.sendKeyEvent(LogicalKeyboardKey.keyA);
    await tester.sendKeyUpEvent(LogicalKeyboardKey.control);
    await tester.pumpAndSettle();

    expect(controller.selection.baseOffset, 0);
    expect(controller.selection.extentOffset, 31);
  });

  testWidgets('Changing positions of selectable text', (WidgetTester tester) async {
    final FocusNode focusNode = FocusNode();
    final List<RawKeyEvent> events = <RawKeyEvent>[];

    final Key key1 = UniqueKey();
    final Key key2 = UniqueKey();

    await tester.pumpWidget(
      MaterialApp(
        home:
        Material(
          child: RawKeyboardListener(
            focusNode: focusNode,
            onKey: events.add,
            child: Column(
              crossAxisAlignment: CrossAxisAlignment.stretch,
              children: <Widget>[
                SelectableText(
                  'a big house',
                  key: key1,
                  maxLines: 3,
                ),
                SelectableText(
                  'another big house',
                  key: key2,
                  maxLines: 3,
                ),
              ],
            ),
          ),
        ),
      ),
    );

    EditableText editableTextWidget = tester.widget(find.byType(EditableText).first);
    TextEditingController c1 = editableTextWidget.controller;

    await tester.tap(find.byType(EditableText).first);
    await tester.pumpAndSettle();

    await tester.sendKeyDownEvent(LogicalKeyboardKey.shift);
    for (int i = 0; i < 5; i += 1) {
      await tester.sendKeyEvent(LogicalKeyboardKey.arrowLeft);
      await tester.pumpAndSettle();
    }
    await tester.sendKeyUpEvent(LogicalKeyboardKey.shift);
    await tester.pumpAndSettle();

    expect(c1.selection.extentOffset - c1.selection.baseOffset, -5);

    await tester.pumpWidget(
      MaterialApp(
        home:
        Material(
          child: RawKeyboardListener(
            focusNode: focusNode,
            onKey: events.add,
            child: Column(
              crossAxisAlignment: CrossAxisAlignment.stretch,
              children: <Widget>[
                SelectableText(
                  'another big house',
                  key: key2,
                  maxLines: 3,
                ),
                SelectableText(
                  'a big house',
                  key: key1,
                  maxLines: 3,
                ),
              ],
            ),
          ),
        ),
      ),
    );

    await tester.sendKeyDownEvent(LogicalKeyboardKey.shift);
    for (int i = 0; i < 5; i += 1) {
      await tester.sendKeyEvent(LogicalKeyboardKey.arrowLeft);
    }
    await tester.sendKeyUpEvent(LogicalKeyboardKey.shift);
    await tester.pumpAndSettle();

    editableTextWidget = tester.widget(find.byType(EditableText).last);
    c1 = editableTextWidget.controller;

    expect(c1.selection.extentOffset - c1.selection.baseOffset, -6);
  });


  testWidgets('Changing focus test', (WidgetTester tester) async {
    final FocusNode focusNode = FocusNode();
    final List<RawKeyEvent> events = <RawKeyEvent>[];

    final Key key1 = UniqueKey();
    final Key key2 = UniqueKey();

    await tester.pumpWidget(
      MaterialApp(
        home:
        Material(
          child: RawKeyboardListener(
            focusNode: focusNode,
            onKey: events.add,
            child: Column(
              crossAxisAlignment: CrossAxisAlignment.stretch,
              children: <Widget>[
                SelectableText(
                  'a big house',
                  key: key1,
                  maxLines: 3,
                ),
                SelectableText(
                  'another big house',
                  key: key2,
                  maxLines: 3,
                ),
              ],
            ),
          ),
        ),
      ),
    );

    final EditableText editableTextWidget1 = tester.widget(find.byType(EditableText).first);
    final TextEditingController c1 = editableTextWidget1.controller;

    final EditableText editableTextWidget2 = tester.widget(find.byType(EditableText).last);
    final TextEditingController c2 = editableTextWidget2.controller;

    await tester.tap(find.byType(SelectableText).first);
    await tester.pumpAndSettle();

    await tester.sendKeyDownEvent(LogicalKeyboardKey.shift);
    for (int i = 0; i < 5; i += 1) {
      await tester.sendKeyEvent(LogicalKeyboardKey.arrowLeft);
      await tester.pumpAndSettle();
    }
    await tester.sendKeyUpEvent(LogicalKeyboardKey.shift);
    await tester.pumpAndSettle();

    expect(c1.selection.extentOffset - c1.selection.baseOffset, -5);
    expect(c2.selection.extentOffset - c2.selection.baseOffset, 0);

    await tester.tap(find.byType(SelectableText).last);
    await tester.pumpAndSettle();

    await tester.sendKeyDownEvent(LogicalKeyboardKey.shift);
    for (int i = 0; i < 5; i += 1) {
      await tester.sendKeyEvent(LogicalKeyboardKey.arrowLeft);
      await tester.pumpAndSettle();
    }
    await tester.sendKeyUpEvent(LogicalKeyboardKey.shift);
    await tester.pumpAndSettle();

    expect(c1.selection.extentOffset - c1.selection.baseOffset, 0);
    expect(c2.selection.extentOffset - c2.selection.baseOffset, -5);
  });

  testWidgets('Caret works when maxLines is null', (WidgetTester tester) async {
    await tester.pumpWidget(
        overlay(
          child: const SelectableText(
            'x',
            maxLines: null,
          ),
        ),
    );

    final EditableText editableTextWidget = tester.widget(find.byType(EditableText).first);
    final TextEditingController controller = editableTextWidget.controller;

    expect(controller.selection.baseOffset, -1);

    // Tap the selection handle to bring up the "paste / select all" menu.
    await tester.tapAt(textOffsetToPosition(tester, 0));
    await tester.pump();
    await tester.pump(const Duration(milliseconds: 200)); // skip past the frame where the opacity is

    // Confirm that the selection was updated.
    expect(controller.selection.baseOffset, 0);
  });

  testWidgets('SelectableText baseline alignment no-strut', (WidgetTester tester) async {
    final Key keyA = UniqueKey();
    final Key keyB = UniqueKey();

    await tester.pumpWidget(
      overlay(
        child: Row(
          crossAxisAlignment: CrossAxisAlignment.baseline,
          textBaseline: TextBaseline.alphabetic,
          children: <Widget>[
            Expanded(
              child: SelectableText(
                'A',
                key: keyA,
                style: const TextStyle(fontSize: 10.0),
                strutStyle: StrutStyle.disabled,
              ),
            ),
            const Text(
              'abc',
              style: TextStyle(fontSize: 20.0),
            ),
            Expanded(
              child: SelectableText(
                'B',
                key: keyB,
                style: const TextStyle(fontSize: 30.0),
                strutStyle: StrutStyle.disabled,
              ),
            ),
          ],
        ),
      ),
    );

    // The Ahem font extends 0.2 * fontSize below the baseline.
    // So the three row elements line up like this:
    //
    //  A  abc  B
    //  ---------   baseline
    //  2  4    6   space below the baseline = 0.2 * fontSize
    //  ---------   rowBottomY

    final double rowBottomY = tester.getBottomLeft(find.byType(Row)).dy;
    expect(tester.getBottomLeft(find.byKey(keyA)).dy, closeTo(rowBottomY - 4.0, 0.001));
    expect(tester.getBottomLeft(find.text('abc')).dy, closeTo(rowBottomY - 2.0, 0.001));
    expect(tester.getBottomLeft(find.byKey(keyB)).dy, rowBottomY);
  });

  testWidgets('SelectableText baseline alignment', (WidgetTester tester) async {
    final Key keyA = UniqueKey();
    final Key keyB = UniqueKey();

    await tester.pumpWidget(
      overlay(
        child: Row(
          crossAxisAlignment: CrossAxisAlignment.baseline,
          textBaseline: TextBaseline.alphabetic,
          children: <Widget>[
            Expanded(
              child: SelectableText(
                'A',
                key: keyA,
                style: const TextStyle(fontSize: 10.0),
              ),
            ),
            const Text(
              'abc',
              style: TextStyle(fontSize: 20.0),
            ),
            Expanded(
              child: SelectableText(
                'B',
                key: keyB,
                style: const TextStyle(fontSize: 30.0),
              ),
            ),
          ],
        ),
      ),
    );

    // The Ahem font extends 0.2 * fontSize below the baseline.
    // So the three row elements line up like this:
    //
    //  A  abc  B
    //  ---------   baseline
    //  2  4    6   space below the baseline = 0.2 * fontSize
    //  ---------   rowBottomY

    final double rowBottomY = tester.getBottomLeft(find.byType(Row)).dy;
    expect(tester.getBottomLeft(find.byKey(keyA)).dy, closeTo(rowBottomY - 4.0, 0.001));
    expect(tester.getBottomLeft(find.text('abc')).dy, closeTo(rowBottomY - 2.0, 0.001));
    expect(tester.getBottomLeft(find.byKey(keyB)).dy, rowBottomY);
  });

  testWidgets('SelectableText semantics', (WidgetTester tester) async {
    final SemanticsTester semantics = SemanticsTester(tester);
    final Key key = UniqueKey();

    await tester.pumpWidget(
      overlay(
        child: SelectableText(
          'Guten Tag',
          key: key,
        ),
      ),
    );

    final EditableText editableTextWidget = tester.widget(find.byType(EditableText).first);
    final TextEditingController controller = editableTextWidget.controller;

    expect(semantics, hasSemantics(TestSemantics.root(
      children: <TestSemantics>[
        TestSemantics.rootChild(
          id: 1,
          textDirection: TextDirection.ltr,
          value: 'Guten Tag',
          actions: <SemanticsAction>[
            SemanticsAction.tap,
            SemanticsAction.longPress,
          ],
          flags: <SemanticsFlag>[
            SemanticsFlag.isTextField,
            SemanticsFlag.isReadOnly,
            SemanticsFlag.isMultiline,
          ],
        ),
      ],
    ), ignoreTransform: true, ignoreRect: true));

    await tester.tap(find.byKey(key));
    await tester.pump();

    controller.selection = const TextSelection.collapsed(offset: 9);
    await tester.pump();

    expect(semantics, hasSemantics(TestSemantics.root(
      children: <TestSemantics>[
        TestSemantics.rootChild(
          id: 1,
          textDirection: TextDirection.ltr,
          value: 'Guten Tag',
          textSelection: const TextSelection.collapsed(offset: 9),
          actions: <SemanticsAction>[
            SemanticsAction.tap,
            SemanticsAction.longPress,
            SemanticsAction.moveCursorBackwardByCharacter,
            SemanticsAction.moveCursorBackwardByWord,
            SemanticsAction.setSelection,
          ],
          flags: <SemanticsFlag>[
            SemanticsFlag.isReadOnly,
            SemanticsFlag.isTextField,
            SemanticsFlag.isMultiline,
            SemanticsFlag.isFocused,
          ],
        ),
      ],
    ), ignoreTransform: true, ignoreRect: true));

    controller.selection = const TextSelection.collapsed(offset: 4);
    await tester.pump();

    expect(semantics, hasSemantics(TestSemantics.root(
      children: <TestSemantics>[
        TestSemantics.rootChild(
          id: 1,
          textDirection: TextDirection.ltr,
          textSelection: const TextSelection.collapsed(offset: 4),
          value: 'Guten Tag',
          actions: <SemanticsAction>[
            SemanticsAction.tap,
            SemanticsAction.longPress,
            SemanticsAction.moveCursorBackwardByCharacter,
            SemanticsAction.moveCursorForwardByCharacter,
            SemanticsAction.moveCursorBackwardByWord,
            SemanticsAction.moveCursorForwardByWord,
            SemanticsAction.setSelection,
          ],
          flags: <SemanticsFlag>[
            SemanticsFlag.isReadOnly,
            SemanticsFlag.isTextField,
            SemanticsFlag.isMultiline,
            SemanticsFlag.isFocused,
          ],
        ),
      ],
    ), ignoreTransform: true, ignoreRect: true));

    controller.selection = const TextSelection.collapsed(offset: 0);
    await tester.pump();

    expect(semantics, hasSemantics(TestSemantics.root(
      children: <TestSemantics>[
        TestSemantics.rootChild(
          id: 1,
          textDirection: TextDirection.ltr,
          textSelection: const TextSelection.collapsed(offset: 0),
          value: 'Guten Tag',
          actions: <SemanticsAction>[
            SemanticsAction.tap,
            SemanticsAction.longPress,
            SemanticsAction.moveCursorForwardByCharacter,
            SemanticsAction.moveCursorForwardByWord,
            SemanticsAction.setSelection,
          ],
          flags: <SemanticsFlag>[
            SemanticsFlag.isReadOnly,
            SemanticsFlag.isTextField,
            SemanticsFlag.isMultiline,
            SemanticsFlag.isFocused,
          ],
        ),
      ],
    ), ignoreTransform: true, ignoreRect: true));

    semantics.dispose();
  });

  testWidgets('SelectableText semantics, enableInteractiveSelection = false', (WidgetTester tester) async {
    final SemanticsTester semantics = SemanticsTester(tester);
    final Key key = UniqueKey();

    await tester.pumpWidget(
      overlay(
        child: SelectableText(
          'Guten Tag',
          key: key,
          enableInteractiveSelection: false,
        ),
      ),
    );

    await tester.tap(find.byKey(key));
    await tester.pump();

    expect(semantics, hasSemantics(TestSemantics.root(
      children: <TestSemantics>[
        TestSemantics.rootChild(
          id: 1,
          value: 'Guten Tag',
          textDirection: TextDirection.ltr,
          actions: <SemanticsAction>[
            SemanticsAction.tap,
            SemanticsAction.longPress,
            // Absent the following because enableInteractiveSelection: false
            // SemanticsAction.moveCursorBackwardByCharacter,
            // SemanticsAction.moveCursorBackwardByWord,
            // SemanticsAction.setSelection,
            // SemanticsAction.paste,
          ],
          flags: <SemanticsFlag>[
            SemanticsFlag.isReadOnly,
            SemanticsFlag.isTextField,
            SemanticsFlag.isMultiline,
            // SelectableText act like a text widget when enableInteractiveSelection
            // is false. It will not respond to any pointer event.
            // SemanticsFlag.isFocused,
          ],
        ),
      ],
    ), ignoreTransform: true, ignoreRect: true));

    semantics.dispose();
  });

  testWidgets('SelectableText semantics for selections', (WidgetTester tester) async {
    final SemanticsTester semantics = SemanticsTester(tester);
    final Key key = UniqueKey();

    await tester.pumpWidget(
      overlay(
        child: SelectableText(
          'Hello',
          key: key,
        ),
      ),
    );

    final EditableText editableTextWidget = tester.widget(find.byType(EditableText).first);
    final TextEditingController controller = editableTextWidget.controller;

    expect(semantics, hasSemantics(TestSemantics.root(
      children: <TestSemantics>[
        TestSemantics.rootChild(
          id: 1,
          value: 'Hello',
          textDirection: TextDirection.ltr,
          actions: <SemanticsAction>[
            SemanticsAction.tap,
            SemanticsAction.longPress,
          ],
          flags: <SemanticsFlag>[
            SemanticsFlag.isReadOnly,
            SemanticsFlag.isTextField,
            SemanticsFlag.isMultiline,
          ],
        ),
      ],
    ), ignoreTransform: true, ignoreRect: true));

    // Focus the selectable text
    await tester.tap(find.byKey(key));
    await tester.pump();

    controller.selection = const TextSelection.collapsed(offset: 5);
    await tester.pump();

    expect(semantics, hasSemantics(TestSemantics.root(
      children: <TestSemantics>[
        TestSemantics.rootChild(
          id: 1,
          value: 'Hello',
          textSelection: const TextSelection.collapsed(offset: 5),
          textDirection: TextDirection.ltr,
          actions: <SemanticsAction>[
            SemanticsAction.tap,
            SemanticsAction.longPress,
            SemanticsAction.moveCursorBackwardByCharacter,
            SemanticsAction.moveCursorBackwardByWord,
            SemanticsAction.setSelection,
          ],
          flags: <SemanticsFlag>[
            SemanticsFlag.isReadOnly,
            SemanticsFlag.isTextField,
            SemanticsFlag.isMultiline,
            SemanticsFlag.isFocused,
          ],
        ),
      ],
    ), ignoreTransform: true, ignoreRect: true));

    controller.selection = const TextSelection(baseOffset: 5, extentOffset: 3);
    await tester.pump();

    expect(semantics, hasSemantics(TestSemantics.root(
      children: <TestSemantics>[
        TestSemantics.rootChild(
          id: 1,
          value: 'Hello',
          textSelection: const TextSelection(baseOffset: 5, extentOffset: 3),
          textDirection: TextDirection.ltr,
          actions: <SemanticsAction>[
            SemanticsAction.tap,
            SemanticsAction.longPress,
            SemanticsAction.moveCursorBackwardByCharacter,
            SemanticsAction.moveCursorForwardByCharacter,
            SemanticsAction.moveCursorBackwardByWord,
            SemanticsAction.moveCursorForwardByWord,
            SemanticsAction.setSelection,
            SemanticsAction.copy,
          ],
          flags: <SemanticsFlag>[
            SemanticsFlag.isReadOnly,
            SemanticsFlag.isTextField,
            SemanticsFlag.isMultiline,
            SemanticsFlag.isFocused,
          ],
        ),
      ],
    ), ignoreTransform: true, ignoreRect: true));

    semantics.dispose();
  });

  testWidgets('SelectableText change selection with semantics', (WidgetTester tester) async {
    final SemanticsTester semantics = SemanticsTester(tester);
    final SemanticsOwner semanticsOwner = tester.binding.pipelineOwner.semanticsOwner;
    final Key key = UniqueKey();

    await tester.pumpWidget(
      overlay(
        child: SelectableText(
          'Hello',
          key: key,
        ),
      ),
    );

    final EditableText editableTextWidget = tester.widget(find.byType(EditableText).first);
    final TextEditingController controller = editableTextWidget.controller;

    // Focus the selectable text
    await tester.tap(find.byKey(key));
    await tester.pump();

    controller.selection = const TextSelection(baseOffset: 5, extentOffset: 5);
    await tester.pump();

    const int inputFieldId = 1;

    expect(semantics, hasSemantics(TestSemantics.root(
      children: <TestSemantics>[
        TestSemantics.rootChild(
          id: inputFieldId,
          value: 'Hello',
          textSelection: const TextSelection.collapsed(offset: 5),
          textDirection: TextDirection.ltr,
          actions: <SemanticsAction>[
            SemanticsAction.tap,
            SemanticsAction.longPress,
            SemanticsAction.moveCursorBackwardByCharacter,
            SemanticsAction.moveCursorBackwardByWord,
            SemanticsAction.setSelection,
          ],
          flags: <SemanticsFlag>[
            SemanticsFlag.isReadOnly,
            SemanticsFlag.isTextField,
            SemanticsFlag.isMultiline,
            SemanticsFlag.isFocused,
          ],
        ),
      ],
    ), ignoreTransform: true, ignoreRect: true));

    // move cursor back once
    semanticsOwner.performAction(inputFieldId, SemanticsAction.setSelection, <dynamic, dynamic>{
      'base': 4,
      'extent': 4,
    });
    await tester.pump();
    expect(controller.selection, const TextSelection.collapsed(offset: 4));

    // move cursor to front
    semanticsOwner.performAction(inputFieldId, SemanticsAction.setSelection, <dynamic, dynamic>{
      'base': 0,
      'extent': 0,
    });
    await tester.pump();
    expect(controller.selection, const TextSelection.collapsed(offset: 0));

    // select all
    semanticsOwner.performAction(inputFieldId, SemanticsAction.setSelection, <dynamic, dynamic>{
      'base': 0,
      'extent': 5,
    });
    await tester.pump();
    expect(controller.selection, const TextSelection(baseOffset: 0, extentOffset: 5));
    expect(semantics, hasSemantics(TestSemantics.root(
      children: <TestSemantics>[
        TestSemantics.rootChild(
          id: inputFieldId,
          value: 'Hello',
          textSelection: const TextSelection(baseOffset: 0, extentOffset: 5),
          textDirection: TextDirection.ltr,
          actions: <SemanticsAction>[
            SemanticsAction.tap,
            SemanticsAction.longPress,
            SemanticsAction.moveCursorBackwardByCharacter,
            SemanticsAction.moveCursorBackwardByWord,
            SemanticsAction.setSelection,
            SemanticsAction.copy,
          ],
          flags: <SemanticsFlag>[
            SemanticsFlag.isReadOnly,
            SemanticsFlag.isTextField,
            SemanticsFlag.isMultiline,
            SemanticsFlag.isFocused,
          ],
        ),
      ],
    ), ignoreTransform: true, ignoreRect: true));

    semantics.dispose();
  });

  testWidgets('Can activate SelectableText with explicit controller via semantics', (WidgetTester tester) async {
    // Regression test for https://github.com/flutter/flutter/issues/17801

    const String testValue = 'Hello';

    final SemanticsTester semantics = SemanticsTester(tester);
    final SemanticsOwner semanticsOwner = tester.binding.pipelineOwner.semanticsOwner;
    final Key key = UniqueKey();

    await tester.pumpWidget(
      overlay(
        child: SelectableText(
          testValue,
          key: key,
        ),
      ),
    );

    const int inputFieldId = 1;

    expect(semantics, hasSemantics(
      TestSemantics.root(
        children: <TestSemantics>[
          TestSemantics(
            id: inputFieldId,
            flags: <SemanticsFlag>[
              SemanticsFlag.isReadOnly,
              SemanticsFlag.isTextField,
              SemanticsFlag.isMultiline,
            ],
            actions: <SemanticsAction>[SemanticsAction.tap, SemanticsAction.longPress],
            value: testValue,
            textDirection: TextDirection.ltr,
          ),
        ],
      ),
      ignoreRect: true, ignoreTransform: true,
    ));

    semanticsOwner.performAction(inputFieldId, SemanticsAction.tap);
    await tester.pump();

    expect(semantics, hasSemantics(
      TestSemantics.root(
        children: <TestSemantics>[
          TestSemantics(
            id: inputFieldId,
            flags: <SemanticsFlag>[
              SemanticsFlag.isReadOnly,
              SemanticsFlag.isTextField,
              SemanticsFlag.isMultiline,
              SemanticsFlag.isFocused,
            ],
            actions: <SemanticsAction>[
              SemanticsAction.tap,
              SemanticsAction.longPress,
              SemanticsAction.moveCursorBackwardByCharacter,
              SemanticsAction.moveCursorBackwardByWord,
              SemanticsAction.setSelection,
            ],
            value: testValue,
            textDirection: TextDirection.ltr,
            textSelection: const TextSelection(
              baseOffset: testValue.length,
              extentOffset: testValue.length,
            ),
          ),
        ],
      ),
      ignoreRect: true, ignoreTransform: true,
    ));

    semantics.dispose();
  });

  testWidgets('SelectableText throws when not descended from a MediaQuery widget', (WidgetTester tester) async {
    const Widget selectableText = SelectableText('something');
    await tester.pumpWidget(selectableText);
    final dynamic exception = tester.takeException();
    expect(exception, isFlutterError);
    expect(exception.toString(), startsWith('No MediaQuery widget found.\nSelectableText widgets require a MediaQuery widget ancestor.'));
  });

  testWidgets('onTap is called upon tap', (WidgetTester tester) async {
    int tapCount = 0;
    await tester.pumpWidget(
      overlay(
        child: SelectableText(
          'something',
          onTap: () {
            tapCount += 1;
          },
        ),
      ),
    );

    expect(tapCount, 0);
    await tester.tap(find.byType(SelectableText));
    // Wait a bit so they're all single taps and not double taps.
    await tester.pump(const Duration(milliseconds: 300));
    await tester.tap(find.byType(SelectableText));
    await tester.pump(const Duration(milliseconds: 300));
    await tester.tap(find.byType(SelectableText));
    await tester.pump(const Duration(milliseconds: 300));
    expect(tapCount, 3);
  });

  testWidgets('SelectableText style is merged with default text style', (WidgetTester tester) async {
    // Regression test for https://github.com/flutter/flutter/issues/23994
    final TextStyle defaultStyle = TextStyle(
      color: Colors.blue[500],
    );
    Widget buildFrame(TextStyle style) {
      return MaterialApp(
        home: Material(
          child: DefaultTextStyle (
            style: defaultStyle,
            child: Center(
              child: SelectableText(
                'something',
                style: style,
              ),
            ),
          ),
        ),
      );
    }

    // Empty TextStyle is overridden by theme
    await tester.pumpWidget(buildFrame(const TextStyle()));
    EditableText editableText = tester.widget(find.byType(EditableText));
    expect(editableText.style.color, defaultStyle.color);
    expect(editableText.style.background, defaultStyle.background);
    expect(editableText.style.shadows, defaultStyle.shadows);
    expect(editableText.style.decoration, defaultStyle.decoration);
    expect(editableText.style.locale, defaultStyle.locale);
    expect(editableText.style.wordSpacing, defaultStyle.wordSpacing);

    // Properties set on TextStyle override theme
    const Color setColor = Colors.red;
    await tester.pumpWidget(buildFrame(const TextStyle(color: setColor)));
    editableText = tester.widget(find.byType(EditableText));
    expect(editableText.style.color, setColor);

    // inherit: false causes nothing to be merged in from theme
    await tester.pumpWidget(buildFrame(const TextStyle(
      fontSize: 24.0,
      textBaseline: TextBaseline.alphabetic,
      inherit: false,
    )));
    editableText = tester.widget(find.byType(EditableText));
    expect(editableText.style.color, isNull);
  });

  testWidgets('style enforces required fields', (WidgetTester tester) async {
    Widget buildFrame(TextStyle style) {
      return MaterialApp(
        home: Material(
          child: SelectableText(
            'something',
            style: style,
          ),
        ),
      );
    }

    await tester.pumpWidget(buildFrame(const TextStyle(
      inherit: false,
      fontSize: 12.0,
      textBaseline: TextBaseline.alphabetic,
    )));
    expect(tester.takeException(), isNull);

    // With inherit not set to false, will pickup required fields from theme
    await tester.pumpWidget(buildFrame(const TextStyle(
      fontSize: 12.0,
    )));
    expect(tester.takeException(), isNull);

    await tester.pumpWidget(buildFrame(const TextStyle(
      inherit: false,
      fontSize: 12.0,
    )));
    expect(tester.takeException(), isNotNull);
  });

  testWidgets(
    'tap moves cursor to the edge of the word it tapped',
    (WidgetTester tester) async {
      await tester.pumpWidget(
        const MaterialApp(
          home: Material(
            child: Center(
              child: SelectableText('Atwater Peel Sherbrooke Bonaventure'),
            ),
          ),
        ),
      );

      final Offset selectableTextStart = tester.getTopLeft(find.byType(SelectableText));

      await tester.tapAt(selectableTextStart + const Offset(50.0, 5.0));
      await tester.pump();

      final EditableText editableTextWidget = tester.widget(find.byType(EditableText).first);
      final TextEditingController controller = editableTextWidget.controller;
      // We moved the cursor.
      expect(
        controller.selection,
        const TextSelection.collapsed(offset: 7, affinity: TextAffinity.upstream),
      );

      // But don't trigger the toolbar.
      expect(find.byType(CupertinoButton), findsNothing);
  }, variant: const TargetPlatformVariant(<TargetPlatform>{ TargetPlatform.iOS,  TargetPlatform.macOS }));

  testWidgets(
    'tap moves cursor to the position tapped (Android)',
    (WidgetTester tester) async {
      await tester.pumpWidget(
        const MaterialApp(
          home: Material(
            child: Center(
              child: SelectableText('Atwater Peel Sherbrooke Bonaventure'),
            ),
          ),
        ),
      );

      final Offset selectableTextStart = tester.getTopLeft(find.byType(SelectableText));

      await tester.tapAt(selectableTextStart + const Offset(50.0, 5.0));
      await tester.pump();

      final EditableText editableTextWidget = tester.widget(find.byType(EditableText).first);
      final TextEditingController controller = editableTextWidget.controller;

      // We moved the cursor.
      expect(
        controller.selection,
        const TextSelection.collapsed(offset: 4, affinity: TextAffinity.upstream),
      );

      // But don't trigger the toolbar.
      expect(find.byType(FlatButton), findsNothing);
    },
  );

  testWidgets(
    'two slow taps do not trigger a word selection',
    (WidgetTester tester) async {
      await tester.pumpWidget(
        const MaterialApp(
          home: Material(
            child: Center(
              child: SelectableText('Atwater Peel Sherbrooke Bonaventure'),
            ),
          ),
        ),
      );

      final Offset selectableTextStart = tester.getTopLeft(find.byType(SelectableText));

      await tester.tapAt(selectableTextStart + const Offset(50.0, 5.0));
      await tester.pump(const Duration(milliseconds: 500));
      await tester.tapAt(selectableTextStart + const Offset(50.0, 5.0));
      await tester.pump();

      final EditableText editableTextWidget = tester.widget(find.byType(EditableText).first);
      final TextEditingController controller = editableTextWidget.controller;

      // Plain collapsed selection.
      expect(
        controller.selection,
        const TextSelection.collapsed(offset: 7, affinity: TextAffinity.upstream),
      );

      // No toolbar.
      expect(find.byType(CupertinoButton), findsNothing);
  }, variant: const TargetPlatformVariant(<TargetPlatform>{ TargetPlatform.iOS,  TargetPlatform.macOS }));

  testWidgets(
    'double tap selects word and first tap of double tap moves cursor',
    (WidgetTester tester) async {
      await tester.pumpWidget(
        const MaterialApp(
          home: Material(
            child: Center(
              child: SelectableText('Atwater Peel Sherbrooke Bonaventure'),
            ),
          ),
        ),
      );

      final Offset selectableTextStart = tester.getTopLeft(find.byType(SelectableText));

      // This tap just puts the cursor somewhere different than where the double
      // tap will occur to test that the double tap moves the existing cursor first.
      await tester.tapAt(selectableTextStart + const Offset(50.0, 5.0));
      await tester.pump(const Duration(milliseconds: 500));

      await tester.tapAt(selectableTextStart + const Offset(150.0, 5.0));
      await tester.pump(const Duration(milliseconds: 50));

      final EditableText editableTextWidget = tester.widget(find.byType(EditableText).first);
      final TextEditingController controller = editableTextWidget.controller;

      // First tap moved the cursor.
      expect(
        controller.selection,
        const TextSelection.collapsed(offset: 12, affinity: TextAffinity.upstream),
      );
      await tester.tapAt(selectableTextStart + const Offset(150.0, 5.0));
      await tester.pump();

      // Second tap selects the word around the cursor.
      expect(
        controller.selection,
        const TextSelection(baseOffset: 8, extentOffset: 12),
      );

      // Selected text shows 1 toolbar buttons.
      expect(find.byType(CupertinoButton), findsNWidgets(1));
  }, variant: const TargetPlatformVariant(<TargetPlatform>{ TargetPlatform.iOS,  TargetPlatform.macOS }));

  testWidgets(
    'double tap selects word and first tap of double tap moves cursor and shows toolbar (Android)',
    (WidgetTester tester) async {
      await tester.pumpWidget(
        const MaterialApp(
          home: Material(
            child: Center(
              child: SelectableText('Atwater Peel Sherbrooke Bonaventure'),
            ),
          ),
        ),
      );

      final Offset selectableTextStart = tester.getTopLeft(find.byType(SelectableText));

      // This tap just puts the cursor somewhere different than where the double
      // tap will occur to test that the double tap moves the existing cursor first.
      await tester.tapAt(selectableTextStart + const Offset(50.0, 5.0));
      await tester.pump(const Duration(milliseconds: 500));

      await tester.tapAt(selectableTextStart + const Offset(150.0, 5.0));
      await tester.pump(const Duration(milliseconds: 50));

      final EditableText editableTextWidget = tester.widget(find.byType(EditableText).first);
      final TextEditingController controller = editableTextWidget.controller;

      // First tap moved the cursor.
      expect(
        controller.selection,
        const TextSelection.collapsed(offset: 11, affinity: TextAffinity.upstream),
      );
      await tester.tapAt(selectableTextStart + const Offset(150.0, 5.0));
      await tester.pump();

      // Second tap selects the word around the cursor.
      expect(
        controller.selection,
        const TextSelection(baseOffset: 8, extentOffset: 12),
      );

      // Selected text shows 2 toolbar buttons: copy, select all
      expect(find.byType(FlatButton), findsNWidgets(2));
    },
  );

  testWidgets(
    'double tap on top of cursor also selects word (Android)',
    (WidgetTester tester) async {
      await tester.pumpWidget(
        const MaterialApp(
          home: Material(
            child: Center(
              child: SelectableText('Atwater Peel Sherbrooke Bonaventure'),
            ),
          ),
        ),
      );

      // Tap to put the cursor after the "w".
      const int index = 3;
      await tester.tapAt(textOffsetToPosition(tester, index));
      await tester.pump(const Duration(milliseconds: 500));

      final EditableText editableTextWidget = tester.widget(find.byType(EditableText).first);
      final TextEditingController controller = editableTextWidget.controller;

      expect(
        controller.selection,
        const TextSelection.collapsed(offset: index),
      );

      // Double tap on the same location.
      await tester.tapAt(textOffsetToPosition(tester, index));
      await tester.pump(const Duration(milliseconds: 50));

      // First tap doesn't change the selection
      expect(
        controller.selection,
        const TextSelection.collapsed(offset: index),
      );

      // Second tap selects the word around the cursor.
      await tester.tapAt(textOffsetToPosition(tester, index));
      await tester.pump();
      expect(
        controller.selection,
        const TextSelection(baseOffset: 0, extentOffset: 7),
      );

      // Selected text shows 2 toolbar buttons: copy, select all
      expect(find.byType(FlatButton), findsNWidgets(2));
    },
  );

  testWidgets(
    'double tap hold selects word',
    (WidgetTester tester) async {
      await tester.pumpWidget(
        const MaterialApp(
          home: Material(
            child: Center(
              child: SelectableText('Atwater Peel Sherbrooke Bonaventure'),
            ),
          ),
        ),
      );

      final Offset selectableTextStart = tester.getTopLeft(find.byType(SelectableText));

      await tester.tapAt(selectableTextStart + const Offset(150.0, 5.0));
      await tester.pump(const Duration(milliseconds: 50));
      final TestGesture gesture =
      await tester.startGesture(selectableTextStart + const Offset(150.0, 5.0));
      // Hold the press.
      await tester.pump(const Duration(milliseconds: 500));

      final EditableText editableTextWidget = tester.widget(find.byType(EditableText).first);
      final TextEditingController controller = editableTextWidget.controller;

      expect(
        controller.selection,
        const TextSelection(baseOffset: 8, extentOffset: 12),
      );

      // Selected text shows 1 toolbar buttons.
      expect(find.byType(CupertinoButton), findsNWidgets(1));

      await gesture.up();
      await tester.pump();

      // Still selected.
      expect(
        controller.selection,
        const TextSelection(baseOffset: 8, extentOffset: 12),
      );
      // The toolbar is still showing.
      expect(find.byType(CupertinoButton), findsNWidgets(1));
  }, variant: const TargetPlatformVariant(<TargetPlatform>{ TargetPlatform.iOS,  TargetPlatform.macOS }));

  testWidgets(
    'tap after a double tap select is not affected (iOS)',
    (WidgetTester tester) async {
      await tester.pumpWidget(
        const MaterialApp(
          home: Material(
            child: Center(
              child: SelectableText('Atwater Peel Sherbrooke Bonaventure'),
            ),
          ),
        ),
      );

      final Offset selectableTextStart = tester.getTopLeft(find.byType(SelectableText));

      await tester.tapAt(selectableTextStart + const Offset(150.0, 5.0));
      await tester.pump(const Duration(milliseconds: 50));

      final EditableText editableTextWidget = tester.widget(find.byType(EditableText).first);
      final TextEditingController controller = editableTextWidget.controller;

      // First tap moved the cursor.
      expect(
        controller.selection,
        const TextSelection.collapsed(offset: 12, affinity: TextAffinity.upstream),
      );
      await tester.tapAt(selectableTextStart + const Offset(150.0, 5.0));
      await tester.pump(const Duration(milliseconds: 500));

      await tester.tapAt(selectableTextStart + const Offset(100.0, 5.0));
      await tester.pump();

      // Plain collapsed selection at the edge of first word. In iOS 12, the
      // the first tap after a double tap ends up putting the cursor at where
      // you tapped instead of the edge like every other single tap. This is
      // likely a bug in iOS 12 and not present in other versions.
      expect(
        controller.selection,
        const TextSelection.collapsed(offset: 7),
      );

      // No toolbar.
      expect(find.byType(CupertinoButton), findsNothing);
  }, variant: const TargetPlatformVariant(<TargetPlatform>{ TargetPlatform.iOS,  TargetPlatform.macOS }));

  testWidgets(
    'long press moves cursor to the exact long press position and shows toolbar',
    (WidgetTester tester) async {
      await tester.pumpWidget(
        const MaterialApp(
          home: Material(
            child: Center(
              child: SelectableText('Atwater Peel Sherbrooke Bonaventure'),
            ),
          ),
        ),
      );

      final Offset selectableTextStart = tester.getTopLeft(find.byType(SelectableText));

      await tester.longPressAt(selectableTextStart + const Offset(50.0, 5.0));
      await tester.pump();

      final EditableText editableTextWidget = tester.widget(find.byType(EditableText).first);
      final TextEditingController controller = editableTextWidget.controller;

      // Collapsed cursor for iOS long press.
      expect(
        controller.selection,
        const TextSelection.collapsed(offset: 4, affinity: TextAffinity.upstream),
      );

      // Collapsed toolbar shows 2 buttons.
      expect(find.byType(CupertinoButton), findsNWidgets(1));
  }, variant: const TargetPlatformVariant(<TargetPlatform>{ TargetPlatform.iOS,  TargetPlatform.macOS }));

  testWidgets(
    'long press selects word and shows toolbar (Android)',
    (WidgetTester tester) async {

      await tester.pumpWidget(
        const MaterialApp(
          home: Material(
            child: Center(
              child: SelectableText('Atwater Peel Sherbrooke Bonaventure'),
            ),
          ),
        ),
      );

      final Offset selectableTextStart = tester.getTopLeft(find.byType(SelectableText));

      await tester.longPressAt(selectableTextStart + const Offset(50.0, 5.0));
      await tester.pump();

      final EditableText editableTextWidget = tester.widget(find.byType(EditableText).first);
      final TextEditingController controller = editableTextWidget.controller;

      expect(
        controller.selection,
        const TextSelection(baseOffset: 0, extentOffset: 7),
      );

      // Collapsed toolbar shows 2 buttons: copy, select all
      expect(find.byType(FlatButton), findsNWidgets(2));
    },
  );

  testWidgets(
    'long press tap cannot initiate a double tap',
    (WidgetTester tester) async {
      await tester.pumpWidget(
        const MaterialApp(
          home: Material(
            child: Center(
              child: SelectableText('Atwater Peel Sherbrooke Bonaventure'),
            ),
          ),
        ),
      );

      final Offset selectableTextStart = tester.getTopLeft(find.byType(SelectableText));

      await tester.longPressAt(selectableTextStart + const Offset(50.0, 5.0));
      await tester.pump(const Duration(milliseconds: 50));

      await tester.tapAt(selectableTextStart + const Offset(50.0, 5.0));
      await tester.pump();

      final EditableText editableTextWidget = tester.widget(find.byType(EditableText).first);
      final TextEditingController controller = editableTextWidget.controller;

      // We ended up moving the cursor to the edge of the same word and dismissed
      // the toolbar.
      expect(
        controller.selection,
        const TextSelection.collapsed(offset: 7, affinity: TextAffinity.upstream),
      );

      expect(find.byType(CupertinoButton), findsNothing);
  }, variant: const TargetPlatformVariant(<TargetPlatform>{ TargetPlatform.iOS,  TargetPlatform.macOS }));

  testWidgets(
    'long press drag moves the cursor under the drag and shows toolbar on lift (iOS)',
    (WidgetTester tester) async {
      await tester.pumpWidget(
        const MaterialApp(
          home: Material(
            child: Center(
              child: SelectableText('Atwater Peel Sherbrooke Bonaventure'),
            ),
          ),
        ),
      );

      final Offset selectableTextStart = tester.getTopLeft(find.byType(SelectableText));

      final TestGesture gesture =
      await tester.startGesture(selectableTextStart + const Offset(50.0, 5.0));
      await tester.pump(const Duration(milliseconds: 500));

      final EditableText editableTextWidget = tester.widget(find.byType(EditableText).first);
      final TextEditingController controller = editableTextWidget.controller;

      // Long press on iOS shows collapsed selection cursor.
      expect(
        controller.selection,
        const TextSelection.collapsed(offset: 4, affinity: TextAffinity.upstream),
      );
      // Cursor move doesn't trigger a toolbar initially.
      expect(find.byType(CupertinoButton), findsNothing);

      await gesture.moveBy(const Offset(50, 0));
      await tester.pump();

      // The selection position is now moved with the drag.
      expect(
        controller.selection,
        const TextSelection.collapsed(offset: 7, affinity: TextAffinity.downstream),
      );
      // Still no toolbar.
      expect(find.byType(CupertinoButton), findsNothing);

      await gesture.moveBy(const Offset(50, 0));
      await tester.pump();

      // The selection position is now moved with the drag.
      expect(
        controller.selection,
        const TextSelection.collapsed(offset: 11, affinity: TextAffinity.upstream),
      );
      // Still no toolbar.
      expect(find.byType(CupertinoButton), findsNothing);

      await gesture.up();
      await tester.pump();

      // The selection isn't affected by the gesture lift.
      expect(
        controller.selection,
        const TextSelection.collapsed(offset: 11, affinity: TextAffinity.upstream),
      );
      // The toolbar now shows up.
      expect(find.byType(CupertinoButton), findsNWidgets(1));
  }, variant: const TargetPlatformVariant(<TargetPlatform>{ TargetPlatform.iOS,  TargetPlatform.macOS }));

  testWidgets('long press drag can edge scroll', (WidgetTester tester) async {
    await tester.pumpWidget(
      const MaterialApp(
        home: Material(
          child: Center(
            child: SelectableText(
              'Atwater Peel Sherbrooke Bonaventure Angrignon Peel Côte-des-Neiges',
              maxLines: 1,
            ),
          ),
        ),
      ),
    );

    final RenderEditable renderEditable = findRenderEditable(tester);

    List<TextSelectionPoint> lastCharEndpoint = renderEditable.getEndpointsForSelection(
      const TextSelection.collapsed(offset: 66), // Last character's position.
    );

    expect(lastCharEndpoint.length, 1);
    // Just testing the test and making sure that the last character is off
    // the right side of the screen.
    expect(lastCharEndpoint[0].point.dx, 924.0);

    final Offset selectableTextStart = tester.getTopLeft(find.byType(SelectableText));

    final TestGesture gesture =
    await tester.startGesture(selectableTextStart + const Offset(300, 5));
    await tester.pump(const Duration(milliseconds: 500));

    final EditableText editableTextWidget = tester.widget(find.byType(EditableText).first);
    final TextEditingController controller = editableTextWidget.controller;

    expect(
      controller.selection,
      const TextSelection.collapsed(offset: 21),
    );
    expect(find.byType(CupertinoButton), findsNothing);

    await gesture.moveBy(const Offset(600, 0));
    // To the edge of the screen basically.
    await tester.pump();
    expect(
      controller.selection,
      const TextSelection.collapsed(offset: 64, affinity: TextAffinity.downstream),
    );
    // Keep moving out.
    await gesture.moveBy(const Offset(1, 0));
    await tester.pump();
    expect(
      controller.selection,
      const TextSelection.collapsed(offset: 66, affinity: TextAffinity.upstream),
    );
    await gesture.moveBy(const Offset(1, 0));
    await tester.pump();
    expect(
      controller.selection,
      const TextSelection.collapsed(offset: 66, affinity: TextAffinity.upstream),
    ); // We're at the edge now.
    expect(find.byType(CupertinoButton), findsNothing);

    await gesture.up();
    await tester.pump();

    // The selection isn't affected by the gesture lift.
    expect(
      controller.selection,
      const TextSelection.collapsed(offset: 66, affinity: TextAffinity.upstream),
    );
    // The toolbar now shows up.
    expect(find.byType(CupertinoButton), findsNWidgets(1));

    lastCharEndpoint = renderEditable.getEndpointsForSelection(
      const TextSelection.collapsed(offset: 66), // Last character's position.
    );

    expect(lastCharEndpoint.length, 1);
    // The last character is now on screen near the right edge.
    expect(lastCharEndpoint[0].point.dx, moreOrLessEquals(798, epsilon: 1));

    final List<TextSelectionPoint> firstCharEndpoint = renderEditable.getEndpointsForSelection(
      const TextSelection.collapsed(offset: 0), // First character's position.
    );
    expect(firstCharEndpoint.length, 1);
    // The first character is now offscreen to the left.
    expect(firstCharEndpoint[0].point.dx, moreOrLessEquals(-125, epsilon: 1));
  }, variant: const TargetPlatformVariant(<TargetPlatform>{ TargetPlatform.iOS,  TargetPlatform.macOS }));

  testWidgets(
    'long tap after a double tap select is not affected',
    (WidgetTester tester) async {
      await tester.pumpWidget(
        const MaterialApp(
          home: Material(
            child: Center(
              child: SelectableText('Atwater Peel Sherbrooke Bonaventure'),
            ),
          ),
        ),
      );

      final Offset selectableTextStart = tester.getTopLeft(find.byType(SelectableText));

      await tester.tapAt(selectableTextStart + const Offset(150.0, 5.0));
      await tester.pump(const Duration(milliseconds: 50));

      final EditableText editableTextWidget = tester.widget(find.byType(EditableText).first);
      final TextEditingController controller = editableTextWidget.controller;

      // First tap moved the cursor to the beginning of the second word.
      expect(
        controller.selection,
        const TextSelection.collapsed(offset: 12, affinity: TextAffinity.upstream),
      );
      await tester.tapAt(selectableTextStart + const Offset(150.0, 5.0));
      await tester.pump(const Duration(milliseconds: 500));

      await tester.longPressAt(selectableTextStart + const Offset(100.0, 5.0));
      await tester.pump();

      // Plain collapsed selection at the exact tap position.
      expect(
        controller.selection,
        const TextSelection.collapsed(offset: 7),
      );

      // Long press toolbar.
      expect(find.byType(CupertinoButton), findsNWidgets(1));
  }, variant: const TargetPlatformVariant(<TargetPlatform>{ TargetPlatform.iOS,  TargetPlatform.macOS }));
//convert
  testWidgets(
    'double tap after a long tap is not affected',
    (WidgetTester tester) async {
      await tester.pumpWidget(
        const MaterialApp(
          home: Material(
            child: Center(
              child: SelectableText('Atwater Peel Sherbrooke Bonaventure'),
            ),
          ),
        ),
      );

      final Offset selectableTextStart = tester.getTopLeft(find.byType(SelectableText));

      await tester.longPressAt(selectableTextStart + const Offset(50.0, 5.0));
      await tester.pump(const Duration(milliseconds: 50));

      await tester.tapAt(selectableTextStart + const Offset(150.0, 5.0));
      await tester.pump(const Duration(milliseconds: 50));

      final EditableText editableTextWidget = tester.widget(find.byType(EditableText).first);
      final TextEditingController controller = editableTextWidget.controller;

      // First tap moved the cursor.
      expect(
        controller.selection,
        const TextSelection.collapsed(offset: 12, affinity: TextAffinity.upstream),
      );
      await tester.tapAt(selectableTextStart + const Offset(150.0, 5.0));
      await tester.pump();

      // Double tap selection.
      expect(
        controller.selection,
        const TextSelection(baseOffset: 8, extentOffset: 12),
      );
      expect(find.byType(CupertinoButton), findsNWidgets(1));
  }, variant: const TargetPlatformVariant(<TargetPlatform>{ TargetPlatform.iOS,  TargetPlatform.macOS }));

  testWidgets(
    'double tap chains work',
    (WidgetTester tester) async {
      await tester.pumpWidget(
        const MaterialApp(
          home: Material(
            child: Center(
              child: SelectableText('Atwater Peel Sherbrooke Bonaventure'),
            ),
          ),
        ),
      );

      final Offset selectableTextStart = tester.getTopLeft(find.byType(SelectableText));

      await tester.tapAt(selectableTextStart + const Offset(50.0, 5.0));
      await tester.pump(const Duration(milliseconds: 50));

      final EditableText editableTextWidget = tester.widget(find.byType(EditableText).first);
      final TextEditingController controller = editableTextWidget.controller;

      expect(
        controller.selection,
        const TextSelection.collapsed(offset: 7, affinity: TextAffinity.upstream),
      );
      await tester.tapAt(selectableTextStart + const Offset(50.0, 5.0));
      await tester.pump(const Duration(milliseconds: 50));
      expect(
        controller.selection,
        const TextSelection(baseOffset: 0, extentOffset: 7),
      );
      expect(find.byType(CupertinoButton), findsNWidgets(1));

      // Double tap selecting the same word somewhere else is fine.
      await tester.tapAt(selectableTextStart + const Offset(10.0, 5.0));
      await tester.pump(const Duration(milliseconds: 50));
      // First tap moved the cursor.
      expect(
        controller.selection,
        const TextSelection.collapsed(offset: 0, affinity: TextAffinity.downstream),
      );
      await tester.tapAt(selectableTextStart + const Offset(10.0, 5.0));
      await tester.pump(const Duration(milliseconds: 50));
      expect(
        controller.selection,
        const TextSelection(baseOffset: 0, extentOffset: 7),
      );
      expect(find.byType(CupertinoButton), findsNWidgets(1));

      await tester.tapAt(selectableTextStart + const Offset(150.0, 5.0));
      await tester.pump(const Duration(milliseconds: 50));
      // First tap moved the cursor.
      expect(
        controller.selection,
        const TextSelection.collapsed(offset: 12, affinity: TextAffinity.upstream),
      );
      await tester.tapAt(selectableTextStart + const Offset(150.0, 5.0));
      await tester.pump(const Duration(milliseconds: 50));
      expect(
        controller.selection,
        const TextSelection(baseOffset: 8, extentOffset: 12),
      );
      expect(find.byType(CupertinoButton), findsNWidgets(1));
  }, variant: const TargetPlatformVariant(<TargetPlatform>{ TargetPlatform.iOS,  TargetPlatform.macOS }));

  testWidgets('force press does not select a word on (android)', (WidgetTester tester) async {
    await tester.pumpWidget(
      const MaterialApp(
        home: Material(
          child: SelectableText('Atwater Peel Sherbrooke Bonaventure'),
        ),
      ),
    );

    final Offset offset = tester.getTopLeft(find.byType(SelectableText)) + const Offset(150.0, 5.0);

    const int pointerValue = 1;
    final TestGesture gesture = await tester.createGesture();
    await gesture.downWithCustomEvent(
      offset,
      PointerDownEvent(
        pointer: pointerValue,
        position: offset,
        pressure: 0.0,
        pressureMax: 6.0,
        pressureMin: 0.0,
      ),
    );
    await gesture.updateWithCustomEvent(PointerMoveEvent(pointer: pointerValue, position: offset + const Offset(150.0, 5.0), pressure: 0.5, pressureMin: 0, pressureMax: 1));

    final EditableText editableTextWidget = tester.widget(find.byType(EditableText).first);
    final TextEditingController controller = editableTextWidget.controller;

    // We don't want this gesture to select any word on Android.
    expect(controller.selection, const TextSelection.collapsed(offset: -1));

    await gesture.up();
    await tester.pump();
    expect(find.byType(FlatButton), findsNothing);
  });

  testWidgets('force press selects word', (WidgetTester tester) async {
    await tester.pumpWidget(
      const MaterialApp(
        home: Material(
          child: SelectableText('Atwater Peel Sherbrooke Bonaventure'),
        ),
      ),
    );

    final Offset selectableTextStart = tester.getTopLeft(find.byType(SelectableText));

    const int pointerValue = 1;
    final Offset offset = selectableTextStart + const Offset(150.0, 5.0);
    final TestGesture gesture = await tester.createGesture();
    await gesture.downWithCustomEvent(
      offset,
      PointerDownEvent(
        pointer: pointerValue,
        position: offset,
        pressure: 0.0,
        pressureMax: 6.0,
        pressureMin: 0.0,
      ),
    );

    await gesture.updateWithCustomEvent(PointerMoveEvent(pointer: pointerValue, position: selectableTextStart + const Offset(150.0, 5.0), pressure: 0.5, pressureMin: 0, pressureMax: 1));

    final EditableText editableTextWidget = tester.widget(find.byType(EditableText).first);
    final TextEditingController controller = editableTextWidget.controller;

    // We expect the force press to select a word at the given location.
    expect(
      controller.selection,
      const TextSelection(baseOffset: 8, extentOffset: 12),
    );

    await gesture.up();
    await tester.pump();
    expect(find.byType(CupertinoButton), findsNWidgets(1));
  }, variant: const TargetPlatformVariant(<TargetPlatform>{ TargetPlatform.iOS,  TargetPlatform.macOS }));

  testWidgets('tap on non-force-press-supported devices work', (WidgetTester tester) async {
    await tester.pumpWidget(
      const MaterialApp(
        home: Material(
          child: SelectableText('Atwater Peel Sherbrooke Bonaventure'),
        ),
      ),
    );

    final Offset selectableTextStart = tester.getTopLeft(find.byType(SelectableText));

    const int pointerValue = 1;
    final Offset offset = selectableTextStart + const Offset(150.0, 5.0);
    final TestGesture gesture = await tester.createGesture();
    await gesture.downWithCustomEvent(
      offset,
      PointerDownEvent(
        pointer: pointerValue,
        position: offset,
        // iPhone 6 and below report 0 across the board.
        pressure: 0,
        pressureMax: 0,
        pressureMin: 0,
      ),
    );

    await gesture.updateWithCustomEvent(PointerMoveEvent(pointer: pointerValue, position: selectableTextStart + const Offset(150.0, 5.0), pressure: 0.5, pressureMin: 0, pressureMax: 1));
    await gesture.up();

    final EditableText editableTextWidget = tester.widget(find.byType(EditableText).first);
    final TextEditingController controller = editableTextWidget.controller;

    // The event should fallback to a normal tap and move the cursor.
    // Single taps selects the edge of the word.
    expect(
      controller.selection,
      const TextSelection.collapsed(offset: 12, affinity: TextAffinity.upstream),
    );

    await tester.pump();
    // Single taps shouldn't trigger the toolbar.
    expect(find.byType(CupertinoButton), findsNothing);

    // TODO(gspencergoog): Add in TargetPlatform.macOS in the line below when we
    // figure out what global state is leaking.
    // https://github.com/flutter/flutter/issues/43445
  }, variant: TargetPlatformVariant.only(TargetPlatform.iOS));

  testWidgets('default SelectableText debugFillProperties', (WidgetTester tester) async {
    final DiagnosticPropertiesBuilder builder = DiagnosticPropertiesBuilder();

    const SelectableText('something').debugFillProperties(builder);

    final List<String> description = builder.properties
        .where((DiagnosticsNode node) => !node.isFiltered(DiagnosticLevel.info))
        .map((DiagnosticsNode node) => node.toString()).toList();

    expect(description, <String>['data: something']);
  });

  testWidgets('SelectableText implements debugFillProperties', (WidgetTester tester) async {
    final DiagnosticPropertiesBuilder builder = DiagnosticPropertiesBuilder();

    // Not checking controller, inputFormatters, focusNode
    const SelectableText(
      'something',
      style: TextStyle(color: Color(0xff00ff00)),
      textAlign: TextAlign.end,
      textDirection: TextDirection.ltr,
      textScaleFactor: 1.0,
      autofocus: true,
      showCursor: true,
      minLines: 2,
      maxLines: 10,
      cursorWidth: 1.0,
      cursorRadius: Radius.zero,
      cursorColor: Color(0xff00ff00),
      scrollPhysics: ClampingScrollPhysics(),
      enableInteractiveSelection: false,
    ).debugFillProperties(builder);

    final List<String> description = builder.properties
        .where((DiagnosticsNode node) => !node.isFiltered(DiagnosticLevel.info))
        .map((DiagnosticsNode node) => node.toString()).toList();

    expect(description, <String>[
      'data: something',
      'style: TextStyle(inherit: true, color: Color(0xff00ff00))',
      'autofocus: true',
      'showCursor: true',
      'minLines: 2',
      'maxLines: 10',
      'textAlign: end',
      'textDirection: ltr',
      'textScaleFactor: 1.0',
      'cursorWidth: 1.0',
      'cursorRadius: Radius.circular(0.0)',
      'cursorColor: Color(0xff00ff00)',
      'selection disabled',
      'scrollPhysics: ClampingScrollPhysics',
    ]);
  });

  testWidgets(
    'strut basic single line',
    (WidgetTester tester) async {
      await tester.pumpWidget(
        MaterialApp(
          theme: ThemeData(platform: TargetPlatform.android),
          home: const Material(
            child: Center(
              child: SelectableText('something'),
            ),
          ),
        ),
      );

      expect(
        tester.getSize(find.byType(SelectableText)),
        // This is the height of the decoration (24) plus the metrics from the default
        // TextStyle of the theme (16).
        const Size(129.0, 14.0),
      );
    },
  );

  testWidgets(
    'strut TextStyle increases height',
    (WidgetTester tester) async {
      await tester.pumpWidget(
        MaterialApp(
          theme: ThemeData(platform: TargetPlatform.android),
          home: const Material(
            child: Center(
              child: SelectableText(
                'something',
                style: TextStyle(fontSize: 20),
              ),
            ),
          ),
        ),
      );

      expect(
        tester.getSize(find.byType(SelectableText)),
        // Strut should inherit the TextStyle.fontSize by default and produce the
        // same height as if it were disabled.
        const Size(183.0, 20.0),
      );

      await tester.pumpWidget(
        MaterialApp(
          theme: ThemeData(platform: TargetPlatform.android),
          home: const Material(
            child: Center(
              child: SelectableText(
                'something',
                style: TextStyle(fontSize: 20),
                strutStyle: StrutStyle.disabled,
              ),
            ),
          ),
        ),
      );

      expect(
        tester.getSize(find.byType(SelectableText)),
        // The height here should match the previous version with strut enabled.
        const Size(183.0, 20.0),
      );
    },
  );

  testWidgets(
    'strut basic multi line',
    (WidgetTester tester) async {
      await tester.pumpWidget(
        MaterialApp(
          theme: ThemeData(platform: TargetPlatform.android),
          home: const Material(
            child: Center(
              child: SelectableText(
                'something',
                maxLines: 6,
              ),
            ),
          ),
        ),
      );

      expect(
        tester.getSize(find.byType(SelectableText)),
        const Size(129.0, 84.0),
      );
    },
  );

  testWidgets(
    'strut no force small strut',
    (WidgetTester tester) async {
      await tester.pumpWidget(
        MaterialApp(
          theme: ThemeData(platform: TargetPlatform.android),
          home: const Material(
            child: Center(
              child: SelectableText(
                'something',
                maxLines: 6,
                strutStyle: StrutStyle(
                  // The small strut is overtaken by the larger
                  // TextStyle fontSize.
                  fontSize: 5,
                ),
              ),
            ),
          ),
        ),
      );

      expect(
        tester.getSize(find.byType(SelectableText)),
        // When the strut's height is smaller than TextStyle's and forceStrutHeight
        // is disabled, then the TextStyle takes precedence. Should be the same height
        // as 'strut basic multi line'.
        const Size(129.0, 84.0),
      );
    },
  );

  testWidgets(
    'strut no force large strut',
    (WidgetTester tester) async {
      await tester.pumpWidget(
        MaterialApp(
          theme: ThemeData(platform: TargetPlatform.android),
          home: const Material(
            child: Center(
              child: SelectableText(
                'something',
                maxLines: 6,
                strutStyle: StrutStyle(
                  fontSize: 25,
                ),
              ),
            ),
          ),
        ),
      );

      expect(
        tester.getSize(find.byType(SelectableText)),
        // When the strut's height is larger than TextStyle's and forceStrutHeight
        // is disabled, then the StrutStyle takes precedence.
        const Size(129.0, 150.0),
      );
    },
  );

  testWidgets(
    'strut height override',
    (WidgetTester tester) async {
      await tester.pumpWidget(
        MaterialApp(
          theme: ThemeData(platform: TargetPlatform.android),
          home: const Material(
            child: Center(
              child: SelectableText(
                'something',
                maxLines: 3,
                strutStyle: StrutStyle(
                  fontSize: 8,
                  forceStrutHeight: true,
                ),
              ),
            ),
          ),
        ),
      );

      expect(
        tester.getSize(find.byType(SelectableText)),
        // The smaller font size of strut make the field shorter than normal.
        const Size(129.0, 24.0),
      );
    },
  );

  testWidgets(
    'strut forces field taller',
    (WidgetTester tester) async {
      await tester.pumpWidget(
        MaterialApp(
          theme: ThemeData(platform: TargetPlatform.android),
          home: const Material(
            child: Center(
              child: SelectableText(
                'something',
                maxLines: 3,
                style: TextStyle(fontSize: 10),
                strutStyle: StrutStyle(
                  fontSize: 18,
                  forceStrutHeight: true,
                ),
              ),
            ),
          ),
        ),
      );

      expect(
        tester.getSize(find.byType(SelectableText)),
        // When the strut fontSize is larger than a provided TextStyle, the
        // the strut's height takes precedence.
        const Size(93.0, 54.0),
      );
    },
  );

  testWidgets('Caret center position', (WidgetTester tester) async {
    await tester.pumpWidget(
      overlay(
        child: Container(
          width: 300.0,
          child: const SelectableText(
            'abcd',
            textAlign: TextAlign.center,
          ),
        ),
      ),
    );

    final RenderEditable editable = findRenderEditable(tester);

    Offset topLeft = editable.localToGlobal(
      editable.getLocalRectForCaret(const TextPosition(offset: 4)).topLeft,
    );
    expect(topLeft.dx, equals(427));

    topLeft = editable.localToGlobal(
      editable.getLocalRectForCaret(const TextPosition(offset: 3)).topLeft,
    );
    expect(topLeft.dx, equals(413));

    topLeft = editable.localToGlobal(
      editable.getLocalRectForCaret(const TextPosition(offset: 2)).topLeft,
    );
    expect(topLeft.dx, equals(399));

    topLeft = editable.localToGlobal(
      editable.getLocalRectForCaret(const TextPosition(offset: 1)).topLeft,
    );
    expect(topLeft.dx, equals(385));
  });

  testWidgets('Caret indexes into trailing whitespace center align', (WidgetTester tester) async {
    await tester.pumpWidget(
      overlay(
        child: Container(
          width: 300.0,
          child: const SelectableText(
            'abcd    ',
            textAlign: TextAlign.center,
          ),
        ),
      ),
    );

    final RenderEditable editable = findRenderEditable(tester);

    Offset topLeft = editable.localToGlobal(
      editable.getLocalRectForCaret(const TextPosition(offset: 7)).topLeft,
    );
    expect(topLeft.dx, equals(469));

    topLeft = editable.localToGlobal(
      editable.getLocalRectForCaret(const TextPosition(offset: 8)).topLeft,
    );
    expect(topLeft.dx, equals(483));

    topLeft = editable.localToGlobal(
      editable.getLocalRectForCaret(const TextPosition(offset: 4)).topLeft,
    );
    expect(topLeft.dx, equals(427));

    topLeft = editable.localToGlobal(
      editable.getLocalRectForCaret(const TextPosition(offset: 3)).topLeft,
    );
    expect(topLeft.dx, equals(413));

    topLeft = editable.localToGlobal(
      editable.getLocalRectForCaret(const TextPosition(offset: 2)).topLeft,
    );
    expect(topLeft.dx, equals(399));

    topLeft = editable.localToGlobal(
      editable.getLocalRectForCaret(const TextPosition(offset: 1)).topLeft,
    );
    expect(topLeft.dx, equals(385));
  });

  testWidgets('selection handles are rendered and not faded away', (WidgetTester tester) async {
    const String testText = 'lorem ipsum';
    await tester.pumpWidget(
      const MaterialApp(
        home: Material(
          child: SelectableText(testText),
        ),
      ),
    );

    final EditableTextState state =
    tester.state<EditableTextState>(find.byType(EditableText));
    final RenderEditable renderEditable = state.renderEditable;

    await tester.tapAt(const Offset(20, 10));
    renderEditable.selectWord(cause: SelectionChangedCause.longPress);
    await tester.pumpAndSettle();

<<<<<<< HEAD
    final List<Widget> transitions =
    find.byType(FadeTransition).evaluate().map((Element e) => e.widget).toList();
=======
    final List<FadeTransition> transitions = find.descendant(
      of: find.byWidgetPredicate((Widget w) => '${w.runtimeType}' == '_TextSelectionHandleOverlay'),
      matching: find.byType(FadeTransition),
    ).evaluate().map((Element e) => e.widget).cast<FadeTransition>().toList();
>>>>>>> 55072246
    expect(transitions.length, 2);
    final FadeTransition left = transitions[0];
    final FadeTransition right = transitions[1];

    expect(left.opacity.value, equals(1.0));
    expect(right.opacity.value, equals(1.0));
  });

  testWidgets('selection handles are rendered and not faded away', (WidgetTester tester) async {
    const String testText = 'lorem ipsum';

    await tester.pumpWidget(
      const MaterialApp(
        home: Material(
          child: SelectableText(testText),
        ),
      ),
    );

    final RenderEditable renderEditable =
        tester.state<EditableTextState>(find.byType(EditableText)).renderEditable;

    await tester.tapAt(const Offset(20, 10));
    renderEditable.selectWord(cause: SelectionChangedCause.longPress);
    await tester.pumpAndSettle();

    final List<Widget> transitions =
    find.byType(FadeTransition).evaluate().map((Element e) => e.widget).toList();
    expect(transitions.length, 2);
    final FadeTransition left = transitions[0] as FadeTransition;
    final FadeTransition right = transitions[1] as FadeTransition;

    expect(left.opacity.value, equals(1.0));
    expect(right.opacity.value, equals(1.0));
  }, variant: const TargetPlatformVariant(<TargetPlatform>{ TargetPlatform.iOS,  TargetPlatform.macOS }));

  testWidgets('Long press shows handles and toolbar', (WidgetTester tester) async {
    await tester.pumpWidget(
      const MaterialApp(
        home: Material(
          child: SelectableText('abc def ghi'),
        ),
      ),
    );

    // Long press at 'e' in 'def'.
    final Offset ePos = textOffsetToPosition(tester, 5);
    await tester.longPressAt(ePos);
    await tester.pumpAndSettle();

    final EditableTextState editableText = tester.state(find.byType(EditableText));
    expect(editableText.selectionOverlay.handlesAreVisible, isTrue);
    expect(editableText.selectionOverlay.toolbarIsVisible, isTrue);
  });

  testWidgets('Double tap shows handles and toolbar', (WidgetTester tester) async {
    await tester.pumpWidget(
      const MaterialApp(
        home: Material(
          child: SelectableText('abc def ghi'),
        ),
      ),
    );

    // Double tap at 'e' in 'def'.
    final Offset ePos = textOffsetToPosition(tester, 5);
    await tester.tapAt(ePos);
    await tester.pump(const Duration(milliseconds: 50));
    await tester.tapAt(ePos);
    await tester.pump();

    final EditableTextState editableText = tester.state(find.byType(EditableText));
    expect(editableText.selectionOverlay.handlesAreVisible, isTrue);
    expect(editableText.selectionOverlay.toolbarIsVisible, isTrue);
  });

  testWidgets(
    'Mouse tap does not show handles nor toolbar',
    (WidgetTester tester) async {
      await tester.pumpWidget(
        const MaterialApp(
          home: Material(
            child: SelectableText('abc def ghi'),
          ),
        ),
      );

      // Long press to trigger the selectable text.
      final Offset ePos = textOffsetToPosition(tester, 5);
      final TestGesture gesture = await tester.startGesture(
        ePos,
        pointer: 7,
        kind: PointerDeviceKind.mouse,
      );
      addTearDown(gesture.removePointer);
      await tester.pump();
      await gesture.up();
      await tester.pump();

      final EditableTextState editableText = tester.state(find.byType(EditableText));
      expect(editableText.selectionOverlay.toolbarIsVisible, isFalse);
      expect(editableText.selectionOverlay.handlesAreVisible, isFalse);
    },
  );

  testWidgets(
    'Mouse long press does not show handles nor toolbar',
    (WidgetTester tester) async {
      await tester.pumpWidget(
        const MaterialApp(
          home: Material(
            child: SelectableText('abc def ghi'),
          ),
        ),
      );

      // Long press to trigger the selectable text.
      final Offset ePos = textOffsetToPosition(tester, 5);
      final TestGesture gesture = await tester.startGesture(
        ePos,
        pointer: 7,
        kind: PointerDeviceKind.mouse,
      );
      addTearDown(gesture.removePointer);
      await tester.pump(const Duration(seconds: 2));
      await gesture.up();
      await tester.pump();

      final EditableTextState editableText = tester.state(find.byType(EditableText));
      expect(editableText.selectionOverlay.toolbarIsVisible, isFalse);
      expect(editableText.selectionOverlay.handlesAreVisible, isFalse);
    },
  );

  testWidgets(
    'Mouse double tap does not show handles nor toolbar',
    (WidgetTester tester) async {
      await tester.pumpWidget(
        const MaterialApp(
          home: Material(
            child: SelectableText('abc def ghi'),
          ),
        ),
      );

      // Double tap to trigger the selectable text.
      final Offset selectableTextPos = tester.getCenter(find.byType(SelectableText));
      final TestGesture gesture = await tester.startGesture(
        selectableTextPos,
        pointer: 7,
        kind: PointerDeviceKind.mouse,
      );
      addTearDown(gesture.removePointer);
      await tester.pump(const Duration(milliseconds: 50));
      await gesture.up();
      await tester.pump();
      await gesture.down(selectableTextPos);
      await tester.pump();
      await gesture.up();
      await tester.pump();

      final EditableTextState editableText = tester.state(find.byType(EditableText));
      expect(editableText.selectionOverlay.toolbarIsVisible, isFalse);
      expect(editableText.selectionOverlay.handlesAreVisible, isFalse);
    },
  );
}<|MERGE_RESOLUTION|>--- conflicted
+++ resolved
@@ -3575,15 +3575,10 @@
     renderEditable.selectWord(cause: SelectionChangedCause.longPress);
     await tester.pumpAndSettle();
 
-<<<<<<< HEAD
-    final List<Widget> transitions =
-    find.byType(FadeTransition).evaluate().map((Element e) => e.widget).toList();
-=======
     final List<FadeTransition> transitions = find.descendant(
       of: find.byWidgetPredicate((Widget w) => '${w.runtimeType}' == '_TextSelectionHandleOverlay'),
       matching: find.byType(FadeTransition),
     ).evaluate().map((Element e) => e.widget).cast<FadeTransition>().toList();
->>>>>>> 55072246
     expect(transitions.length, 2);
     final FadeTransition left = transitions[0];
     final FadeTransition right = transitions[1];
