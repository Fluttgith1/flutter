--- conflicted
+++ resolved
@@ -601,13 +601,6 @@
 
       // Plug-in a mouse and move it to the center of the container.
       TestGesture gesture = await tester.createGesture(kind: PointerDeviceKind.mouse);
-<<<<<<< HEAD
-      addTearDown(() async {
-        if (gesture != null)
-          await gesture.removePointer();
-      });
-=======
->>>>>>> 3ed10562
       await gesture.addPointer();
       addTearDown(() => gesture?.removePointer());
       await gesture.moveTo(tester.getCenter(find.byType(Container)));
