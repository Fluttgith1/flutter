--- conflicted
+++ resolved
@@ -1341,14 +1341,10 @@
 }
 
 class _PaintCallbackObject extends RenderProxyBox {
-<<<<<<< HEAD
-  _PaintCallbackObject({RenderObject child, this.onPaint}) : super(child);
-=======
   _PaintCallbackObject({
     RenderBox child,
     this.onPaint,
   }) : super(child);
->>>>>>> dfbd5856
 
   void Function() onPaint;
 
