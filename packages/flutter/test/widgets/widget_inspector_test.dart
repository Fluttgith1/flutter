--- conflicted
+++ resolved
@@ -581,21 +581,12 @@
     service.disposeAllGroups();
     service.setPubRootDirectories(<Object>[]);
     service.setSelection(elementA, 'my-group');
-<<<<<<< HEAD
-    Map<String, Object> jsonMap = json.decode(service.getSelectedWidget(null, 'my-group'));
-    Map<String, Object> creationLocation = jsonMap['creationLocation'];
-    expect(creationLocation, isNotNull);
-    final String fileA = creationLocation['file'];
-    expect(fileA, endsWith('widget_inspector_test.dart'));
-    expect(jsonMap, isNot(contains('createdByLocalProject')));
-=======
     Map<String, Object> jsonObject = json.decode(service.getSelectedWidget(null, 'my-group'));
     Map<String, Object> creationLocation = jsonObject['creationLocation'];
     expect(creationLocation, isNotNull);
     final String fileA = creationLocation['file'];
     expect(fileA, endsWith('widget_inspector_test.dart'));
     expect(jsonObject, isNot(contains('createdByLocalProject')));
->>>>>>> 07eb5ea0
     final List<String> segments = Uri.parse(fileA).pathSegments;
     // Strip a couple subdirectories away to generate a plausible pub root
     // directory.
@@ -628,15 +619,9 @@
     ).evaluate().first;
     service.setSelection(richText, 'my-group');
     service.setPubRootDirectories(<Object>[pubRootTest]);
-<<<<<<< HEAD
-    jsonMap = json.decode(service.getSelectedWidget(null, 'my-group'));
-    expect(jsonMap, isNot(contains('createdByLocalProject')));
-    creationLocation = jsonMap['creationLocation'];
-=======
     jsonObject = json.decode(service.getSelectedWidget(null, 'my-group'));
     expect(jsonObject, isNot(contains('createdByLocalProject')));
     creationLocation = jsonObject['creationLocation'];
->>>>>>> 07eb5ea0
     expect(creationLocation, isNotNull);
     // This RichText widget is created by the build method of the Text widget
     // thus the creation location is in text.dart not basic.dart
