// Copyright 2014 The Flutter Authors. All rights reserved.
// Use of this source code is governed by a BSD-style license that can be
// found in the LICENSE file.

import 'dart:typed_data';
import 'dart:ui' as ui;

import 'package:flutter/material.dart';
import 'package:flutter/semantics.dart';
import 'package:flutter_test/flutter_test.dart';

void main() {
  SemanticsUpdateTestBinding();

  testWidgets('Semantics update does not send update for merged nodes.', (WidgetTester tester) async {
    final SemanticsHandle handle = tester.ensureSemantics();
    // Pumps a placeholder to trigger the warm up frame.
    await tester.pumpWidget(
      const Placeholder(),
      // Stops right after the warm up frame.
      phase: EnginePhase.build,
    );
    // The warm up frame will send update for an empty semantics tree. We
    // ignore this one time update.
    SemanticsUpdateBuilderSpy.observations.clear();

    // Builds the real widget tree.
    await tester.pumpWidget(
      Directionality(
        textDirection: TextDirection.ltr,
        child: MergeSemantics(
          child: Semantics(
            label: 'outer',
            // This semantics node should not be part of the semantics update
            // because it is under another semantics container.
            child: Semantics(
              label: 'inner',
              container: true,
              child: const Text('text'),
            ),
          ),
        ),
      ),
    );

    expect(SemanticsUpdateBuilderSpy.observations.length, 2);

    expect(SemanticsUpdateBuilderSpy.observations.containsKey(0), isTrue);
    expect(SemanticsUpdateBuilderSpy.observations[0]!.childrenInTraversalOrder.length, 1);
    expect(SemanticsUpdateBuilderSpy.observations[0]!.childrenInTraversalOrder[0], 1);

    expect(SemanticsUpdateBuilderSpy.observations.containsKey(1), isTrue);
    expect(SemanticsUpdateBuilderSpy.observations[1]!.childrenInTraversalOrder.length, 0);
    expect(SemanticsUpdateBuilderSpy.observations[1]!.label, 'outer\ninner\ntext');

    SemanticsUpdateBuilderSpy.observations.clear();

    // Updates the inner semantics label and verifies it only sends update for
    // the merged parent.
    await tester.pumpWidget(
      Directionality(
        textDirection: TextDirection.ltr,
        child: MergeSemantics(
          child: Semantics(
            label: 'outer',
            // This semantics node should not be part of the semantics update
            // because it is under another semantics container.
            child: Semantics(
              label: 'inner-updated',
              container: true,
              child: const Text('text'),
            ),
          ),
        ),
      ),
    );
    expect(SemanticsUpdateBuilderSpy.observations.length, 1);

    expect(SemanticsUpdateBuilderSpy.observations.containsKey(1), isTrue);
    expect(SemanticsUpdateBuilderSpy.observations[1]!.childrenInTraversalOrder.length, 0);
    expect(SemanticsUpdateBuilderSpy.observations[1]!.label, 'outer\ninner-updated\ntext');

    SemanticsUpdateBuilderSpy.observations.clear();
    handle.dispose();
  }, skip: true); // https://github.com/flutter/flutter/issues/97894

  testWidgets('Semantics update receives attributed text', (WidgetTester tester) async {
    final SemanticsHandle handle = tester.ensureSemantics();
    // Pumps a placeholder to trigger the warm up frame.
    await tester.pumpWidget(
      const Placeholder(),
      // Stops right after the warm up frame.
      phase: EnginePhase.build,
    );
    // The warm up frame will send update for an empty semantics tree. We
    // ignore this one time update.
    SemanticsUpdateBuilderSpy.observations.clear();

    // Builds the real widget tree.
    await tester.pumpWidget(
      Directionality(
        textDirection: TextDirection.ltr,
        child: Semantics(
          attributedLabel: AttributedString(
            'label',
            attributes: <StringAttribute>[
              SpellOutStringAttribute(range: const TextRange(start: 0, end: 5)),
            ],
          ),
          attributedValue: AttributedString(
            'value',
            attributes: <StringAttribute>[
              LocaleStringAttribute(range: const TextRange(start: 0, end: 5), locale: const Locale('en', 'MX')),
            ],
          ),
          attributedHint: AttributedString(
            'hint',
            attributes: <StringAttribute>[
              SpellOutStringAttribute(range: const TextRange(start: 1, end: 2)),
            ],
          ),
          child: const Placeholder(),
        ),
      ),
    );

    expect(SemanticsUpdateBuilderSpy.observations.length, 2);

    expect(SemanticsUpdateBuilderSpy.observations.containsKey(0), isTrue);
    expect(SemanticsUpdateBuilderSpy.observations[0]!.childrenInTraversalOrder.length, 1);
    expect(SemanticsUpdateBuilderSpy.observations[0]!.childrenInTraversalOrder[0], 1);

    expect(SemanticsUpdateBuilderSpy.observations.containsKey(1), isTrue);
    expect(SemanticsUpdateBuilderSpy.observations[1]!.childrenInTraversalOrder.length, 0);
    expect(SemanticsUpdateBuilderSpy.observations[1]!.label, 'label');
    expect(SemanticsUpdateBuilderSpy.observations[1]!.labelAttributes!.length, 1);
    expect(SemanticsUpdateBuilderSpy.observations[1]!.labelAttributes![0] is SpellOutStringAttribute, isTrue);
    expect(SemanticsUpdateBuilderSpy.observations[1]!.labelAttributes![0].range, const TextRange(start: 0, end: 5));

    expect(SemanticsUpdateBuilderSpy.observations[1]!.value, 'value');
    expect(SemanticsUpdateBuilderSpy.observations[1]!.valueAttributes!.length, 1);
    expect(SemanticsUpdateBuilderSpy.observations[1]!.valueAttributes![0] is LocaleStringAttribute, isTrue);
    final LocaleStringAttribute localeAttribute = SemanticsUpdateBuilderSpy.observations[1]!.valueAttributes![0] as LocaleStringAttribute;
    expect(localeAttribute.range, const TextRange(start: 0, end: 5));
    expect(localeAttribute.locale, const Locale('en', 'MX'));

    expect(SemanticsUpdateBuilderSpy.observations[1]!.hint, 'hint');
    expect(SemanticsUpdateBuilderSpy.observations[1]!.hintAttributes!.length, 1);
    expect(SemanticsUpdateBuilderSpy.observations[1]!.hintAttributes![0] is SpellOutStringAttribute, isTrue);
    expect(SemanticsUpdateBuilderSpy.observations[1]!.hintAttributes![0].range, const TextRange(start: 1, end: 2));

    expect(
      tester.widget(find.byType(Semantics)).toString(),
      'Semantics('
        'container: false, '
        'properties: SemanticsProperties, '
        'attributedLabel: "label" [SpellOutStringAttribute(TextRange(start: 0, end: 5))], '
        'attributedValue: "value" [LocaleStringAttribute(TextRange(start: 0, end: 5), en-MX)], '
        'attributedHint: "hint" [SpellOutStringAttribute(TextRange(start: 1, end: 2))]' // ignore: missing_whitespace_between_adjacent_strings
      ')',
    );

    SemanticsUpdateBuilderSpy.observations.clear();
    handle.dispose();
  }, skip: true); // https://github.com/flutter/flutter/issues/97894
}

class SemanticsUpdateTestBinding extends AutomatedTestWidgetsFlutterBinding {
  @override
  ui.SemanticsUpdateBuilder createSemanticsUpdateBuilder() {
    return SemanticsUpdateBuilderSpy();
  }
}

class SemanticsUpdateBuilderSpy extends Fake implements ui.SemanticsUpdateBuilder {
  final SemanticsUpdateBuilder _builder = ui.SemanticsUpdateBuilder();

  static Map<int, SemanticsNodeUpdateObservation> observations = <int, SemanticsNodeUpdateObservation>{};

  @override
  void updateNode({
    required int id,
    required int flags,
    required int actions,
    required int maxValueLength,
    required int currentValueLength,
    required int textSelectionBase,
    required int textSelectionExtent,
    required int platformViewId,
    required int scrollChildren,
    required int scrollIndex,
    required double scrollPosition,
    required double scrollExtentMax,
    required double scrollExtentMin,
    required double elevation,
    required double thickness,
    required Rect rect,
    required String identifier,
    required String label,
    List<StringAttribute>? labelAttributes,
    required String value,
    List<StringAttribute>? valueAttributes,
    required String increasedValue,
    List<StringAttribute>? increasedValueAttributes,
    required String decreasedValue,
    List<StringAttribute>? decreasedValueAttributes,
    required String hint,
    List<StringAttribute>? hintAttributes,
    String? tooltip,
    TextDirection? textDirection,
    required Float64List transform,
    required Int32List childrenInTraversalOrder,
    required Int32List childrenInHitTestOrder,
    required Int32List additionalActions,
<<<<<<< HEAD
    int? headingLevel,
=======
    int headingLevel = 0,
>>>>>>> 39472d9b
  }) {
    // Makes sure we don't send the same id twice.
    assert(!observations.containsKey(id));
    observations[id] = SemanticsNodeUpdateObservation(
      label: label,
      labelAttributes: labelAttributes,
      hint: hint,
      hintAttributes: hintAttributes,
      value: value,
      valueAttributes: valueAttributes,
      childrenInTraversalOrder: childrenInTraversalOrder,
    );
  }

  @override
  void updateCustomAction({required int id, String? label, String? hint, int overrideId = -1}) =>
    _builder.updateCustomAction(id: id, label: label, hint: hint, overrideId: overrideId);

  @override
  ui.SemanticsUpdate build() => _builder.build();
}

class SemanticsNodeUpdateObservation {
  const SemanticsNodeUpdateObservation({
    required this.label,
    this.labelAttributes,
    required this.value,
    this.valueAttributes,
    required this.hint,
    this.hintAttributes,
    required this.childrenInTraversalOrder,
  });

  final String label;
  final List<StringAttribute>? labelAttributes;
  final String value;
  final List<StringAttribute>? valueAttributes;
  final String hint;
  final List<StringAttribute>? hintAttributes;
  final Int32List childrenInTraversalOrder;
}<|MERGE_RESOLUTION|>--- conflicted
+++ resolved
@@ -212,11 +212,7 @@
     required Int32List childrenInTraversalOrder,
     required Int32List childrenInHitTestOrder,
     required Int32List additionalActions,
-<<<<<<< HEAD
-    int? headingLevel,
-=======
     int headingLevel = 0,
->>>>>>> 39472d9b
   }) {
     // Makes sure we don't send the same id twice.
     assert(!observations.containsKey(id));
