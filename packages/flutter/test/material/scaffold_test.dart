// Copyright 2015 The Chromium Authors. All rights reserved.
// Use of this source code is governed by a BSD-style license that can be
// found in the LICENSE file.

import 'package:flutter/foundation.dart';
import 'package:flutter/material.dart';
import 'package:flutter/rendering.dart';
import 'package:flutter_test/flutter_test.dart';

import '../widgets/semantics_tester.dart';

void main() {
  testWidgets('Scaffold control test', (WidgetTester tester) async {
    final Key bodyKey = new UniqueKey();
    await tester.pumpWidget(new Directionality(
      textDirection: TextDirection.ltr,
      child: new Scaffold(
        appBar: new AppBar(title: const Text('Title')),
        body: new Container(key: bodyKey),
      ),
    ));
    expect(tester.takeException(), isFlutterError);

    await tester.pumpWidget(new MaterialApp(
      home: new Scaffold(
        appBar: new AppBar(title: const Text('Title')),
        body: new Container(key: bodyKey),
      ),
    ));
    RenderBox bodyBox = tester.renderObject(find.byKey(bodyKey));
    expect(bodyBox.size, equals(const Size(800.0, 544.0)));

    await tester.pumpWidget(new Directionality(
      textDirection: TextDirection.ltr,
      child: new MediaQuery(
        data: const MediaQueryData(viewInsets: const EdgeInsets.only(bottom: 100.0)),
        child: new Scaffold(
          appBar: new AppBar(title: const Text('Title')),
          body: new Container(key: bodyKey),
        ),
      ),
    ));

    bodyBox = tester.renderObject(find.byKey(bodyKey));
    expect(bodyBox.size, equals(const Size(800.0, 444.0)));

    await tester.pumpWidget(new Directionality(
      textDirection: TextDirection.ltr,
      child: new MediaQuery(
        data: const MediaQueryData(viewInsets: const EdgeInsets.only(bottom: 100.0)),
        child: new Scaffold(
          appBar: new AppBar(title: const Text('Title')),
          body: new Container(key: bodyKey),
          resizeToAvoidBottomPadding: false,
        ),
      ),
    ));

    bodyBox = tester.renderObject(find.byKey(bodyKey));
    expect(bodyBox.size, equals(const Size(800.0, 544.0)));
  });

  testWidgets('Scaffold large bottom padding test', (WidgetTester tester) async {
    final Key bodyKey = new UniqueKey();
    await tester.pumpWidget(new Directionality(
      textDirection: TextDirection.ltr,
      child: new MediaQuery(
        data: const MediaQueryData(
          viewInsets: const EdgeInsets.only(bottom: 700.0),
        ),
        child: new Scaffold(
          body: new Container(key: bodyKey),
        ),
      ),
    ));

    final RenderBox bodyBox = tester.renderObject(find.byKey(bodyKey));
    expect(bodyBox.size, equals(const Size(800.0, 0.0)));

    await tester.pumpWidget(new Directionality(
      textDirection: TextDirection.ltr,
      child: new MediaQuery(
        data: const MediaQueryData(
          viewInsets: const EdgeInsets.only(bottom: 500.0),
        ),
        child: new Scaffold(
          body: new Container(key: bodyKey),
        ),
      ),
    ));

    expect(bodyBox.size, equals(const Size(800.0, 100.0)));

    await tester.pumpWidget(new Directionality(
      textDirection: TextDirection.ltr,
      child: new MediaQuery(
        data: const MediaQueryData(
          viewInsets: const EdgeInsets.only(bottom: 580.0),
        ),
        child: new Scaffold(
          appBar: new AppBar(
            title: const Text('Title'),
          ),
          body: new Container(key: bodyKey),
        ),
      ),
    ));

    expect(bodyBox.size, equals(const Size(800.0, 0.0)));
  });

  testWidgets('Floating action entrance/exit animation', (WidgetTester tester) async {
    await tester.pumpWidget(new MaterialApp(home: const Scaffold(
      floatingActionButton: const FloatingActionButton(
        key: const Key('one'),
        onPressed: null,
        child: const Text('1'),
      ),
    )));

    expect(tester.binding.transientCallbackCount, 0);

    await tester.pumpWidget(new MaterialApp(home: const Scaffold(
      floatingActionButton: const FloatingActionButton(
        key: const Key('two'),
        onPressed: null,
        child: const Text('2'),
      ),
    )));

    expect(tester.binding.transientCallbackCount, greaterThan(0));
    await tester.pumpWidget(new Container());
    expect(tester.binding.transientCallbackCount, 0);

    await tester.pumpWidget(new MaterialApp(home: const Scaffold()));
    
    expect(tester.binding.transientCallbackCount, 0);

    await tester.pumpWidget(new MaterialApp(home: const Scaffold(
      floatingActionButton: const FloatingActionButton(
        key: const Key('one'),
        onPressed: null,
        child: const Text('1'),
      ),
    )));

    expect(tester.binding.transientCallbackCount, greaterThan(0));
  });

  testWidgets('Floating action button directionality', (WidgetTester tester) async {
    Widget build(TextDirection textDirection) {
      return new Directionality(
        textDirection: textDirection,
        child: const MediaQuery(
          data: const MediaQueryData(
            viewInsets: const EdgeInsets.only(bottom: 200.0),
          ),
          child: const Scaffold(
            floatingActionButton: const FloatingActionButton(
              onPressed: null,
              child: const Text('1'),
            ),
          ),
        ),
      );
    }

    await tester.pumpWidget(build(TextDirection.ltr));

    expect(tester.getCenter(find.byType(FloatingActionButton)), const Offset(756.0, 356.0));

    await tester.pumpWidget(build(TextDirection.rtl));
    expect(tester.binding.transientCallbackCount, 0);

    expect(tester.getCenter(find.byType(FloatingActionButton)), const Offset(44.0, 356.0));
  });

  testWidgets('Drawer scrolling', (WidgetTester tester) async {
    final Key drawerKey = new UniqueKey();
    const double appBarHeight = 256.0;

    final ScrollController scrollOffset = new ScrollController();

    await tester.pumpWidget(
      new MaterialApp(
        home: new Scaffold(
          drawer: new Drawer(
            key: drawerKey,
            child: new ListView(
              controller: scrollOffset,
              children: new List<Widget>.generate(10,
                (int index) => new SizedBox(height: 100.0, child: new Text('D$index'))
              )
            )
          ),
          body: new CustomScrollView(
            slivers: <Widget>[
              const SliverAppBar(
                pinned: true,
                expandedHeight: appBarHeight,
                title: const Text('Title'),
                flexibleSpace: const FlexibleSpaceBar(title: const Text('Title')),
              ),
              new SliverPadding(
                padding: const EdgeInsets.only(top: appBarHeight),
                sliver: new SliverList(
                  delegate: new SliverChildListDelegate(new List<Widget>.generate(
                    10, (int index) => new SizedBox(height: 100.0, child: new Text('B$index')),
                  )),
                ),
              ),
            ],
          ),
        )
      )
    );

    final ScaffoldState state = tester.firstState(find.byType(Scaffold));
    state.openDrawer();

    await tester.pump();
    await tester.pump(const Duration(seconds: 1));

    expect(scrollOffset.offset, 0.0);

    const double scrollDelta = 80.0;
    await tester.drag(find.byKey(drawerKey), const Offset(0.0, -scrollDelta));
    await tester.pump();

    expect(scrollOffset.offset, scrollDelta);

    final RenderBox renderBox = tester.renderObject(find.byType(AppBar));
    expect(renderBox.size.height, equals(appBarHeight));
  });

  Widget _buildStatusBarTestApp(TargetPlatform platform) {
    return new MaterialApp(
      theme: new ThemeData(platform: platform),
      home: new MediaQuery(
        data: const MediaQueryData(padding: const EdgeInsets.only(top: 25.0)), // status bar
        child: new Scaffold(
          body: new CustomScrollView(
            primary: true,
            slivers: <Widget>[
              const SliverAppBar(
                title: const Text('Title')
              ),
              new SliverList(
                delegate: new SliverChildListDelegate(new List<Widget>.generate(
                  20, (int index) => new SizedBox(height: 100.0, child: new Text('$index')),
                )),
              ),
            ],
          ),
        ),
      ),
    );
  }

  testWidgets('Tapping the status bar scrolls to top on iOS', (WidgetTester tester) async {
    await tester.pumpWidget(_buildStatusBarTestApp(TargetPlatform.iOS));
    final ScrollableState scrollable = tester.state(find.byType(Scrollable));
    scrollable.position.jumpTo(500.0);
    expect(scrollable.position.pixels, equals(500.0));
    await tester.tapAt(const Offset(100.0, 10.0));
    await tester.pumpAndSettle();
    expect(scrollable.position.pixels, equals(0.0));
  });

  testWidgets('Tapping the status bar does not scroll to top on Android', (WidgetTester tester) async {
    await tester.pumpWidget(_buildStatusBarTestApp(TargetPlatform.android));
    final ScrollableState scrollable = tester.state(find.byType(Scrollable));
    scrollable.position.jumpTo(500.0);
    expect(scrollable.position.pixels, equals(500.0));
    await tester.tapAt(const Offset(100.0, 10.0));
    await tester.pump();
    await tester.pump(const Duration(seconds: 1));
    expect(scrollable.position.pixels, equals(500.0));
  });

  testWidgets('Bottom sheet cannot overlap app bar', (WidgetTester tester) async {
    final Key sheetKey = new UniqueKey();

    await tester.pumpWidget(
      new MaterialApp(
        theme: new ThemeData(platform: TargetPlatform.android),
        home: new Scaffold(
          appBar: new AppBar(
            title: const Text('Title'),
          ),
          body: new Builder(
            builder: (BuildContext context) {
              return new GestureDetector(
                onTap: () {
                  Scaffold.of(context).showBottomSheet<Null>((BuildContext context) {
                    return new Container(
                      key: sheetKey,
                      color: Colors.blue[500],
                    );
                  });
                },
                child: const Text('X'),
              );
            },
          ),
        ),
      ),
    );

    await tester.tap(find.text('X'));
    await tester.pump(); // start animation
    await tester.pump(const Duration(seconds: 1));

    final RenderBox appBarBox = tester.renderObject(find.byType(AppBar));
    final RenderBox sheetBox = tester.renderObject(find.byKey(sheetKey));

    final Offset appBarBottomRight = appBarBox.localToGlobal(appBarBox.size.bottomRight(Offset.zero));
    final Offset sheetTopRight = sheetBox.localToGlobal(sheetBox.size.topRight(Offset.zero));

    expect(appBarBottomRight, equals(sheetTopRight));
  });

  testWidgets('Persistent bottom buttons are persistent', (WidgetTester tester) async {
    bool didPressButton = false;
    await tester.pumpWidget(
      new MaterialApp(
        home: new Scaffold(
          body: new SingleChildScrollView(
            child: new Container(
              color: Colors.amber[500],
              height: 5000.0,
              child: const Text('body'),
            ),
          ),
          persistentFooterButtons: <Widget>[
            new FlatButton(
              onPressed: () {
                didPressButton = true;
              },
              child: const Text('X'),
            )
          ],
        ),
      ),
    );

    await tester.drag(find.text('body'), const Offset(0.0, -1000.0));
    expect(didPressButton, isFalse);
    await tester.tap(find.text('X'));
    expect(didPressButton, isTrue);
  });

  testWidgets('Persistent bottom buttons apply media padding', (WidgetTester tester) async {
    await tester.pumpWidget(
      new Directionality(
        textDirection: TextDirection.ltr,
        child: new MediaQuery(
          data: const MediaQueryData(
            padding: const EdgeInsets.fromLTRB(10.0, 20.0, 30.0, 40.0),
          ),
          child: new Scaffold(
            body: new SingleChildScrollView(
              child: new Container(
                color: Colors.amber[500],
                height: 5000.0,
                child: const Text('body'),
              ),
            ),
            persistentFooterButtons: <Widget>[const Placeholder()],
          ),
        ),
      ),
    );
    expect(tester.getBottomLeft(find.byType(ButtonBar)), const Offset(10.0, 560.0));
    expect(tester.getBottomRight(find.byType(ButtonBar)), const Offset(770.0, 560.0));
  });

  group('back arrow', () {
    Future<Null> expectBackIcon(WidgetTester tester, TargetPlatform platform, IconData expectedIcon) async {
      final GlobalKey rootKey = new GlobalKey();
      final Map<String, WidgetBuilder> routes = <String, WidgetBuilder>{
        '/': (_) => new Container(key: rootKey, child: const Text('Home')),
        '/scaffold': (_) => new Scaffold(
            appBar: new AppBar(),
            body: const Text('Scaffold'),
        )
      };
      await tester.pumpWidget(
        new MaterialApp(theme: new ThemeData(platform: platform), routes: routes)
      );

      Navigator.pushNamed(rootKey.currentContext, '/scaffold');
      await tester.pump();
      await tester.pump(const Duration(seconds: 1));

      final Icon icon = tester.widget(find.byType(Icon));
      expect(icon.icon, expectedIcon);
    }

    testWidgets('Back arrow uses correct default on Android', (WidgetTester tester) async {
      await expectBackIcon(tester, TargetPlatform.android, Icons.arrow_back);
    });

    testWidgets('Back arrow uses correct default on Fuchsia', (WidgetTester tester) async {
      await expectBackIcon(tester, TargetPlatform.fuchsia, Icons.arrow_back);
    });

    testWidgets('Back arrow uses correct default on iOS', (WidgetTester tester) async {
      await expectBackIcon(tester, TargetPlatform.iOS, Icons.arrow_back_ios);
    });
  });

  group('close button', () {
    Future<Null> expectCloseIcon(WidgetTester tester, TargetPlatform platform, IconData expectedIcon) async {
      await tester.pumpWidget(
        new MaterialApp(
          theme: new ThemeData(platform: platform),
          home: new Scaffold(appBar: new AppBar(), body: const Text('Page 1')),
        )
      );

      tester.state<NavigatorState>(find.byType(Navigator)).push(new MaterialPageRoute<Null>(
        builder: (BuildContext context) {
          return new Scaffold(appBar: new AppBar(), body: const Text('Page 2'));
        },
        fullscreenDialog: true,
      ));

      await tester.pump();
      await tester.pump(const Duration(seconds: 1));

      final Icon icon = tester.widget(find.byType(Icon));
      expect(icon.icon, expectedIcon);
    }

    testWidgets('Close button shows correctly on Android', (WidgetTester tester) async {
      await expectCloseIcon(tester, TargetPlatform.android, Icons.close);
    });

    testWidgets('Close button shows correctly on Fuchsia', (WidgetTester tester) async {
      await expectCloseIcon(tester, TargetPlatform.fuchsia, Icons.close);
    });

    testWidgets('Close button shows correctly on iOS', (WidgetTester tester) async {
      await expectCloseIcon(tester, TargetPlatform.iOS, Icons.close);
    });
  });

  group('body size', () {
    testWidgets('body size with container', (WidgetTester tester) async {
      final Key testKey = new UniqueKey();
      await tester.pumpWidget(new Directionality(
        textDirection: TextDirection.ltr,
        child: new MediaQuery(
          data: const MediaQueryData(),
          child: new Scaffold(
            body: new Container(
              key: testKey,
            ),
          ),
        ),
      ));
      expect(tester.element(find.byKey(testKey)).size, const Size(800.0, 600.0));
      expect(tester.renderObject<RenderBox>(find.byKey(testKey)).localToGlobal(Offset.zero), const Offset(0.0, 0.0));
    });

    testWidgets('body size with sized container', (WidgetTester tester) async {
      final Key testKey = new UniqueKey();
      await tester.pumpWidget(new Directionality(
        textDirection: TextDirection.ltr,
        child: new MediaQuery(
          data: const MediaQueryData(),
          child: new Scaffold(
            body: new Container(
              key: testKey,
              height: 100.0,
            ),
          ),
        ),
      ));
      expect(tester.element(find.byKey(testKey)).size, const Size(800.0, 100.0));
      expect(tester.renderObject<RenderBox>(find.byKey(testKey)).localToGlobal(Offset.zero), const Offset(0.0, 0.0));
    });

    testWidgets('body size with centered container', (WidgetTester tester) async {
      final Key testKey = new UniqueKey();
      await tester.pumpWidget(new Directionality(
        textDirection: TextDirection.ltr,
        child: new MediaQuery(
          data: const MediaQueryData(),
          child: new Scaffold(
            body: new Center(
              child: new Container(
                key: testKey,
              ),
            ),
          ),
        ),
      ));
      expect(tester.element(find.byKey(testKey)).size, const Size(800.0, 600.0));
      expect(tester.renderObject<RenderBox>(find.byKey(testKey)).localToGlobal(Offset.zero), const Offset(0.0, 0.0));
    });

    testWidgets('body size with button', (WidgetTester tester) async {
      final Key testKey = new UniqueKey();
      await tester.pumpWidget(new Directionality(
        textDirection: TextDirection.ltr,
        child: new MediaQuery(
          data: const MediaQueryData(),
          child: new Scaffold(
            body: new FlatButton(
              key: testKey,
              onPressed: () { },
              child: const Text(''),
            ),
          ),
        ),
      ));
      expect(tester.element(find.byKey(testKey)).size, const Size(88.0, 36.0));
      expect(tester.renderObject<RenderBox>(find.byKey(testKey)).localToGlobal(Offset.zero), const Offset(0.0, 0.0));
    });
  });

  testWidgets('Open drawer hides underlying semantics tree', (WidgetTester tester) async {
    const String bodyLabel = 'I am the body';
    const String persistentFooterButtonLabel = 'a button on the bottom';
    const String bottomNavigationBarLabel = 'a bar in an app';
    const String floatingActionButtonLabel = 'I float in space';
    const String drawerLabel = 'I am the reason for this test';

    final SemanticsTester semantics = new SemanticsTester(tester);
    await tester.pumpWidget(new MaterialApp(home: const Scaffold(
      body: const Text(bodyLabel),
      persistentFooterButtons: const <Widget>[const Text(persistentFooterButtonLabel)],
      bottomNavigationBar: const Text(bottomNavigationBarLabel),
      floatingActionButton: const Text(floatingActionButtonLabel),
      drawer: const Drawer(child: const Text(drawerLabel)),
    )));

    expect(semantics, includesNodeWith(label: bodyLabel));
    expect(semantics, includesNodeWith(label: persistentFooterButtonLabel));
    expect(semantics, includesNodeWith(label: bottomNavigationBarLabel));
    expect(semantics, includesNodeWith(label: floatingActionButtonLabel));
    expect(semantics, isNot(includesNodeWith(label: drawerLabel)));

    final ScaffoldState state = tester.firstState(find.byType(Scaffold));
    state.openDrawer();
    await tester.pump();
    await tester.pump(const Duration(seconds: 1));

    expect(semantics, isNot(includesNodeWith(label: bodyLabel)));
    expect(semantics, isNot(includesNodeWith(label: persistentFooterButtonLabel)));
    expect(semantics, isNot(includesNodeWith(label: bottomNavigationBarLabel)));
    expect(semantics, isNot(includesNodeWith(label: floatingActionButtonLabel)));
    expect(semantics, includesNodeWith(label: drawerLabel));

    semantics.dispose();
  });

  testWidgets('Scaffold and extreme window padding', (WidgetTester tester) async {
    final Key appBar = new UniqueKey();
    final Key body = new UniqueKey();
    final Key floatingActionButton = new UniqueKey();
    final Key persistentFooterButton = new UniqueKey();
    final Key drawer = new UniqueKey();
    final Key bottomNavigationBar = new UniqueKey();
    final Key insideAppBar = new UniqueKey();
    final Key insideBody = new UniqueKey();
    final Key insideFloatingActionButton = new UniqueKey();
    final Key insidePersistentFooterButton = new UniqueKey();
    final Key insideDrawer = new UniqueKey();
    final Key insideBottomNavigationBar = new UniqueKey();
    await tester.pumpWidget(
      new Directionality(
        textDirection: TextDirection.rtl,
        child: new MediaQuery(
          data: const MediaQueryData(
            padding: const EdgeInsets.only(
              left: 20.0,
              top: 30.0,
              right: 50.0,
              bottom: 60.0,
            ),
            viewInsets: const EdgeInsets.only(bottom: 200.0),
          ),
          child: new Scaffold(
            appBar: new PreferredSize(
              preferredSize: const Size(11.0, 13.0),
              child: new Container(
                key: appBar,
                child: new SafeArea(
                  child: new Placeholder(key: insideAppBar),
                ),
              ),
            ),
            body: new Container(
              key: body,
              child: new SafeArea(
                child: new Placeholder(key: insideBody),
              ),
            ),
            floatingActionButton: new SizedBox(
              key: floatingActionButton,
              width: 77.0,
              height: 77.0,
              child: new SafeArea(
                child: new Placeholder(key: insideFloatingActionButton),
              ),
            ),
            persistentFooterButtons: <Widget>[
              new SizedBox(
                key: persistentFooterButton,
                width: 100.0,
                height: 90.0,
                child: new SafeArea(
                  child: new Placeholder(key: insidePersistentFooterButton),
                ),
              ),
            ],
            drawer: new Container(
              key: drawer,
              width: 204.0,
              child: new SafeArea(
                child: new Placeholder(key: insideDrawer),
              ),
            ),
            bottomNavigationBar: new SizedBox(
              key: bottomNavigationBar,
              height: 85.0,
              child: new SafeArea(
                child: new Placeholder(key: insideBottomNavigationBar),
              ),
            ),
          ),
        ),
      ),
    );
    // open drawer
    await tester.flingFrom(const Offset(795.0, 5.0), const Offset(-200.0, 0.0), 10.0);
    await tester.pump();
    await tester.pump(const Duration(seconds: 1));

    expect(tester.getRect(find.byKey(appBar)), new Rect.fromLTRB(0.0, 0.0, 800.0, 43.0));
    expect(tester.getRect(find.byKey(body)), new Rect.fromLTRB(0.0, 43.0, 800.0, 348.0));
    expect(tester.getRect(find.byKey(floatingActionButton)), new Rect.fromLTRB(36.0, 255.0, 113.0, 332.0));
    expect(tester.getRect(find.byKey(persistentFooterButton)), new Rect.fromLTRB(28.0, 357.0, 128.0, 447.0)); // Note: has 8px each top/bottom padding.
    expect(tester.getRect(find.byKey(drawer)), new Rect.fromLTRB(596.0, 0.0, 800.0, 600.0));
    expect(tester.getRect(find.byKey(bottomNavigationBar)), new Rect.fromLTRB(0.0, 515.0, 800.0, 600.0));
    expect(tester.getRect(find.byKey(insideAppBar)), new Rect.fromLTRB(20.0, 30.0, 750.0, 43.0));
    expect(tester.getRect(find.byKey(insideBody)), new Rect.fromLTRB(20.0, 43.0, 750.0, 348.0));
    expect(tester.getRect(find.byKey(insideFloatingActionButton)), new Rect.fromLTRB(36.0, 255.0, 113.0, 332.0));
    expect(tester.getRect(find.byKey(insidePersistentFooterButton)), new Rect.fromLTRB(28.0, 357.0, 128.0, 447.0));
    expect(tester.getRect(find.byKey(insideDrawer)), new Rect.fromLTRB(596.0, 30.0, 750.0, 540.0));
    expect(tester.getRect(find.byKey(insideBottomNavigationBar)), new Rect.fromLTRB(20.0, 515.0, 750.0, 540.0));
  });

  testWidgets('Scaffold and extreme window padding - persistent footer buttons only', (WidgetTester tester) async {
    final Key appBar = new UniqueKey();
    final Key body = new UniqueKey();
    final Key floatingActionButton = new UniqueKey();
    final Key persistentFooterButton = new UniqueKey();
    final Key drawer = new UniqueKey();
    final Key insideAppBar = new UniqueKey();
    final Key insideBody = new UniqueKey();
    final Key insideFloatingActionButton = new UniqueKey();
    final Key insidePersistentFooterButton = new UniqueKey();
    final Key insideDrawer = new UniqueKey();
    await tester.pumpWidget(
      new Directionality(
        textDirection: TextDirection.rtl,
        child: new MediaQuery(
          data: const MediaQueryData(
            padding: const EdgeInsets.only(
              left: 20.0,
              top: 30.0,
              right: 50.0,
              bottom: 60.0,
            ),
            viewInsets: const EdgeInsets.only(bottom: 200.0),
          ),
          child: new Scaffold(
            appBar: new PreferredSize(
              preferredSize: const Size(11.0, 13.0),
              child: new Container(
                key: appBar,
                child: new SafeArea(
                  child: new Placeholder(key: insideAppBar),
                ),
              ),
            ),
            body: new Container(
              key: body,
              child: new SafeArea(
                child: new Placeholder(key: insideBody),
              ),
            ),
            floatingActionButton: new SizedBox(
              key: floatingActionButton,
              width: 77.0,
              height: 77.0,
              child: new SafeArea(
                child: new Placeholder(key: insideFloatingActionButton),
              ),
            ),
            persistentFooterButtons: <Widget>[
              new SizedBox(
                key: persistentFooterButton,
                width: 100.0,
                height: 90.0,
                child: new SafeArea(
                  child: new Placeholder(key: insidePersistentFooterButton),
                ),
              ),
            ],
            drawer: new Container(
              key: drawer,
              width: 204.0,
              child: new SafeArea(
                child: new Placeholder(key: insideDrawer),
              ),
            ),
          ),
        ),
      ),
    );
    // open drawer
    await tester.flingFrom(const Offset(795.0, 5.0), const Offset(-200.0, 0.0), 10.0);
    await tester.pump();
    await tester.pump(const Duration(seconds: 1));

    expect(tester.getRect(find.byKey(appBar)), new Rect.fromLTRB(0.0, 0.0, 800.0, 43.0));
    expect(tester.getRect(find.byKey(body)), new Rect.fromLTRB(0.0, 43.0, 800.0, 400.0));
    expect(tester.getRect(find.byKey(floatingActionButton)), new Rect.fromLTRB(36.0, 307.0, 113.0, 384.0));
    expect(tester.getRect(find.byKey(persistentFooterButton)), new Rect.fromLTRB(28.0, 442.0, 128.0, 532.0)); // Note: has 8px each top/bottom padding.
    expect(tester.getRect(find.byKey(drawer)), new Rect.fromLTRB(596.0, 0.0, 800.0, 600.0));
    expect(tester.getRect(find.byKey(insideAppBar)), new Rect.fromLTRB(20.0, 30.0, 750.0, 43.0));
    expect(tester.getRect(find.byKey(insideBody)), new Rect.fromLTRB(20.0, 43.0, 750.0, 400.0));
    expect(tester.getRect(find.byKey(insideFloatingActionButton)), new Rect.fromLTRB(36.0, 307.0, 113.0, 384.0));
    expect(tester.getRect(find.byKey(insidePersistentFooterButton)), new Rect.fromLTRB(28.0, 442.0, 128.0, 532.0));
    expect(tester.getRect(find.byKey(insideDrawer)), new Rect.fromLTRB(596.0, 30.0, 750.0, 540.0));
  });

  testWidgets('Simultaneous drawers on either side', (WidgetTester tester) async {
    const String bodyLabel = 'I am the body';
    const String drawerLabel = 'I am the label on start side';
    const String endDrawerLabel = 'I am the label on end side';

    final SemanticsTester semantics = new SemanticsTester(tester);
    await tester.pumpWidget(new MaterialApp(home: const Scaffold(
      body: const Text(bodyLabel),
      drawer: const Drawer(child: const Text(drawerLabel)),
      endDrawer: const Drawer(child: const Text(endDrawerLabel)),
    )));

    expect(semantics, includesNodeWith(label: bodyLabel));
    expect(semantics, isNot(includesNodeWith(label: drawerLabel)));
    expect(semantics, isNot(includesNodeWith(label: endDrawerLabel)));

    final ScaffoldState state = tester.firstState(find.byType(Scaffold));
    state.openDrawer();
    await tester.pump();
    await tester.pump(const Duration(seconds: 1));

    expect(semantics, isNot(includesNodeWith(label: bodyLabel)));
    expect(semantics, includesNodeWith(label: drawerLabel));

    state.openEndDrawer();
    await tester.pump();
    await tester.pump(const Duration(seconds: 1));

    expect(semantics, isNot(includesNodeWith(label: bodyLabel)));
    expect(semantics, includesNodeWith(label: endDrawerLabel));

    semantics.dispose();
  });

  group('Floating action button positioner', () {
    Widget build(FloatingActionButton fab, FloatingActionButtonPositioner fabPositioner) {
      return new Directionality(
        textDirection: TextDirection.ltr,
        child: new MediaQuery(
          data: const MediaQueryData(
            viewInsets: const EdgeInsets.only(bottom: 200.0),
          ),
          child: new Scaffold(
            appBar: new AppBar(title: const Text('FabPositioner Test')),
            floatingActionButtonPositioner: fabPositioner,
            floatingActionButton: fab,
          ),
        ),
      );
    }

    const FloatingActionButton fab1 = const FloatingActionButton(
        onPressed: null,
        child: const Text('1'),
      );

<<<<<<< HEAD
    testWidgets('does nothing when the floating action button is null', (WidgetTester tester) async {
=======
    testWidgets('still animates motion when the floating action button is null', (WidgetTester tester) async {
>>>>>>> 5e0096e1
      await tester.pumpWidget(build(null, null));

      expect(find.byType(FloatingActionButton), findsNothing);
      expect(tester.binding.transientCallbackCount, 0);

      await tester.pumpWidget(build(null, FloatingActionButtonPositioner.endFloat));

      expect(find.byType(FloatingActionButton), findsNothing);
<<<<<<< HEAD
      expect(tester.binding.transientCallbackCount, 0);
=======
      expect(tester.binding.transientCallbackCount, greaterThan(0));
>>>>>>> 5e0096e1

      await tester.pumpWidget(build(null, FloatingActionButtonPositioner.centerFloat));

      expect(find.byType(FloatingActionButton), findsNothing);
<<<<<<< HEAD
      expect(tester.binding.transientCallbackCount, 0);
=======
      expect(tester.binding.transientCallbackCount, greaterThan(0));
>>>>>>> 5e0096e1
    });

    testWidgets('moves fab from center to end and back', (WidgetTester tester) async {
      await tester.pumpWidget(build(fab1, FloatingActionButtonPositioner.endFloat));

      expect(tester.getCenter(find.byType(FloatingActionButton)), const Offset(756.0, 356.0));
      expect(tester.binding.transientCallbackCount, 0);

      await tester.pumpWidget(build(fab1, FloatingActionButtonPositioner.centerFloat));

      expect(tester.binding.transientCallbackCount, greaterThan(0));

      await tester.pumpAndSettle();

      expect(tester.getCenter(find.byType(FloatingActionButton)), const Offset(400.0, 356.0));
      expect(tester.binding.transientCallbackCount, 0);

      await tester.pumpWidget(build(fab1, FloatingActionButtonPositioner.endFloat));
      
      expect(tester.binding.transientCallbackCount, greaterThan(0));

      await tester.pumpAndSettle();

      expect(tester.getCenter(find.byType(FloatingActionButton)), const Offset(756.0, 356.0));
      expect(tester.binding.transientCallbackCount, 0);
    });

    testWidgets('moves to and from custom-defined positions', (WidgetTester tester) async {
      await tester.pumpWidget(build(fab1, _kTopStartFabPositioner));

      expect(tester.getCenter(find.byType(FloatingActionButton)), const Offset(44.0, 56.0));

      await tester.pumpWidget(build(fab1, FloatingActionButtonPositioner.centerFloat));
      expect(tester.binding.transientCallbackCount, greaterThan(0));

      await tester.pumpAndSettle();

      expect(tester.getCenter(find.byType(FloatingActionButton)), const Offset(400.0, 356.0));
      expect(tester.binding.transientCallbackCount, 0);

      await tester.pumpWidget(build(fab1, _kTopStartFabPositioner));
      
      expect(tester.binding.transientCallbackCount, greaterThan(0));

      await tester.pumpAndSettle();

      expect(tester.getCenter(find.byType(FloatingActionButton)), const Offset(44.0, 56.0));
      expect(tester.binding.transientCallbackCount, 0);

    });

  });

  group('ScaffoldGeometry', () {
    testWidgets('bottomNavigationBar', (WidgetTester tester) async {
      final GlobalKey key = new GlobalKey();
      await tester.pumpWidget(new MaterialApp(home: new Scaffold(
            body: new Container(),
            bottomNavigationBar: new ConstrainedBox(
              key: key,
              constraints: const BoxConstraints.expand(height: 80.0),
              child: new GeometryListener(),
            ),
      )));

      final RenderBox navigationBox = tester.renderObject(find.byKey(key));
      final RenderBox appBox = tester.renderObject(find.byType(MaterialApp));
      final GeometryListenerState listenerState = tester.state(find.byType(GeometryListener));
      final ScaffoldGeometry geometry = listenerState.cache.value;

      expect(
        geometry.bottomNavigationBarTop,
        appBox.size.height - navigationBox.size.height
      );
    });

    testWidgets('no bottomNavigationBar', (WidgetTester tester) async {
      await tester.pumpWidget(new MaterialApp(home: new Scaffold(
            body: new ConstrainedBox(
              constraints: const BoxConstraints.expand(height: 80.0),
              child: new GeometryListener(),
            ),
      )));

      final GeometryListenerState listenerState = tester.state(find.byType(GeometryListener));
      final ScaffoldGeometry geometry = listenerState.cache.value;

      expect(
        geometry.bottomNavigationBarTop,
        null
      );
    });

    testWidgets('floatingActionButton', (WidgetTester tester) async {
      final GlobalKey key = new GlobalKey();
      await tester.pumpWidget(new MaterialApp(home: new Scaffold(
            body: new Container(),
            floatingActionButton: new FloatingActionButton(
              key: key,
              child: new GeometryListener(),
              onPressed: () {},
            ),
      )));

      final RenderBox floatingActionButtonBox = tester.renderObject(find.byKey(key));
      final GeometryListenerState listenerState = tester.state(find.byType(GeometryListener));
      final ScaffoldGeometry geometry = listenerState.cache.value;

      final Rect fabRect = floatingActionButtonBox.localToGlobal(Offset.zero) & floatingActionButtonBox.size;

      expect(
        geometry.floatingActionButtonArea,
        fabRect
      );
    });

    testWidgets('no floatingActionButton', (WidgetTester tester) async {
      await tester.pumpWidget(new MaterialApp(home: new Scaffold(
            body: new ConstrainedBox(
              constraints: const BoxConstraints.expand(height: 80.0),
              child: new GeometryListener(),
            ),
      )));

      final GeometryListenerState listenerState = tester.state(find.byType(GeometryListener));
      final ScaffoldGeometry geometry = listenerState.cache.value;

      expect(
          geometry.floatingActionButtonArea,
          null
      );
    });

    testWidgets('floatingActionButton entrance/exit animation', (WidgetTester tester) async {
      final GlobalKey key = new GlobalKey();
      await tester.pumpWidget(new MaterialApp(home: new Scaffold(
            body: new ConstrainedBox(
              constraints: const BoxConstraints.expand(height: 80.0),
              child: new GeometryListener(),
            ),
      )));

      await tester.pumpWidget(new MaterialApp(home: new Scaffold(
            body: new Container(),
            floatingActionButton: new FloatingActionButton(
              key: key,
              child: new GeometryListener(),
              onPressed: () {},
            ),
      )));

      final GeometryListenerState listenerState = tester.state(find.byType(GeometryListener));
      await tester.pump(const Duration(milliseconds: 50));

      ScaffoldGeometry geometry = listenerState.cache.value;

      final Rect transitioningFabRect = geometry.floatingActionButtonArea;

      await tester.pump(const Duration(seconds: 3));
      geometry = listenerState.cache.value;
      final RenderBox floatingActionButtonBox = tester.renderObject(find.byKey(key));
      final Rect fabRect = floatingActionButtonBox.localToGlobal(Offset.zero) & floatingActionButtonBox.size;

      expect(
        geometry.floatingActionButtonArea,
        fabRect
      );

      expect(
        geometry.floatingActionButtonArea.center,
        transitioningFabRect.center
      );

      expect(
        geometry.floatingActionButtonArea.width,
        greaterThan(transitioningFabRect.width)
      );

      expect(
        geometry.floatingActionButtonArea.height,
        greaterThan(transitioningFabRect.height)
      );
    });

    testWidgets('change notifications', (WidgetTester tester) async {
      final GlobalKey key = new GlobalKey();
      int numNotificationsAtLastFrame = 0;
      await tester.pumpWidget(new MaterialApp(home: new Scaffold(
            body: new ConstrainedBox(
              constraints: const BoxConstraints.expand(height: 80.0),
              child: new GeometryListener(),
            ),
      )));

      final GeometryListenerState listenerState = tester.state(find.byType(GeometryListener));

      expect(listenerState.numNotifications, greaterThan(numNotificationsAtLastFrame));
      numNotificationsAtLastFrame = listenerState.numNotifications;

      await tester.pumpWidget(new MaterialApp(home: new Scaffold(
            body: new Container(),
            floatingActionButton: new FloatingActionButton(
              key: key,
              child: new GeometryListener(),
              onPressed: () {},
            ),
      )));

      expect(listenerState.numNotifications, greaterThan(numNotificationsAtLastFrame));
      numNotificationsAtLastFrame = listenerState.numNotifications;

      await tester.pump(const Duration(milliseconds: 50));

      expect(listenerState.numNotifications, greaterThan(numNotificationsAtLastFrame));
      numNotificationsAtLastFrame = listenerState.numNotifications;

      await tester.pump(const Duration(seconds: 3));

      expect(listenerState.numNotifications, greaterThan(numNotificationsAtLastFrame));
      numNotificationsAtLastFrame = listenerState.numNotifications;
    });

    testWidgets('set floatingActionButtonNotch', (WidgetTester tester) async {
      final ComputeNotch computeNotch = (Rect container, Rect notch, Offset start, Offset end) => null;
      await tester.pumpWidget(new MaterialApp(
          home: new Scaffold(
            body: new ConstrainedBox(
              constraints: const BoxConstraints.expand(height: 80.0),
              child: new GeometryListener(),
            ),
            floatingActionButton: new ComputeNotchSetter(computeNotch),
          )
      ));

      final GeometryListenerState listenerState = tester.state(find.byType(GeometryListener));
      ScaffoldGeometry geometry = listenerState.cache.value;

      expect(
        geometry.floatingActionButtonNotch,
        computeNotch,
      );

      await tester.pumpWidget(new MaterialApp(
          home: new Scaffold(
            body: new ConstrainedBox(
              constraints: const BoxConstraints.expand(height: 80.0),
              child: new GeometryListener(),
            ),
          )
      ));

      await tester.pump(const Duration(seconds: 3));

      geometry = listenerState.cache.value;

      expect(
        geometry.floatingActionButtonNotch,
        null,
      );
    });

    testWidgets('closing an inactive floatingActionButtonNotch is a no-op', (WidgetTester tester) async {
      final ComputeNotch computeNotch = (Rect container, Rect notch, Offset start, Offset end) => null;
      await tester.pumpWidget(new MaterialApp(
          home: new Scaffold(
            body: new ConstrainedBox(
              constraints: const BoxConstraints.expand(height: 80.0),
              child: new GeometryListener(),
            ),
            floatingActionButton: new ComputeNotchSetter(computeNotch),
          )
      ));

      final ComputeNotchSetterState computeNotchSetterState = tester.state(find.byType(ComputeNotchSetter));

      final VoidCallback clearFirstComputeNotch = computeNotchSetterState.clearComputeNotch;

      final ComputeNotch computeNotch2 = (Rect container, Rect notch, Offset start, Offset end) => null;
      await tester.pumpWidget(new MaterialApp(
          home: new Scaffold(
            body: new ConstrainedBox(
              constraints: const BoxConstraints.expand(height: 80.0),
              child: new GeometryListener(),
            ),
            floatingActionButton: new ComputeNotchSetter(
              computeNotch2,
              // We're setting a key to make sure a new ComputeNotchSetterState is
              // created.
              key: new GlobalKey(),
            ),
          )
      ));

      await tester.pump(const Duration(seconds: 3));

      // At this point the first notch maker was replaced by the second one.
      // We call the clear callback for the first notch maker and verify that
      // the second notch maker is still set.

      clearFirstComputeNotch();

      final GeometryListenerState listenerState = tester.state(find.byType(GeometryListener));
      final ScaffoldGeometry geometry = listenerState.cache.value;

      expect(
        geometry.floatingActionButtonNotch,
        computeNotch2,
      );
    });
  });
}

class GeometryListener extends StatefulWidget {
  @override
  State createState() => new GeometryListenerState();
}

class GeometryListenerState extends State<GeometryListener> {
  @override
  Widget build(BuildContext context) {
    return new CustomPaint(
      painter: cache
    );
  }

  int numNotifications = 0;
  ValueListenable<ScaffoldGeometry> geometryListenable;
  GeometryCachePainter cache;

  @override
  void didChangeDependencies() {
    super.didChangeDependencies();
    final ValueListenable<ScaffoldGeometry> newListenable = Scaffold.geometryOf(context);
    if (geometryListenable == newListenable)
      return;

    if (geometryListenable != null)
      geometryListenable.removeListener(onGeometryChanged);
    
    geometryListenable = newListenable;
    geometryListenable.addListener(onGeometryChanged);
    cache = new GeometryCachePainter(geometryListenable);
  }

  void onGeometryChanged() {
    numNotifications += 1;
  }
}

// The Scaffold.geometryOf() value is only available at paint time.
// To fetch it for the tests we implement this CustomPainter that just
// caches the ScaffoldGeometry value in its paint method.
class GeometryCachePainter extends CustomPainter {
  GeometryCachePainter(this.geometryListenable) : super(repaint: geometryListenable);

  final ValueListenable<ScaffoldGeometry> geometryListenable;

  ScaffoldGeometry value;
  @override
  void paint(Canvas canvas, Size size) {
    value = geometryListenable.value;
  }

  @override
  bool shouldRepaint(GeometryCachePainter oldDelegate) {
    return true;
  }
}

const _TopStartFabPositioner _kTopStartFabPositioner = const _TopStartFabPositioner();

class _TopStartFabPositioner extends FloatingActionButtonPositioner {
  const _TopStartFabPositioner();

  @override
  Offset getOffset(ScaffoldPrelayoutGeometry scaffoldGeometry) {
    final double fabX = 16.0 + scaffoldGeometry.horizontalFloatingActionButtonPadding;
    final double fabY = scaffoldGeometry.contentTop - (scaffoldGeometry.floatingActionButtonSize.height / 2.0);
    return new Offset(fabX, fabY);
  }
}

class ComputeNotchSetter extends StatefulWidget {
  const ComputeNotchSetter(this.computeNotch, {Key key}): super(key: key);

  final ComputeNotch computeNotch;

  @override
  State createState() => new ComputeNotchSetterState();
}

class ComputeNotchSetterState extends State<ComputeNotchSetter> {

  VoidCallback clearComputeNotch;
  @override
  void didChangeDependencies() {
    super.didChangeDependencies();
    clearComputeNotch = Scaffold.setFloatingActionButtonNotchFor(context, widget.computeNotch);
  }

  @override
  void deactivate() {
    clearComputeNotch();
    super.deactivate();
  }

  @override
  Widget build(BuildContext context) {
    return new Container();
  }
}<|MERGE_RESOLUTION|>--- conflicted
+++ resolved
@@ -796,11 +796,7 @@
         child: const Text('1'),
       );
 
-<<<<<<< HEAD
-    testWidgets('does nothing when the floating action button is null', (WidgetTester tester) async {
-=======
     testWidgets('still animates motion when the floating action button is null', (WidgetTester tester) async {
->>>>>>> 5e0096e1
       await tester.pumpWidget(build(null, null));
 
       expect(find.byType(FloatingActionButton), findsNothing);
@@ -809,20 +805,12 @@
       await tester.pumpWidget(build(null, FloatingActionButtonPositioner.endFloat));
 
       expect(find.byType(FloatingActionButton), findsNothing);
-<<<<<<< HEAD
-      expect(tester.binding.transientCallbackCount, 0);
-=======
       expect(tester.binding.transientCallbackCount, greaterThan(0));
->>>>>>> 5e0096e1
 
       await tester.pumpWidget(build(null, FloatingActionButtonPositioner.centerFloat));
 
       expect(find.byType(FloatingActionButton), findsNothing);
-<<<<<<< HEAD
-      expect(tester.binding.transientCallbackCount, 0);
-=======
       expect(tester.binding.transientCallbackCount, greaterThan(0));
->>>>>>> 5e0096e1
     });
 
     testWidgets('moves fab from center to end and back', (WidgetTester tester) async {
