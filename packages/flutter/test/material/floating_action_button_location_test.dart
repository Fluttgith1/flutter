--- conflicted
+++ resolved
@@ -243,26 +243,13 @@
   EdgeInsets viewInsets = const EdgeInsets.only(bottom: 200.0),
   Widget bab,
 }) {
-<<<<<<< HEAD
-  return new Localizations(
+  return Localizations(
     locale: const Locale('en', 'us'),
     delegates: const <LocalizationsDelegate<dynamic>>[
       DefaultWidgetsLocalizations.delegate,
       DefaultMaterialLocalizations.delegate,
     ],
-    child: new Directionality(
-      textDirection: textDirection,
-      child: new MediaQuery(
-        data: new MediaQueryData(viewInsets: viewInsets),
-        child: new Scaffold(
-          appBar: new AppBar(title: const Text('FabLocation Test')),
-          floatingActionButtonLocation: location,
-          floatingActionButton: fab,
-          bottomNavigationBar: bab,
-          body: listener,
-        ),
-=======
-  return Directionality(
+    child: Directionality(
     textDirection: textDirection,
     child: MediaQuery(
       data: MediaQueryData(viewInsets: viewInsets),
@@ -272,10 +259,9 @@
         floatingActionButton: fab,
         bottomNavigationBar: bab,
         body: listener,
->>>>>>> 29fae06f
       ),
     ),
-  );
+  ));
 }
 
 class _StartTopFloatingActionButtonLocation extends FloatingActionButtonLocation {
