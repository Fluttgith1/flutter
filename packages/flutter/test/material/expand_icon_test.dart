// Copyright 2014 The Flutter Authors. All rights reserved.
// Use of this source code is governed by a BSD-style license that can be
// found in the LICENSE file.

import 'package:flutter/material.dart';
import 'package:flutter_test/flutter_test.dart';

<<<<<<< HEAD
Widget wrap({required Widget child, ThemeData? theme}) {
=======
import '../foundation/leak_tracking.dart';

Widget wrap({ required Widget child, ThemeData? theme }) {
>>>>>>> 4f437d47
  return MaterialApp(
    theme: theme,
    home: Center(
      child: Material(child: child),
    ),
  );
}

void main() {
  testWidgetsWithLeakTracking('ExpandIcon test', (WidgetTester tester) async {
    bool expanded = false;
    IconTheme iconTheme;

    // Light mode tests
    await tester.pumpWidget(wrap(
      child: ExpandIcon(
        onPressed: (bool isExpanded) {
          expanded = !expanded;
        },
      ),
    ));
    await tester.pumpAndSettle();

    expect(expanded, isFalse);
    iconTheme = tester.firstWidget(find.byType(IconTheme).last);
    expect(iconTheme.data.color, equals(Colors.black54));

    await tester.tap(find.byType(ExpandIcon));
    await tester.pumpAndSettle();
    expect(expanded, isTrue);
    iconTheme = tester.firstWidget(find.byType(IconTheme).last);
    expect(iconTheme.data.color, equals(Colors.black54));

    await tester.tap(find.byType(ExpandIcon));
    await tester.pumpAndSettle();
    expect(expanded, isFalse);
    iconTheme = tester.firstWidget(find.byType(IconTheme).last);
    expect(iconTheme.data.color, equals(Colors.black54));

    // Dark mode tests
    await tester.pumpWidget(wrap(
      child: ExpandIcon(
        onPressed: (bool isExpanded) {
          expanded = !expanded;
        },
      ),
      theme: ThemeData(brightness: Brightness.dark),
    ));
    await tester.pumpAndSettle();

    expect(expanded, isFalse);
    iconTheme = tester.firstWidget(find.byType(IconTheme).last);
    expect(iconTheme.data.color, equals(Colors.white60));

    await tester.tap(find.byType(ExpandIcon));
    await tester.pumpAndSettle();
    expect(expanded, isTrue);
    iconTheme = tester.firstWidget(find.byType(IconTheme).last);
    expect(iconTheme.data.color, equals(Colors.white60));

    await tester.tap(find.byType(ExpandIcon));
    await tester.pumpAndSettle();
    expect(expanded, isFalse);
    iconTheme = tester.firstWidget(find.byType(IconTheme).last);
    expect(iconTheme.data.color, equals(Colors.white60));
  });

  testWidgetsWithLeakTracking('ExpandIcon disabled', (WidgetTester tester) async {
    IconTheme iconTheme;
    // Light mode test
    await tester.pumpWidget(wrap(
      theme: ThemeData(useMaterial3: false),
      child: const ExpandIcon(onPressed: null),
    ));
    await tester.pumpAndSettle();

    iconTheme = tester.firstWidget(find.byType(IconTheme).last);
    expect(iconTheme.data.color, equals(Colors.black38));

    // Dark mode test
    await tester.pumpWidget(wrap(
      child: const ExpandIcon(onPressed: null),
      theme: ThemeData(useMaterial3: false, brightness: Brightness.dark),
    ));
    await tester.pumpAndSettle();

    iconTheme = tester.firstWidget(find.byType(IconTheme).last);
    expect(iconTheme.data.color, equals(Colors.white38));
  });

<<<<<<< HEAD
  testWidgets('ExpandIcon test isExpanded does not trigger callback',
      (WidgetTester tester) async {
=======
  testWidgetsWithLeakTracking('ExpandIcon test isExpanded does not trigger callback', (WidgetTester tester) async {
>>>>>>> 4f437d47
    bool expanded = false;

    await tester.pumpWidget(wrap(
      child: ExpandIcon(
        onPressed: (bool isExpanded) {
          expanded = !expanded;
        },
      ),
    ));

    await tester.pumpWidget(wrap(
      child: ExpandIcon(
        isExpanded: true,
        onPressed: (bool isExpanded) {
          expanded = !expanded;
        },
      ),
    ));

    expect(expanded, isFalse);
  });

<<<<<<< HEAD
  testWidgets(
      'ExpandIcon is rotated initially if isExpanded is true on first build',
      (WidgetTester tester) async {
=======
  testWidgetsWithLeakTracking('ExpandIcon is rotated initially if isExpanded is true on first build', (WidgetTester tester) async {
>>>>>>> 4f437d47
    bool expanded = true;

    await tester.pumpWidget(wrap(
      child: ExpandIcon(
        isExpanded: expanded,
        onPressed: (bool isExpanded) {
          expanded = !isExpanded;
        },
      ),
    ));
    final RotationTransition rotation =
        tester.firstWidget(find.byType(RotationTransition));
    expect(rotation.turns.value, 0.5);
  });

<<<<<<< HEAD
  testWidgets('ExpandIcon default size is 24', (WidgetTester tester) async {
    final ExpandIcon expandIcon = ExpandIcon(
=======
  testWidgetsWithLeakTracking('ExpandIcon default size is 24', (WidgetTester tester) async {
    final ExpandIcon expandIcon =  ExpandIcon(
>>>>>>> 4f437d47
      onPressed: (bool isExpanded) {},
    );

    await tester.pumpWidget(wrap(
      child: expandIcon,
    ));

    final ExpandIcon icon = tester.firstWidget(find.byWidget(expandIcon));
    expect(icon.size, 24);
  });

<<<<<<< HEAD
  testWidgets('ExpandIcon has the correct given size',
      (WidgetTester tester) async {
    ExpandIcon expandIcon = ExpandIcon(
=======
  testWidgetsWithLeakTracking('ExpandIcon has the correct given size', (WidgetTester tester) async {
    ExpandIcon expandIcon =  ExpandIcon(
>>>>>>> 4f437d47
      size: 36,
      onPressed: (bool isExpanded) {},
    );

    await tester.pumpWidget(wrap(
      child: expandIcon,
    ));

    ExpandIcon icon = tester.firstWidget(find.byWidget(expandIcon));
    expect(icon.size, 36);

    expandIcon = ExpandIcon(
      size: 48,
      onPressed: (bool isExpanded) {},
    );

    await tester.pumpWidget(wrap(
      child: expandIcon,
    ));

    icon = tester.firstWidget(find.byWidget(expandIcon));
    expect(icon.size, 48);
  });

<<<<<<< HEAD
  testWidgets('ExpandIcon has correct semantic hints',
      (WidgetTester tester) async {
=======
  testWidgetsWithLeakTracking('ExpandIcon has correct semantic hints', (WidgetTester tester) async {
>>>>>>> 4f437d47
    final SemanticsHandle handle = tester.ensureSemantics();
    const DefaultMaterialLocalizations localizations =
        DefaultMaterialLocalizations();
    await tester.pumpWidget(wrap(
      theme: ThemeData(useMaterial3: false),
      child: ExpandIcon(
        isExpanded: true,
        onPressed: (bool _) {},
      ),
    ));

    expect(
        tester.getSemantics(find.byType(ExpandIcon)),
        matchesSemantics(
          hasTapAction: true,
          hasEnabledState: true,
          isEnabled: true,
          isFocusable: true,
          isButton: true,
          onTapHint: localizations.expandedIconTapHint,
        ));

    await tester.pumpWidget(wrap(
      child: ExpandIcon(
        onPressed: (bool _) {},
      ),
    ));

    expect(
        tester.getSemantics(find.byType(ExpandIcon)),
        matchesSemantics(
          hasTapAction: true,
          hasEnabledState: true,
          isEnabled: true,
          isFocusable: true,
          isButton: true,
          onTapHint: localizations.collapsedIconTapHint,
        ));
    handle.dispose();
  });

<<<<<<< HEAD
  testWidgets('ExpandIcon uses custom icon color and expanded icon color',
      (WidgetTester tester) async {
=======
  testWidgetsWithLeakTracking('ExpandIcon uses custom icon color and expanded icon color', (WidgetTester tester) async {
>>>>>>> 4f437d47
    bool expanded = false;
    IconTheme iconTheme;

    await tester.pumpWidget(wrap(
      child: StatefulBuilder(
        builder: (BuildContext context, StateSetter setState) {
          return ExpandIcon(
            isExpanded: expanded,
            onPressed: (bool isExpanded) {
              setState(() {
                expanded = !isExpanded;
              });
            },
            color: Colors.indigo,
          );
        },
      ),
    ));
    await tester.pumpAndSettle();
    iconTheme = tester.firstWidget(find.byType(IconTheme).last);
    expect(iconTheme.data.color, equals(Colors.indigo));

    await tester.tap(find.byType(ExpandIcon));
    await tester.pumpAndSettle();
    iconTheme = tester.firstWidget(find.byType(IconTheme).last);
    expect(iconTheme.data.color, equals(Colors.indigo));

    expanded = false;

    await tester.pumpWidget(wrap(
      child: StatefulBuilder(
        builder: (BuildContext context, StateSetter setState) {
          return ExpandIcon(
            isExpanded: expanded,
            onPressed: (bool isExpanded) {
              setState(() {
                expanded = !isExpanded;
              });
            },
            color: Colors.indigo,
            expandedColor: Colors.teal,
          );
        },
      ),
    ));
    await tester.pumpAndSettle();
    iconTheme = tester.firstWidget(find.byType(IconTheme).last);
    expect(iconTheme.data.color, equals(Colors.indigo));

    await tester.tap(find.byType(ExpandIcon));
    await tester.pumpAndSettle();
    iconTheme = tester.firstWidget(find.byType(IconTheme).last);
    expect(iconTheme.data.color, equals(Colors.teal));

    await tester.tap(find.byType(ExpandIcon));
    await tester.pumpAndSettle();
    iconTheme = tester.firstWidget(find.byType(IconTheme).last);
    expect(iconTheme.data.color, equals(Colors.indigo));
  });

<<<<<<< HEAD
  testWidgets('ExpandIcon uses custom disabled icon color',
      (WidgetTester tester) async {
=======
  testWidgetsWithLeakTracking('ExpandIcon uses custom disabled icon color', (WidgetTester tester) async {
>>>>>>> 4f437d47
    IconTheme iconTheme;

    await tester.pumpWidget(wrap(
      child: const ExpandIcon(
        onPressed: null,
        disabledColor: Colors.cyan,
      ),
    ));
    await tester.pumpAndSettle();
    iconTheme = tester.firstWidget(find.byType(IconTheme).last);
    expect(iconTheme.data.color, equals(Colors.cyan));

    await tester.pumpWidget(wrap(
      child: const ExpandIcon(
        onPressed: null,
        color: Colors.indigo,
        disabledColor: Colors.cyan,
      ),
    ));
    await tester.pumpAndSettle();
    iconTheme = tester.firstWidget(find.byType(IconTheme).last);
    expect(iconTheme.data.color, equals(Colors.cyan));

    await tester.pumpWidget(wrap(
      child: const ExpandIcon(
        isExpanded: true,
        onPressed: null,
        disabledColor: Colors.cyan,
      ),
    ));
    await tester.pumpWidget(wrap(
      child: const ExpandIcon(
        isExpanded: true,
        onPressed: null,
        expandedColor: Colors.teal,
        disabledColor: Colors.cyan,
      ),
    ));
    await tester.pumpAndSettle();
    iconTheme = tester.firstWidget(find.byType(IconTheme).last);
    expect(iconTheme.data.color, equals(Colors.cyan));
  });

  testWidgets('ExpandIcon default icon should be [Icons.expand_more]',
      (WidgetTester tester) async {
    final ExpandIcon expandIcon = ExpandIcon(
      onPressed: (bool isExpanded) {},
    );
    await tester.pumpWidget(wrap(
      child: expandIcon,
    ));
    expect(expandIcon.icon, Icons.expand_more);
  });

  testWidgets('ExpandIcon icon should be Icons.ac_unit',
      (WidgetTester tester) async {
    final ExpandIcon expandIcon = ExpandIcon(
      size: 36,
      icon: Icons.ac_unit,
      onPressed: (bool isExpanded) {},
    );
    await tester.pumpWidget(wrap(
      child: expandIcon,
    ));
    expect(expandIcon.icon, Icons.ac_unit);
  });
}<|MERGE_RESOLUTION|>--- conflicted
+++ resolved
@@ -4,14 +4,9 @@
 
 import 'package:flutter/material.dart';
 import 'package:flutter_test/flutter_test.dart';
-
-<<<<<<< HEAD
-Widget wrap({required Widget child, ThemeData? theme}) {
-=======
 import '../foundation/leak_tracking.dart';
 
 Widget wrap({ required Widget child, ThemeData? theme }) {
->>>>>>> 4f437d47
   return MaterialApp(
     theme: theme,
     home: Center(
@@ -102,12 +97,7 @@
     expect(iconTheme.data.color, equals(Colors.white38));
   });
 
-<<<<<<< HEAD
-  testWidgets('ExpandIcon test isExpanded does not trigger callback',
-      (WidgetTester tester) async {
-=======
   testWidgetsWithLeakTracking('ExpandIcon test isExpanded does not trigger callback', (WidgetTester tester) async {
->>>>>>> 4f437d47
     bool expanded = false;
 
     await tester.pumpWidget(wrap(
@@ -130,13 +120,7 @@
     expect(expanded, isFalse);
   });
 
-<<<<<<< HEAD
-  testWidgets(
-      'ExpandIcon is rotated initially if isExpanded is true on first build',
-      (WidgetTester tester) async {
-=======
   testWidgetsWithLeakTracking('ExpandIcon is rotated initially if isExpanded is true on first build', (WidgetTester tester) async {
->>>>>>> 4f437d47
     bool expanded = true;
 
     await tester.pumpWidget(wrap(
@@ -152,13 +136,8 @@
     expect(rotation.turns.value, 0.5);
   });
 
-<<<<<<< HEAD
-  testWidgets('ExpandIcon default size is 24', (WidgetTester tester) async {
-    final ExpandIcon expandIcon = ExpandIcon(
-=======
   testWidgetsWithLeakTracking('ExpandIcon default size is 24', (WidgetTester tester) async {
     final ExpandIcon expandIcon =  ExpandIcon(
->>>>>>> 4f437d47
       onPressed: (bool isExpanded) {},
     );
 
@@ -170,14 +149,8 @@
     expect(icon.size, 24);
   });
 
-<<<<<<< HEAD
-  testWidgets('ExpandIcon has the correct given size',
-      (WidgetTester tester) async {
-    ExpandIcon expandIcon = ExpandIcon(
-=======
   testWidgetsWithLeakTracking('ExpandIcon has the correct given size', (WidgetTester tester) async {
     ExpandIcon expandIcon =  ExpandIcon(
->>>>>>> 4f437d47
       size: 36,
       onPressed: (bool isExpanded) {},
     );
@@ -202,12 +175,7 @@
     expect(icon.size, 48);
   });
 
-<<<<<<< HEAD
-  testWidgets('ExpandIcon has correct semantic hints',
-      (WidgetTester tester) async {
-=======
   testWidgetsWithLeakTracking('ExpandIcon has correct semantic hints', (WidgetTester tester) async {
->>>>>>> 4f437d47
     final SemanticsHandle handle = tester.ensureSemantics();
     const DefaultMaterialLocalizations localizations =
         DefaultMaterialLocalizations();
@@ -249,12 +217,7 @@
     handle.dispose();
   });
 
-<<<<<<< HEAD
-  testWidgets('ExpandIcon uses custom icon color and expanded icon color',
-      (WidgetTester tester) async {
-=======
   testWidgetsWithLeakTracking('ExpandIcon uses custom icon color and expanded icon color', (WidgetTester tester) async {
->>>>>>> 4f437d47
     bool expanded = false;
     IconTheme iconTheme;
 
@@ -315,12 +278,7 @@
     expect(iconTheme.data.color, equals(Colors.indigo));
   });
 
-<<<<<<< HEAD
-  testWidgets('ExpandIcon uses custom disabled icon color',
-      (WidgetTester tester) async {
-=======
   testWidgetsWithLeakTracking('ExpandIcon uses custom disabled icon color', (WidgetTester tester) async {
->>>>>>> 4f437d47
     IconTheme iconTheme;
 
     await tester.pumpWidget(wrap(
