// Copyright 2014 The Flutter Authors. All rights reserved.
// Use of this source code is governed by a BSD-style license that can be
// found in the LICENSE file.

// no-shuffle:
//   //TODO(gspencergoog): Remove this tag once this test's state leaks/test
//   dependencies have been fixed.
//   https://github.com/flutter/flutter/issues/85160
//   Fails with "flutter test --test-randomize-ordering-seed=456"
// reduced-test-set:
//   This file is run as part of a reduced test set in CI on Mac and Windows
//   machines.
@Tags(<String>['reduced-test-set', 'no-shuffle'])

import 'dart:math' as math;
import 'dart:ui' as ui show BoxHeightStyle, BoxWidthStyle, WindowPadding;

import 'package:flutter/cupertino.dart';
import 'package:flutter/foundation.dart';
import 'package:flutter/gestures.dart';
import 'package:flutter/material.dart';
import 'package:flutter/rendering.dart';
import 'package:flutter/services.dart';
import 'package:flutter_test/flutter_test.dart';

import '../widgets/clipboard_utils.dart';
import '../widgets/editable_text_utils.dart';
import '../widgets/semantics_tester.dart';
import 'feedback_tester.dart';

typedef FormatEditUpdateCallback = void Function(TextEditingValue, TextEditingValue);

// On web, key events in text fields are handled by the browser.
const bool areKeyEventsHandledByPlatform = isBrowser;

class MaterialLocalizationsDelegate extends LocalizationsDelegate<MaterialLocalizations> {
  @override
  bool isSupported(Locale locale) => true;

  @override
  Future<MaterialLocalizations> load(Locale locale) => DefaultMaterialLocalizations.load(locale);

  @override
  bool shouldReload(MaterialLocalizationsDelegate old) => false;
}

class WidgetsLocalizationsDelegate extends LocalizationsDelegate<WidgetsLocalizations> {
  @override
  bool isSupported(Locale locale) => true;

  @override
  Future<WidgetsLocalizations> load(Locale locale) => DefaultWidgetsLocalizations.load(locale);

  @override
  bool shouldReload(WidgetsLocalizationsDelegate old) => false;
}

Widget overlay({ required Widget child }) {
  final OverlayEntry entry = OverlayEntry(
    builder: (BuildContext context) {
      return Center(
        child: Material(
          child: child,
        ),
      );
    },
  );
  return overlayWithEntry(entry);
}

Widget overlayWithEntry(OverlayEntry entry) {
  return Localizations(
    locale: const Locale('en', 'US'),
    delegates: <LocalizationsDelegate<dynamic>>[
      WidgetsLocalizationsDelegate(),
      MaterialLocalizationsDelegate(),
    ],
    child: DefaultTextEditingShortcuts(
      child: Directionality(
        textDirection: TextDirection.ltr,
        child: MediaQuery(
          data: const MediaQueryData(size: Size(800.0, 600.0)),
          child: Overlay(
            initialEntries: <OverlayEntry>[
              entry,
            ],
          ),
        ),
      ),
    ),
  );
}

Widget boilerplate({ required Widget child, ThemeData? theme }) {
  return MaterialApp(
    theme: theme,
    home: Localizations(
      locale: const Locale('en', 'US'),
      delegates: <LocalizationsDelegate<dynamic>>[
        WidgetsLocalizationsDelegate(),
        MaterialLocalizationsDelegate(),
      ],
      child: Directionality(
        textDirection: TextDirection.ltr,
        child: MediaQuery(
          data: const MediaQueryData(size: Size(800.0, 600.0)),
          child: Center(
            child: Material(
              child: child,
            ),
          ),
        ),
      ),
    ),
  );
}

Future<void> skipPastScrollingAnimation(WidgetTester tester) async {
  await tester.pump();
  await tester.pump(const Duration(milliseconds: 200));
}

double getOpacity(WidgetTester tester, Finder finder) {
  return tester.widget<FadeTransition>(
    find.ancestor(
      of: finder,
      matching: find.byType(FadeTransition),
    ),
  ).opacity.value;
}

class TestFormatter extends TextInputFormatter {
  TestFormatter(this.onFormatEditUpdate);
  FormatEditUpdateCallback onFormatEditUpdate;
  @override
  TextEditingValue formatEditUpdate(TextEditingValue oldValue, TextEditingValue newValue) {
    onFormatEditUpdate(oldValue, newValue);
    return newValue;
  }
}

// Used to set window.viewInsets since the real ui.WindowPadding has only a
// private constructor.
class _TestWindowPadding implements ui.WindowPadding {
  const _TestWindowPadding({
    required this.bottom,
  });

  @override
  final double bottom;

  @override
  double get top => 0.0;

  @override
  double get left => 0.0;

  @override
  double get right => 0.0;
}

void main() {
  TestWidgetsFlutterBinding.ensureInitialized();
  final MockClipboard mockClipboard = MockClipboard();

  const String kThreeLines =
    'First line of text is\n'
    'Second line goes until\n'
    'Third line of stuff';
  const String kMoreThanFourLines =
    '$kThreeLines\n'
    "Fourth line won't display and ends at";
  // Gap between caret and edge of input, defined in editable.dart.
  const int kCaretGap = 1;

  setUp(() async {
    debugResetSemanticsIdCounter();
    TestDefaultBinaryMessengerBinding.instance!.defaultBinaryMessenger.setMockMethodCallHandler(
      SystemChannels.platform,
      mockClipboard.handleMethodCall,
    );
    // Fill the clipboard so that the Paste option is available in the text
    // selection menu.
    await Clipboard.setData(const ClipboardData(text: 'Clipboard data'));
  });

  tearDown(() {
    TestDefaultBinaryMessengerBinding.instance!.defaultBinaryMessenger.setMockMethodCallHandler(
      SystemChannels.platform,
      null,
    );
  });

  final Key textFieldKey = UniqueKey();
  Widget textFieldBuilder({
    int? maxLines = 1,
    int? minLines,
  }) {
    return boilerplate(
      child: TextField(
        key: textFieldKey,
        style: const TextStyle(color: Colors.black, fontSize: 34.0),
        maxLines: maxLines,
        minLines: minLines,
        decoration: const InputDecoration(
          hintText: 'Placeholder',
        ),
      ),
    );
  }

  testWidgets('text field selection toolbar should hide when the user starts typing', (WidgetTester tester) async {
    await tester.pumpWidget(
      const MaterialApp(
        home: Scaffold(
          body: Center(
            child: SizedBox(
              width: 100,
              height: 100,
              child: TextField(
                decoration: InputDecoration(hintText: 'Placeholder'),
              ),
            ),
          ),
        ),
      ),
    );

    await tester.showKeyboard(find.byType(TextField));

    const String testValue = 'A B C';
    tester.testTextInput.updateEditingValue(
      const TextEditingValue(
        text: testValue,
      ),
    );
    await tester.pump();

    // The selectWordsInRange with SelectionChangedCause.tap seems to be needed to show the toolbar.
    // (This is true even if we provide selection parameter to the TextEditingValue above.)
    final EditableTextState state = tester.state<EditableTextState>(find.byType(EditableText));
    state.renderEditable.selectWordsInRange(from: Offset.zero, cause: SelectionChangedCause.tap);

    expect(state.showToolbar(), true);

    // This is needed for the AnimatedOpacity to turn from 0 to 1 so the toolbar is visible.
    await tester.pumpAndSettle();

    // Sanity check that the toolbar widget exists.
    expect(find.text('Paste'), findsOneWidget);

    const String newValue = 'A B C D';
    tester.testTextInput.updateEditingValue(
      const TextEditingValue(
        text: newValue,
      ),
    );
    await tester.pump();

    expect(state.selectionOverlay!.toolbarIsVisible, isFalse);
  }, skip: isContextMenuProvidedByPlatform); // [intended] only applies to platforms where we supply the context menu.

  testWidgets('Composing change does not hide selection handle caret', (WidgetTester tester) async {
    // Regression test for https://github.com/flutter/flutter/issues/108673
    final TextEditingController controller = TextEditingController();

    await tester.pumpWidget(
      overlay(
        child: TextField(
          controller: controller,
        ),
      ),
    );

    const String testValue = 'I Love Flutter!';
    await tester.enterText(find.byType(TextField), testValue);
    expect(controller.value.text, testValue);
    await skipPastScrollingAnimation(tester);

    // Handle not shown.
    expect(controller.selection.isCollapsed, true);
    final Finder fadeFinder = find.byType(FadeTransition);
    FadeTransition handle = tester.widget(fadeFinder.at(0));
    expect(handle.opacity.value, equals(0.0));

    // Tap on the text field to show the handle.
    await tester.tap(find.byType(TextField));
    await tester.pumpAndSettle();

    expect(fadeFinder, findsNWidgets(1));
    handle = tester.widget(fadeFinder.at(0));
    expect(handle.opacity.value, equals(1.0));
    final RenderObject handleRenderObjectBegin = tester.renderObject(fadeFinder.at(0));

    expect(
      controller.value,
      const TextEditingValue(
        text: 'I Love Flutter!',
        selection: TextSelection.collapsed(offset: 15, affinity: TextAffinity.upstream),
      ),
    );

    // Simulate text composing change.
    tester.testTextInput.updateEditingValue(
      controller.value.copyWith(
        composing: const TextRange(start: 7, end: 15),
      ),
    );
    await skipPastScrollingAnimation(tester);

    expect(
      controller.value,
      const TextEditingValue(
        text: 'I Love Flutter!',
        selection: TextSelection.collapsed(offset: 15, affinity: TextAffinity.upstream),
        composing: TextRange(start: 7, end: 15),
      ),
    );

    // Handle still shown.
    expect(controller.selection.isCollapsed, true);
    handle = tester.widget(fadeFinder.at(0));
    expect(handle.opacity.value, equals(1.0));

    // Simulate text composing and affinity change.
    tester.testTextInput.updateEditingValue(
      controller.value.copyWith(
        selection: controller.value.selection.copyWith(affinity: TextAffinity.downstream),
        composing: const TextRange(start: 8, end: 15),
      ),
    );
    await skipPastScrollingAnimation(tester);

    expect(
      controller.value,
      const TextEditingValue(
        text: 'I Love Flutter!',
        selection: TextSelection.collapsed(offset: 15, affinity: TextAffinity.upstream),
        composing: TextRange(start: 8, end: 15),
      ),
    );

    // Handle still shown.
    expect(controller.selection.isCollapsed, true);
    handle = tester.widget(fadeFinder.at(0));
    expect(handle.opacity.value, equals(1.0));

    final RenderObject handleRenderObjectEnd = tester.renderObject(fadeFinder.at(0));
    // The RenderObject sub-tree should not be unmounted.
    expect(identical(handleRenderObjectBegin, handleRenderObjectEnd), true);
  });

  testWidgets('can use the desktop cut/copy/paste buttons on Mac', (WidgetTester tester) async {
    final TextEditingController controller = TextEditingController(
      text: 'blah1 blah2',
    );
    await tester.pumpWidget(
      MaterialApp(
        home: Material(
          child: TextField(
            controller: controller,
          ),
        ),
      ),
    );

    // Initially, the menu is not shown and there is no selection.
    expect(find.byType(CupertinoButton), findsNothing);
    expect(controller.selection, const TextSelection(baseOffset: -1, extentOffset: -1));

    final Offset midBlah1 = textOffsetToPosition(tester, 2);

    // Right clicking shows the menu.
    final TestGesture gesture = await tester.startGesture(
      midBlah1,
      kind: PointerDeviceKind.mouse,
      buttons: kSecondaryMouseButton,
    );
    await tester.pump();
    await gesture.up();
    await tester.pumpAndSettle();

    expect(controller.selection, const TextSelection(baseOffset: 0, extentOffset: 5));
    expect(find.text('Cut'), findsOneWidget);
    expect(find.text('Copy'), findsOneWidget);
    expect(find.text('Paste'), findsOneWidget);

    // Copy the first word.
    await tester.tap(find.text('Copy'));
    await tester.pumpAndSettle();
    expect(controller.text, 'blah1 blah2');
    expect(controller.selection, const TextSelection(baseOffset: 0, extentOffset: 5));
    expect(find.byType(CupertinoButton), findsNothing);

    // Paste it at the end.
    await gesture.down(textOffsetToPosition(tester, controller.text.length));
    await tester.pump();
    await gesture.up();
    await tester.pumpAndSettle();
    expect(controller.selection, const TextSelection.collapsed(offset: 11, affinity: TextAffinity.upstream));
    expect(find.text('Cut'), findsNothing);
    expect(find.text('Copy'), findsNothing);
    expect(find.text('Paste'), findsOneWidget);
    await tester.tap(find.text('Paste'));
    await tester.pumpAndSettle();
    expect(controller.text, 'blah1 blah2blah1');
    expect(controller.selection, const TextSelection.collapsed(offset: 16));

    // Cut the first word.
    await gesture.down(midBlah1);
    await tester.pump();
    await gesture.up();
    await tester.pumpAndSettle();
    expect(find.text('Cut'), findsOneWidget);
    expect(find.text('Copy'), findsOneWidget);
    expect(find.text('Paste'), findsOneWidget);
    expect(controller.selection, const TextSelection(baseOffset: 0, extentOffset: 5));
    await tester.tap(find.text('Cut'));
    await tester.pumpAndSettle();
    expect(controller.text, ' blah2blah1');
    expect(controller.selection, const TextSelection(baseOffset: 0, extentOffset: 0));
    expect(find.byType(CupertinoButton), findsNothing);
  },
    variant: const TargetPlatformVariant(<TargetPlatform>{ TargetPlatform.macOS }),
    skip: isContextMenuProvidedByPlatform, // [intended] only applies to platforms where we supply the context menu.
  );

  testWidgets('can use the desktop cut/copy/paste buttons on Windows and Linux', (WidgetTester tester) async {
    final TextEditingController controller = TextEditingController(
      text: 'blah1 blah2',
    );
    await tester.pumpWidget(
      MaterialApp(
        home: Material(
          child: TextField(
            controller: controller,
          ),
        ),
      ),
    );

    // Initially, the menu is not shown and there is no selection.
    expect(find.byType(CupertinoButton), findsNothing);
    expect(controller.selection, const TextSelection(baseOffset: -1, extentOffset: -1));

    final Offset midBlah1 = textOffsetToPosition(tester, 2);

    // Right clicking shows the menu.
    TestGesture gesture = await tester.startGesture(
      midBlah1,
      kind: PointerDeviceKind.mouse,
      buttons: kSecondaryMouseButton,
    );
    await tester.pump();
    await gesture.up();
    await gesture.removePointer();
    await tester.pumpAndSettle();
    expect(controller.selection, const TextSelection.collapsed(offset: 2));
    expect(find.text('Cut'), findsNothing);
    expect(find.text('Copy'), findsNothing);
    expect(find.text('Paste'), findsOneWidget);
    expect(find.text('Select all'), findsOneWidget);

    // Double tap to select the first word, then right click to show the menu.
    final Offset startBlah1 = textOffsetToPosition(tester, 0);
    gesture = await tester.startGesture(
      startBlah1,
      kind: PointerDeviceKind.mouse,
    );
    await tester.pump();
    await gesture.up();
    await tester.pump(const Duration(milliseconds: 100));
    await gesture.down(startBlah1);
    await tester.pump();
    await gesture.up();
    await gesture.removePointer();
    await tester.pumpAndSettle();
    expect(controller.selection, const TextSelection(baseOffset: 0, extentOffset: 5));
    expect(find.text('Cut'), findsNothing);
    expect(find.text('Copy'), findsNothing);
    expect(find.text('Paste'), findsNothing);
    expect(find.text('Select all'), findsNothing);
    gesture = await tester.startGesture(
      midBlah1,
      kind: PointerDeviceKind.mouse,
      buttons: kSecondaryMouseButton,
    );
    await tester.pump();
    await gesture.up();
    await gesture.removePointer();
    await tester.pumpAndSettle();
    expect(controller.selection, const TextSelection(baseOffset: 0, extentOffset: 5));
    expect(find.text('Cut'), findsOneWidget);
    expect(find.text('Copy'), findsOneWidget);
    expect(find.text('Paste'), findsOneWidget);

    // Copy the first word.
    await tester.tap(find.text('Copy'));
    await tester.pumpAndSettle();
    expect(controller.text, 'blah1 blah2');
    expect(controller.selection, const TextSelection(baseOffset: 0, extentOffset: 5));
    expect(find.byType(CupertinoButton), findsNothing);

    // Paste it at the end.
    gesture = await tester.startGesture(
      textOffsetToPosition(tester, controller.text.length),
      kind: PointerDeviceKind.mouse,
    );
    await tester.pump();
    await gesture.up();
    await gesture.removePointer();
    expect(controller.selection, const TextSelection.collapsed(offset: 11, affinity: TextAffinity.upstream));
    gesture = await tester.startGesture(
      textOffsetToPosition(tester, controller.text.length),
      kind: PointerDeviceKind.mouse,
      buttons: kSecondaryMouseButton,
    );
    await tester.pump();
    await gesture.up();
    await gesture.removePointer();
    await tester.pumpAndSettle();
    expect(controller.selection, const TextSelection.collapsed(offset: 11, affinity: TextAffinity.upstream));
    expect(find.text('Cut'), findsNothing);
    expect(find.text('Copy'), findsNothing);
    expect(find.text('Paste'), findsOneWidget);
    await tester.tap(find.text('Paste'));
    await tester.pumpAndSettle();
    expect(controller.text, 'blah1 blah2blah1');
    expect(controller.selection, const TextSelection.collapsed(offset: 16));

    // Cut the first word.
    gesture = await tester.startGesture(
      midBlah1,
      kind: PointerDeviceKind.mouse,
    );
    await tester.pump();
    await gesture.up();
    await tester.pump(const Duration(milliseconds: 100));
    await gesture.down(startBlah1);
    await tester.pump();
    await gesture.up();
    await gesture.removePointer();
    await tester.pumpAndSettle();
    expect(controller.selection, const TextSelection(baseOffset: 0, extentOffset: 5));
    expect(find.text('Cut'), findsNothing);
    expect(find.text('Copy'), findsNothing);
    expect(find.text('Paste'), findsNothing);
    expect(find.text('Select all'), findsNothing);
    gesture = await tester.startGesture(
      textOffsetToPosition(tester, controller.text.length),
      kind: PointerDeviceKind.mouse,
      buttons: kSecondaryMouseButton,
    );
    await tester.pump();
    await gesture.up();
    await gesture.removePointer();
    await tester.pumpAndSettle();
    expect(controller.selection, const TextSelection(baseOffset: 0, extentOffset: 5));
    expect(find.text('Cut'), findsOneWidget);
    expect(find.text('Copy'), findsOneWidget);
    expect(find.text('Paste'), findsOneWidget);
    await tester.tap(find.text('Cut'));
    await tester.pumpAndSettle();
    expect(controller.text, ' blah2blah1');
    expect(controller.selection, const TextSelection(baseOffset: 0, extentOffset: 0));
    expect(find.byType(CupertinoButton), findsNothing);
  },
    variant: const TargetPlatformVariant(<TargetPlatform>{ TargetPlatform.linux, TargetPlatform.windows }),
    skip: isContextMenuProvidedByPlatform, // [intended] only applies to platforms where we supply the context menu.
  );

  testWidgets('uses DefaultSelectionStyle for selection and cursor colors if provided', (WidgetTester tester) async {
    const Color selectionColor = Colors.orange;
    const Color cursorColor = Colors.red;

    await tester.pumpWidget(
      const MaterialApp(
        home: Material(
          child: DefaultSelectionStyle(
            selectionColor: selectionColor,
            cursorColor: cursorColor,
            child: TextField(autofocus: true),
          ),
        ),
      ),
    );
    await tester.pump();
    final EditableTextState state = tester.state<EditableTextState>(find.byType(EditableText));
    expect(state.widget.selectionColor, selectionColor);
    expect(state.widget.cursorColor, cursorColor);
  });

  testWidgets('Activates the text field when receives semantics focus on Mac, Windows', (WidgetTester tester) async {
    final SemanticsTester semantics = SemanticsTester(tester);
    final SemanticsOwner semanticsOwner = tester.binding.pipelineOwner.semanticsOwner!;
    final FocusNode focusNode = FocusNode();
    await tester.pumpWidget(
      MaterialApp(
        home: Material(
          child: TextField(focusNode: focusNode),
        ),
      ),
    );
    expect(semantics, hasSemantics(
      TestSemantics.root(
        children: <TestSemantics>[
          TestSemantics(
            id: 1,
            textDirection: TextDirection.ltr,
            children: <TestSemantics>[
              TestSemantics(
                id: 2,
                children: <TestSemantics>[
                  TestSemantics(
                    id: 3,
                    flags: <SemanticsFlag>[SemanticsFlag.scopesRoute],
                    children: <TestSemantics>[
                      TestSemantics(
                        id: 4,
                        flags: <SemanticsFlag>[SemanticsFlag.isTextField],
                        actions: <SemanticsAction>[
                          SemanticsAction.tap,
                          SemanticsAction.didGainAccessibilityFocus,
                        ],
                        textDirection: TextDirection.ltr,
                      ),
                    ],
                  ),
                ],
              ),
            ],
          ),
        ],
      ),
      ignoreRect: true,
      ignoreTransform: true,
    ));

    expect(focusNode.hasFocus, isFalse);
    semanticsOwner.performAction(4, SemanticsAction.didGainAccessibilityFocus);
    await tester.pumpAndSettle();
    expect(focusNode.hasFocus, isTrue);
    semantics.dispose();
  }, variant: const TargetPlatformVariant(<TargetPlatform>{ TargetPlatform.macOS, TargetPlatform.windows }));

  testWidgets('TextField passes onEditingComplete to EditableText', (WidgetTester tester) async {
    void onEditingComplete() { }

    await tester.pumpWidget(
      MaterialApp(
        home: Material(
          child: TextField(
            onEditingComplete: onEditingComplete,
          ),
        ),
      ),
    );

    final Finder editableTextFinder = find.byType(EditableText);
    expect(editableTextFinder, findsOneWidget);

    final EditableText editableTextWidget = tester.widget(editableTextFinder);
    expect(editableTextWidget.onEditingComplete, onEditingComplete);
  });

  testWidgets('TextField has consistent size', (WidgetTester tester) async {
    final Key textFieldKey = UniqueKey();
    String? textFieldValue;

    await tester.pumpWidget(
      overlay(
        child: TextField(
          key: textFieldKey,
          decoration: const InputDecoration(
            hintText: 'Placeholder',
          ),
          onChanged: (String value) {
            textFieldValue = value;
          },
        ),
      ),
    );

    RenderBox findTextFieldBox() => tester.renderObject(find.byKey(textFieldKey));

    final RenderBox inputBox = findTextFieldBox();
    final Size emptyInputSize = inputBox.size;

    Future<void> checkText(String testValue) async {
      return TestAsyncUtils.guard(() async {
        expect(textFieldValue, isNull);
        await tester.enterText(find.byType(TextField), testValue);
        // Check that the onChanged event handler fired.
        expect(textFieldValue, equals(testValue));
        textFieldValue = null;
        await skipPastScrollingAnimation(tester);
      });
    }

    await checkText(' ');
    expect(findTextFieldBox(), equals(inputBox));
    expect(inputBox.size, equals(emptyInputSize));

    await checkText('Test');
    expect(findTextFieldBox(), equals(inputBox));
    expect(inputBox.size, equals(emptyInputSize));
  });

  testWidgets('Cursor blinks', (WidgetTester tester) async {
    await tester.pumpWidget(
      overlay(
        child: const TextField(
          decoration: InputDecoration(
            hintText: 'Placeholder',
          ),
        ),
      ),
    );
    await tester.showKeyboard(find.byType(TextField));

    final EditableTextState editableText = tester.state(find.byType(EditableText));

    // Check that the cursor visibility toggles after each blink interval.
    Future<void> checkCursorToggle() async {
      final bool initialShowCursor = editableText.cursorCurrentlyVisible;
      await tester.pump(editableText.cursorBlinkInterval);
      expect(editableText.cursorCurrentlyVisible, equals(!initialShowCursor));
      await tester.pump(editableText.cursorBlinkInterval);
      expect(editableText.cursorCurrentlyVisible, equals(initialShowCursor));
      await tester.pump(editableText.cursorBlinkInterval ~/ 10);
      expect(editableText.cursorCurrentlyVisible, equals(initialShowCursor));
      await tester.pump(editableText.cursorBlinkInterval);
      expect(editableText.cursorCurrentlyVisible, equals(!initialShowCursor));
      await tester.pump(editableText.cursorBlinkInterval);
      expect(editableText.cursorCurrentlyVisible, equals(initialShowCursor));
    }

    await checkCursorToggle();
    await tester.showKeyboard(find.byType(TextField));

    // Try the test again with a nonempty EditableText.
    tester.testTextInput.updateEditingValue(const TextEditingValue(
      text: 'X',
      selection: TextSelection.collapsed(offset: 1),
    ));
    await tester.idle();
    expect(tester.state(find.byType(EditableText)), editableText);
    await checkCursorToggle();
  });

  // Regression test for https://github.com/flutter/flutter/issues/78918.
  testWidgets('RenderEditable sets correct text editing value', (WidgetTester tester) async {
    final TextEditingController controller = TextEditingController(text: 'how are you');
    final UniqueKey icon = UniqueKey();
    await tester.pumpWidget(
      MaterialApp(
        home: Material(
          child: TextField(
            controller: controller,
            decoration: InputDecoration(
              suffixIcon: IconButton(
                key: icon,
                icon: const Icon(Icons.cancel),
                onPressed: () => controller.clear(),
              ),
            ),
          ),
        ),
      ),
    );

    await tester.tap(find.byKey(icon));
    await tester.pump();
    expect(controller.text, '');
    expect(controller.selection, const TextSelection.collapsed(offset: 0));
  });

  testWidgets('Cursor radius is 2.0', (WidgetTester tester) async {
    await tester.pumpWidget(
      const MaterialApp(
        home: Material(
          child: TextField(),
        ),
      ),
    );

    final EditableTextState editableTextState = tester.firstState(find.byType(EditableText));
    final RenderEditable renderEditable = editableTextState.renderEditable;

    expect(renderEditable.cursorRadius, const Radius.circular(2.0));
  }, variant: const TargetPlatformVariant(<TargetPlatform>{ TargetPlatform.iOS,  TargetPlatform.macOS }));

  testWidgets('cursor has expected defaults', (WidgetTester tester) async {
    await tester.pumpWidget(
        overlay(
          child: const TextField(
          ),
        ),
    );

    final TextField textField = tester.firstWidget(find.byType(TextField));
    expect(textField.cursorWidth, 2.0);
    expect(textField.cursorHeight, null);
    expect(textField.cursorRadius, null);
  });

  testWidgets('cursor has expected radius value', (WidgetTester tester) async {
    await tester.pumpWidget(
        overlay(
          child: const TextField(
            cursorRadius: Radius.circular(3.0),
          ),
        ),
    );

    final TextField textField = tester.firstWidget(find.byType(TextField));
    expect(textField.cursorWidth, 2.0);
    expect(textField.cursorRadius, const Radius.circular(3.0));
  });

  testWidgets('clipBehavior has expected defaults', (WidgetTester tester) async {
    await tester.pumpWidget(
      overlay(
        child: const TextField(
        ),
      ),
    );

    final TextField textField = tester.firstWidget(find.byType(TextField));
    expect(textField.clipBehavior, Clip.hardEdge);
  });

  testWidgets('Overflow clipBehavior none golden', (WidgetTester tester) async {
    final Widget widget = overlay(
      child: RepaintBoundary(
        key: const ValueKey<int>(1),
        child: SizedBox(
          height: 200,
          width: 200,
          child: Center(
            child: SizedBox(
              // Make sure the input field is not high enough for the WidgetSpan.
              height: 50,
              child: TextField(
                controller: OverflowWidgetTextEditingController(),
                clipBehavior: Clip.none,
              ),
            ),
          ),
        ),
      ),
    );
    await tester.pumpWidget(widget);

    final TextField textField = tester.firstWidget(find.byType(TextField));
    expect(textField.clipBehavior, Clip.none);

    final EditableText editableText = tester.firstWidget(find.byType(EditableText));
    expect(editableText.clipBehavior, Clip.none);

    await expectLater(
      find.byKey(const ValueKey<int>(1)),
      matchesGoldenFile('overflow_clipbehavior_none.material.0.png'),
    );
  });

  testWidgets('Material cursor android golden', (WidgetTester tester) async {
    final Widget widget = overlay(
      child: const RepaintBoundary(
        key: ValueKey<int>(1),
        child: TextField(
          cursorColor: Colors.blue,
          cursorWidth: 15,
          cursorRadius: Radius.circular(3.0),
        ),
      ),
    );
    await tester.pumpWidget(widget);

    const String testValue = 'A short phrase';
    await tester.enterText(find.byType(TextField), testValue);
    await skipPastScrollingAnimation(tester);

    await tester.tapAt(textOffsetToPosition(tester, testValue.length));
    await tester.pump();

    await expectLater(
      find.byKey(const ValueKey<int>(1)),
      matchesGoldenFile('text_field_cursor_test.material.0.png'),
    );
  });

  testWidgets('Material cursor golden', (WidgetTester tester) async {
    final Widget widget = overlay(
      child: const RepaintBoundary(
        key: ValueKey<int>(1),
        child: TextField(
          cursorColor: Colors.blue,
          cursorWidth: 15,
          cursorRadius: Radius.circular(3.0),
        ),
      ),
    );
    await tester.pumpWidget(widget);

    const String testValue = 'A short phrase';
    await tester.enterText(find.byType(TextField), testValue);
    await skipPastScrollingAnimation(tester);

    await tester.tapAt(textOffsetToPosition(tester, testValue.length));
    await tester.pump();

    await expectLater(
      find.byKey(const ValueKey<int>(1)),
      matchesGoldenFile(
        'text_field_cursor_test_${debugDefaultTargetPlatformOverride!.name.toLowerCase()}.material.1.png',
      ),
    );
  }, variant: const TargetPlatformVariant(<TargetPlatform>{ TargetPlatform.iOS,  TargetPlatform.macOS }));

  testWidgets('TextInputFormatter gets correct selection value', (WidgetTester tester) async {
    late TextEditingValue actualOldValue;
    late TextEditingValue actualNewValue;
    void callBack(TextEditingValue oldValue, TextEditingValue newValue) {
      actualOldValue = oldValue;
      actualNewValue = newValue;
    }
    final FocusNode focusNode = FocusNode();
    final TextEditingController controller = TextEditingController(text: '123');
    await tester.pumpWidget(
      boilerplate(
        child: TextField(
          controller: controller,
          focusNode: focusNode,
          inputFormatters: <TextInputFormatter>[TestFormatter(callBack)],
        ),
      ),
    );

    await tester.tap(find.byType(TextField));
    await tester.pumpAndSettle();

    await tester.sendKeyEvent(LogicalKeyboardKey.backspace);
    await tester.pumpAndSettle();

    expect(
      actualOldValue,
      const TextEditingValue(
        text: '123',
        selection: TextSelection.collapsed(offset: 3, affinity: TextAffinity.upstream),
      ),
    );
    expect(
      actualNewValue,
      const TextEditingValue(
        text: '12',
        selection: TextSelection.collapsed(offset: 2),
      ),
    );
  }, skip: areKeyEventsHandledByPlatform); // [intended] only applies to platforms where we handle key events.

  testWidgets('text field selection toolbar renders correctly inside opacity', (WidgetTester tester) async {
    await tester.pumpWidget(
      const MaterialApp(
        home: Scaffold(
          body: Center(
            child: SizedBox(
              width: 100,
              height: 100,
              child: Opacity(
                opacity: 0.5,
                child: TextField(
                  decoration: InputDecoration(hintText: 'Placeholder'),
                ),
              ),
            ),
          ),
        ),
      ),
    );

    await tester.showKeyboard(find.byType(TextField));

    const String testValue = 'A B C';
    tester.testTextInput.updateEditingValue(
      const TextEditingValue(
        text: testValue,
      ),
    );
    await tester.pump();

    // The selectWordsInRange with SelectionChangedCause.tap seems to be needed to show the toolbar.
    // (This is true even if we provide selection parameter to the TextEditingValue above.)
    final EditableTextState state = tester.state<EditableTextState>(find.byType(EditableText));
    state.renderEditable.selectWordsInRange(from: Offset.zero, cause: SelectionChangedCause.tap);

    expect(state.showToolbar(), true);

    // This is needed for the AnimatedOpacity to turn from 0 to 1 so the toolbar is visible.
    await tester.pumpAndSettle();
    await tester.pump(const Duration(seconds: 1));

    // Sanity check that the toolbar widget exists.
    expect(find.text('Paste'), findsOneWidget);

    await expectLater(
      // The toolbar exists in the Overlay above the MaterialApp.
      find.byType(Overlay),
      matchesGoldenFile('text_field_opacity_test.0.png'),
    );
  }, skip: isContextMenuProvidedByPlatform); // [intended] only applies to platforms where we supply the context menu.

  testWidgets('text field toolbar options correctly changes options',
      (WidgetTester tester) async {
    final TextEditingController controller = TextEditingController(
      text: 'Atwater Peel Sherbrooke Bonaventure',
    );
    // On iOS/iPadOS, during a tap we select the edge of the word closest to the tap.
    // On macOS, we select the precise position of the tap.
    final bool isTargetPlatformMobile = defaultTargetPlatform == TargetPlatform.iOS;
    await tester.pumpWidget(
      MaterialApp(
        home: Material(
          child: Center(
            child: TextField(
              controller: controller,
              toolbarOptions: const ToolbarOptions(copy: true),
            ),
          ),
        ),
      ),
    );

    final Offset textfieldStart = tester.getTopLeft(find.byType(TextField));

    // This tap just puts the cursor somewhere different than where the double
    // tap will occur to test that the double tap moves the existing cursor first.
    await tester.tapAt(textfieldStart + const Offset(50.0, 9.0));
    await tester.pump(const Duration(milliseconds: 500));

    await tester.tapAt(textfieldStart + const Offset(150.0, 9.0));
    await tester.pump(const Duration(milliseconds: 50));
    // First tap moved the cursor.
    expect(
      controller.selection,
      TextSelection.collapsed(offset: isTargetPlatformMobile ? 8 : 9),
    );
    await tester.tapAt(textfieldStart + const Offset(150.0, 9.0));
    await tester.pump();

    // Second tap selects the word around the cursor.
    expect(
      controller.selection,
      const TextSelection(baseOffset: 8, extentOffset: 12),
    );

    // Selected text shows 'Copy', and not 'Paste', 'Cut', 'Select All'.
    expect(find.text('Paste'), findsNothing);
    expect(find.text('Copy'), findsOneWidget);
    expect(find.text('Cut'), findsNothing);
    expect(find.text('Select All'), findsNothing);
  },
    variant: const TargetPlatformVariant(<TargetPlatform>{ TargetPlatform.iOS,  TargetPlatform.macOS }),
    skip: isContextMenuProvidedByPlatform, // [intended] only applies to platforms where we supply the context menu.
  );

  testWidgets('text selection style 1', (WidgetTester tester) async {
    final TextEditingController controller = TextEditingController(
      text: 'Atwater Peel Sherbrooke Bonaventure\nhi\nwasssup!',
    );
    await tester.pumpWidget(
      MaterialApp(
        home: Material(
          child: Center(
            child: RepaintBoundary(
              child: Container(
                width: 650.0,
                height: 600.0,
                decoration: const BoxDecoration(
                  color: Color(0xff00ff00),
                ),
                child: Column(
                  children: <Widget>[
                    TextField(
                      key: const Key('field0'),
                      controller: controller,
                      style: const TextStyle(height: 4, color: Colors.black45),
                      toolbarOptions: const ToolbarOptions(copy: true, selectAll: true),
                      selectionHeightStyle: ui.BoxHeightStyle.includeLineSpacingTop,
                      selectionWidthStyle: ui.BoxWidthStyle.max,
                      maxLines: 3,
                    ),
                  ],
                ),
              ),
            ),
          ),
        ),
      ),
    );

    final Offset textfieldStart = tester.getTopLeft(find.byKey(const Key('field0')));

    await tester.longPressAt(textfieldStart + const Offset(50.0, 2.0));
    await tester.pump(const Duration(milliseconds: 50));
    await tester.tapAt(textfieldStart + const Offset(100.0, 107.0));
    await tester.pump(const Duration(milliseconds: 300));

    await expectLater(
      find.byType(MaterialApp),
      matchesGoldenFile('text_field_golden.TextSelectionStyle.1.png'),
    );
  });

  testWidgets('text selection style 2', (WidgetTester tester) async {
    final TextEditingController controller = TextEditingController(
      text: 'Atwater Peel Sherbrooke Bonaventure\nhi\nwasssup!',
    );
    await tester.pumpWidget(
      MaterialApp(
        home: Material(
          child: Center(
            child: RepaintBoundary(
              child: Container(
                width: 650.0,
                height: 600.0,
                decoration: const BoxDecoration(
                  color: Color(0xff00ff00),
                ),
                child: Column(
                  children: <Widget>[
                    TextField(
                      key: const Key('field0'),
                      controller: controller,
                      style: const TextStyle(height: 4, color: Colors.black45),
                      toolbarOptions: const ToolbarOptions(copy: true, selectAll: true),
                      selectionHeightStyle: ui.BoxHeightStyle.includeLineSpacingBottom,
                      maxLines: 3,
                    ),
                  ],
                ),
              ),
            ),
          ),
        ),
      ),
    );
    final EditableTextState editableTextState = tester.state(find.byType(EditableText));

    // Double tap to select the first word.
    const int index = 4;
    await tester.tapAt(textOffsetToPosition(tester, index));
    await tester.pump(const Duration(milliseconds: 50));
    await tester.tapAt(textOffsetToPosition(tester, index));
    await tester.pumpAndSettle();
    expect(editableTextState.selectionOverlay!.handlesAreVisible, isTrue);
    expect(controller.selection.baseOffset, 0);
    expect(controller.selection.extentOffset, 7);

    // Use toolbar to select all text.
    if (isContextMenuProvidedByPlatform) {
      controller.selection = TextSelection(baseOffset: 0, extentOffset: controller.text.length);
      expect(controller.selection.extentOffset, controller.text.length);
    } else {
      await tester.tap(find.text('Select all'));
      await tester.pump();
      expect(controller.selection.baseOffset, 0);
      expect(controller.selection.extentOffset, controller.text.length);
    }

    await expectLater(
      find.byType(MaterialApp),
      matchesGoldenFile('text_field_golden.TextSelectionStyle.2.png'),
    );
    // Text selection styles are not fully supported on web.
  }, skip: isBrowser); // https://github.com/flutter/flutter/issues/93723

  testWidgets(
    'text field toolbar options correctly changes options',
    (WidgetTester tester) async {
      final TextEditingController controller = TextEditingController(
        text: 'Atwater Peel Sherbrooke Bonaventure',
      );
      await tester.pumpWidget(
        MaterialApp(
          home: Material(
            child: Center(
              child: TextField(
                controller: controller,
                toolbarOptions: const ToolbarOptions(copy: true),
              ),
            ),
          ),
        ),
      );

      final Offset pos = textOffsetToPosition(tester, 9); // Index of 'P|eel'

      await tester.tapAt(pos);
      await tester.pump(const Duration(milliseconds: 50));

      await tester.tapAt(pos);
      await tester.pump();

      // Selected text shows 'Copy', and not 'Paste', 'Cut', 'Select all'.
      expect(find.text('Paste'), findsNothing);
      expect(find.text('Copy'), findsOneWidget);
      expect(find.text('Cut'), findsNothing);
      expect(find.text('Select all'), findsNothing);
    },
    variant: const TargetPlatformVariant(<TargetPlatform>{
      TargetPlatform.android,
      TargetPlatform.fuchsia,
      TargetPlatform.linux,
      TargetPlatform.windows,
    }),
    skip: isContextMenuProvidedByPlatform, // [intended] only applies to platforms where we supply the context menu.
  );

  testWidgets('cursor layout has correct width', (WidgetTester tester) async {
    final TextEditingController controller = TextEditingController.fromValue(
      const TextEditingValue(selection: TextSelection.collapsed(offset: 0)),
    );
    final FocusNode focusNode = FocusNode();
    EditableText.debugDeterministicCursor = true;
    await tester.pumpWidget(
      overlay(
        child: RepaintBoundary(
          child: TextField(
            cursorWidth: 15.0,
            controller: controller,
            focusNode: focusNode,
          ),
        ),
      ),
    );
    focusNode.requestFocus();
    await tester.pump();

    await expectLater(
      find.byType(TextField),
      matchesGoldenFile('text_field_cursor_width_test.0.png'),
    );
    EditableText.debugDeterministicCursor = false;
  });

  testWidgets('cursor layout has correct radius', (WidgetTester tester) async {
    final TextEditingController controller = TextEditingController.fromValue(
      const TextEditingValue(selection: TextSelection.collapsed(offset: 0)),
    );
    final FocusNode focusNode = FocusNode();
    EditableText.debugDeterministicCursor = true;
    await tester.pumpWidget(
      overlay(
        child: RepaintBoundary(
          child: TextField(
            cursorWidth: 15.0,
            cursorRadius: const Radius.circular(3.0),
            controller: controller,
            focusNode: focusNode,
          ),
        ),
      ),
    );
    focusNode.requestFocus();
    await tester.pump();

    await expectLater(
      find.byType(TextField),
      matchesGoldenFile('text_field_cursor_width_test.1.png'),
    );
    EditableText.debugDeterministicCursor = false;
  });

  testWidgets('cursor layout has correct height', (WidgetTester tester) async {
    final TextEditingController controller = TextEditingController.fromValue(
      const TextEditingValue(selection: TextSelection.collapsed(offset: 0)),
    );
    final FocusNode focusNode = FocusNode();
    EditableText.debugDeterministicCursor = true;
    await tester.pumpWidget(
      overlay(
        child: RepaintBoundary(
          child: TextField(
            cursorWidth: 15.0,
            cursorHeight: 30.0,
            controller: controller,
            focusNode: focusNode,
          ),
        ),
      ),
    );
    focusNode.requestFocus();
    await tester.pump();

    await expectLater(
      find.byType(TextField),
      matchesGoldenFile('text_field_cursor_width_test.2.png'),
    );
    EditableText.debugDeterministicCursor = false;
  });

  testWidgets('Overflowing a line with spaces stops the cursor at the end', (WidgetTester tester) async {
    final TextEditingController controller = TextEditingController();

    await tester.pumpWidget(
      overlay(
        child: TextField(
          key: textFieldKey,
          controller: controller,
          maxLines: null,
        ),
      ),
    );
    expect(controller.selection.baseOffset, -1);
    expect(controller.selection.extentOffset, -1);

    const String testValueOneLine = 'enough text to be exactly at the end of the line.';
    await tester.enterText(find.byType(TextField), testValueOneLine);
    await skipPastScrollingAnimation(tester);

    RenderBox findInputBox() => tester.renderObject(find.byKey(textFieldKey));

    RenderBox inputBox = findInputBox();
    final Size oneLineInputSize = inputBox.size;

    await tester.tapAt(textOffsetToPosition(tester, testValueOneLine.length));
    await tester.pump();

    const String testValueTwoLines = 'enough text to overflow the first line and go to the second';
    await tester.enterText(find.byType(TextField), testValueTwoLines);
    await skipPastScrollingAnimation(tester);

    expect(inputBox, findInputBox());
    inputBox = findInputBox();
    expect(inputBox.size.height, greaterThan(oneLineInputSize.height));
    final Size twoLineInputSize = inputBox.size;

    // Enter a string with the same number of characters as testValueTwoLines,
    // but where the overflowing part is all spaces. Assert that it only renders
    // on one line.
    const String testValueSpaces = '$testValueOneLine          ';
    expect(testValueSpaces.length, testValueTwoLines.length);
    await tester.enterText(find.byType(TextField), testValueSpaces);
    await skipPastScrollingAnimation(tester);

    expect(inputBox, findInputBox());
    inputBox = findInputBox();
    expect(inputBox.size.height, oneLineInputSize.height);

    // Swapping the final space for a letter causes it to wrap to 2 lines.
    const String testValueSpacesOverflow = '$testValueOneLine         a';
    expect(testValueSpacesOverflow.length, testValueTwoLines.length);
    await tester.enterText(find.byType(TextField), testValueSpacesOverflow);
    await skipPastScrollingAnimation(tester);

    expect(inputBox, findInputBox());
    inputBox = findInputBox();
    expect(inputBox.size.height, twoLineInputSize.height);

    // Positioning the cursor at the end of a line overflowing with spaces puts
    // it inside the input still.
    await tester.enterText(find.byType(TextField), testValueSpaces);
    await skipPastScrollingAnimation(tester);
    await tester.tapAt(textOffsetToPosition(tester, testValueSpaces.length));
    await tester.pump();

    final double inputWidth = findRenderEditable(tester).size.width;
    final Offset cursorOffsetSpaces = findRenderEditable(tester).getLocalRectForCaret(
      const TextPosition(offset: testValueSpaces.length),
    ).bottomRight;

    expect(cursorOffsetSpaces.dx, inputWidth - kCaretGap);
  });

  testWidgets('Overflowing a line with spaces stops the cursor at the end (rtl direction)', (WidgetTester tester) async {
    await tester.pumpWidget(
      overlay(
        child: const TextField(
          textDirection: TextDirection.rtl,
          maxLines: null,
        ),
      ),
    );

    const String testValueOneLine = 'enough text to be exactly at the end of the line.';
    const String testValueSpaces = '$testValueOneLine          ';

    // Positioning the cursor at the end of a line overflowing with spaces puts
    // it inside the input still.
    await tester.enterText(find.byType(TextField), testValueSpaces);
    await skipPastScrollingAnimation(tester);
    await tester.tapAt(textOffsetToPosition(tester, testValueSpaces.length));
    await tester.pump();

    final Offset cursorOffsetSpaces = findRenderEditable(tester).getLocalRectForCaret(
      const TextPosition(offset: testValueSpaces.length),
    ).topLeft;

    expect(cursorOffsetSpaces.dx >= 0, isTrue);
  });

  testWidgets('mobile obscureText control test', (WidgetTester tester) async {
    await tester.pumpWidget(
      overlay(
        child: const TextField(
          obscureText: true,
          decoration: InputDecoration(
            hintText: 'Placeholder',
          ),
        ),
      ),
    );
    await tester.showKeyboard(find.byType(TextField));

    const String testValue = 'ABC';
    tester.testTextInput.updateEditingValue(const TextEditingValue(
      text: testValue,
      selection: TextSelection.collapsed(offset: testValue.length),
    ));

    await tester.pump();

    // Enter a character into the obscured field and verify that the character
    // is temporarily shown to the user and then changed to a bullet.
    const String newChar = 'X';
    tester.testTextInput.updateEditingValue(const TextEditingValue(
      text: testValue + newChar,
      selection: TextSelection.collapsed(offset: testValue.length + 1),
    ));

    await tester.pump();

    String editText = (findRenderEditable(tester).text! as TextSpan).text!;
    expect(editText.substring(editText.length - 1), newChar);

    await tester.pump(const Duration(seconds: 2));

    editText = (findRenderEditable(tester).text! as TextSpan).text!;
    expect(editText.substring(editText.length - 1), '\u2022');
  }, variant: const TargetPlatformVariant(<TargetPlatform>{ TargetPlatform.android }));

  testWidgets('desktop obscureText control test', (WidgetTester tester) async {
    await tester.pumpWidget(
      overlay(
        child: const TextField(
          obscureText: true,
          decoration: InputDecoration(
            hintText: 'Placeholder',
          ),
        ),
      ),
    );
    await tester.showKeyboard(find.byType(TextField));

    const String testValue = 'ABC';
    tester.testTextInput.updateEditingValue(const TextEditingValue(
      text: testValue,
      selection: TextSelection.collapsed(offset: testValue.length),
    ));

    await tester.pump();

    // Enter a character into the obscured field and verify that the character
    // isn't shown to the user.
    const String newChar = 'X';
    tester.testTextInput.updateEditingValue(const TextEditingValue(
      text: testValue + newChar,
      selection: TextSelection.collapsed(offset: testValue.length + 1),
    ));

    await tester.pump();

    final String editText = (findRenderEditable(tester).text! as TextSpan).text!;
    expect(editText.substring(editText.length - 1), '\u2022');
  }, variant: const TargetPlatformVariant(<TargetPlatform>{
      TargetPlatform.macOS,
      TargetPlatform.linux,
      TargetPlatform.windows,
  }));

  testWidgets('Caret position is updated on tap', (WidgetTester tester) async {
    final TextEditingController controller = TextEditingController();

    await tester.pumpWidget(
      overlay(
        child: TextField(
          controller: controller,
        ),
      ),
    );
    expect(controller.selection.baseOffset, -1);
    expect(controller.selection.extentOffset, -1);

    const String testValue = 'abc def ghi';
    await tester.enterText(find.byType(TextField), testValue);
    await skipPastScrollingAnimation(tester);

    // Tap to reposition the caret.
    final int tapIndex = testValue.indexOf('e');
    final Offset ePos = textOffsetToPosition(tester, tapIndex);
    await tester.tapAt(ePos);
    await tester.pump();

    expect(controller.selection.baseOffset, tapIndex);
    expect(controller.selection.extentOffset, tapIndex);
  });

  testWidgets('enableInteractiveSelection = false, tap', (WidgetTester tester) async {
    final TextEditingController controller = TextEditingController();

    await tester.pumpWidget(
      overlay(
        child: TextField(
          controller: controller,
          enableInteractiveSelection: false,
        ),
      ),
    );
    expect(controller.selection.baseOffset, -1);
    expect(controller.selection.extentOffset, -1);

    const String testValue = 'abc def ghi';
    await tester.enterText(find.byType(TextField), testValue);
    await skipPastScrollingAnimation(tester);

    // Tap would ordinarily reposition the caret.
    final int tapIndex = testValue.indexOf('e');
    final Offset ePos = textOffsetToPosition(tester, tapIndex);
    await tester.tapAt(ePos);
    await tester.pump();

    expect(controller.selection.baseOffset, testValue.length);
    expect(controller.selection.isCollapsed, isTrue);
  });

  testWidgets('Can long press to select', (WidgetTester tester) async {
    final TextEditingController controller = TextEditingController();

    await tester.pumpWidget(
      overlay(
        child: TextField(
          controller: controller,
        ),
      ),
    );

    const String testValue = 'abc def ghi';
    await tester.enterText(find.byType(TextField), testValue);
    expect(controller.value.text, testValue);
    await skipPastScrollingAnimation(tester);

    expect(controller.selection.isCollapsed, true);

    // Long press the 'e' to select 'def'.
    final Offset ePos = textOffsetToPosition(tester, testValue.indexOf('e'));
    await tester.longPressAt(ePos, pointer: 7);
    await tester.pump();

    // 'def' is selected.
    expect(controller.selection.baseOffset, testValue.indexOf('d'));
    expect(controller.selection.extentOffset, testValue.indexOf('f')+1);

    // Tapping elsewhere immediately collapses and moves the cursor.
    await tester.tapAt(textOffsetToPosition(tester, testValue.indexOf('h')));
    await tester.pump();

    expect(controller.selection.isCollapsed, true);
    expect(controller.selection.baseOffset, testValue.indexOf('h'));
  });

  testWidgets("Slight movements in longpress don't hide/show handles", (WidgetTester tester) async {
    final TextEditingController controller = TextEditingController();

    await tester.pumpWidget(
      overlay(
        child: TextField(
          controller: controller,
        ),
      ),
    );

    const String testValue = 'abc def ghi';
    await tester.enterText(find.byType(TextField), testValue);
    expect(controller.value.text, testValue);
    await skipPastScrollingAnimation(tester);

    expect(controller.selection.isCollapsed, true);

    // Long press the 'e' to select 'def', but don't release the gesture.
    final Offset ePos = textOffsetToPosition(tester, testValue.indexOf('e'));
    final TestGesture gesture = await tester.startGesture(ePos, pointer: 7);
    await tester.pump(const Duration(seconds: 2));
    await tester.pumpAndSettle();

    // Handles are shown
    final Finder fadeFinder = find.byType(FadeTransition);
    expect(fadeFinder, findsNWidgets(2)); // 2 handles, 1 toolbar
    FadeTransition handle = tester.widget(fadeFinder.at(0));
    expect(handle.opacity.value, equals(1.0));

    // Move the gesture very slightly
    await gesture.moveBy(const Offset(1.0, 1.0));
    await tester.pump(SelectionOverlay.fadeDuration * 0.5);
    handle = tester.widget(fadeFinder.at(0));

    // The handle should still be fully opaque.
    expect(handle.opacity.value, equals(1.0));
  });

  testWidgets('Long pressing a field with selection 0,0 shows the selection menu', (WidgetTester tester) async {
    await tester.pumpWidget(overlay(
      child: TextField(
        controller: TextEditingController.fromValue(
          const TextEditingValue(
            selection: TextSelection(baseOffset: 0, extentOffset: 0),
          ),
        ),
      ),
    ));

    expect(find.text('Paste'), findsNothing);
    final Offset emptyPos = textOffsetToPosition(tester, 0);
    await tester.longPressAt(emptyPos, pointer: 7);
    await tester.pumpAndSettle();
    expect(find.text('Paste'), findsOneWidget);
  }, skip: isContextMenuProvidedByPlatform); // [intended] only applies to platforms where we supply the context menu.

  testWidgets('Entering text hides selection handle caret', (WidgetTester tester) async {
    final TextEditingController controller = TextEditingController();

    await tester.pumpWidget(
      overlay(
        child: TextField(
          controller: controller,
        ),
      ),
    );

    const String testValue = 'abcdefghi';
    await tester.enterText(find.byType(TextField), testValue);
    expect(controller.value.text, testValue);
    await skipPastScrollingAnimation(tester);

    // Handle not shown.
    expect(controller.selection.isCollapsed, true);
    final Finder fadeFinder = find.byType(FadeTransition);
    FadeTransition handle = tester.widget(fadeFinder.at(0));
    expect(handle.opacity.value, equals(0.0));

    // Tap on the text field to show the handle.
    await tester.tap(find.byType(TextField));
    await tester.pumpAndSettle();
    expect(controller.selection.isCollapsed, true);
    expect(fadeFinder, findsNWidgets(1));
    handle = tester.widget(fadeFinder.at(0));
    expect(handle.opacity.value, equals(1.0));

    // Enter more text.
    const String testValueAddition = 'jklmni';
    await tester.enterText(find.byType(TextField), testValueAddition);
    expect(controller.value.text, testValueAddition);
    await skipPastScrollingAnimation(tester);

    // Handle not shown.
    expect(controller.selection.isCollapsed, true);
    handle = tester.widget(fadeFinder.at(0));
    expect(handle.opacity.value, equals(0.0));
  });

  testWidgets('selection handles are excluded from the semantics', (WidgetTester tester) async {
    final SemanticsTester semantics = SemanticsTester(tester);
    final TextEditingController controller = TextEditingController();

    await tester.pumpWidget(
      overlay(
        child: TextField(
          controller: controller,
        ),
      ),
    );

    const String testValue = 'abcdefghi';
    await tester.enterText(find.byType(TextField), testValue);
    expect(controller.value.text, testValue);
    await skipPastScrollingAnimation(tester);
    // Tap on the text field to show the handle.
    await tester.tap(find.byType(TextField));
    await tester.pumpAndSettle();
    // The semantics should only have the text field.
    expect(semantics, hasSemantics(
      TestSemantics.root(
        children: <TestSemantics>[
          TestSemantics(
            id: 1,
            flags: <SemanticsFlag>[SemanticsFlag.isTextField, SemanticsFlag.isFocused],
            actions: <SemanticsAction>[
              SemanticsAction.tap,
              SemanticsAction.moveCursorBackwardByCharacter,
              SemanticsAction.setSelection,
              SemanticsAction.paste,
              SemanticsAction.setText,
              SemanticsAction.moveCursorBackwardByWord,
            ],
            value: 'abcdefghi',
            textDirection: TextDirection.ltr,
            textSelection: const TextSelection.collapsed(offset: 9),
          ),
        ],
      ),
      ignoreRect: true,
      ignoreTransform: true,
    ));
    semantics.dispose();
  });

  testWidgets('Mouse long press is just like a tap', (WidgetTester tester) async {
    final TextEditingController controller = TextEditingController();

    await tester.pumpWidget(
      overlay(
        child: TextField(
          controller: controller,
        ),
      ),
    );

    const String testValue = 'abc def ghi';
    await tester.enterText(find.byType(TextField), testValue);
    expect(controller.value.text, testValue);
    await skipPastScrollingAnimation(tester);

    expect(controller.selection.isCollapsed, true);

    // Long press the 'e' using a mouse device.
    final int eIndex = testValue.indexOf('e');
    final Offset ePos = textOffsetToPosition(tester, eIndex);
    final TestGesture gesture = await tester.startGesture(ePos, kind: PointerDeviceKind.mouse);
    await tester.pump(const Duration(seconds: 2));
    await gesture.up();
    await tester.pump();

    // The cursor is placed just like a regular tap.
    expect(controller.selection.baseOffset, eIndex);
    expect(controller.selection.extentOffset, eIndex);
  });

  testWidgets('Read only text field basic', (WidgetTester tester) async {
    final TextEditingController controller = TextEditingController(text: 'readonly');

    await tester.pumpWidget(
        overlay(
          child: TextField(
            controller: controller,
            readOnly: true,
          ),
        ),
    );
    // Read only text field cannot open keyboard.
    await tester.showKeyboard(find.byType(TextField));
    // On web, we always create a client connection to the engine.
    expect(tester.testTextInput.hasAnyClients, isBrowser ? isTrue : isFalse);
    await skipPastScrollingAnimation(tester);

    expect(controller.selection.isCollapsed, true);

    await tester.tap(find.byType(TextField));
    await tester.pump();
    // On web, we always create a client connection to the engine.
    expect(tester.testTextInput.hasAnyClients, isBrowser ? isTrue : isFalse);
    final EditableTextState editableText = tester.state(find.byType(EditableText));
    // Collapse selection should not paint.
    expect(editableText.selectionOverlay!.handlesAreVisible, isFalse);
    // Long press on the 'd' character of text 'readOnly' to show context menu.
    const int dIndex = 3;
    final Offset dPos = textOffsetToPosition(tester, dIndex);
    await tester.longPressAt(dPos);
    await tester.pumpAndSettle();

    // Context menu should not have paste and cut.
    expect(find.text('Copy'), isContextMenuProvidedByPlatform ? findsNothing : findsOneWidget);
    expect(find.text('Paste'), findsNothing);
    expect(find.text('Cut'), findsNothing);
  });

  testWidgets('does not paint toolbar when no options available', (WidgetTester tester) async {
    await tester.pumpWidget(
        const MaterialApp(
          home: Material(
            child: TextField(
              readOnly: true,
            ),
          ),
        ),
    );

    await tester.tap(find.byType(TextField));
    await tester.pump(const Duration(milliseconds: 50));

    await tester.tap(find.byType(TextField));
    // Wait for context menu to be built.
    await tester.pumpAndSettle();

    expect(find.byType(CupertinoTextSelectionToolbar), findsNothing);
  }, variant: const TargetPlatformVariant(<TargetPlatform>{ TargetPlatform.iOS,  TargetPlatform.macOS }));

  testWidgets('text field build empty toolbar when no options available', (WidgetTester tester) async {
    await tester.pumpWidget(
        const MaterialApp(
          home: Material(
            child: TextField(
              readOnly: true,
            ),
          ),
        ),
    );

    await tester.tap(find.byType(TextField));
    await tester.pump(const Duration(milliseconds: 50));

    await tester.tap(find.byType(TextField));
    // Wait for context menu to be built.
    await tester.pumpAndSettle();
    final RenderBox container = tester.renderObject(find.descendant(
      of: find.byType(SnapshotWidget),
      matching: find.byType(SizedBox),
    ).first);
    expect(container.size, Size.zero);
  }, variant: const TargetPlatformVariant(<TargetPlatform>{ TargetPlatform.android, TargetPlatform.fuchsia, TargetPlatform.linux, TargetPlatform.windows }));

  testWidgets('Swapping controllers should update selection', (WidgetTester tester) async {
    TextEditingController controller = TextEditingController(text: 'readonly');
    final OverlayEntry entry = OverlayEntry(
      builder: (BuildContext context) {
        return Center(
          child: Material(
            child: TextField(
              controller: controller,
              readOnly: true,
            ),
          ),
        );
      },
    );
    await tester.pumpWidget(overlayWithEntry(entry));
    const int dIndex = 3;
    final Offset dPos = textOffsetToPosition(tester, dIndex);
    await tester.longPressAt(dPos);
    await tester.pumpAndSettle();
    final EditableTextState state = tester.state(find.byType(EditableText));
    TextSelection currentOverlaySelection =
        state.selectionOverlay!.value.selection;
    expect(currentOverlaySelection.baseOffset, 0);
    expect(currentOverlaySelection.extentOffset, 8);

    // Update selection from [0 to 8] to [1 to 7].
    controller = TextEditingController.fromValue(
      controller.value.copyWith(selection: const TextSelection(
        baseOffset: 1,
        extentOffset: 7,
      )),
    );

    // Mark entry to be dirty in order to trigger overlay update.
    entry.markNeedsBuild();

    await tester.pump();
    currentOverlaySelection = state.selectionOverlay!.value.selection;
    expect(currentOverlaySelection.baseOffset, 1);
    expect(currentOverlaySelection.extentOffset, 7);
  });

  testWidgets('Read only text should not compose', (WidgetTester tester) async {
    final TextEditingController controller = TextEditingController.fromValue(
        const TextEditingValue(
            text: 'readonly',
            composing: TextRange(start: 0, end: 8), // Simulate text composing.
        ),
    );

    await tester.pumpWidget(
        overlay(
          child: TextField(
            controller: controller,
            readOnly: true,
          ),
        ),
    );

    final RenderEditable renderEditable = findRenderEditable(tester);
    // There should be no composing.
    expect(renderEditable.text, TextSpan(text:'readonly', style: renderEditable.text!.style));
  });

  testWidgets('Dynamically switching between read only and not read only should hide or show collapse cursor', (WidgetTester tester) async {
    final TextEditingController controller = TextEditingController(text: 'readonly');
    bool readOnly = true;
    final OverlayEntry entry = OverlayEntry(
      builder: (BuildContext context) {
        return Center(
          child: Material(
            child: TextField(
              controller: controller,
              readOnly: readOnly,
            ),
          ),
        );
      },
    );
    await tester.pumpWidget(overlayWithEntry(entry));
    await tester.tap(find.byType(TextField));
    await tester.pump();

    final EditableTextState editableText = tester.state(find.byType(EditableText));
    // Collapse selection should not paint.
    expect(editableText.selectionOverlay!.handlesAreVisible, isFalse);

    readOnly = false;
    // Mark entry to be dirty in order to trigger overlay update.
    entry.markNeedsBuild();
    await tester.pumpAndSettle();
    expect(editableText.selectionOverlay!.handlesAreVisible, isTrue);

    readOnly = true;
    entry.markNeedsBuild();
    await tester.pumpAndSettle();
    expect(editableText.selectionOverlay!.handlesAreVisible, isFalse);
  });

  testWidgets('Dynamically switching to read only should close input connection', (WidgetTester tester) async {
    final TextEditingController controller = TextEditingController(text: 'readonly');
    bool readOnly = false;
    final OverlayEntry entry = OverlayEntry(
      builder: (BuildContext context) {
        return Center(
          child: Material(
            child: TextField(
              controller: controller,
              readOnly: readOnly,
            ),
          ),
        );
      },
    );
    await tester.pumpWidget(overlayWithEntry(entry));
    await tester.tap(find.byType(TextField));
    await tester.pump();
    expect(tester.testTextInput.hasAnyClients, true);

    readOnly = true;
    // Mark entry to be dirty in order to trigger overlay update.
    entry.markNeedsBuild();
    await tester.pump();
    // On web, we always have a client connection to the engine.
    expect(tester.testTextInput.hasAnyClients, isBrowser ? isTrue : isFalse);
  });

  testWidgets('Dynamically switching to non read only should open input connection', (WidgetTester tester) async {
    final TextEditingController controller = TextEditingController(text: 'readonly');
    bool readOnly = true;
    final OverlayEntry entry = OverlayEntry(
      builder: (BuildContext context) {
        return Center(
          child: Material(
            child: TextField(
              controller: controller,
              readOnly: readOnly,
            ),
          ),
        );
      },
    );
    await tester.pumpWidget(overlayWithEntry(entry));
    await tester.tap(find.byType(TextField));
    await tester.pump();
    // On web, we always have a client connection to the engine.
    expect(tester.testTextInput.hasAnyClients, isBrowser ? isTrue : isFalse);

    readOnly = false;
    // Mark entry to be dirty in order to trigger overlay update.
    entry.markNeedsBuild();
    await tester.pump();
    expect(tester.testTextInput.hasAnyClients, true);
  });

  testWidgets('enableInteractiveSelection = false, long-press', (WidgetTester tester) async {
    final TextEditingController controller = TextEditingController();

    await tester.pumpWidget(
      overlay(
        child: TextField(
          controller: controller,
          enableInteractiveSelection: false,
        ),
      ),
    );

    const String testValue = 'abc def ghi';
    await tester.enterText(find.byType(TextField), testValue);
    expect(controller.value.text, testValue);
    await skipPastScrollingAnimation(tester);

    expect(controller.selection.isCollapsed, true);

    // Long press the 'e' to select 'def'.
    final Offset ePos = textOffsetToPosition(tester, testValue.indexOf('e'));
    await tester.longPressAt(ePos, pointer: 7);
    await tester.pump();

    expect(controller.selection.isCollapsed, true);
    expect(controller.selection.baseOffset, testValue.length);
  });

  testWidgets('Selection updates on tap down (Desktop platforms)', (WidgetTester tester) async {
    final TextEditingController controller = TextEditingController();

    await tester.pumpWidget(
      MaterialApp(
        home: Material(
          child: TextField(controller: controller),
        ),
      ),
    );

    const String testValue = 'abc def ghi';
    await tester.enterText(find.byType(TextField), testValue);
    await skipPastScrollingAnimation(tester);

    final Offset ePos = textOffsetToPosition(tester, 5);
    final Offset gPos = textOffsetToPosition(tester, 8);

    final TestGesture gesture = await tester.startGesture(ePos, kind: PointerDeviceKind.mouse);
    await tester.pumpAndSettle();
    expect(controller.selection.baseOffset, 5);
    expect(controller.selection.extentOffset, 5);

    await gesture.up();
    await tester.pumpAndSettle(kDoubleTapTimeout);

    await gesture.down(gPos);
    await tester.pumpAndSettle();
    expect(controller.selection.baseOffset, 8);
    expect(controller.selection.extentOffset, 8);

    // This should do nothing. The selection is set on tap down on desktop platforms.
    await gesture.up();
    expect(controller.selection.baseOffset, 8);
    expect(controller.selection.extentOffset, 8);
  },
      variant: TargetPlatformVariant.desktop(),
  );

  testWidgets('Selection updates on tap up (Mobile platforms)', (WidgetTester tester) async {
    final TextEditingController controller = TextEditingController();
    final bool isTargetPlatformApple = defaultTargetPlatform == TargetPlatform.iOS;

    await tester.pumpWidget(
      MaterialApp(
        home: Material(
          child: TextField(controller: controller),
        ),
      ),
    );

    const String testValue = 'abc def ghi';
    await tester.enterText(find.byType(TextField), testValue);
    await skipPastScrollingAnimation(tester);

    final Offset ePos = textOffsetToPosition(tester, 5);
    final Offset gPos = textOffsetToPosition(tester, 8);

    final TestGesture gesture = await tester.startGesture(ePos, kind: PointerDeviceKind.mouse);
    await gesture.up();
    await tester.pumpAndSettle(kDoubleTapTimeout);

    await gesture.down(gPos);
    await tester.pumpAndSettle();
    expect(controller.selection.baseOffset, 5);
    expect(controller.selection.extentOffset, 5);

    await gesture.up();
    await tester.pumpAndSettle(kDoubleTapTimeout);
    expect(controller.selection.baseOffset, 8);
    expect(controller.selection.extentOffset, 8);

    final TestGesture touchGesture = await tester.startGesture(ePos);
    await touchGesture.up();
    await tester.pumpAndSettle(kDoubleTapTimeout);
    // On iOS a tap to select, selects the word edge instead of the exact tap position.
    expect(controller.selection.baseOffset, isTargetPlatformApple ? 4 : 5);
    expect(controller.selection.extentOffset, isTargetPlatformApple ? 4 : 5);

    // Selection should stay the same since it is set on tap up for mobile platforms.
    await touchGesture.down(gPos);
    await tester.pump();
    expect(controller.selection.baseOffset, isTargetPlatformApple ? 4 : 5);
    expect(controller.selection.extentOffset, isTargetPlatformApple ? 4 : 5);

    await touchGesture.up();
    await tester.pumpAndSettle();
    expect(controller.selection.baseOffset, 8);
    expect(controller.selection.extentOffset, 8);
  },
      variant: TargetPlatformVariant.mobile(),
  );

  testWidgets('Can select text by dragging with a mouse', (WidgetTester tester) async {
    final TextEditingController controller = TextEditingController();

    await tester.pumpWidget(
      MaterialApp(
        home: Material(
          child: TextField(
            dragStartBehavior: DragStartBehavior.down,
            controller: controller,
          ),
        ),
      ),
    );

    const String testValue = 'abc def ghi';
    await tester.enterText(find.byType(TextField), testValue);
    await skipPastScrollingAnimation(tester);

    final Offset ePos = textOffsetToPosition(tester, testValue.indexOf('e'));
    final Offset gPos = textOffsetToPosition(tester, testValue.indexOf('g'));

    final TestGesture gesture = await tester.startGesture(ePos, kind: PointerDeviceKind.mouse);
    await tester.pump();
    await gesture.moveTo(gPos);
    await tester.pump();
    await gesture.up();
    await tester.pumpAndSettle();

    expect(controller.selection.baseOffset, testValue.indexOf('e'));
    expect(controller.selection.extentOffset, testValue.indexOf('g'));
  });

  testWidgets('Continuous dragging does not cause flickering', (WidgetTester tester) async {
    int selectionChangedCount = 0;
    const String testValue = 'abc def ghi';
    final TextEditingController controller = TextEditingController(text: testValue);

    controller.addListener(() {
      selectionChangedCount++;
    });

    await tester.pumpWidget(
      MaterialApp(
        home: Material(
          child: TextField(
            dragStartBehavior: DragStartBehavior.down,
            controller: controller,
            style: const TextStyle(fontFamily: 'Ahem', fontSize: 10.0),
          ),
        ),
      ),
    );

    final Offset cPos = textOffsetToPosition(tester, 2); // Index of 'c'.
    final Offset gPos = textOffsetToPosition(tester, 8); // Index of 'g'.
    final Offset hPos = textOffsetToPosition(tester, 9); // Index of 'h'.

    // Drag from 'c' to 'g'.
    final TestGesture gesture = await tester.startGesture(cPos, kind: PointerDeviceKind.mouse);
    await tester.pump();
    await gesture.moveTo(gPos);
    await tester.pumpAndSettle();

    expect(selectionChangedCount, isNonZero);
    selectionChangedCount = 0;
    expect(controller.selection.baseOffset, 2);
    expect(controller.selection.extentOffset, 8);

    // Tiny movement shouldn't cause text selection to change.
    await gesture.moveTo(gPos + const Offset(2.0, 0.0));
    await tester.pumpAndSettle();
    expect(selectionChangedCount, 0);

    // Now a text selection change will occur after a significant movement.
    await gesture.moveTo(hPos);
    await tester.pump();
    await gesture.up();
    await tester.pumpAndSettle();

    expect(selectionChangedCount, 1);
    expect(controller.selection.baseOffset, 2);
    expect(controller.selection.extentOffset, 9);
  });

  testWidgets('Dragging in opposite direction also works', (WidgetTester tester) async {
    final TextEditingController controller = TextEditingController();

    await tester.pumpWidget(
      MaterialApp(
        home: Material(
          child: TextField(
            dragStartBehavior: DragStartBehavior.down,
            controller: controller,
          ),
        ),
      ),
    );

    const String testValue = 'abc def ghi';
    await tester.enterText(find.byType(TextField), testValue);
    await skipPastScrollingAnimation(tester);

    final Offset ePos = textOffsetToPosition(tester, testValue.indexOf('e'));
    final Offset gPos = textOffsetToPosition(tester, testValue.indexOf('g'));

    final TestGesture gesture = await tester.startGesture(gPos, kind: PointerDeviceKind.mouse);
    await tester.pump();
    await gesture.moveTo(ePos);
    await tester.pump();
    await gesture.up();
    await tester.pumpAndSettle();

    expect(controller.selection.baseOffset, testValue.indexOf('g'));
    expect(controller.selection.extentOffset, testValue.indexOf('e'));
  });

  testWidgets('Slow mouse dragging also selects text', (WidgetTester tester) async {
    final TextEditingController controller = TextEditingController();

    await tester.pumpWidget(
      MaterialApp(
        home: Material(
          child: TextField(
            dragStartBehavior: DragStartBehavior.down,
            controller: controller,
          ),
        ),
      ),
    );

    const String testValue = 'abc def ghi';
    await tester.enterText(find.byType(TextField), testValue);
    await skipPastScrollingAnimation(tester);

    final Offset ePos = textOffsetToPosition(tester, testValue.indexOf('e'));
    final Offset gPos = textOffsetToPosition(tester, testValue.indexOf('g'));

    final TestGesture gesture = await tester.startGesture(ePos, kind: PointerDeviceKind.mouse);
    await tester.pump(const Duration(seconds: 2));
    await gesture.moveTo(gPos);
    await tester.pump();
    await gesture.up();

    expect(controller.selection.baseOffset, testValue.indexOf('e'));
    expect(controller.selection.extentOffset, testValue.indexOf('g'));
  });

  testWidgets('Can drag handles to change selection', (WidgetTester tester) async {
    final TextEditingController controller = TextEditingController();

    await tester.pumpWidget(
      overlay(
        child: TextField(
          dragStartBehavior: DragStartBehavior.down,
          controller: controller,
        ),
      ),
    );

    const String testValue = 'abc def ghi';
    await tester.enterText(find.byType(TextField), testValue);
    await skipPastScrollingAnimation(tester);

    // Long press the 'e' to select 'def'.
    final Offset ePos = textOffsetToPosition(tester, testValue.indexOf('e'));
    TestGesture gesture = await tester.startGesture(ePos, pointer: 7);
    await tester.pump(const Duration(seconds: 2));
    await gesture.up();
    await tester.pump();
    await tester.pump(const Duration(milliseconds: 200)); // skip past the frame where the opacity is zero

    final TextSelection selection = controller.selection;
    expect(selection.baseOffset, 4);
    expect(selection.extentOffset, 7);

    final RenderEditable renderEditable = findRenderEditable(tester);
    List<TextSelectionPoint> endpoints = globalize(
      renderEditable.getEndpointsForSelection(selection),
      renderEditable,
    );
    expect(endpoints.length, 2);

    // Drag the right handle 2 letters to the right.
    // We use a small offset because the endpoint is on the very corner
    // of the handle.
    Offset handlePos = endpoints[1].point + const Offset(1.0, 1.0);
    Offset newHandlePos = textOffsetToPosition(tester, testValue.length);
    gesture = await tester.startGesture(handlePos, pointer: 7);
    await tester.pump();
    await gesture.moveTo(newHandlePos);
    await tester.pump();
    await gesture.up();
    await tester.pump();

    expect(controller.selection.baseOffset, 4);
    expect(controller.selection.extentOffset, 11);

    // Drag the left handle 2 letters to the left.
    handlePos = endpoints[0].point + const Offset(-1.0, 1.0);
    newHandlePos = textOffsetToPosition(tester, 2);
    gesture = await tester.startGesture(handlePos, pointer: 7);
    await tester.pump();
    await gesture.moveTo(newHandlePos);
    await tester.pump();
    await gesture.up();
    await tester.pump();

    switch (defaultTargetPlatform) {
      // On Apple platforms, dragging the base handle makes it the extent.
      case TargetPlatform.iOS:
      case TargetPlatform.macOS:
        expect(controller.selection.baseOffset, 11);
        expect(controller.selection.extentOffset, 2);
        break;
      case TargetPlatform.android:
      case TargetPlatform.fuchsia:
      case TargetPlatform.linux:
      case TargetPlatform.windows:
        expect(controller.selection.baseOffset, 2);
        expect(controller.selection.extentOffset, 11);
        break;
    }

    // Drag the left handle 2 letters to the left again.
    endpoints = globalize(
      renderEditable.getEndpointsForSelection(controller.selection),
      renderEditable,
    );
    handlePos = endpoints[0].point + const Offset(-1.0, 1.0);
    newHandlePos = textOffsetToPosition(tester, 0);
    gesture = await tester.startGesture(handlePos, pointer: 7);
    await tester.pump();
    await gesture.moveTo(newHandlePos);
    await tester.pump();
    await gesture.up();
    await tester.pump();

    switch (defaultTargetPlatform) {
      case TargetPlatform.iOS:
      case TargetPlatform.macOS:
        // The left handle was already the extent, and it remains so.
        expect(controller.selection.baseOffset, 11);
        expect(controller.selection.extentOffset, 0);
        break;
      case TargetPlatform.android:
      case TargetPlatform.fuchsia:
      case TargetPlatform.linux:
      case TargetPlatform.windows:
        expect(controller.selection.baseOffset, 0);
        expect(controller.selection.extentOffset, 11);
        break;
    }
  },
    variant: TargetPlatformVariant.all(),
  );

  testWidgets('Cannot drag one handle past the other', (WidgetTester tester) async {
    final TextEditingController controller = TextEditingController();

    await tester.pumpWidget(
      overlay(
        child: TextField(
          dragStartBehavior: DragStartBehavior.down,
          controller: controller,
        ),
      ),
    );

    const String testValue = 'abc def ghi';
    await tester.enterText(find.byType(TextField), testValue);
    await skipPastScrollingAnimation(tester);

    // Long press the 'e' to select 'def'.
    final Offset ePos = textOffsetToPosition(tester, 5); // Position before 'e'.
    TestGesture gesture = await tester.startGesture(ePos, pointer: 7);
    await tester.pump(const Duration(seconds: 2));
    await gesture.up();
    await tester.pump();
    await tester.pump(const Duration(milliseconds: 200)); // skip past the frame where the opacity is zero

    final TextSelection selection = controller.selection;
    expect(selection.baseOffset, 4);
    expect(selection.extentOffset, 7);

    final RenderEditable renderEditable = findRenderEditable(tester);
    final List<TextSelectionPoint> endpoints = globalize(
      renderEditable.getEndpointsForSelection(selection),
      renderEditable,
    );
    expect(endpoints.length, 2);

    // Drag the right handle until there's only 1 char selected.
    // We use a small offset because the endpoint is on the very corner
    // of the handle.
    final Offset handlePos = endpoints[1].point + const Offset(4.0, 0.0);
    Offset newHandlePos = textOffsetToPosition(tester, 5); // Position before 'e'.
    gesture = await tester.startGesture(handlePos, pointer: 7);
    await tester.pump();
    await gesture.moveTo(newHandlePos);
    await tester.pump();

    expect(controller.selection.baseOffset, 4);
    expect(controller.selection.extentOffset, 5);

    newHandlePos = textOffsetToPosition(tester, 2); // Position before 'c'.
    await gesture.moveTo(newHandlePos);
    await tester.pump();
    await gesture.up();
    await tester.pump();

    expect(controller.selection.baseOffset, 4);
    // The selection doesn't move beyond the left handle. There's always at
    // least 1 char selected.
    expect(controller.selection.extentOffset, 5);
  });

  testWidgets("dragging caret within a word doesn't affect composing region", (WidgetTester tester) async {
    const String testValue = 'abc def ghi';
    final TextEditingController controller = TextEditingController.fromValue(
      const TextEditingValue(
        text: testValue,
        selection: TextSelection(
          baseOffset: 4,
          extentOffset: 4,
          affinity: TextAffinity.upstream,
        ),
        composing: TextRange(
          start: 4,
          end: 7,
        ),
      ),
    );
    await tester.pumpWidget(
      overlay(
        child: TextField(
          dragStartBehavior: DragStartBehavior.down,
          controller: controller,
        ),
      ),
    );

    await tester.pump();
    expect(controller.selection.isCollapsed, true);
    expect(controller.selection.baseOffset, 4);
    expect(controller.value.composing.start, 4);
    expect(controller.value.composing.end, 7);

    // Tap the caret to show the handle.
    final Offset ePos = textOffsetToPosition(tester, 4);
    await tester.tapAt(ePos);
    await tester.pumpAndSettle();

    final TextSelection selection = controller.selection;
    expect(controller.selection.isCollapsed, true);
    expect(selection.baseOffset, 4);
    expect(controller.value.composing.start, 4);
    expect(controller.value.composing.end, 7);

    final RenderEditable renderEditable = findRenderEditable(tester);
    final List<TextSelectionPoint> endpoints = globalize(
      renderEditable.getEndpointsForSelection(selection),
      renderEditable,
    );
    expect(endpoints.length, 1);

    // Drag the right handle 2 letters to the right.
    // We use a small offset because the endpoint is on the very corner
    // of the handle.
    final Offset handlePos = endpoints[0].point + const Offset(1.0, 1.0);
    final Offset newHandlePos = textOffsetToPosition(tester, 7);
    final TestGesture gesture = await tester.startGesture(handlePos, pointer: 7);
    await tester.pump();
    await gesture.moveTo(newHandlePos);
    await tester.pump();
    await gesture.up();
    await tester.pump();

    expect(controller.selection.isCollapsed, true);
    expect(controller.selection.baseOffset, 7);
    expect(controller.value.composing.start, 4);
    expect(controller.value.composing.end, 7);
  },
    skip: kIsWeb, // [intended] text selection is handled by the browser
    variant: const TargetPlatformVariant(<TargetPlatform>{ TargetPlatform.android, TargetPlatform.iOS })
  );

  testWidgets('Can use selection toolbar', (WidgetTester tester) async {
    final TextEditingController controller = TextEditingController();

    await tester.pumpWidget(
      overlay(
        child: TextField(
          controller: controller,
        ),
      ),
    );

    const String testValue = 'abc def ghi';
    await tester.enterText(find.byType(TextField), testValue);
    await skipPastScrollingAnimation(tester);

    // Tap the selection handle to bring up the "paste / select all" menu.
    await tester.tapAt(textOffsetToPosition(tester, testValue.indexOf('e')));
    await tester.pump();
    await tester.pump(const Duration(milliseconds: 200)); // skip past the frame where the opacity is zero
    RenderEditable renderEditable = findRenderEditable(tester);
    List<TextSelectionPoint> endpoints = globalize(
      renderEditable.getEndpointsForSelection(controller.selection),
      renderEditable,
    );
    // Tapping on the part of the handle's GestureDetector where it overlaps
    // with the text itself does not show the menu, so add a small vertical
    // offset to tap below the text.
    await tester.tapAt(endpoints[0].point + const Offset(1.0, 13.0));
    await tester.pump();
    await tester.pump(const Duration(milliseconds: 200)); // skip past the frame where the opacity is zero

    // Select all should select all the text.
    await tester.tap(find.text('Select all'));
    await tester.pump();
    expect(controller.selection.baseOffset, 0);
    expect(controller.selection.extentOffset, testValue.length);

    // Copy should reset the selection.
    await tester.tap(find.text('Copy'));
    await skipPastScrollingAnimation(tester);
    expect(controller.selection.isCollapsed, true);

    // Tap again to bring back the menu.
    await tester.tapAt(textOffsetToPosition(tester, testValue.indexOf('e')));
    await tester.pump();
    // Allow time for handle to appear and double tap to time out.
    await tester.pump(const Duration(milliseconds: 300));
    expect(controller.selection.isCollapsed, true);
    expect(controller.selection.baseOffset, testValue.indexOf('e'));
    expect(controller.selection.extentOffset, testValue.indexOf('e'));
    renderEditable = findRenderEditable(tester);
    endpoints = globalize(
      renderEditable.getEndpointsForSelection(controller.selection),
      renderEditable,
    );
    await tester.tapAt(endpoints[0].point + const Offset(1.0, 1.0));
    await tester.pump();
    await tester.pump(const Duration(milliseconds: 200)); // skip past the frame where the opacity is zero
    expect(controller.selection.isCollapsed, true);
    expect(controller.selection.baseOffset, testValue.indexOf('e'));
    expect(controller.selection.extentOffset, testValue.indexOf('e'));

    // Paste right before the 'e'.
    await tester.tap(find.text('Paste'));
    await tester.pump();
    expect(controller.text, 'abc d${testValue}ef ghi');
  }, skip: isContextMenuProvidedByPlatform); // [intended] only applies to platforms where we supply the context menu.

  // Show the selection menu at the given index into the text by tapping to
  // place the cursor and then tapping on the handle.
  Future<void> showSelectionMenuAt(WidgetTester tester, TextEditingController controller, int index) async {
    await tester.tapAt(tester.getCenter(find.byType(EditableText)));
    await tester.pump();
    await tester.pump(const Duration(milliseconds: 200)); // skip past the frame where the opacity is zero
    expect(find.text('Select all'), findsNothing);

    // Tap the selection handle to bring up the "paste / select all" menu for
    // the last line of text.
    await tester.tapAt(textOffsetToPosition(tester, index));
    await tester.pump();
    await tester.pump(const Duration(milliseconds: 200)); // skip past the frame where the opacity is zero
    final RenderEditable renderEditable = findRenderEditable(tester);
    final List<TextSelectionPoint> endpoints = globalize(
      renderEditable.getEndpointsForSelection(controller.selection),
      renderEditable,
    );
    // Tapping on the part of the handle's GestureDetector where it overlaps
    // with the text itself does not show the menu, so add a small vertical
    // offset to tap below the text.
    await tester.tapAt(endpoints[0].point + const Offset(1.0, 13.0));
    await tester.pump();
    await tester.pump(const Duration(milliseconds: 200)); // skip past the frame where the opacity is zero
  }

  testWidgets(
    'Check the toolbar appears below the TextField when there is not enough space above the TextField to show it',
    (WidgetTester tester) async {
      // This is a regression test for
      // https://github.com/flutter/flutter/issues/29808
      final TextEditingController controller = TextEditingController();

      await tester.pumpWidget(MaterialApp(
        home: Scaffold(
          body: Padding(
            padding: const EdgeInsets.all(30.0),
            child: TextField(
              controller: controller,
              ),
            ),
          ),
        ),
      );

      const String testValue = 'abc def ghi';
      await tester.enterText(find.byType(TextField), testValue);
      await skipPastScrollingAnimation(tester);

      await showSelectionMenuAt(tester, controller, testValue.indexOf('e'));

      // Verify the selection toolbar position is below the text.
      Offset toolbarTopLeft = tester.getTopLeft(find.text('Select all'));
      Offset textFieldTopLeft = tester.getTopLeft(find.byType(TextField));
      expect(textFieldTopLeft.dy, lessThan(toolbarTopLeft.dy));

      await tester.pumpWidget(MaterialApp(
        home: Scaffold(
          body: Padding(
            padding: const EdgeInsets.all(150.0),
            child: TextField(
              controller: controller,
            ),
          ),
        ),
      ));

      await tester.enterText(find.byType(TextField), testValue);
      await skipPastScrollingAnimation(tester);

      await showSelectionMenuAt(tester, controller, testValue.indexOf('e'));

      // Verify the selection toolbar position
      toolbarTopLeft = tester.getTopLeft(find.text('Select all'));
      textFieldTopLeft = tester.getTopLeft(find.byType(TextField));
      expect(toolbarTopLeft.dy, lessThan(textFieldTopLeft.dy));
    },
    skip: isContextMenuProvidedByPlatform, // [intended] only applies to platforms where we supply the context menu.
  );

  testWidgets(
    'the toolbar adjusts its position above/below when bottom inset changes',
    (WidgetTester tester) async {
      final TextEditingController controller = TextEditingController();

      await tester.pumpWidget(
        MaterialApp(
          home: Scaffold(
            body: Center(
              child: Padding(
                padding: const EdgeInsets.symmetric(
                  horizontal: 48.0,
                ),
                child: Column(
                  mainAxisSize: MainAxisSize.min,
                  children: <Widget>[
                    IntrinsicHeight(
                      child: TextField(
                        controller: controller,
                        expands: true,
                        maxLines: null,
                      ),
                    ),
                    const SizedBox(height: 325.0),
                  ],
                ),
              ),
            ),
          ),
        ),
      );

      const String testValue = 'abc def ghi';
      await tester.enterText(find.byType(TextField), testValue);
      await skipPastScrollingAnimation(tester);

      await showSelectionMenuAt(tester, controller, testValue.indexOf('e'));

      // Verify the selection toolbar position is above the text.
      expect(find.text('Select all'), findsOneWidget);
      Offset toolbarTopLeft = tester.getTopLeft(find.text('Select all'));
      Offset textFieldTopLeft = tester.getTopLeft(find.byType(TextField));
      expect(toolbarTopLeft.dy, lessThan(textFieldTopLeft.dy));

      // Add a viewInset tall enough to push the field to the top, where there
      // is no room to display the toolbar above. This is similar to when the
      // keyboard is shown.
      tester.binding.window.viewInsetsTestValue = const _TestWindowPadding(
        bottom: 500.0,
      );
      addTearDown(tester.binding.window.clearViewInsetsTestValue);
      await tester.pumpAndSettle();

      // Verify the selection toolbar position is below the text.
      toolbarTopLeft = tester.getTopLeft(find.text('Select all'));
      textFieldTopLeft = tester.getTopLeft(find.byType(TextField));
      expect(toolbarTopLeft.dy, greaterThan(textFieldTopLeft.dy));

      // Remove the viewInset, as if the keyboard were hidden.
      tester.binding.window.clearViewInsetsTestValue();
      await tester.pumpAndSettle();

      // Verify the selection toolbar position is below the text.
      toolbarTopLeft = tester.getTopLeft(find.text('Select all'));
      textFieldTopLeft = tester.getTopLeft(find.byType(TextField));
      expect(toolbarTopLeft.dy, lessThan(textFieldTopLeft.dy));
    },
    skip: isContextMenuProvidedByPlatform, // [intended] only applies to platforms where we supply the context menu.
  );

  testWidgets(
    'Toolbar appears in the right places in multiline inputs',
    (WidgetTester tester) async {
      // This is a regression test for
      // https://github.com/flutter/flutter/issues/36749
      final TextEditingController controller = TextEditingController();

      await tester.pumpWidget(MaterialApp(
        home: Scaffold(
          body: Padding(
            padding: const EdgeInsets.all(30.0),
            child: TextField(
              controller: controller,
              minLines: 6,
              maxLines: 6,
            ),
          ),
        ),
      ));

      expect(find.text('Select all'), findsNothing);
      const String testValue = 'abc\ndef\nghi\njkl\nmno\npqr';
      await tester.enterText(find.byType(TextField), testValue);
      await skipPastScrollingAnimation(tester);

      // Show the selection menu on the first line and verify the selection
      // toolbar position is below the first line.
      await showSelectionMenuAt(tester, controller, testValue.indexOf('c'));
      expect(find.text('Select all'), findsOneWidget);
      final Offset firstLineToolbarTopLeft = tester.getTopLeft(find.text('Select all'));
      final Offset firstLineTopLeft = textOffsetToPosition(tester, testValue.indexOf('a'));
      expect(firstLineTopLeft.dy, lessThan(firstLineToolbarTopLeft.dy));

      // Show the selection menu on the second to last line and verify the
      // selection toolbar position is above that line and above the first
      // line's toolbar.
      await showSelectionMenuAt(tester, controller, testValue.indexOf('o'));
      expect(find.text('Select all'), findsOneWidget);
      final Offset penultimateLineToolbarTopLeft = tester.getTopLeft(find.text('Select all'));
      final Offset penultimateLineTopLeft = textOffsetToPosition(tester, testValue.indexOf('p'));
      expect(penultimateLineToolbarTopLeft.dy, lessThan(penultimateLineTopLeft.dy));
      expect(penultimateLineToolbarTopLeft.dy, lessThan(firstLineToolbarTopLeft.dy));

      // Show the selection menu on the last line and verify the selection
      // toolbar position is above that line and below the position of the
      // second to last line's toolbar.
      await showSelectionMenuAt(tester, controller, testValue.indexOf('r'));
      expect(find.text('Select all'), findsOneWidget);
      final Offset lastLineToolbarTopLeft = tester.getTopLeft(find.text('Select all'));
      final Offset lastLineTopLeft = textOffsetToPosition(tester, testValue.indexOf('p'));
      expect(lastLineToolbarTopLeft.dy, lessThan(lastLineTopLeft.dy));
      expect(lastLineToolbarTopLeft.dy, greaterThan(penultimateLineToolbarTopLeft.dy));
    },
    skip: isContextMenuProvidedByPlatform, // [intended] only applies to platforms where we supply the context menu.
  );

  testWidgets('Selection toolbar fades in', (WidgetTester tester) async {
    final TextEditingController controller = TextEditingController();

    await tester.pumpWidget(
      overlay(
        child: TextField(
          controller: controller,
        ),
      ),
    );

    const String testValue = 'abc def ghi';
    await tester.enterText(find.byType(TextField), testValue);
    await skipPastScrollingAnimation(tester);

    // Tap the selection handle to bring up the "paste / select all" menu.
    await tester.tapAt(textOffsetToPosition(tester, testValue.indexOf('e')));
    await tester.pump();
    // Allow time for the handle to appear and for a double tap to time out.
    await tester.pump(const Duration(milliseconds: 600));
    final RenderEditable renderEditable = findRenderEditable(tester);
    final List<TextSelectionPoint> endpoints = globalize(
      renderEditable.getEndpointsForSelection(controller.selection),
      renderEditable,
    );
    await tester.tapAt(endpoints[0].point + const Offset(1.0, 1.0));
    // Pump an extra frame to allow the selection menu to read the clipboard.
    await tester.pump();
    await tester.pump();

    // Toolbar should fade in. Starting at 0% opacity.
    expect(find.text('Select all'), findsOneWidget);
    final Element target = tester.element(find.text('Select all'));
    final FadeTransition opacity = target.findAncestorWidgetOfExactType<FadeTransition>()!;
    expect(opacity.opacity.value, equals(0.0));

    // Still fading in.
    await tester.pump(const Duration(milliseconds: 50));
    final FadeTransition opacity2 = target.findAncestorWidgetOfExactType<FadeTransition>()!;
    expect(opacity, same(opacity2));
    expect(opacity.opacity.value, greaterThan(0.0));
    expect(opacity.opacity.value, lessThan(1.0));

    // End the test here to ensure the animation is properly disposed of.
  }, skip: isContextMenuProvidedByPlatform); // [intended] only applies to platforms where we supply the context menu.

  testWidgets('An obscured TextField is selectable by default', (WidgetTester tester) async {
    // This is a regression test for
    // https://github.com/flutter/flutter/issues/32845

    final TextEditingController controller = TextEditingController();
    Widget buildFrame(bool obscureText) {
      return overlay(
        child: TextField(
          controller: controller,
          obscureText: obscureText,
        ),
      );
    }

    // Obscure text and don't enable or disable selection.
    await tester.pumpWidget(buildFrame(true));
    await tester.enterText(find.byType(TextField), 'abcdefghi');
    await skipPastScrollingAnimation(tester);
    expect(controller.selection.isCollapsed, true);

    // Long press does select text.
    final Offset ePos = textOffsetToPosition(tester, 1);
    await tester.longPressAt(ePos, pointer: 7);
    await tester.pump();
    expect(controller.selection.isCollapsed, false);
  });

  testWidgets('An obscured TextField is not selectable when disabled', (WidgetTester tester) async {
    // This is a regression test for
    // https://github.com/flutter/flutter/issues/32845

    final TextEditingController controller = TextEditingController();
    Widget buildFrame(bool obscureText, bool enableInteractiveSelection) {
      return overlay(
        child: TextField(
          controller: controller,
          obscureText: obscureText,
          enableInteractiveSelection: enableInteractiveSelection,
        ),
      );
    }

    // Explicitly disabled selection on obscured text.
    await tester.pumpWidget(buildFrame(true, false));
    await tester.enterText(find.byType(TextField), 'abcdefghi');
    await skipPastScrollingAnimation(tester);
    expect(controller.selection.isCollapsed, true);

    // Long press doesn't select text.
    final Offset ePos2 = textOffsetToPosition(tester, 1);
    await tester.longPressAt(ePos2, pointer: 7);
    await tester.pump();
    expect(controller.selection.isCollapsed, true);
  });

  testWidgets('An obscured TextField is not selectable when read-only', (WidgetTester tester) async {
    // This is a regression test for
    // https://github.com/flutter/flutter/issues/32845

    final TextEditingController controller = TextEditingController();
    Widget buildFrame(bool obscureText, bool readOnly) {
      return overlay(
        child: TextField(
          controller: controller,
          obscureText: obscureText,
          readOnly: readOnly,
        ),
      );
    }

    // Explicitly disabled selection on obscured text that is read-only.
    await tester.pumpWidget(buildFrame(true, true));
    await tester.enterText(find.byType(TextField), 'abcdefghi');
    await skipPastScrollingAnimation(tester);
    expect(controller.selection.isCollapsed, true);

    // Long press doesn't select text.
    final Offset ePos2 = textOffsetToPosition(tester, 1);
    await tester.longPressAt(ePos2, pointer: 7);
    await tester.pump();
    expect(controller.selection.isCollapsed, true);
  });

  testWidgets('An obscured TextField is selected as one word', (WidgetTester tester) async {
    final TextEditingController controller = TextEditingController();

    await tester.pumpWidget(overlay(
      child: TextField(
        controller: controller,
        obscureText: true,
      ),
    ));
    await tester.enterText(find.byType(TextField), 'abcde fghi');
    await skipPastScrollingAnimation(tester);

    // Long press does select text.
    final Offset bPos = textOffsetToPosition(tester, 1);
    await tester.longPressAt(bPos, pointer: 7);
    await tester.pump();
    final TextSelection selection = controller.selection;
    expect(selection.isCollapsed, false);
    expect(selection.baseOffset, 0);
    expect(selection.extentOffset, 10);
  });

  testWidgets('An obscured TextField has correct default context menu', (WidgetTester tester) async {
    final TextEditingController controller = TextEditingController();

    await tester.pumpWidget(overlay(
      child: TextField(
        controller: controller,
        obscureText: true,
      ),
    ));
    await tester.enterText(find.byType(TextField), 'abcde fghi');
    await skipPastScrollingAnimation(tester);

    // Long press to select text.
    final Offset bPos = textOffsetToPosition(tester, 1);
    await tester.longPressAt(bPos, pointer: 7);
    await tester.pumpAndSettle();

    // Should only have paste option when whole obscure text is selected.
    expect(find.text('Paste'), findsOneWidget);
    expect(find.text('Copy'), findsNothing);
    expect(find.text('Cut'), findsNothing);
    expect(find.text('Select all'), findsNothing);

    // Long press at the end
    final Offset iPos = textOffsetToPosition(tester, 10);
    final Offset slightRight = iPos + const Offset(30.0, 0.0);
    await tester.longPressAt(slightRight, pointer: 7);
    await tester.pumpAndSettle();

    // Should have paste and select all options when collapse.
    expect(find.text('Paste'), findsOneWidget);
    expect(find.text('Select all'), findsOneWidget);
    expect(find.text('Copy'), findsNothing);
    expect(find.text('Cut'), findsNothing);
  }, skip: isContextMenuProvidedByPlatform); // [intended] only applies to platforms where we supply the context menu.

  testWidgets('create selection overlay if none exists when toggleToolbar is called', (WidgetTester tester) async {
    // Regression test for https://github.com/flutter/flutter/issues/111660
    final Widget testWidget = MaterialApp(
      home: Scaffold(
        appBar: AppBar(
          title: const Text('Test'),
          actions: <Widget>[
            PopupMenuButton<String>(
              itemBuilder: (BuildContext context) {
                return <String>{'About'}.map((String value) {
                  return PopupMenuItem<String>(
                    value: value,
                    child: Text(value),
                  );
                }).toList();
              },
            ),
          ],
        ),
        body: const TextField(),
      ),
    );

    await tester.pumpWidget(testWidget);

    // Tap on TextField.
    final Offset textFieldStart = tester.getTopLeft(find.byType(TextField));
    final TestGesture gesture = await tester.startGesture(textFieldStart);
    await tester.pump(const Duration(milliseconds: 300));
    await gesture.up();
    await tester.pumpAndSettle();

    // Tap on 3 dot menu.
    await tester.tap(find.byType(PopupMenuButton<String>));
    await tester.pumpAndSettle();

    // Tap on TextField.
    await gesture.down(textFieldStart);
    await tester.pump(const Duration(milliseconds: 300));
    await gesture.up();
    await tester.pumpAndSettle();

    // Tap on TextField again.
    await tester.tapAt(textFieldStart);
    await tester.pumpAndSettle();

    expect(tester.takeException(), isNull);
  }, variant: const TargetPlatformVariant(<TargetPlatform>{TargetPlatform.iOS}));

  testWidgets('TextField height with minLines unset', (WidgetTester tester) async {
    await tester.pumpWidget(textFieldBuilder());

    RenderBox findInputBox() => tester.renderObject(find.byKey(textFieldKey));

    final RenderBox inputBox = findInputBox();
    final Size emptyInputSize = inputBox.size;

    await tester.enterText(find.byType(TextField), 'No wrapping here.');
    await tester.pumpWidget(textFieldBuilder());
    expect(findInputBox(), equals(inputBox));
    expect(inputBox.size, equals(emptyInputSize));

    // Even when entering multiline text, TextField doesn't grow. It's a single
    // line input.
    await tester.enterText(find.byType(TextField), kThreeLines);
    await tester.pumpWidget(textFieldBuilder());
    expect(findInputBox(), equals(inputBox));
    expect(inputBox.size, equals(emptyInputSize));

    // maxLines: 3 makes the TextField 3 lines tall
    await tester.enterText(find.byType(TextField), '');
    await tester.pumpWidget(textFieldBuilder(maxLines: 3));
    expect(findInputBox(), equals(inputBox));
    expect(inputBox.size.height, greaterThan(emptyInputSize.height));
    expect(inputBox.size.width, emptyInputSize.width);

    final Size threeLineInputSize = inputBox.size;

    // Filling with 3 lines of text stays the same size
    await tester.enterText(find.byType(TextField), kThreeLines);
    await tester.pumpWidget(textFieldBuilder(maxLines: 3));
    expect(findInputBox(), equals(inputBox));
    expect(inputBox.size, threeLineInputSize);

    // An extra line won't increase the size because we max at 3.
    await tester.enterText(find.byType(TextField), kMoreThanFourLines);
    await tester.pumpWidget(textFieldBuilder(maxLines: 3));
    expect(findInputBox(), equals(inputBox));
    expect(inputBox.size, threeLineInputSize);

    // But now it will... but it will max at four
    await tester.enterText(find.byType(TextField), kMoreThanFourLines);
    await tester.pumpWidget(textFieldBuilder(maxLines: 4));
    expect(findInputBox(), equals(inputBox));
    expect(inputBox.size.height, greaterThan(threeLineInputSize.height));
    expect(inputBox.size.width, threeLineInputSize.width);

    final Size fourLineInputSize = inputBox.size;

    // Now it won't max out until the end
    await tester.enterText(find.byType(TextField), '');
    await tester.pumpWidget(textFieldBuilder(maxLines: null));
    expect(findInputBox(), equals(inputBox));
    expect(inputBox.size, equals(emptyInputSize));
    await tester.enterText(find.byType(TextField), kThreeLines);
    await tester.pump();
    expect(inputBox.size, equals(threeLineInputSize));
    await tester.enterText(find.byType(TextField), kMoreThanFourLines);
    await tester.pump();
    expect(inputBox.size.height, greaterThan(fourLineInputSize.height));
    expect(inputBox.size.width, fourLineInputSize.width);
  });

  testWidgets('TextField height with minLines and maxLines', (WidgetTester tester) async {
    await tester.pumpWidget(textFieldBuilder());

    RenderBox findInputBox() => tester.renderObject(find.byKey(textFieldKey));

    final RenderBox inputBox = findInputBox();
    final Size emptyInputSize = inputBox.size;

    await tester.enterText(find.byType(TextField), 'No wrapping here.');
    await tester.pumpWidget(textFieldBuilder());
    expect(findInputBox(), equals(inputBox));
    expect(inputBox.size, equals(emptyInputSize));

    // min and max set to same value locks height to value.
    await tester.pumpWidget(textFieldBuilder(minLines: 3, maxLines: 3));
    expect(findInputBox(), equals(inputBox));
    expect(inputBox.size.height, greaterThan(emptyInputSize.height));
    expect(inputBox.size.width, emptyInputSize.width);

    final Size threeLineInputSize = inputBox.size;

    // maxLines: null with minLines set grows beyond minLines
    await tester.pumpWidget(textFieldBuilder(minLines: 3, maxLines: null));
    expect(findInputBox(), equals(inputBox));
    expect(inputBox.size, threeLineInputSize);
    await tester.enterText(find.byType(TextField), kMoreThanFourLines);
    await tester.pump();
    expect(inputBox.size.height, greaterThan(threeLineInputSize.height));
    expect(inputBox.size.width, threeLineInputSize.width);

    // With minLines and maxLines set, input will expand through the range
    await tester.enterText(find.byType(TextField), '');
    await tester.pumpWidget(textFieldBuilder(minLines: 3, maxLines: 4));
    expect(findInputBox(), equals(inputBox));
    expect(inputBox.size, equals(threeLineInputSize));
    await tester.enterText(find.byType(TextField), kMoreThanFourLines);
    await tester.pump();
    expect(inputBox.size.height, greaterThan(threeLineInputSize.height));
    expect(inputBox.size.width, threeLineInputSize.width);

    // minLines can't be greater than maxLines.
    expect(() async {
      await tester.pumpWidget(textFieldBuilder(minLines: 3, maxLines: 2));
    }, throwsAssertionError);

    // maxLines defaults to 1 and can't be less than minLines
    expect(() async {
      await tester.pumpWidget(textFieldBuilder(minLines: 3));
    }, throwsAssertionError);
  });

  testWidgets('Multiline text when wrapped in Expanded', (WidgetTester tester) async {
    Widget expandedTextFieldBuilder({
      int? maxLines = 1,
      int? minLines,
      bool expands = false,
    }) {
      return boilerplate(
        child: Column(
          mainAxisAlignment: MainAxisAlignment.center,
          children: <Widget>[
            Expanded(
              child: TextField(
                key: textFieldKey,
                style: const TextStyle(color: Colors.black, fontSize: 34.0),
                maxLines: maxLines,
                minLines: minLines,
                expands: expands,
                decoration: const InputDecoration(
                  hintText: 'Placeholder',
                ),
              ),
            ),
          ],
        ),
      );
    }

    await tester.pumpWidget(expandedTextFieldBuilder());

    RenderBox findBorder() {
      return tester.renderObject(find.descendant(
        of: find.byType(InputDecorator),
        matching: find.byWidgetPredicate((Widget w) => '${w.runtimeType}' == '_BorderContainer'),
      ));
    }
    final RenderBox border = findBorder();

    // Without expanded: true and maxLines: null, the TextField does not expand
    // to fill its parent when wrapped in an Expanded widget.
    final Size unexpandedInputSize = border.size;

    // It does expand to fill its parent when expands: true, maxLines: null, and
    // it's wrapped in an Expanded widget.
    await tester.pumpWidget(expandedTextFieldBuilder(expands: true, maxLines: null));
    expect(border.size.height, greaterThan(unexpandedInputSize.height));
    expect(border.size.width, unexpandedInputSize.width);

    // min/maxLines that is not null and expands: true contradict each other.
    expect(() async {
      await tester.pumpWidget(expandedTextFieldBuilder(expands: true, maxLines: 4));
    }, throwsAssertionError);
    expect(() async {
      await tester.pumpWidget(expandedTextFieldBuilder(expands: true, minLines: 1, maxLines: null));
    }, throwsAssertionError);
  });

  // Regression test for https://github.com/flutter/flutter/pull/29093
  testWidgets('Multiline text when wrapped in IntrinsicHeight', (WidgetTester tester) async {
    final Key intrinsicHeightKey = UniqueKey();
    Widget intrinsicTextFieldBuilder(bool wrapInIntrinsic) {
      final TextFormField textField = TextFormField(
        key: textFieldKey,
        style: const TextStyle(color: Colors.black, fontSize: 34.0),
        maxLines: null,
        decoration: const InputDecoration(
          counterText: 'I am counter',
        ),
      );
      final Widget widget = wrapInIntrinsic
        ? IntrinsicHeight(key: intrinsicHeightKey, child: textField)
        : textField;
      return boilerplate(
        child: Column(
          mainAxisAlignment: MainAxisAlignment.center,
          children: <Widget>[widget],
        ),
      );
    }

    await tester.pumpWidget(intrinsicTextFieldBuilder(false));
    expect(find.byKey(intrinsicHeightKey), findsNothing);

    RenderBox findEditableText() => tester.renderObject(find.byType(EditableText));
    RenderBox editableText = findEditableText();
    final Size unwrappedEditableTextSize = editableText.size;

    // Wrapping in IntrinsicHeight should not affect the height of the input
    await tester.pumpWidget(intrinsicTextFieldBuilder(true));
    editableText = findEditableText();
    expect(editableText.size.height, unwrappedEditableTextSize.height);
    expect(editableText.size.width, unwrappedEditableTextSize.width);
  });

  // Regression test for https://github.com/flutter/flutter/pull/29093
  testWidgets('errorText empty string', (WidgetTester tester) async {
    Widget textFormFieldBuilder(String? errorText) {
      return boilerplate(
        child: Column(
          mainAxisAlignment: MainAxisAlignment.center,
          children: <Widget>[
            TextFormField(
              key: textFieldKey,
              maxLength: 3,
              maxLengthEnforcement: MaxLengthEnforcement.none,
              decoration: InputDecoration(
                counterText: '',
                errorText: errorText,
              ),
            ),
          ],
        ),
      );
    }

    await tester.pumpWidget(textFormFieldBuilder(null));

    RenderBox findInputBox() => tester.renderObject(find.byKey(textFieldKey));
    final RenderBox inputBox = findInputBox();
    final Size errorNullInputSize = inputBox.size;

    // Setting errorText causes the input's height to increase to accommodate it
    await tester.pumpWidget(textFormFieldBuilder('im errorText'));
    expect(inputBox, findInputBox());
    expect(inputBox.size.height, greaterThan(errorNullInputSize.height));
    expect(inputBox.size.width, errorNullInputSize.width);
    final Size errorInputSize = inputBox.size;

    // Setting errorText to an empty string causes the input's height to
    // increase to accommodate it, even though it's not displayed.
    // This may or may not be ideal behavior, but it is legacy behavior and
    // there are visual tests that rely on it (see Github issue referenced at
    // the top of this test). A counterText of empty string does not affect
    // input height, however.
    await tester.pumpWidget(textFormFieldBuilder(''));
    expect(inputBox, findInputBox());
    expect(inputBox.size.height, errorInputSize.height);
    expect(inputBox.size.width, errorNullInputSize.width);
  });

  testWidgets('Growable TextField when content height exceeds parent', (WidgetTester tester) async {
    const double height = 200.0;
    const double padding = 24.0;

    Widget containedTextFieldBuilder({
      Widget? counter,
      String? helperText,
      String? labelText,
      Widget? prefix,
    }) {
      return boilerplate(
        child: SizedBox(
          height: height,
          child: TextField(
            key: textFieldKey,
            maxLines: null,
            decoration: InputDecoration(
              counter: counter,
              helperText: helperText,
              labelText: labelText,
              prefix: prefix,
            ),
          ),
        ),
      );
    }

    await tester.pumpWidget(containedTextFieldBuilder());
    RenderBox findEditableText() => tester.renderObject(find.byType(EditableText));

    final RenderBox inputBox = findEditableText();

    // With no decoration and when overflowing with content, the EditableText
    // takes up the full height minus the padding, so the input fits perfectly
    // inside the parent.
    await tester.enterText(find.byType(TextField), 'a\n' * 11);
    await tester.pump();
    expect(findEditableText(), equals(inputBox));
    expect(inputBox.size.height, height - padding);

    // Adding a counter causes the EditableText to shrink to fit the counter
    // inside the parent as well.
    const double counterHeight = 40.0;
    const double subtextGap = 8.0;
    const double counterSpace = counterHeight + subtextGap;
    await tester.pumpWidget(containedTextFieldBuilder(
      counter: Container(height: counterHeight),
    ));
    expect(findEditableText(), equals(inputBox));
    expect(inputBox.size.height, height - padding - counterSpace);

    // Including helperText causes the EditableText to shrink to fit the text
    // inside the parent as well.
    await tester.pumpWidget(containedTextFieldBuilder(
      helperText: 'I am helperText',
    ));
    expect(findEditableText(), equals(inputBox));
    const double helperTextSpace = 12.0;
    expect(inputBox.size.height, height - padding - helperTextSpace - subtextGap);

    // When both helperText and counter are present, EditableText shrinks by the
    // height of the taller of the two in order to fit both within the parent.
    await tester.pumpWidget(containedTextFieldBuilder(
      counter: Container(height: counterHeight),
      helperText: 'I am helperText',
    ));
    expect(findEditableText(), equals(inputBox));
    expect(inputBox.size.height, height - padding - counterSpace);

    // When a label is present, EditableText shrinks to fit it at the top so
    // that the bottom of the input still lines up perfectly with the parent.
    await tester.pumpWidget(containedTextFieldBuilder(
      labelText: 'I am labelText',
    ));
    const double labelSpace = 16.0;
    expect(findEditableText(), equals(inputBox));
    expect(inputBox.size.height, height - padding - labelSpace);

    // When decoration is present on the top and bottom, EditableText shrinks to
    // fit both inside the parent independently.
    await tester.pumpWidget(containedTextFieldBuilder(
      counter: Container(height: counterHeight),
      labelText: 'I am labelText',
    ));
    expect(findEditableText(), equals(inputBox));
    expect(inputBox.size.height, height - padding - counterSpace - labelSpace);

    // When a prefix or suffix is present in an input that's full of content,
    // it is ignored and allowed to expand beyond the top of the input. Other
    // top and bottom decoration is still respected.
    await tester.pumpWidget(containedTextFieldBuilder(
      counter: Container(height: counterHeight),
      labelText: 'I am labelText',
      prefix: const SizedBox(
        width: 10,
        height: 60,
      ),
    ));
    expect(findEditableText(), equals(inputBox));
    expect(
      inputBox.size.height,
      height
      - padding
      - labelSpace
      - counterSpace,
    );
  });

  testWidgets('Multiline hint text will wrap up to maxLines', (WidgetTester tester) async {
    final Key textFieldKey = UniqueKey();

    Widget builder(int? maxLines, final String hintMsg) {
      return boilerplate(
        child: TextField(
          key: textFieldKey,
          style: const TextStyle(color: Colors.black, fontSize: 34.0),
          maxLines: maxLines,
          decoration: InputDecoration(
            hintText: hintMsg,
          ),
        ),
      );
    }

    const String hintPlaceholder = 'Placeholder';
    const String multipleLineText = "Here's a text, which is more than one line, to demonstrate the multiple line hint text";
    await tester.pumpWidget(builder(null, hintPlaceholder));

    RenderBox findHintText(String hint) => tester.renderObject(find.text(hint));

    final RenderBox hintTextBox = findHintText(hintPlaceholder);
    final Size oneLineHintSize = hintTextBox.size;

    await tester.pumpWidget(builder(null, hintPlaceholder));
    expect(findHintText(hintPlaceholder), equals(hintTextBox));
    expect(hintTextBox.size, equals(oneLineHintSize));

    const int maxLines = 3;
    await tester.pumpWidget(builder(maxLines, multipleLineText));
    final Text hintTextWidget = tester.widget(find.text(multipleLineText));
    expect(hintTextWidget.maxLines, equals(maxLines));
    expect(findHintText(multipleLineText).size.width, greaterThanOrEqualTo(oneLineHintSize.width));
    expect(findHintText(multipleLineText).size.height, greaterThanOrEqualTo(oneLineHintSize.height));
  });

  testWidgets('Can drag handles to change selection in multiline', (WidgetTester tester) async {
    final TextEditingController controller = TextEditingController();

    await tester.pumpWidget(
      overlay(
        child: TextField(
          dragStartBehavior: DragStartBehavior.down,
          controller: controller,
          style: const TextStyle(color: Colors.black, fontSize: 34.0),
          maxLines: 3,
        ),
      ),
    );

    const String testValue = kThreeLines;
    const String cutValue = 'First line of stuff';
    await tester.enterText(find.byType(TextField), testValue);
    await skipPastScrollingAnimation(tester);

    // Check that the text spans multiple lines.
    final Offset firstPos = textOffsetToPosition(tester, testValue.indexOf('First'));
    final Offset secondPos = textOffsetToPosition(tester, testValue.indexOf('Second'));
    final Offset thirdPos = textOffsetToPosition(tester, testValue.indexOf('Third'));
    final Offset middleStringPos = textOffsetToPosition(tester, testValue.indexOf('irst'));
    expect(firstPos.dx, lessThan(middleStringPos.dx));
    expect(firstPos.dx, secondPos.dx);
    expect(firstPos.dx, thirdPos.dx);
    expect(firstPos.dy, lessThan(secondPos.dy));
    expect(secondPos.dy, lessThan(thirdPos.dy));

    // Long press the 'n' in 'until' to select the word.
    final Offset untilPos = textOffsetToPosition(tester, testValue.indexOf('until')+1);
    TestGesture gesture = await tester.startGesture(untilPos, pointer: 7);
    await tester.pump(const Duration(seconds: 2));
    await gesture.up();
    await tester.pump();
    await tester.pump(const Duration(milliseconds: 200)); // skip past the frame where the opacity is zero

    expect(controller.selection.baseOffset, 39);
    expect(controller.selection.extentOffset, 44);

    final RenderEditable renderEditable = findRenderEditable(tester);
    final List<TextSelectionPoint> endpoints = globalize(
      renderEditable.getEndpointsForSelection(controller.selection),
      renderEditable,
    );
    expect(endpoints.length, 2);

    // Drag the right handle to the third line, just after 'Third'.
    Offset handlePos = endpoints[1].point + const Offset(1.0, 1.0);
    Offset newHandlePos = textOffsetToPosition(tester, testValue.indexOf('Third') + 5);
    gesture = await tester.startGesture(handlePos, pointer: 7);
    await tester.pump();
    await gesture.moveTo(newHandlePos);
    await tester.pump();
    await gesture.up();
    await tester.pump();

    expect(controller.selection.baseOffset, 39);
    expect(controller.selection.extentOffset, 50);

    // Drag the left handle to the first line, just after 'First'.
    handlePos = endpoints[0].point + const Offset(-1.0, 1.0);
    newHandlePos = textOffsetToPosition(tester, testValue.indexOf('First') + 5);
    gesture = await tester.startGesture(handlePos, pointer: 7);
    await tester.pump();
    await gesture.moveTo(newHandlePos);
    await tester.pump();
    await gesture.up();
    await tester.pump();

    expect(controller.selection.baseOffset, 5);
    expect(controller.selection.extentOffset, 50);

    if (!isContextMenuProvidedByPlatform) {
      await tester.tap(find.text('Cut'));
      await tester.pump();
      expect(controller.selection.isCollapsed, true);
      expect(controller.text, cutValue);
    }
  });

  testWidgets('Can scroll multiline input', (WidgetTester tester) async {
    final Key textFieldKey = UniqueKey();
    final TextEditingController controller = TextEditingController(
      text: kMoreThanFourLines,
    );

    await tester.pumpWidget(
      overlay(
        child: TextField(
          dragStartBehavior: DragStartBehavior.down,
          key: textFieldKey,
          controller: controller,
          style: const TextStyle(color: Colors.black, fontSize: 34.0),
          maxLines: 2,
        ),
      ),
    );

    RenderBox findInputBox() => tester.renderObject(find.byKey(textFieldKey));
    final RenderBox inputBox = findInputBox();

    // Check that the last line of text is not displayed.
    final Offset firstPos = textOffsetToPosition(tester, kMoreThanFourLines.indexOf('First'));
    final Offset fourthPos = textOffsetToPosition(tester, kMoreThanFourLines.indexOf('Fourth'));
    expect(firstPos.dx, fourthPos.dx);
    expect(firstPos.dy, lessThan(fourthPos.dy));
    expect(inputBox.hitTest(BoxHitTestResult(), position: inputBox.globalToLocal(firstPos)), isTrue);
    expect(inputBox.hitTest(BoxHitTestResult(), position: inputBox.globalToLocal(fourthPos)), isFalse);

    TestGesture gesture = await tester.startGesture(firstPos, pointer: 7);
    await tester.pump();
    await gesture.moveBy(const Offset(0.0, -1000.0));
    await tester.pump(const Duration(seconds: 1));
    // Wait and drag again to trigger https://github.com/flutter/flutter/issues/6329
    // (No idea why this is necessary, but the bug wouldn't repro without it.)
    await gesture.moveBy(const Offset(0.0, -1000.0));
    await tester.pump(const Duration(seconds: 1));
    await gesture.up();
    await tester.pump();
    await tester.pump(const Duration(seconds: 1));

    // Now the first line is scrolled up, and the fourth line is visible.
    Offset newFirstPos = textOffsetToPosition(tester, kMoreThanFourLines.indexOf('First'));
    Offset newFourthPos = textOffsetToPosition(tester, kMoreThanFourLines.indexOf('Fourth'));

    expect(newFirstPos.dy, lessThan(firstPos.dy));
    expect(inputBox.hitTest(BoxHitTestResult(), position: inputBox.globalToLocal(newFirstPos)), isFalse);
    expect(inputBox.hitTest(BoxHitTestResult(), position: inputBox.globalToLocal(newFourthPos)), isTrue);

    // Now try scrolling by dragging the selection handle.
    // Long press the middle of the word "won't" in the fourth line.
    final Offset selectedWordPos = textOffsetToPosition(
      tester,
      kMoreThanFourLines.indexOf('Fourth line') + 14,
    );

    gesture = await tester.startGesture(selectedWordPos, pointer: 7);
    await tester.pump(const Duration(seconds: 1));
    await gesture.up();
    await tester.pump();
    await tester.pump(const Duration(seconds: 1));

    expect(controller.selection.base.offset, 77);
    expect(controller.selection.extent.offset, 82);
    // Sanity check for the word selected is the intended one.
    expect(
      controller.text.substring(controller.selection.baseOffset, controller.selection.extentOffset),
      "won't",
    );

    final RenderEditable renderEditable = findRenderEditable(tester);
    final List<TextSelectionPoint> endpoints = globalize(
      renderEditable.getEndpointsForSelection(controller.selection),
      renderEditable,
    );
    expect(endpoints.length, 2);

    // Drag the left handle to the first line, just after 'First'.
    final Offset handlePos = endpoints[0].point + const Offset(-1, 1);
    final Offset newHandlePos = textOffsetToPosition(tester, kMoreThanFourLines.indexOf('First') + 5);
    gesture = await tester.startGesture(handlePos, pointer: 7);
    await tester.pump(const Duration(seconds: 1));
    await gesture.moveTo(newHandlePos + const Offset(0.0, -10.0));
    await tester.pump(const Duration(seconds: 1));
    await gesture.up();
    await tester.pump(const Duration(seconds: 1));

    // The text should have scrolled up with the handle to keep the active
    // cursor visible, back to its original position.
    newFirstPos = textOffsetToPosition(tester, kMoreThanFourLines.indexOf('First'));
    newFourthPos = textOffsetToPosition(tester, kMoreThanFourLines.indexOf('Fourth'));
    expect(newFirstPos.dy, firstPos.dy);
    expect(inputBox.hitTest(BoxHitTestResult(), position: inputBox.globalToLocal(newFirstPos)), isTrue);
    expect(inputBox.hitTest(BoxHitTestResult(), position: inputBox.globalToLocal(newFourthPos)), isFalse);
  });

  testWidgets('TextField smoke test', (WidgetTester tester) async {
    late String textFieldValue;

    await tester.pumpWidget(
      overlay(
        child: TextField(
          decoration: null,
          onChanged: (String value) {
            textFieldValue = value;
          },
        ),
      ),
    );

    Future<void> checkText(String testValue) {
      return TestAsyncUtils.guard(() async {
        await tester.enterText(find.byType(TextField), testValue);

        // Check that the onChanged event handler fired.
        expect(textFieldValue, equals(testValue));

        await tester.pump();
      });
    }

    await checkText('Hello World');
  });

  testWidgets('TextField with global key', (WidgetTester tester) async {
    final GlobalKey textFieldKey = GlobalKey(debugLabel: 'textFieldKey');
    late String textFieldValue;

    await tester.pumpWidget(
      overlay(
        child: TextField(
          key: textFieldKey,
          decoration: const InputDecoration(
            hintText: 'Placeholder',
          ),
          onChanged: (String value) { textFieldValue = value; },
        ),
      ),
    );

    Future<void> checkText(String testValue) async {
      return TestAsyncUtils.guard(() async {
        await tester.enterText(find.byType(TextField), testValue);

        // Check that the onChanged event handler fired.
        expect(textFieldValue, equals(testValue));

        await tester.pump();
      });
    }

    await checkText('Hello World');
  });

  testWidgets('TextField errorText trumps helperText', (WidgetTester tester) async {
    await tester.pumpWidget(
      overlay(
        child: const TextField(
          decoration: InputDecoration(
            errorText: 'error text',
            helperText: 'helper text',
          ),
        ),
      ),
    );
    expect(find.text('helper text'), findsNothing);
    expect(find.text('error text'), findsOneWidget);
  });

  testWidgets('TextField with default helperStyle', (WidgetTester tester) async {
    final ThemeData themeData = ThemeData(hintColor: Colors.blue[500]);
    await tester.pumpWidget(
      overlay(
        child: Theme(
          data: themeData,
          child: const TextField(
            decoration: InputDecoration(
              helperText: 'helper text',
            ),
          ),
        ),
      ),
    );
    final Text helperText = tester.widget(find.text('helper text'));
    expect(helperText.style!.color, themeData.hintColor);
    expect(helperText.style!.fontSize, Typography.englishLike2014.bodySmall!.fontSize);
  });

  testWidgets('TextField with specified helperStyle', (WidgetTester tester) async {
    final TextStyle style = TextStyle(
      inherit: false,
      color: Colors.pink[500],
      fontSize: 10.0,
    );

    await tester.pumpWidget(
      overlay(
        child: TextField(
          decoration: InputDecoration(
            helperText: 'helper text',
            helperStyle: style,
          ),
        ),
      ),
    );
    final Text helperText = tester.widget(find.text('helper text'));
    expect(helperText.style, style);
  });

  testWidgets('TextField with default hintStyle', (WidgetTester tester) async {
    final TextStyle style = TextStyle(
      color: Colors.pink[500],
      fontSize: 10.0,
    );
    final ThemeData themeData = ThemeData(
      hintColor: Colors.blue[500],
    );

    await tester.pumpWidget(
      overlay(
        child: Theme(
          data: themeData,
          child: TextField(
            decoration: const InputDecoration(
              hintText: 'Placeholder',
            ),
            style: style,
          ),
        ),
      ),
    );

    final Text hintText = tester.widget(find.text('Placeholder'));
    expect(hintText.style!.color, themeData.hintColor);
    expect(hintText.style!.fontSize, style.fontSize);
  });

  testWidgets('TextField with specified hintStyle', (WidgetTester tester) async {
    final TextStyle hintStyle = TextStyle(
      inherit: false,
      color: Colors.pink[500],
      fontSize: 10.0,
    );

    await tester.pumpWidget(
      overlay(
        child: TextField(
          decoration: InputDecoration(
            hintText: 'Placeholder',
            hintStyle: hintStyle,
          ),
        ),
      ),
    );

    final Text hintText = tester.widget(find.text('Placeholder'));
    expect(hintText.style, hintStyle);
  });

  testWidgets('TextField with specified prefixStyle', (WidgetTester tester) async {
    final TextStyle prefixStyle = TextStyle(
      inherit: false,
      color: Colors.pink[500],
      fontSize: 10.0,
    );

    await tester.pumpWidget(
      overlay(
        child: TextField(
          decoration: InputDecoration(
            prefixText: 'Prefix:',
            prefixStyle: prefixStyle,
          ),
        ),
      ),
    );

    final Text prefixText = tester.widget(find.text('Prefix:'));
    expect(prefixText.style, prefixStyle);
  });

  testWidgets('TextField with specified suffixStyle', (WidgetTester tester) async {
    final TextStyle suffixStyle = TextStyle(
      color: Colors.pink[500],
      fontSize: 10.0,
    );

    await tester.pumpWidget(
      overlay(
        child: TextField(
          decoration: InputDecoration(
            suffixText: '.com',
            suffixStyle: suffixStyle,
          ),
        ),
      ),
    );

    final Text suffixText = tester.widget(find.text('.com'));
    expect(suffixText.style, suffixStyle);
  });

  testWidgets('TextField prefix and suffix appear correctly with no hint or label', (WidgetTester tester) async {
    final Key secondKey = UniqueKey();

    await tester.pumpWidget(
      overlay(
        child: Column(
          children: <Widget>[
            const TextField(
              decoration: InputDecoration(
                labelText: 'First',
              ),
            ),
            TextField(
              key: secondKey,
              decoration: const InputDecoration(
                prefixText: 'Prefix',
                suffixText: 'Suffix',
              ),
            ),
          ],
        ),
      ),
    );

    expect(find.text('Prefix'), findsOneWidget);
    expect(find.text('Suffix'), findsOneWidget);

    // Focus the Input. The prefix should still display.
    await tester.tap(find.byKey(secondKey));
    await tester.pump();

    expect(find.text('Prefix'), findsOneWidget);
    expect(find.text('Suffix'), findsOneWidget);

    // Enter some text, and the prefix should still display.
    await tester.enterText(find.byKey(secondKey), 'Hi');
    await tester.pump();
    await tester.pump(const Duration(seconds: 1));

    expect(find.text('Prefix'), findsOneWidget);
    expect(find.text('Suffix'), findsOneWidget);
  });

  testWidgets('TextField prefix and suffix appear correctly with hint text', (WidgetTester tester) async {
    final TextStyle hintStyle = TextStyle(
      inherit: false,
      color: Colors.pink[500],
      fontSize: 10.0,
    );
    final Key secondKey = UniqueKey();

    await tester.pumpWidget(
      overlay(
        child: Column(
          children: <Widget>[
            const TextField(
              decoration: InputDecoration(
                labelText: 'First',
              ),
            ),
            TextField(
              key: secondKey,
              decoration: InputDecoration(
                hintText: 'Hint',
                hintStyle: hintStyle,
                prefixText: 'Prefix',
                suffixText: 'Suffix',
              ),
            ),
          ],
        ),
      ),
    );

    // Neither the prefix or the suffix should initially be visible, only the hint.
    expect(getOpacity(tester, find.text('Prefix')), 0.0);
    expect(getOpacity(tester, find.text('Suffix')), 0.0);
    expect(getOpacity(tester, find.text('Hint')), 1.0);

    await tester.tap(find.byKey(secondKey));
    await tester.pumpAndSettle();

    // Focus the Input. The hint, prefix, and suffix should appear
    expect(getOpacity(tester, find.text('Prefix')), 1.0);
    expect(getOpacity(tester, find.text('Suffix')), 1.0);
    expect(getOpacity(tester, find.text('Hint')), 1.0);

    // Enter some text, and the hint should disappear and the prefix and suffix
    // should continue to be visible
    await tester.enterText(find.byKey(secondKey), 'Hi');
    await tester.pumpAndSettle();

    expect(getOpacity(tester, find.text('Prefix')), 1.0);
    expect(getOpacity(tester, find.text('Suffix')), 1.0);
    expect(getOpacity(tester, find.text('Hint')), 0.0);

    // Check and make sure that the right styles were applied.
    final Text prefixText = tester.widget(find.text('Prefix'));
    expect(prefixText.style, hintStyle);
    final Text suffixText = tester.widget(find.text('Suffix'));
    expect(suffixText.style, hintStyle);
  });

  testWidgets('TextField prefix and suffix appear correctly with label text', (WidgetTester tester) async {
    final TextStyle prefixStyle = TextStyle(
      color: Colors.pink[500],
      fontSize: 10.0,
    );
    final TextStyle suffixStyle = TextStyle(
      color: Colors.green[500],
      fontSize: 12.0,
    );
    final Key secondKey = UniqueKey();

    await tester.pumpWidget(
      overlay(
        child: Column(
          children: <Widget>[
            const TextField(
              decoration: InputDecoration(
                labelText: 'First',
              ),
            ),
            TextField(
              key: secondKey,
              decoration: InputDecoration(
                labelText: 'Label',
                prefixText: 'Prefix',
                prefixStyle: prefixStyle,
                suffixText: 'Suffix',
                suffixStyle: suffixStyle,
              ),
            ),
          ],
        ),
      ),
    );

    // Not focused. The prefix and suffix should not appear, but the label should.
    expect(getOpacity(tester, find.text('Prefix')), 0.0);
    expect(getOpacity(tester, find.text('Suffix')), 0.0);
    expect(find.text('Label'), findsOneWidget);

    // Focus the input. The label, prefix, and suffix should appear.
    await tester.tap(find.byKey(secondKey));
    await tester.pumpAndSettle();

    expect(getOpacity(tester, find.text('Prefix')), 1.0);
    expect(getOpacity(tester, find.text('Suffix')), 1.0);
    expect(find.text('Label'), findsOneWidget);

    // Enter some text. The label, prefix, and suffix should remain visible.
    await tester.enterText(find.byKey(secondKey), 'Hi');
    await tester.pumpAndSettle();

    expect(getOpacity(tester, find.text('Prefix')), 1.0);
    expect(getOpacity(tester, find.text('Suffix')), 1.0);
    expect(find.text('Label'), findsOneWidget);

    // Check and make sure that the right styles were applied.
    final Text prefixText = tester.widget(find.text('Prefix'));
    expect(prefixText.style, prefixStyle);
    final Text suffixText = tester.widget(find.text('Suffix'));
    expect(suffixText.style, suffixStyle);
  });

  testWidgets('TextField label text animates', (WidgetTester tester) async {
    final Key secondKey = UniqueKey();

    await tester.pumpWidget(
      overlay(
        child: Column(
          children: <Widget>[
            const TextField(
              decoration: InputDecoration(
                labelText: 'First',
              ),
            ),
            TextField(
              key: secondKey,
              decoration: const InputDecoration(
                labelText: 'Second',
              ),
            ),
          ],
        ),
      ),
    );

    Offset pos = tester.getTopLeft(find.text('Second'));

    // Focus the Input. The label should start animating upwards.
    await tester.tap(find.byKey(secondKey));
    await tester.idle();
    await tester.pump();
    await tester.pump(const Duration(milliseconds: 50));

    Offset newPos = tester.getTopLeft(find.text('Second'));
    expect(newPos.dy, lessThan(pos.dy));

    // Label should still be sliding upward.
    await tester.pump(const Duration(milliseconds: 50));
    pos = newPos;
    newPos = tester.getTopLeft(find.text('Second'));
    expect(newPos.dy, lessThan(pos.dy));
  });

  testWidgets('Icon is separated from input/label by 16+12', (WidgetTester tester) async {
    await tester.pumpWidget(
      overlay(
        child: const TextField(
          decoration: InputDecoration(
            icon: Icon(Icons.phone),
            labelText: 'label',
            filled: true,
          ),
        ),
      ),
    );
    final double iconRight = tester.getTopRight(find.byType(Icon)).dx;
    // Per https://material.io/go/design-text-fields#text-fields-layout
    // There's a 16 dps gap between the right edge of the icon and the text field's
    // container, and the 12dps more padding between the left edge of the container
    // and the left edge of the input and label.
    expect(iconRight + 28.0, equals(tester.getTopLeft(find.text('label')).dx));
    expect(iconRight + 28.0, equals(tester.getTopLeft(find.byType(EditableText)).dx));
  });

  testWidgets('Collapsed hint text placement', (WidgetTester tester) async {
    await tester.pumpWidget(
      overlay(
        child: const TextField(
          decoration: InputDecoration.collapsed(
            hintText: 'hint',
          ),
          strutStyle: StrutStyle.disabled,
        ),
      ),
    );

    expect(tester.getTopLeft(find.text('hint')), equals(tester.getTopLeft(find.byType(EditableText))));
  });

  testWidgets('Can align to center', (WidgetTester tester) async {
    await tester.pumpWidget(
      overlay(
        child: const SizedBox(
          width: 300.0,
          child: TextField(
            textAlign: TextAlign.center,
            decoration: null,
          ),
        ),
      ),
    );

    final RenderEditable editable = findRenderEditable(tester);
    Offset topLeft = editable.localToGlobal(
      editable.getLocalRectForCaret(const TextPosition(offset: 0)).topLeft,
    );

    // The overlay() function centers its child within a 800x600 window.
    // Default cursorWidth is 2.0, test windowWidth is 800
    // Centered cursor topLeft.dx: 399 == windowWidth/2 - cursorWidth/2
    expect(topLeft.dx, equals(399.0));

    await tester.enterText(find.byType(TextField), 'abcd');
    await tester.pump();

    topLeft = editable.localToGlobal(
      editable.getLocalRectForCaret(const TextPosition(offset: 2)).topLeft,
    );

    // TextPosition(offset: 2) - center of 'abcd'
    expect(topLeft.dx, equals(399.0));
  });

  testWidgets('Can align to center within center', (WidgetTester tester) async {
    await tester.pumpWidget(
      overlay(
        child: const SizedBox(
          width: 300.0,
          child: Center(
            child: TextField(
              textAlign: TextAlign.center,
              decoration: null,
            ),
          ),
        ),
      ),
    );

    final RenderEditable editable = findRenderEditable(tester);
    Offset topLeft = editable.localToGlobal(
      editable.getLocalRectForCaret(const TextPosition(offset: 0)).topLeft,
    );

    // The overlay() function centers its child within a 800x600 window.
    // Default cursorWidth is 2.0, test windowWidth is 800
    // Centered cursor topLeft.dx: 399 == windowWidth/2 - cursorWidth/2
    expect(topLeft.dx, equals(399.0));

    await tester.enterText(find.byType(TextField), 'abcd');
    await tester.pump();

    topLeft = editable.localToGlobal(
      editable.getLocalRectForCaret(const TextPosition(offset: 2)).topLeft,
    );

    // TextPosition(offset: 2) - center of 'abcd'
    expect(topLeft.dx, equals(399.0));
  });

  testWidgets('Controller can update server', (WidgetTester tester) async {
    final TextEditingController controller1 = TextEditingController(
      text: 'Initial Text',
    );
    final TextEditingController controller2 = TextEditingController(
      text: 'More Text',
    );

    TextEditingController? currentController;
    late StateSetter setState;

    await tester.pumpWidget(
      overlay(
        child: StatefulBuilder(
          builder: (BuildContext context, StateSetter setter) {
            setState = setter;
            return TextField(controller: currentController);
          },
        ),
      ),
    );
    expect(tester.testTextInput.editingState, isNull);

    // Initial state with null controller.
    await tester.tap(find.byType(TextField));
    await tester.pump();
    expect(tester.testTextInput.editingState!['text'], isEmpty);

    // Update the controller from null to controller1.
    setState(() {
      currentController = controller1;
    });
    await tester.pump();
    expect(tester.testTextInput.editingState!['text'], equals('Initial Text'));

    // Verify that updates to controller1 are handled.
    controller1.text = 'Updated Text';
    await tester.idle();
    expect(tester.testTextInput.editingState!['text'], equals('Updated Text'));

    // Verify that switching from controller1 to controller2 is handled.
    setState(() {
      currentController = controller2;
    });
    await tester.pump();
    expect(tester.testTextInput.editingState!['text'], equals('More Text'));

    // Verify that updates to controller1 are ignored.
    controller1.text = 'Ignored Text';
    await tester.idle();
    expect(tester.testTextInput.editingState!['text'], equals('More Text'));

    // Verify that updates to controller text are handled.
    controller2.text = 'Additional Text';
    await tester.idle();
    expect(tester.testTextInput.editingState!['text'], equals('Additional Text'));

    // Verify that updates to controller selection are handled.
    controller2.selection = const TextSelection(baseOffset: 0, extentOffset: 5);
    await tester.idle();
    expect(tester.testTextInput.editingState!['selectionBase'], equals(0));
    expect(tester.testTextInput.editingState!['selectionExtent'], equals(5));

    // Verify that calling clear() clears the text.
    controller2.clear();
    await tester.idle();
    expect(tester.testTextInput.editingState!['text'], equals(''));

    // Verify that switching from controller2 to null preserves current text.
    controller2.text = 'The Final Cut';
    await tester.idle();
    expect(tester.testTextInput.editingState!['text'], equals('The Final Cut'));
    setState(() {
      currentController = null;
    });
    await tester.pump();
    expect(tester.testTextInput.editingState!['text'], equals('The Final Cut'));

    // Verify that changes to controller2 are ignored.
    controller2.text = 'Goodbye Cruel World';
    expect(tester.testTextInput.editingState!['text'], equals('The Final Cut'));
  });

  testWidgets('Cannot enter new lines onto single line TextField', (WidgetTester tester) async {
    final TextEditingController textController = TextEditingController();

    await tester.pumpWidget(boilerplate(
      child: TextField(controller: textController, decoration: null),
    ));

    await tester.enterText(find.byType(TextField), 'abc\ndef');

    expect(textController.text, 'abcdef');
  });

  testWidgets('Injected formatters are chained', (WidgetTester tester) async {
    final TextEditingController textController = TextEditingController();

    await tester.pumpWidget(boilerplate(
      child: TextField(
        controller: textController,
        decoration: null,
        inputFormatters: <TextInputFormatter> [
          FilteringTextInputFormatter.deny(
            RegExp(r'[a-z]'),
            replacementString: '#',
          ),
        ],
      ),
    ));

    await tester.enterText(find.byType(TextField), 'a一b二c三\nd四e五f六');
    // The default single line formatter replaces \n with empty string.
    expect(textController.text, '#一#二#三#四#五#六');
  });

  testWidgets('Injected formatters are chained (deprecated names)', (WidgetTester tester) async {
    final TextEditingController textController = TextEditingController();

    await tester.pumpWidget(boilerplate(
      child: TextField(
        controller: textController,
        decoration: null,
        inputFormatters: <TextInputFormatter> [
          FilteringTextInputFormatter.deny(
            RegExp(r'[a-z]'),
            replacementString: '#',
          ),
        ],
      ),
    ));

    await tester.enterText(find.byType(TextField), 'a一b二c三\nd四e五f六');
    // The default single line formatter replaces \n with empty string.
    expect(textController.text, '#一#二#三#四#五#六');
  });

  testWidgets('Chained formatters are in sequence', (WidgetTester tester) async {
    final TextEditingController textController = TextEditingController();

    await tester.pumpWidget(boilerplate(
      child: TextField(
        controller: textController,
        decoration: null,
        maxLines: 2,
        inputFormatters: <TextInputFormatter> [
          FilteringTextInputFormatter.deny(
            RegExp(r'[a-z]'),
            replacementString: '12\n',
          ),
          FilteringTextInputFormatter.allow(RegExp(r'\n[0-9]')),
        ],
      ),
    ));

    await tester.enterText(find.byType(TextField), 'a1b2c3');
    // The first formatter turns it into
    // 12\n112\n212\n3
    // The second formatter turns it into
    // \n1\n2\n3
    // Multiline is allowed since maxLine != 1.
    expect(textController.text, '\n1\n2\n3');
  });

  testWidgets('Chained formatters are in sequence (deprecated names)', (WidgetTester tester) async {
    final TextEditingController textController = TextEditingController();

    await tester.pumpWidget(boilerplate(
      child: TextField(
        controller: textController,
        decoration: null,
        maxLines: 2,
        inputFormatters: <TextInputFormatter> [
          FilteringTextInputFormatter.deny(
            RegExp(r'[a-z]'),
            replacementString: '12\n',
          ),
          FilteringTextInputFormatter.allow(RegExp(r'\n[0-9]')),
        ],
      ),
    ));

    await tester.enterText(find.byType(TextField), 'a1b2c3');
    // The first formatter turns it into
    // 12\n112\n212\n3
    // The second formatter turns it into
    // \n1\n2\n3
    // Multiline is allowed since maxLine != 1.
    expect(textController.text, '\n1\n2\n3');
  });

  testWidgets('Pasted values are formatted', (WidgetTester tester) async {
    final TextEditingController textController = TextEditingController();

    await tester.pumpWidget(
      overlay(
        child: TextField(
          controller: textController,
          decoration: null,
          inputFormatters: <TextInputFormatter> [
            FilteringTextInputFormatter.digitsOnly,
          ],
        ),
      ),
    );

    await tester.enterText(find.byType(TextField), 'a1b\n2c3');
    expect(textController.text, '123');
    await skipPastScrollingAnimation(tester);

    await tester.tapAt(textOffsetToPosition(tester, '123'.indexOf('2')));
    await tester.pump();
    await tester.pump(const Duration(milliseconds: 200)); // skip past the frame where the opacity is zero
    final RenderEditable renderEditable = findRenderEditable(tester);
    final List<TextSelectionPoint> endpoints = globalize(
      renderEditable.getEndpointsForSelection(textController.selection),
      renderEditable,
    );
    await tester.tapAt(endpoints[0].point + const Offset(1.0, 1.0));
    await tester.pump();
    await tester.pump(const Duration(milliseconds: 200)); // skip past the frame where the opacity is zero

    Clipboard.setData(const ClipboardData(text: '一4二\n5三6'));
    await tester.tap(find.text('Paste'));
    await tester.pump();
    // Puts 456 before the 2 in 123.
    expect(textController.text, '145623');
  }, skip: isContextMenuProvidedByPlatform); // [intended] only applies to platforms where we supply the context menu.

  testWidgets('Pasted values are formatted (deprecated names)', (WidgetTester tester) async {
    final TextEditingController textController = TextEditingController();

    await tester.pumpWidget(
      overlay(
        child: TextField(
          controller: textController,
          decoration: null,
          inputFormatters: <TextInputFormatter> [
            FilteringTextInputFormatter.digitsOnly,
          ],
        ),
      ),
    );

    await tester.enterText(find.byType(TextField), 'a1b\n2c3');
    expect(textController.text, '123');
    await skipPastScrollingAnimation(tester);

    await tester.tapAt(textOffsetToPosition(tester, '123'.indexOf('2')));
    await tester.pump();
    await tester.pump(const Duration(milliseconds: 200)); // skip past the frame where the opacity is zero
    final RenderEditable renderEditable = findRenderEditable(tester);
    final List<TextSelectionPoint> endpoints = globalize(
      renderEditable.getEndpointsForSelection(textController.selection),
      renderEditable,
    );
    await tester.tapAt(endpoints[0].point + const Offset(1.0, 1.0));
    await tester.pump();
    await tester.pump(const Duration(milliseconds: 200)); // skip past the frame where the opacity is zero

    Clipboard.setData(const ClipboardData(text: '一4二\n5三6'));
    await tester.tap(find.text('Paste'));
    await tester.pump();
    // Puts 456 before the 2 in 123.
    expect(textController.text, '145623');
  }, skip: isContextMenuProvidedByPlatform); // [intended] only applies to platforms where we supply the context menu.

  testWidgets('Do not add LengthLimiting formatter to the user supplied list', (WidgetTester tester) async {
    final List<TextInputFormatter> formatters = <TextInputFormatter>[];

    await tester.pumpWidget(
      overlay(
        child: TextField(
          decoration: null,
          maxLength: 5,
          inputFormatters: formatters,
        ),
      ),
    );

    expect(formatters.isEmpty, isTrue);
  });

  testWidgets('Text field scrolls the caret into view', (WidgetTester tester) async {
    final TextEditingController controller = TextEditingController();

    await tester.pumpWidget(
      overlay(
        child: SizedBox(
          width: 100.0,
          child: TextField(
            controller: controller,
          ),
        ),
      ),
    );

    final String longText = 'a' * 20;
    await tester.enterText(find.byType(TextField), longText);
    await skipPastScrollingAnimation(tester);

    ScrollableState scrollableState = tester.firstState(find.byType(Scrollable));
    expect(scrollableState.position.pixels, equals(0.0));

    // Move the caret to the end of the text and check that the text field
    // scrolls to make the caret visible.
    scrollableState = tester.firstState(find.byType(Scrollable));
    final EditableTextState editableTextState = tester.firstState(find.byType(EditableText));
    editableTextState.userUpdateTextEditingValue(
      editableTextState.textEditingValue.copyWith(
        selection: TextSelection.collapsed(offset: longText.length),
      ),
      null,
    );

    await tester.pump(); // TODO(ianh): Figure out why this extra pump is needed.
    await skipPastScrollingAnimation(tester);

    scrollableState = tester.firstState(find.byType(Scrollable));
    // For a horizontal input, scrolls to the exact position of the caret.
    expect(scrollableState.position.pixels, equals(222.0));
  });

  testWidgets('Multiline text field scrolls the caret into view', (WidgetTester tester) async {
    final TextEditingController controller = TextEditingController();

    await tester.pumpWidget(
      overlay(
        child: TextField(
          controller: controller,
          maxLines: 6,
        ),
      ),
    );

    const String tallText = 'a\nb\nc\nd\ne\nf\ng'; // One line over max
    await tester.enterText(find.byType(TextField), tallText);
    await skipPastScrollingAnimation(tester);

    ScrollableState scrollableState = tester.firstState(find.byType(Scrollable));
    expect(scrollableState.position.pixels, equals(0.0));

    // Move the caret to the end of the text and check that the text field
    // scrolls to make the caret visible.
    final EditableTextState editableTextState = tester.firstState(find.byType(EditableText));
    editableTextState.userUpdateTextEditingValue(
      editableTextState.textEditingValue.copyWith(
        selection: const TextSelection.collapsed(offset: tallText.length),
      ),
      null,
    );
    await tester.pump();
    await skipPastScrollingAnimation(tester);

    // Should have scrolled down exactly one line height (7 lines of text in 6
    // line text field).
    final double lineHeight = findRenderEditable(tester).preferredLineHeight;
    scrollableState = tester.firstState(find.byType(Scrollable));
    expect(scrollableState.position.pixels, moreOrLessEquals(lineHeight, epsilon: 0.1));
  });

  testWidgets('haptic feedback', (WidgetTester tester) async {
    final FeedbackTester feedback = FeedbackTester();
    final TextEditingController controller = TextEditingController();

    await tester.pumpWidget(
      overlay(
        child: SizedBox(
          width: 100.0,
          child: TextField(
            controller: controller,
          ),
        ),
      ),
    );

    await tester.tap(find.byType(TextField));
    await tester.pumpAndSettle(const Duration(seconds: 1));
    expect(feedback.clickSoundCount, 0);
    expect(feedback.hapticCount, 0);

    await tester.longPress(find.byType(TextField));
    await tester.pumpAndSettle(const Duration(seconds: 1));
    expect(feedback.clickSoundCount, 0);
    expect(feedback.hapticCount, 1);

    feedback.dispose();
  });

  testWidgets('Text field drops selection color when losing focus', (WidgetTester tester) async {
    // Regression test for https://github.com/flutter/flutter/issues/103341.
    final Key key1 = UniqueKey();
    final Key key2 = UniqueKey();
    final TextEditingController controller1 = TextEditingController();
    const Color selectionColor = Colors.orange;
    const Color cursorColor = Colors.red;

    await tester.pumpWidget(
      overlay(
        child: DefaultSelectionStyle(
          selectionColor: selectionColor,
          cursorColor: cursorColor,
          child: Column(
            children: <Widget>[
              TextField(
                key: key1,
                controller: controller1,
              ),
              TextField(key: key2),
            ],
          ),
        ),
      ),
    );

    const TextSelection selection = TextSelection(baseOffset: 0, extentOffset: 4);
    final EditableTextState state1 = tester.state<EditableTextState>(find.byType(EditableText).first);
    final EditableTextState state2 = tester.state<EditableTextState>(find.byType(EditableText).last);

    await tester.tap(find.byKey(key1));
    await tester.enterText(find.byKey(key1), 'abcd');
    await tester.pump();

    await tester.tap(find.byKey(key2));
    await tester.enterText(find.byKey(key2), 'dcba');
    await tester.pump();

    // Focus and selection is active on first TextField, so the second TextFields
    // selectionColor should be dropped.
    await tester.tap(find.byKey(key1));
    controller1.selection = const TextSelection(baseOffset: 0, extentOffset: 4);
    await tester.pump();
    expect(controller1.selection, selection);
    expect(state1.widget.selectionColor, selectionColor);
    expect(state2.widget.selectionColor, null);

    // Focus and selection is active on second TextField, so the first TextFields
    // selectionColor should be dropped.
    await tester.tap(find.byKey(key2));
    await tester.pump();
    expect(state1.widget.selectionColor, null);
    expect(state2.widget.selectionColor, selectionColor);
  });

  testWidgets('Selection is consistent with text length', (WidgetTester tester) async {
    final TextEditingController controller = TextEditingController();

    controller.text = 'abcde';
    controller.selection = const TextSelection.collapsed(offset: 5);

    controller.text = '';
    expect(controller.selection.start, lessThanOrEqualTo(0));
    expect(controller.selection.end, lessThanOrEqualTo(0));

    late FlutterError error;
    try {
      controller.selection = const TextSelection.collapsed(offset: 10);
    } on FlutterError catch (e) {
      error = e;
    } finally {
      expect(error.diagnostics.length, 1);
      expect(
        error.toStringDeep(),
        equalsIgnoringHashCodes(
          'FlutterError\n'
          '   invalid text selection: TextSelection.collapsed(offset: 10,\n'
          '   affinity: TextAffinity.downstream, isDirectional: false)\n',
        ),
      );
    }
  });

  // Regression test for https://github.com/flutter/flutter/issues/35848
  testWidgets('Clearing text field with suffixIcon does not cause text selection exception', (WidgetTester tester) async {
    final TextEditingController controller = TextEditingController(
      text: 'Prefilled text.',
    );

    await tester.pumpWidget(
      boilerplate(
        child: TextField(
          controller: controller,
          decoration: InputDecoration(
            suffixIcon: IconButton(
              icon: const Icon(Icons.close),
              onPressed: controller.clear,
            ),
          ),
        ),
      ),
    );

    await tester.tap(find.byType(IconButton));
    expect(controller.text, '');
  });

  testWidgets('maxLength limits input.', (WidgetTester tester) async {
    final TextEditingController textController = TextEditingController();

    await tester.pumpWidget(boilerplate(
      child: TextField(
        controller: textController,
        maxLength: 10,
      ),
    ));

    await tester.enterText(find.byType(TextField), '0123456789101112');
    expect(textController.text, '0123456789');
  });

  testWidgets('maxLength limits input with surrogate pairs.', (WidgetTester tester) async {
    final TextEditingController textController = TextEditingController();

    await tester.pumpWidget(boilerplate(
      child: TextField(
        controller: textController,
        maxLength: 10,
      ),
    ));

    const String surrogatePair = '😆';
    await tester.enterText(find.byType(TextField), '${surrogatePair}0123456789101112');
    expect(textController.text, '${surrogatePair}012345678');
  });

  testWidgets('maxLength limits input with grapheme clusters.', (WidgetTester tester) async {
    final TextEditingController textController = TextEditingController();

    await tester.pumpWidget(boilerplate(
      child: TextField(
        controller: textController,
        maxLength: 10,
      ),
    ));

    const String graphemeCluster = '👨‍👩‍👦';
    await tester.enterText(find.byType(TextField), '${graphemeCluster}0123456789101112');
    expect(textController.text, '${graphemeCluster}012345678');
  });

  testWidgets('maxLength limits input in the center of a maxed-out field.', (WidgetTester tester) async {
    // Regression test for https://github.com/flutter/flutter/issues/37420.
    final TextEditingController textController = TextEditingController();
    const String testValue = '0123456789';

    await tester.pumpWidget(boilerplate(
      child: TextField(
        controller: textController,
        maxLength: 10,
      ),
    ));

    // Max out the character limit in the field.
    await tester.enterText(find.byType(TextField), testValue);
    expect(textController.text, testValue);

    // Entering more characters at the end does nothing.
    await tester.enterText(find.byType(TextField), '${testValue}9999999');
    expect(textController.text, testValue);

    // Entering text in the middle of the field also does nothing.
    await tester.enterText(find.byType(TextField), '0123455555555556789');
    expect(textController.text, testValue);
  });

  testWidgets(
    'maxLength limits input in the center of a maxed-out field, with collapsed selection',
    (WidgetTester tester) async {
      final TextEditingController textController = TextEditingController();
      const String testValue = '0123456789';

      await tester.pumpWidget(boilerplate(
        child: TextField(
          controller: textController,
          maxLength: 10,
        ),
      ));

      // Max out the character limit in the field.
      await tester.showKeyboard(find.byType(TextField));
      tester.testTextInput.updateEditingValue(const TextEditingValue(
        text: testValue,
        selection: TextSelection.collapsed(offset: 10),
      ));
      await tester.pump();
      expect(textController.text, testValue);

      // Entering more characters at the end does nothing.
      await tester.showKeyboard(find.byType(TextField));
      tester.testTextInput.updateEditingValue(const TextEditingValue(
        text: '${testValue}9999999',
        selection: TextSelection.collapsed(offset: 10 + 7),
      ));
      await tester.pump();

      expect(textController.text, testValue);

      // Entering text in the middle of the field also does nothing.
      // Entering more characters at the end does nothing.
      await tester.showKeyboard(find.byType(TextField));
      tester.testTextInput.updateEditingValue(const TextEditingValue(
        text: '0123455555555556789',
        selection: TextSelection.collapsed(offset: 19),
      ));
      await tester.pump();

      expect(textController.text, testValue);
    },
  );

  testWidgets(
    'maxLength limits input in the center of a maxed-out field, with non-collapsed selection',
    (WidgetTester tester) async {
      final TextEditingController textController = TextEditingController();
      const String testValue = '0123456789';

      await tester.pumpWidget(boilerplate(
        child: TextField(
          controller: textController,
          maxLength: 10,
          maxLengthEnforcement: MaxLengthEnforcement.enforced,
        ),
      ));

      // Max out the character limit in the field.
      await tester.showKeyboard(find.byType(TextField));
      tester.testTextInput.updateEditingValue(const TextEditingValue(
        text: testValue,
        selection: TextSelection(baseOffset: 8, extentOffset: 10),
      ));
      await tester.pump();
      expect(textController.text, testValue);

      // Entering more characters at the end does nothing.
      await tester.showKeyboard(find.byType(TextField));
      tester.testTextInput.updateEditingValue(const TextEditingValue(
        text: '01234569999999',
        selection: TextSelection.collapsed(offset: 14),
      ));
      await tester.pump();

      expect(textController.text,  '0123456999');
    },
  );

  testWidgets('maxLength limits input length even if decoration is null.', (WidgetTester tester) async {
    final TextEditingController textController = TextEditingController();

    await tester.pumpWidget(boilerplate(
      child: TextField(
        controller: textController,
        decoration: null,
        maxLength: 10,
      ),
    ));

    await tester.enterText(find.byType(TextField), '0123456789101112');
    expect(textController.text, '0123456789');
  });

  testWidgets('maxLength still works with other formatters', (WidgetTester tester) async {
    final TextEditingController textController = TextEditingController();

    await tester.pumpWidget(boilerplate(
      child: TextField(
        controller: textController,
        maxLength: 10,
        inputFormatters: <TextInputFormatter> [
          FilteringTextInputFormatter.deny(
            RegExp(r'[a-z]'),
            replacementString: '#',
          ),
        ],
      ),
    ));

    await tester.enterText(find.byType(TextField), 'a一b二c三\nd四e五f六');
    // The default single line formatter replaces \n with empty string.
    expect(textController.text, '#一#二#三#四#五');
  });

  testWidgets('maxLength still works with other formatters (deprecated names)', (WidgetTester tester) async {
    final TextEditingController textController = TextEditingController();

    await tester.pumpWidget(boilerplate(
      child: TextField(
        controller: textController,
        maxLength: 10,
        inputFormatters: <TextInputFormatter> [
          FilteringTextInputFormatter.deny(
            RegExp(r'[a-z]'),
            replacementString: '#',
          ),
        ],
      ),
    ));

    await tester.enterText(find.byType(TextField), 'a一b二c三\nd四e五f六');
    // The default single line formatter replaces \n with empty string.
    expect(textController.text, '#一#二#三#四#五');
  });

  testWidgets("maxLength isn't enforced when maxLengthEnforcement.none.", (WidgetTester tester) async {
    final TextEditingController textController = TextEditingController();

    await tester.pumpWidget(boilerplate(
      child: TextField(
        controller: textController,
        maxLength: 10,
        maxLengthEnforcement: MaxLengthEnforcement.none,
      ),
    ));

    await tester.enterText(find.byType(TextField), '0123456789101112');
    expect(textController.text, '0123456789101112');
  });

  testWidgets('maxLength shows warning when maxLengthEnforcement.none.', (WidgetTester tester) async {
    final TextEditingController textController = TextEditingController();
    const TextStyle testStyle = TextStyle(color: Colors.deepPurpleAccent);

    await tester.pumpWidget(boilerplate(
      child: TextField(
        decoration: const InputDecoration(errorStyle: testStyle),
        controller: textController,
        maxLength: 10,
        maxLengthEnforcement: MaxLengthEnforcement.none,
      ),
    ));

    await tester.enterText(find.byType(TextField), '0123456789101112');
    await tester.pump();

    expect(textController.text, '0123456789101112');
    expect(find.text('16/10'), findsOneWidget);
    Text counterTextWidget = tester.widget(find.text('16/10'));
    expect(counterTextWidget.style!.color, equals(Colors.deepPurpleAccent));

    await tester.enterText(find.byType(TextField), '0123456789');
    await tester.pump();

    expect(textController.text, '0123456789');
    expect(find.text('10/10'), findsOneWidget);
    counterTextWidget = tester.widget(find.text('10/10'));
    expect(counterTextWidget.style!.color, isNot(equals(Colors.deepPurpleAccent)));
  });

  testWidgets('maxLength shows warning in Material 3', (WidgetTester tester) async {
    final TextEditingController textController = TextEditingController();
    final ThemeData theme = ThemeData.from(
      colorScheme: const ColorScheme.light().copyWith(error: Colors.deepPurpleAccent),
      useMaterial3: true,
    );
    await tester.pumpWidget(boilerplate(
      theme: theme,
      child: TextField(
        controller: textController,
        maxLength: 10,
        maxLengthEnforcement: MaxLengthEnforcement.none,
      ),
    ));

    await tester.enterText(find.byType(TextField), '0123456789101112');
    await tester.pump();

    expect(textController.text, '0123456789101112');
    expect(find.text('16/10'), findsOneWidget);
    Text counterTextWidget = tester.widget(find.text('16/10'));
    expect(counterTextWidget.style!.color, equals(Colors.deepPurpleAccent));

    await tester.enterText(find.byType(TextField), '0123456789');
    await tester.pump();

    expect(textController.text, '0123456789');
    expect(find.text('10/10'), findsOneWidget);
    counterTextWidget = tester.widget(find.text('10/10'));
    expect(counterTextWidget.style!.color, isNot(equals(Colors.deepPurpleAccent)));
  });

  testWidgets('maxLength shows warning when maxLengthEnforcement.none with surrogate pairs.', (WidgetTester tester) async {
    final TextEditingController textController = TextEditingController();
    const TextStyle testStyle = TextStyle(color: Colors.deepPurpleAccent);

    await tester.pumpWidget(boilerplate(
      child: TextField(
        decoration: const InputDecoration(errorStyle: testStyle),
        controller: textController,
        maxLength: 10,
        maxLengthEnforcement: MaxLengthEnforcement.none,
      ),
    ));

    await tester.enterText(find.byType(TextField), '😆012345678910111');
    await tester.pump();

    expect(textController.text, '😆012345678910111');
    expect(find.text('16/10'), findsOneWidget);
    Text counterTextWidget = tester.widget(find.text('16/10'));
    expect(counterTextWidget.style!.color, equals(Colors.deepPurpleAccent));

    await tester.enterText(find.byType(TextField), '😆012345678');
    await tester.pump();

    expect(textController.text, '😆012345678');
    expect(find.text('10/10'), findsOneWidget);
    counterTextWidget = tester.widget(find.text('10/10'));
    expect(counterTextWidget.style!.color, isNot(equals(Colors.deepPurpleAccent)));
  });

  testWidgets('maxLength shows warning when maxLengthEnforcement.none with grapheme clusters.', (WidgetTester tester) async {
    final TextEditingController textController = TextEditingController();
    const TextStyle testStyle = TextStyle(color: Colors.deepPurpleAccent);

    await tester.pumpWidget(boilerplate(
      child: TextField(
        decoration: const InputDecoration(errorStyle: testStyle),
        controller: textController,
        maxLength: 10,
        maxLengthEnforcement: MaxLengthEnforcement.none,
      ),
    ));

    await tester.enterText(find.byType(TextField), '👨‍👩‍👦012345678910111');
    await tester.pump();

    expect(textController.text, '👨‍👩‍👦012345678910111');
    expect(find.text('16/10'), findsOneWidget);
    Text counterTextWidget = tester.widget(find.text('16/10'));
    expect(counterTextWidget.style!.color, equals(Colors.deepPurpleAccent));

    await tester.enterText(find.byType(TextField), '👨‍👩‍👦012345678');
    await tester.pump();

    expect(textController.text, '👨‍👩‍👦012345678');
    expect(find.text('10/10'), findsOneWidget);
    counterTextWidget = tester.widget(find.text('10/10'));
    expect(counterTextWidget.style!.color, isNot(equals(Colors.deepPurpleAccent)));
  });

  testWidgets('maxLength limits input with surrogate pairs.', (WidgetTester tester) async {
    final TextEditingController textController = TextEditingController();

    await tester.pumpWidget(boilerplate(
      child: TextField(
        controller: textController,
        maxLength: 10,
      ),
    ));

    const String surrogatePair = '😆';
    await tester.enterText(find.byType(TextField), '${surrogatePair}0123456789101112');
    expect(textController.text, '${surrogatePair}012345678');
  });

  testWidgets('maxLength limits input with grapheme clusters.', (WidgetTester tester) async {
    final TextEditingController textController = TextEditingController();

    await tester.pumpWidget(boilerplate(
      child: TextField(
        controller: textController,
        maxLength: 10,
      ),
    ));

    const String graphemeCluster = '👨‍👩‍👦';
    await tester.enterText(find.byType(TextField), '${graphemeCluster}0123456789101112');
    expect(textController.text, '${graphemeCluster}012345678');
  });

  testWidgets('setting maxLength shows counter', (WidgetTester tester) async {
    await tester.pumpWidget(const MaterialApp(
      home: Material(
        child: Center(
            child: TextField(
              maxLength: 10,
            ),
          ),
        ),
      ),
    );

    expect(find.text('0/10'), findsOneWidget);

    await tester.enterText(find.byType(TextField), '01234');
    await tester.pump();

    expect(find.text('5/10'), findsOneWidget);
  });

  testWidgets('maxLength counter measures surrogate pairs as one character', (WidgetTester tester) async {
    await tester.pumpWidget(const MaterialApp(
      home: Material(
        child: Center(
            child: TextField(
              maxLength: 10,
            ),
          ),
        ),
      ),
    );

    expect(find.text('0/10'), findsOneWidget);

    const String surrogatePair = '😆';
    await tester.enterText(find.byType(TextField), surrogatePair);
    await tester.pump();

    expect(find.text('1/10'), findsOneWidget);
  });

  testWidgets('maxLength counter measures grapheme clusters as one character', (WidgetTester tester) async {
    await tester.pumpWidget(const MaterialApp(
      home: Material(
        child: Center(
            child: TextField(
              maxLength: 10,
            ),
          ),
        ),
      ),
    );

    expect(find.text('0/10'), findsOneWidget);

    const String familyEmoji = '👨‍👩‍👦';
    await tester.enterText(find.byType(TextField), familyEmoji);
    await tester.pump();

    expect(find.text('1/10'), findsOneWidget);
  });

  testWidgets('setting maxLength to TextField.noMaxLength shows only entered length', (WidgetTester tester) async {
    await tester.pumpWidget(const MaterialApp(
      home: Material(
        child: Center(
            child: TextField(
              maxLength: TextField.noMaxLength,
            ),
          ),
        ),
      ),
    );

    expect(find.text('0'), findsOneWidget);

    await tester.enterText(find.byType(TextField), '01234');
    await tester.pump();

    expect(find.text('5'), findsOneWidget);
  });

  testWidgets('passing a buildCounter shows returned widget', (WidgetTester tester) async {
    await tester.pumpWidget(MaterialApp(
      home: Material(
        child: Center(
            child: TextField(
              buildCounter: (BuildContext context, { required int currentLength, int? maxLength, required bool isFocused }) {
                return Text('$currentLength of $maxLength');
              },
              maxLength: 10,
            ),
          ),
        ),
      ),
    );

    expect(find.text('0 of 10'), findsOneWidget);

    await tester.enterText(find.byType(TextField), '01234');
    await tester.pump();

    expect(find.text('5 of 10'), findsOneWidget);
  });

  testWidgets('TextField identifies as text field in semantics', (WidgetTester tester) async {
    final SemanticsTester semantics = SemanticsTester(tester);

    await tester.pumpWidget(
      const MaterialApp(
        home: Material(
          child: Center(
              child: TextField(
                maxLength: 10,
              ),
            ),
          ),
        ),
    );

    expect(semantics, includesNodeWith(flags: <SemanticsFlag>[SemanticsFlag.isTextField]));

    semantics.dispose();
  });

  testWidgets('Disabled text field does not have tap action', (WidgetTester tester) async {
    final SemanticsTester semantics = SemanticsTester(tester);

    await tester.pumpWidget(
      const MaterialApp(
        home: Material(
          child: Center(
            child: TextField(
              maxLength: 10,
              enabled: false,
            ),
          ),
        ),
      ),
    );

    expect(semantics, isNot(includesNodeWith(actions: <SemanticsAction>[SemanticsAction.tap])));

    semantics.dispose();
  });

  testWidgets('Readonly text field does not have tap action', (WidgetTester tester) async {
    final SemanticsTester semantics = SemanticsTester(tester);

    await tester.pumpWidget(
      const MaterialApp(
        home: Material(
          child: Center(
            child: TextField(
              maxLength: 10,
              readOnly: true,
            ),
          ),
        ),
      ),
    );

    expect(semantics, isNot(includesNodeWith(actions: <SemanticsAction>[SemanticsAction.tap])));

    semantics.dispose();
  });

  testWidgets('Disabled text field hides helper and counter', (WidgetTester tester) async {
    const String helperText = 'helper text';
    const String counterText = 'counter text';
    const String errorText = 'error text';
    Widget buildFrame(bool enabled, bool hasError) {
      return MaterialApp(
        home: Material(
          child: Center(
            child: TextField(
              decoration: InputDecoration(
                labelText: 'label text',
                helperText: helperText,
                counterText: counterText,
                errorText: hasError ? errorText : null,
                enabled: enabled,
              ),
            ),
          ),
        ),
      );
    }

    await tester.pumpWidget(buildFrame(true, false));
    Text helperWidget = tester.widget(find.text(helperText));
    Text counterWidget = tester.widget(find.text(counterText));
    expect(helperWidget.style!.color, isNot(equals(Colors.transparent)));
    expect(counterWidget.style!.color, isNot(equals(Colors.transparent)));
    await tester.pumpWidget(buildFrame(true, true));
    counterWidget = tester.widget(find.text(counterText));
    Text errorWidget = tester.widget(find.text(errorText));
    expect(helperWidget.style!.color, isNot(equals(Colors.transparent)));
    expect(errorWidget.style!.color, isNot(equals(Colors.transparent)));

    // When enabled is false, the helper/error and counter are not visible.
    await tester.pumpWidget(buildFrame(false, false));
    helperWidget = tester.widget(find.text(helperText));
    counterWidget = tester.widget(find.text(counterText));
    expect(helperWidget.style!.color, equals(Colors.transparent));
    expect(counterWidget.style!.color, equals(Colors.transparent));
    await tester.pumpWidget(buildFrame(false, true));
    errorWidget = tester.widget(find.text(errorText));
    counterWidget = tester.widget(find.text(counterText));
    expect(counterWidget.style!.color, equals(Colors.transparent));
    expect(errorWidget.style!.color, equals(Colors.transparent));
  });

  testWidgets('currentValueLength/maxValueLength are in the tree', (WidgetTester tester) async {
    final SemanticsTester semantics = SemanticsTester(tester);
    final TextEditingController controller = TextEditingController();

    await tester.pumpWidget(
      MaterialApp(
        home: Material(
          child: Center(
            child: TextField(
              controller: controller,
              maxLength: 10,
            ),
          ),
        ),
      ),
    );

    expect(semantics, includesNodeWith(
      flags: <SemanticsFlag>[SemanticsFlag.isTextField],
      maxValueLength: 10,
      currentValueLength: 0,
    ));

    await tester.showKeyboard(find.byType(TextField));
    const String testValue = '123';
    tester.testTextInput.updateEditingValue(const TextEditingValue(
      text: testValue,
      selection: TextSelection.collapsed(offset: 3),
      composing: TextRange(start: 0, end: testValue.length),
    ));
    await tester.pump();

    expect(semantics, includesNodeWith(
      flags: <SemanticsFlag>[SemanticsFlag.isTextField, SemanticsFlag.isFocused],
      maxValueLength: 10,
      currentValueLength: 3,
    ));

    semantics.dispose();
  });

  testWidgets('Read only TextField identifies as read only text field in semantics', (WidgetTester tester) async {
    final SemanticsTester semantics = SemanticsTester(tester);

    await tester.pumpWidget(
      const MaterialApp(
        home: Material(
          child: Center(
            child: TextField(
              maxLength: 10,
              readOnly: true,
            ),
          ),
        ),
      ),
    );

    expect(
      semantics,
      includesNodeWith(flags: <SemanticsFlag>[SemanticsFlag.isTextField, SemanticsFlag.isReadOnly]),
    );

    semantics.dispose();
  });

  testWidgets("Disabled TextField can't be traversed to when disabled.", (WidgetTester tester) async {
    final FocusNode focusNode1 = FocusNode(debugLabel: 'TextField 1');
    final FocusNode focusNode2 = FocusNode(debugLabel: 'TextField 2');
    await tester.pumpWidget(
      MaterialApp(
        home: Material(
          child: Center(
            child: Column(
              children: <Widget>[
                TextField(
                  focusNode: focusNode1,
                  autofocus: true,
                  maxLength: 10,
                  enabled: true,
                ),
                TextField(
                  focusNode: focusNode2,
                  maxLength: 10,
                  enabled: false,
                ),
              ],
            ),
          ),
        ),
      ),
    );

    await tester.pump();
    expect(focusNode1.hasPrimaryFocus, isTrue);
    expect(focusNode2.hasPrimaryFocus, isFalse);

    expect(focusNode1.nextFocus(), isTrue);
    await tester.pump();

    expect(focusNode1.hasPrimaryFocus, isTrue);
    expect(focusNode2.hasPrimaryFocus, isFalse);
  });

  group('Keyboard Tests', () {
    late TextEditingController controller;

    setUp( () {
      controller = TextEditingController();
    });

    Future<void> setupWidget(WidgetTester tester) async {
      final FocusNode focusNode = FocusNode();
      controller = TextEditingController();

      await tester.pumpWidget(
        MaterialApp(
          home: Material(
            child: RawKeyboardListener(
              focusNode: focusNode,
              child: TextField(
                controller: controller,
                maxLines: 3,
              ),
            ),
          ),
        ),
      );
      await tester.pump();
    }

    testWidgets('Shift test 1', (WidgetTester tester) async {
      await setupWidget(tester);
      const String testValue = 'a big house';
      await tester.enterText(find.byType(TextField), testValue);

      await tester.idle();
      // Need to wait for selection to catch up.
      await tester.pump();
      await tester.tap(find.byType(TextField));
      await tester.pumpAndSettle();

      await tester.sendKeyDownEvent(LogicalKeyboardKey.shift);
      await tester.sendKeyEvent(LogicalKeyboardKey.arrowLeft);
      await tester.sendKeyUpEvent(LogicalKeyboardKey.shift);
      expect(controller.selection.extentOffset - controller.selection.baseOffset, -1);
    }, variant: KeySimulatorTransitModeVariant.all());

    testWidgets('Shift test 2', (WidgetTester tester) async {
      await setupWidget(tester);

      const String testValue = 'abcdefghi';
      await tester.showKeyboard(find.byType(TextField));
      tester.testTextInput.updateEditingValue(const TextEditingValue(
        text: testValue,
        selection: TextSelection.collapsed(offset: 3),
        composing: TextRange(start: 0, end: testValue.length),
      ));
      await tester.pump();

      await tester.sendKeyDownEvent(LogicalKeyboardKey.shift);
      await tester.sendKeyDownEvent(LogicalKeyboardKey.arrowRight);
      await tester.pumpAndSettle();
      expect(controller.selection.extentOffset - controller.selection.baseOffset, 1);
    }, variant: KeySimulatorTransitModeVariant.all());

    testWidgets('Control Shift test', (WidgetTester tester) async {
      await setupWidget(tester);
      const String testValue = 'their big house';
      await tester.enterText(find.byType(TextField), testValue);

      await tester.idle();
      await tester.tap(find.byType(TextField));
      await tester.pumpAndSettle();
      await tester.pumpAndSettle();
      await tester.sendKeyDownEvent(LogicalKeyboardKey.control);
      await tester.sendKeyDownEvent(LogicalKeyboardKey.shift);
      await tester.sendKeyDownEvent(LogicalKeyboardKey.arrowRight);
      await tester.pumpAndSettle();

      expect(controller.selection.extentOffset - controller.selection.baseOffset, 5);
    }, variant: KeySimulatorTransitModeVariant.all());

    testWidgets('Down and up test', (WidgetTester tester) async {
      await setupWidget(tester);
      const String testValue = 'a big house';
      await tester.enterText(find.byType(TextField), testValue);

      await tester.idle();
      // Need to wait for selection to catch up.
      await tester.pump();
      await tester.tap(find.byType(TextField));
      await tester.pumpAndSettle();

      await tester.sendKeyDownEvent(LogicalKeyboardKey.shift);
      await tester.sendKeyDownEvent(LogicalKeyboardKey.arrowUp);
      await tester.pumpAndSettle();

      expect(controller.selection.extentOffset - controller.selection.baseOffset, -11);

      await tester.sendKeyUpEvent(LogicalKeyboardKey.arrowUp);
      await tester.sendKeyUpEvent(LogicalKeyboardKey.shift);
      await tester.pumpAndSettle();
      await tester.sendKeyDownEvent(LogicalKeyboardKey.shift);
      await tester.sendKeyDownEvent(LogicalKeyboardKey.arrowDown);
      await tester.pumpAndSettle();

      expect(controller.selection.extentOffset - controller.selection.baseOffset, 0);
    }, variant: KeySimulatorTransitModeVariant.all());

    testWidgets('Down and up test 2', (WidgetTester tester) async {
      await setupWidget(tester);
      const String testValue = 'a big house\njumped over a mouse\nOne more line yay'; // 11 \n 19
      await tester.enterText(find.byType(TextField), testValue);

      await tester.idle();
      await tester.tap(find.byType(TextField));
      await tester.pumpAndSettle();

      for (int i = 0; i < 5; i += 1) {
        await tester.sendKeyDownEvent(LogicalKeyboardKey.arrowRight);
        await tester.pumpAndSettle();
        await tester.sendKeyUpEvent(LogicalKeyboardKey.arrowRight);
        await tester.pumpAndSettle();
      }
      await tester.sendKeyDownEvent(LogicalKeyboardKey.shift);
      await tester.sendKeyEvent(LogicalKeyboardKey.arrowDown);
      await tester.pumpAndSettle();
      await tester.sendKeyUpEvent(LogicalKeyboardKey.shift);
      await tester.pumpAndSettle();

      expect(controller.selection.extentOffset - controller.selection.baseOffset, 12);

      await tester.sendKeyDownEvent(LogicalKeyboardKey.shift);
      await tester.sendKeyEvent(LogicalKeyboardKey.arrowDown);
      await tester.pumpAndSettle();
      await tester.sendKeyUpEvent(LogicalKeyboardKey.shift);
      await tester.pumpAndSettle();

      expect(controller.selection.extentOffset - controller.selection.baseOffset, 32);

      await tester.sendKeyDownEvent(LogicalKeyboardKey.shift);
      await tester.sendKeyEvent(LogicalKeyboardKey.arrowUp);
      await tester.pumpAndSettle();
      await tester.sendKeyUpEvent(LogicalKeyboardKey.shift);
      await tester.pumpAndSettle();

      expect(controller.selection.extentOffset - controller.selection.baseOffset, 12);

      await tester.sendKeyDownEvent(LogicalKeyboardKey.shift);
      await tester.sendKeyEvent(LogicalKeyboardKey.arrowUp);
      await tester.pumpAndSettle();
      await tester.sendKeyUpEvent(LogicalKeyboardKey.shift);
      await tester.pumpAndSettle();

      expect(controller.selection.extentOffset - controller.selection.baseOffset, 0);

      await tester.sendKeyDownEvent(LogicalKeyboardKey.shift);
      await tester.sendKeyEvent(LogicalKeyboardKey.arrowUp);
      await tester.pumpAndSettle();
      await tester.sendKeyUpEvent(LogicalKeyboardKey.shift);
      await tester.pumpAndSettle();

      expect(controller.selection.extentOffset - controller.selection.baseOffset, -5);
    }, variant: KeySimulatorTransitModeVariant.all());

    testWidgets('Read only keyboard selection test', (WidgetTester tester) async {
      final TextEditingController controller = TextEditingController(text: 'readonly');
      await tester.pumpWidget(
          overlay(
            child: TextField(
              controller: controller,
              readOnly: true,
            ),
          ),
      );

      await tester.idle();
      await tester.tap(find.byType(TextField));
      await tester.pumpAndSettle();

      await tester.sendKeyDownEvent(LogicalKeyboardKey.shift);
      await tester.sendKeyDownEvent(LogicalKeyboardKey.arrowLeft);
      expect(controller.selection.extentOffset - controller.selection.baseOffset, -1);
    }, variant: KeySimulatorTransitModeVariant.all());
  }, skip: areKeyEventsHandledByPlatform); // [intended] only applies to platforms where we handle key events.

  testWidgets('Copy paste test', (WidgetTester tester) async {
    final FocusNode focusNode = FocusNode();
    final TextEditingController controller = TextEditingController();
    final TextField textField =
      TextField(
        controller: controller,
        maxLines: 3,
      );

    String clipboardContent = '';
    tester.binding.defaultBinaryMessenger
      .setMockMethodCallHandler(SystemChannels.platform, (MethodCall methodCall) async {
        if (methodCall.method == 'Clipboard.setData') {
          // ignore: avoid_dynamic_calls
          clipboardContent = methodCall.arguments['text'] as String;
        } else if (methodCall.method == 'Clipboard.getData') {
          return <String, dynamic>{'text': clipboardContent};
        }
        return null;
      });

    await tester.pumpWidget(
      MaterialApp(
        home: Material(
          child: RawKeyboardListener(
            focusNode: focusNode,
            child: textField,
          ),
        ),
      ),
    );
    focusNode.requestFocus();
    await tester.pump();

    const String testValue = 'a big house\njumped over a mouse'; // 11 \n 19
    await tester.enterText(find.byType(TextField), testValue);

    await tester.idle();
    await tester.tap(find.byType(TextField));
    await tester.pumpAndSettle();

    // Select the first 5 characters
    await tester.sendKeyDownEvent(LogicalKeyboardKey.shift);
    for (int i = 0; i < 5; i += 1) {
      await tester.sendKeyEvent(LogicalKeyboardKey.arrowRight);
      await tester.pumpAndSettle();
    }
    await tester.sendKeyUpEvent(LogicalKeyboardKey.shift);

    // Copy them
    await tester.sendKeyDownEvent(LogicalKeyboardKey.controlRight);
    await tester.sendKeyEvent(LogicalKeyboardKey.keyC);
    await tester.pumpAndSettle();
    await tester.sendKeyUpEvent(LogicalKeyboardKey.controlRight);
    await tester.pumpAndSettle();

    expect(clipboardContent, 'a big');

    await tester.sendKeyEvent(LogicalKeyboardKey.arrowRight);
    await tester.pumpAndSettle();

    // Paste them
    await tester.sendKeyDownEvent(LogicalKeyboardKey.controlRight);
    await tester.sendKeyDownEvent(LogicalKeyboardKey.keyV);
    await tester.pumpAndSettle();
    await tester.pump(const Duration(milliseconds: 200));
    await tester.sendKeyUpEvent(LogicalKeyboardKey.keyV);
    await tester.sendKeyUpEvent(LogicalKeyboardKey.controlRight);
    await tester.pumpAndSettle();

    const String expected = 'a biga big house\njumped over a mouse';
    expect(find.text(expected), findsOneWidget, reason: 'Because text contains ${controller.text}');
  },
    skip: areKeyEventsHandledByPlatform, // [intended] only applies to platforms where we handle key events.
    variant: KeySimulatorTransitModeVariant.all()
  );

  // Regressing test for https://github.com/flutter/flutter/issues/78219
  testWidgets('Paste does not crash when the section is inValid', (WidgetTester tester) async {
    final FocusNode focusNode = FocusNode();
    final TextEditingController controller = TextEditingController();
    final TextField textField = TextField(
      controller: controller,
      obscureText: true,
    );

    const String clipboardContent = 'I love Flutter!';
    tester.binding.defaultBinaryMessenger
      .setMockMethodCallHandler(SystemChannels.platform, (MethodCall methodCall) async {
        if (methodCall.method == 'Clipboard.getData') {
          return <String, dynamic>{'text': clipboardContent};
        }
        return null;
      });

    await tester.pumpWidget(
      MaterialApp(
        home: Material(
          child: RawKeyboardListener(
            focusNode: focusNode,
            child: textField,
          ),
        ),
      ),
    );
    focusNode.requestFocus();
    await tester.pump();

    await tester.tap(find.byType(TextField));
    await tester.pumpAndSettle();

    // This setter will set `selection` invalid.
    controller.text = '';

    // Paste clipboardContent to the text field.
    await tester.sendKeyDownEvent(LogicalKeyboardKey.controlRight);
    await tester.sendKeyDownEvent(LogicalKeyboardKey.keyV);
    await tester.pumpAndSettle();
    await tester.pump(const Duration(milliseconds: 200));
    await tester.sendKeyUpEvent(LogicalKeyboardKey.keyV);
    await tester.sendKeyUpEvent(LogicalKeyboardKey.controlRight);
    await tester.pumpAndSettle();

    // Do nothing.
    expect(find.text(clipboardContent), findsNothing);
    expect(controller.selection, const TextSelection.collapsed(offset: -1));
  }, variant: KeySimulatorTransitModeVariant.all());

  testWidgets('Cut test', (WidgetTester tester) async {
    final FocusNode focusNode = FocusNode();
    final TextEditingController controller = TextEditingController();
    final TextField textField =
      TextField(
        controller: controller,
        maxLines: 3,
      );
    String clipboardContent = '';
    tester.binding.defaultBinaryMessenger
      .setMockMethodCallHandler(SystemChannels.platform, (MethodCall methodCall) async {
        if (methodCall.method == 'Clipboard.setData') {
          // ignore: avoid_dynamic_calls
          clipboardContent = methodCall.arguments['text'] as String;
        } else if (methodCall.method == 'Clipboard.getData') {
          return <String, dynamic>{'text': clipboardContent};
        }
        return null;
      });

    await tester.pumpWidget(
      MaterialApp(
        home: Material(
          child: RawKeyboardListener(
            focusNode: focusNode,
            child: textField,
          ),
        ),
      ),
    );
    focusNode.requestFocus();
    await tester.pump();

    const String testValue = 'a big house\njumped over a mouse'; // 11 \n 19
    await tester.enterText(find.byType(TextField), testValue);

    await tester.idle();
    await tester.tap(find.byType(TextField));
    await tester.pumpAndSettle();

    // Select the first 5 characters
    for (int i = 0; i < 5; i += 1) {
      await tester.sendKeyDownEvent(LogicalKeyboardKey.shift);
      await tester.sendKeyEvent(LogicalKeyboardKey.arrowRight);
      await tester.pumpAndSettle();
      await tester.sendKeyUpEvent(LogicalKeyboardKey.shift);
      await tester.pumpAndSettle();
    }

    // Cut them
    await tester.sendKeyDownEvent(LogicalKeyboardKey.controlRight);
    await tester.sendKeyEvent(LogicalKeyboardKey.keyX);
    await tester.pumpAndSettle();
    await tester.sendKeyUpEvent(LogicalKeyboardKey.controlRight);
    await tester.pumpAndSettle();

    expect(clipboardContent, 'a big');

    for (int i = 0; i < 5; i += 1) {
      await tester.sendKeyEvent(LogicalKeyboardKey.arrowRight);
      await tester.pumpAndSettle();
    }

    // Paste them
    await tester.sendKeyDownEvent(LogicalKeyboardKey.controlRight);
    await tester.sendKeyDownEvent(LogicalKeyboardKey.keyV);
    await tester.pumpAndSettle();
    await tester.pump(const Duration(milliseconds: 200));
    await tester.sendKeyUpEvent(LogicalKeyboardKey.keyV);
    await tester.sendKeyUpEvent(LogicalKeyboardKey.controlRight);
    await tester.pumpAndSettle();

    const String expected = ' housa bige\njumped over a mouse';
    expect(find.text(expected), findsOneWidget);
  },
    skip: areKeyEventsHandledByPlatform, // [intended] only applies to platforms where we handle key events.
    variant: KeySimulatorTransitModeVariant.all()
  );

  testWidgets('Select all test', (WidgetTester tester) async {
    final FocusNode focusNode = FocusNode();
    final TextEditingController controller = TextEditingController();
    final TextField textField =
      TextField(
        controller: controller,
        maxLines: 3,
      );

    await tester.pumpWidget(
      MaterialApp(
        home: Material(
          child: RawKeyboardListener(
            focusNode: focusNode,
            child: textField,
          ),
        ),
      ),
    );
    focusNode.requestFocus();
    await tester.pump();

    const String testValue = 'a big house\njumped over a mouse'; // 11 \n 19
    await tester.enterText(find.byType(TextField), testValue);

    await tester.idle();
    await tester.tap(find.byType(TextField));
    await tester.pumpAndSettle();

    // Select All
    await tester.sendKeyDownEvent(LogicalKeyboardKey.control);
    await tester.sendKeyEvent(LogicalKeyboardKey.keyA);
    await tester.pumpAndSettle();
    await tester.sendKeyUpEvent(LogicalKeyboardKey.control);
    await tester.pumpAndSettle();

    // Delete them
    await tester.sendKeyDownEvent(LogicalKeyboardKey.delete);
    await tester.pumpAndSettle();
    await tester.pump(const Duration(milliseconds: 200));

    await tester.sendKeyUpEvent(LogicalKeyboardKey.delete);
    await tester.pumpAndSettle();

    const String expected = '';
    expect(find.text(expected), findsOneWidget);
  },
    skip: areKeyEventsHandledByPlatform, // [intended] only applies to platforms where we handle key events.
    variant: KeySimulatorTransitModeVariant.all()
  );

  testWidgets('Delete test', (WidgetTester tester) async {
    final FocusNode focusNode = FocusNode();
    final TextEditingController controller = TextEditingController();
    final TextField textField =
      TextField(
        controller: controller,
        maxLines: 3,
      );

    await tester.pumpWidget(
      MaterialApp(
        home: Material(
          child: RawKeyboardListener(
            focusNode: focusNode,
            child: textField,
          ),
        ),
      ),
    );
    focusNode.requestFocus();
    await tester.pump();

    const String testValue = 'a big house\njumped over a mouse'; // 11 \n 19
    await tester.enterText(find.byType(TextField), testValue);

    await tester.idle();
    await tester.tap(find.byType(TextField));
    await tester.pumpAndSettle();

    // Delete
    for (int i = 0; i < 6; i += 1) {
      await tester.sendKeyEvent(LogicalKeyboardKey.delete);
      await tester.pumpAndSettle();
    }

    const String expected = 'house\njumped over a mouse';
    expect(find.text(expected), findsOneWidget);

    await tester.sendKeyDownEvent(LogicalKeyboardKey.control);
    await tester.sendKeyEvent(LogicalKeyboardKey.keyA);
    await tester.pumpAndSettle();
    await tester.sendKeyUpEvent(LogicalKeyboardKey.control);
    await tester.pumpAndSettle();

    await tester.sendKeyEvent(LogicalKeyboardKey.delete);
    await tester.pumpAndSettle();

    const String expected2 = '';
    expect(find.text(expected2), findsOneWidget);
  },
    skip: areKeyEventsHandledByPlatform, // [intended] only applies to platforms where we handle key events.
    variant: KeySimulatorTransitModeVariant.all(),
  );

  testWidgets('Changing positions of text fields', (WidgetTester tester) async {

    final FocusNode focusNode = FocusNode();
    final List<RawKeyEvent> events = <RawKeyEvent>[];

    final TextEditingController c1 = TextEditingController();
    final TextEditingController c2 = TextEditingController();
    final Key key1 = UniqueKey();
    final Key key2 = UniqueKey();

    await tester.pumpWidget(
      MaterialApp(
        home:
        Material(
          child: RawKeyboardListener(
            focusNode: focusNode,
            onKey: events.add,
            child: Column(
              crossAxisAlignment: CrossAxisAlignment.stretch,
              children: <Widget>[
                TextField(
                  key: key1,
                  controller: c1,
                  maxLines: 3,
                ),
                TextField(
                  key: key2,
                  controller: c2,
                  maxLines: 3,
                ),
              ],
            ),
          ),
        ),
      ),
    );

    const String testValue = 'a big house';
    await tester.enterText(find.byType(TextField).first, testValue);

    await tester.idle();
    // Need to wait for selection to catch up.
    await tester.pump();
    await tester.tap(find.byType(TextField).first);
    await tester.pumpAndSettle();

    await tester.sendKeyDownEvent(LogicalKeyboardKey.shift);
    for (int i = 0; i < 5; i += 1) {
      await tester.sendKeyEvent(LogicalKeyboardKey.arrowLeft);
      await tester.pumpAndSettle();
    }
    await tester.sendKeyUpEvent(LogicalKeyboardKey.shift);

    expect(c1.selection.extentOffset - c1.selection.baseOffset, -5);

    await tester.pumpWidget(
      MaterialApp(
        home:
        Material(
          child: RawKeyboardListener(
            focusNode: focusNode,
            onKey: events.add,
            child: Column(
              crossAxisAlignment: CrossAxisAlignment.stretch,
              children: <Widget>[
                TextField(
                  key: key2,
                  controller: c2,
                  maxLines: 3,
                ),
                TextField(
                  key: key1,
                  controller: c1,
                  maxLines: 3,
                ),
              ],
            ),
          ),
        ),
      ),
    );

    await tester.sendKeyDownEvent(LogicalKeyboardKey.shift);
    for (int i = 0; i < 5; i += 1) {
      await tester.sendKeyEvent(LogicalKeyboardKey.arrowLeft);
      await tester.pumpAndSettle();
    }
    await tester.sendKeyUpEvent(LogicalKeyboardKey.shift);

    expect(c1.selection.extentOffset - c1.selection.baseOffset, -10);
  },
    skip: areKeyEventsHandledByPlatform, // [intended] only applies to platforms where we handle key events.
    variant: KeySimulatorTransitModeVariant.all()
  );

  testWidgets('Changing focus test', (WidgetTester tester) async {
    final FocusNode focusNode = FocusNode();
    final List<RawKeyEvent> events = <RawKeyEvent>[];

    final TextEditingController c1 = TextEditingController();
    final TextEditingController c2 = TextEditingController();
    final Key key1 = UniqueKey();
    final Key key2 = UniqueKey();

    await tester.pumpWidget(
      MaterialApp(
        home:
        Material(
          child: RawKeyboardListener(
            focusNode: focusNode,
            onKey: events.add,
            child: Column(
              crossAxisAlignment: CrossAxisAlignment.stretch,
              children: <Widget>[
                TextField(
                  key: key1,
                  controller: c1,
                  maxLines: 3,
                ),
                TextField(
                  key: key2,
                  controller: c2,
                  maxLines: 3,
                ),
              ],
            ),
          ),
        ),
      ),
    );

    const String testValue = 'a big house';
    await tester.enterText(find.byType(TextField).first, testValue);
    await tester.idle();
    await tester.pump();

    await tester.idle();
    await tester.tap(find.byType(TextField).first);
    await tester.pumpAndSettle();

    await tester.sendKeyDownEvent(LogicalKeyboardKey.shift);
    for (int i = 0; i < 5; i += 1) {
      await tester.sendKeyEvent(LogicalKeyboardKey.arrowLeft);
      await tester.pumpAndSettle();
    }
    await tester.sendKeyUpEvent(LogicalKeyboardKey.shift);

    expect(c1.selection.extentOffset - c1.selection.baseOffset, -5);
    expect(c2.selection.extentOffset - c2.selection.baseOffset, 0);

    await tester.enterText(find.byType(TextField).last, testValue);
    await tester.idle();
    await tester.pump();

    await tester.idle();
    await tester.tap(find.byType(TextField).last);
    await tester.pumpAndSettle();

    await tester.sendKeyDownEvent(LogicalKeyboardKey.shift);
    for (int i = 0; i < 5; i += 1) {
      await tester.sendKeyEvent(LogicalKeyboardKey.arrowLeft);
      await tester.pumpAndSettle();
    }
    await tester.sendKeyUpEvent(LogicalKeyboardKey.shift);

    expect(c1.selection.extentOffset - c1.selection.baseOffset, -5);
    expect(c2.selection.extentOffset - c2.selection.baseOffset, -5);
  },
    skip: areKeyEventsHandledByPlatform, // [intended] only applies to platforms where we handle key events.
    variant: KeySimulatorTransitModeVariant.all()
  );

  testWidgets('Caret works when maxLines is null', (WidgetTester tester) async {
    final TextEditingController controller = TextEditingController();

    await tester.pumpWidget(
      overlay(
        child: TextField(
          controller: controller,
          maxLines: null,
        ),
      ),
    );

    const String testValue = 'x';
    await tester.enterText(find.byType(TextField), testValue);
    await skipPastScrollingAnimation(tester);
    expect(controller.selection.isCollapsed, true);
    expect(controller.selection.baseOffset, testValue.length);

    // Tap the selection handle to bring up the "paste / select all" menu.
    await tester.tapAt(textOffsetToPosition(tester, 0));
    await tester.pump();
    await tester.pump(const Duration(milliseconds: 200)); // skip past the frame where the opacity is

    // Confirm that the selection was updated.
    expect(controller.selection.baseOffset, 0);
  });

  testWidgets('TextField baseline alignment no-strut', (WidgetTester tester) async {
    final TextEditingController controllerA = TextEditingController(text: 'A');
    final TextEditingController controllerB = TextEditingController(text: 'B');
    final Key keyA = UniqueKey();
    final Key keyB = UniqueKey();

    await tester.pumpWidget(
      overlay(
        child: Row(
          crossAxisAlignment: CrossAxisAlignment.baseline,
          textBaseline: TextBaseline.alphabetic,
          children: <Widget>[
            Expanded(
              child: TextField(
                key: keyA,
                decoration: null,
                controller: controllerA,
                style: const TextStyle(fontSize: 10.0),
                strutStyle: StrutStyle.disabled,
              ),
            ),
            const Text(
              'abc',
              style: TextStyle(fontSize: 20.0),
            ),
            Expanded(
              child: TextField(
                key: keyB,
                decoration: null,
                controller: controllerB,
                style: const TextStyle(fontSize: 30.0),
                strutStyle: StrutStyle.disabled,
              ),
            ),
          ],
        ),
      ),
    );

    // The Ahem font extends 0.2 * fontSize below the baseline.
    // So the three row elements line up like this:
    //
    //  A  abc  B
    //  ---------   baseline
    //  2  4    6   space below the baseline = 0.2 * fontSize
    //  ---------   rowBottomY

    final double rowBottomY = tester.getBottomLeft(find.byType(Row)).dy;
    expect(tester.getBottomLeft(find.byKey(keyA)).dy, moreOrLessEquals(rowBottomY - 4.0, epsilon: 0.001));
    expect(tester.getBottomLeft(find.text('abc')).dy, moreOrLessEquals(rowBottomY - 2.0, epsilon: 0.001));
    expect(tester.getBottomLeft(find.byKey(keyB)).dy, rowBottomY);
  });

  testWidgets('TextField baseline alignment', (WidgetTester tester) async {
    final TextEditingController controllerA = TextEditingController(text: 'A');
    final TextEditingController controllerB = TextEditingController(text: 'B');
    final Key keyA = UniqueKey();
    final Key keyB = UniqueKey();

    await tester.pumpWidget(
      overlay(
        child: Row(
          crossAxisAlignment: CrossAxisAlignment.baseline,
          textBaseline: TextBaseline.alphabetic,
          children: <Widget>[
            Expanded(
              child: TextField(
                key: keyA,
                decoration: null,
                controller: controllerA,
                style: const TextStyle(fontSize: 10.0),
              ),
            ),
            const Text(
              'abc',
              style: TextStyle(fontSize: 20.0),
            ),
            Expanded(
              child: TextField(
                key: keyB,
                decoration: null,
                controller: controllerB,
                style: const TextStyle(fontSize: 30.0),
              ),
            ),
          ],
        ),
      ),
    );

    // The Ahem font extends 0.2 * fontSize below the baseline.
    // So the three row elements line up like this:
    //
    //  A  abc  B
    //  ---------   baseline
    //  2  4    6   space below the baseline = 0.2 * fontSize
    //  ---------   rowBottomY

    final double rowBottomY = tester.getBottomLeft(find.byType(Row)).dy;
    // The values here should match the version with strut disabled ('TextField baseline alignment no-strut')
    expect(tester.getBottomLeft(find.byKey(keyA)).dy, moreOrLessEquals(rowBottomY - 4.0, epsilon: 0.001));
    expect(tester.getBottomLeft(find.text('abc')).dy, moreOrLessEquals(rowBottomY - 2.0, epsilon: 0.001));
    expect(tester.getBottomLeft(find.byKey(keyB)).dy, rowBottomY);
  });

  testWidgets('TextField semantics include label when unfocused and label/hint when focused', (WidgetTester tester) async {
    final SemanticsTester semantics = SemanticsTester(tester);
    final TextEditingController controller = TextEditingController(text: 'value');
    final Key key = UniqueKey();

    await tester.pumpWidget(
      overlay(
        child: TextField(
          key: key,
          controller: controller,
          decoration: const InputDecoration(
            hintText: 'hint',
            labelText: 'label',
          ),
        ),
      ),
    );

    final SemanticsNode node = tester.getSemantics(find.byKey(key));

    expect(node.label, 'label');
    expect(node.value, 'value');

    // Focus text field.
    await tester.tap(find.byKey(key));
    await tester.pump();

    expect(node.label, 'label\nhint');
    expect(node.value, 'value');
    semantics.dispose();
  });

  testWidgets('TextField semantics always include label when no hint is given', (WidgetTester tester) async {
    final SemanticsTester semantics = SemanticsTester(tester);
    final TextEditingController controller = TextEditingController(text: 'value');
    final Key key = UniqueKey();

    await tester.pumpWidget(
      overlay(
        child: TextField(
          key: key,
          controller: controller,
          decoration: const InputDecoration(
            labelText: 'label',
          ),
        ),
      ),
    );

    final SemanticsNode node = tester.getSemantics(find.byKey(key));

    expect(node.label, 'label');
    expect(node.value, 'value');

    // Focus text field.
    await tester.tap(find.byKey(key));
    await tester.pump();

    expect(node.label, 'label');
    expect(node.value, 'value');
    semantics.dispose();
  });

  testWidgets('TextField semantics always include hint when no label is given', (WidgetTester tester) async {
    final SemanticsTester semantics = SemanticsTester(tester);
    final TextEditingController controller = TextEditingController(text: 'value');
    final Key key = UniqueKey();

    await tester.pumpWidget(
      overlay(
        child: TextField(
          key: key,
          controller: controller,
          decoration: const InputDecoration(
            hintText: 'hint',
          ),
        ),
      ),
    );

    final SemanticsNode node = tester.getSemantics(find.byKey(key));

    expect(node.label, 'hint');
    expect(node.value, 'value');

    // Focus text field.
    await tester.tap(find.byKey(key));
    await tester.pump();

    expect(node.label, 'hint');
    expect(node.value, 'value');
    semantics.dispose();
  });

  testWidgets('TextField semantics', (WidgetTester tester) async {
    final SemanticsTester semantics = SemanticsTester(tester);
    final TextEditingController controller = TextEditingController();
    final Key key = UniqueKey();

    await tester.pumpWidget(
      overlay(
        child: TextField(
          key: key,
          controller: controller,
        ),
      ),
    );

    expect(semantics, hasSemantics(TestSemantics.root(
      children: <TestSemantics>[
        TestSemantics.rootChild(
          id: 1,
          textDirection: TextDirection.ltr,
          actions: <SemanticsAction>[
            SemanticsAction.tap,
          ],
          flags: <SemanticsFlag>[
            SemanticsFlag.isTextField,
          ],
        ),
      ],
    ), ignoreTransform: true, ignoreRect: true));

    controller.text = 'Guten Tag';
    await tester.pump();

    expect(semantics, hasSemantics(TestSemantics.root(
      children: <TestSemantics>[
        TestSemantics.rootChild(
          id: 1,
          textDirection: TextDirection.ltr,
          value: 'Guten Tag',
          actions: <SemanticsAction>[
            SemanticsAction.tap,
          ],
          flags: <SemanticsFlag>[
            SemanticsFlag.isTextField,
          ],
        ),
      ],
    ), ignoreTransform: true, ignoreRect: true));

    await tester.tap(find.byKey(key));
    await tester.pump();

    expect(semantics, hasSemantics(TestSemantics.root(
      children: <TestSemantics>[
        TestSemantics.rootChild(
          id: 1,
          textDirection: TextDirection.ltr,
          value: 'Guten Tag',
          textSelection: const TextSelection.collapsed(offset: 9),
          actions: <SemanticsAction>[
            SemanticsAction.tap,
            SemanticsAction.moveCursorBackwardByCharacter,
            SemanticsAction.moveCursorBackwardByWord,
            SemanticsAction.setSelection,
            SemanticsAction.setText,
            SemanticsAction.paste,
          ],
          flags: <SemanticsFlag>[
            SemanticsFlag.isTextField,
            SemanticsFlag.isFocused,
          ],
        ),
      ],
    ), ignoreTransform: true, ignoreRect: true));

    controller.selection = const TextSelection.collapsed(offset: 4);
    await tester.pump();

    expect(semantics, hasSemantics(TestSemantics.root(
      children: <TestSemantics>[
        TestSemantics.rootChild(
          id: 1,
          textDirection: TextDirection.ltr,
          textSelection: const TextSelection.collapsed(offset: 4),
          value: 'Guten Tag',
          actions: <SemanticsAction>[
            SemanticsAction.tap,
            SemanticsAction.moveCursorBackwardByCharacter,
            SemanticsAction.moveCursorForwardByCharacter,
            SemanticsAction.moveCursorBackwardByWord,
            SemanticsAction.moveCursorForwardByWord,
            SemanticsAction.setSelection,
            SemanticsAction.setText,
            SemanticsAction.paste,
          ],
          flags: <SemanticsFlag>[
            SemanticsFlag.isTextField,
            SemanticsFlag.isFocused,
          ],
        ),
      ],
    ), ignoreTransform: true, ignoreRect: true));

    controller.text = 'Schönen Feierabend';
    controller.selection = const TextSelection.collapsed(offset: 0);
    await tester.pump();

    expect(semantics, hasSemantics(TestSemantics.root(
      children: <TestSemantics>[
        TestSemantics.rootChild(
          id: 1,
          textDirection: TextDirection.ltr,
          textSelection: const TextSelection.collapsed(offset: 0),
          value: 'Schönen Feierabend',
          actions: <SemanticsAction>[
            SemanticsAction.tap,
            SemanticsAction.moveCursorForwardByCharacter,
            SemanticsAction.moveCursorForwardByWord,
            SemanticsAction.setSelection,
            SemanticsAction.setText,
            SemanticsAction.paste,
          ],
          flags: <SemanticsFlag>[
            SemanticsFlag.isTextField,
            SemanticsFlag.isFocused,
          ],
        ),
      ],
    ), ignoreTransform: true, ignoreRect: true));

    semantics.dispose();
  });

  // Regressing test for https://github.com/flutter/flutter/issues/99763
  testWidgets('Update textField semantics when obscureText changes', (WidgetTester tester) async {
    final SemanticsTester semantics = SemanticsTester(tester);
    final TextEditingController controller = TextEditingController();
    await tester.pumpWidget(_ObscureTextTestWidget(controller: controller));

    controller.text = 'Hello';
    await tester.pump();

    expect(
        semantics,
        includesNodeWith(
          actions: <SemanticsAction>[SemanticsAction.tap],
          textDirection: TextDirection.ltr,
          flags: <SemanticsFlag>[
            SemanticsFlag.isTextField,
          ],
          value: 'Hello',
        )
    );

    await tester.tap(find.byType(ElevatedButton));
    await tester.pump();

    expect(
      semantics,
      includesNodeWith(
        actions: <SemanticsAction>[SemanticsAction.tap],
        textDirection: TextDirection.ltr,
        flags: <SemanticsFlag>[
          SemanticsFlag.isTextField,
          SemanticsFlag.isObscured,
        ],
      )
    );

    await tester.tap(find.byType(ElevatedButton));
    await tester.pump();

    expect(
        semantics,
        includesNodeWith(
          actions: <SemanticsAction>[SemanticsAction.tap],
          textDirection: TextDirection.ltr,
          flags: <SemanticsFlag>[
            SemanticsFlag.isTextField,
          ],
          value: 'Hello',
        )
    );

    semantics.dispose();
  });

  testWidgets('TextField semantics, enableInteractiveSelection = false', (WidgetTester tester) async {
    final SemanticsTester semantics = SemanticsTester(tester);
    final TextEditingController controller = TextEditingController();
    final Key key = UniqueKey();

    await tester.pumpWidget(
      overlay(
        child: TextField(
          key: key,
          controller: controller,
          enableInteractiveSelection: false,
        ),
      ),
    );

    await tester.tap(find.byKey(key));
    await tester.pump();

    expect(semantics, hasSemantics(TestSemantics.root(
      children: <TestSemantics>[
        TestSemantics.rootChild(
          id: 1,
          textDirection: TextDirection.ltr,
          actions: <SemanticsAction>[
            SemanticsAction.tap,
            SemanticsAction.setText,
            // Absent the following because enableInteractiveSelection: false
            // SemanticsAction.moveCursorBackwardByCharacter,
            // SemanticsAction.moveCursorBackwardByWord,
            // SemanticsAction.setSelection,
            // SemanticsAction.paste,
          ],
          flags: <SemanticsFlag>[
            SemanticsFlag.isTextField,
            SemanticsFlag.isFocused,
          ],
        ),
      ],
    ), ignoreTransform: true, ignoreRect: true));

    semantics.dispose();
  });

  testWidgets('TextField semantics for selections', (WidgetTester tester) async {
    final SemanticsTester semantics = SemanticsTester(tester);
    final TextEditingController controller = TextEditingController()
      ..text = 'Hello';
    final Key key = UniqueKey();

    await tester.pumpWidget(
      overlay(
        child: TextField(
          key: key,
          controller: controller,
        ),
      ),
    );

    expect(semantics, hasSemantics(TestSemantics.root(
      children: <TestSemantics>[
        TestSemantics.rootChild(
          id: 1,
          value: 'Hello',
          textDirection: TextDirection.ltr,
          actions: <SemanticsAction>[
            SemanticsAction.tap,
          ],
          flags: <SemanticsFlag>[
            SemanticsFlag.isTextField,
          ],
        ),
      ],
    ), ignoreTransform: true, ignoreRect: true));

    // Focus the text field
    await tester.tap(find.byKey(key));
    await tester.pump();

    expect(semantics, hasSemantics(TestSemantics.root(
      children: <TestSemantics>[
        TestSemantics.rootChild(
          id: 1,
          value: 'Hello',
          textSelection: const TextSelection.collapsed(offset: 5),
          textDirection: TextDirection.ltr,
          actions: <SemanticsAction>[
            SemanticsAction.tap,
            SemanticsAction.moveCursorBackwardByCharacter,
            SemanticsAction.moveCursorBackwardByWord,
            SemanticsAction.setSelection,
            SemanticsAction.setText,
            SemanticsAction.paste,
          ],
          flags: <SemanticsFlag>[
            SemanticsFlag.isTextField,
            SemanticsFlag.isFocused,
          ],
        ),
      ],
    ), ignoreTransform: true, ignoreRect: true));

    controller.selection = const TextSelection(baseOffset: 5, extentOffset: 3);
    await tester.pump();

    expect(semantics, hasSemantics(TestSemantics.root(
      children: <TestSemantics>[
        TestSemantics.rootChild(
          id: 1,
          value: 'Hello',
          textSelection: const TextSelection(baseOffset: 5, extentOffset: 3),
          textDirection: TextDirection.ltr,
          actions: <SemanticsAction>[
            SemanticsAction.tap,
            SemanticsAction.moveCursorBackwardByCharacter,
            SemanticsAction.moveCursorForwardByCharacter,
            SemanticsAction.moveCursorBackwardByWord,
            SemanticsAction.moveCursorForwardByWord,
            SemanticsAction.setSelection,
            SemanticsAction.setText,
            SemanticsAction.paste,
            SemanticsAction.cut,
            SemanticsAction.copy,
          ],
          flags: <SemanticsFlag>[
            SemanticsFlag.isTextField,
            SemanticsFlag.isFocused,
          ],
        ),
      ],
    ), ignoreTransform: true, ignoreRect: true));

    semantics.dispose();
  });

  testWidgets('TextField change selection with semantics', (WidgetTester tester) async {
    final SemanticsTester semantics = SemanticsTester(tester);
    final SemanticsOwner semanticsOwner = tester.binding.pipelineOwner.semanticsOwner!;
    final TextEditingController controller = TextEditingController()
      ..text = 'Hello';
    final Key key = UniqueKey();

    await tester.pumpWidget(
      overlay(
        child: TextField(
          key: key,
          controller: controller,
        ),
      ),
    );

    // Focus the text field
    await tester.tap(find.byKey(key));
    await tester.pump();

    const int inputFieldId = 1;

    expect(controller.selection, const TextSelection.collapsed(offset: 5, affinity: TextAffinity.upstream));
    expect(semantics, hasSemantics(TestSemantics.root(
      children: <TestSemantics>[
        TestSemantics.rootChild(
          id: inputFieldId,
          value: 'Hello',
          textSelection: const TextSelection.collapsed(offset: 5),
          textDirection: TextDirection.ltr,
          actions: <SemanticsAction>[
            SemanticsAction.tap,
            SemanticsAction.moveCursorBackwardByCharacter,
            SemanticsAction.moveCursorBackwardByWord,
            SemanticsAction.setSelection,
            SemanticsAction.setText,
            SemanticsAction.paste,
          ],
          flags: <SemanticsFlag>[
            SemanticsFlag.isTextField,
            SemanticsFlag.isFocused,
          ],
        ),
      ],
    ), ignoreTransform: true, ignoreRect: true));

    // move cursor back once
    semanticsOwner.performAction(inputFieldId, SemanticsAction.setSelection, <dynamic, dynamic>{
      'base': 4,
      'extent': 4,
    });
    await tester.pump();
    expect(controller.selection, const TextSelection.collapsed(offset: 4));

    // move cursor to front
    semanticsOwner.performAction(inputFieldId, SemanticsAction.setSelection, <dynamic, dynamic>{
      'base': 0,
      'extent': 0,
    });
    await tester.pump();
    expect(controller.selection, const TextSelection.collapsed(offset: 0));

    // select all
    semanticsOwner.performAction(inputFieldId, SemanticsAction.setSelection, <dynamic, dynamic>{
      'base': 0,
      'extent': 5,
    });
    await tester.pump();
    expect(controller.selection, const TextSelection(baseOffset: 0, extentOffset: 5));
    expect(semantics, hasSemantics(TestSemantics.root(
      children: <TestSemantics>[
        TestSemantics.rootChild(
          id: inputFieldId,
          value: 'Hello',
          textSelection: const TextSelection(baseOffset: 0, extentOffset: 5),
          textDirection: TextDirection.ltr,
          actions: <SemanticsAction>[
            SemanticsAction.tap,
            SemanticsAction.moveCursorBackwardByCharacter,
            SemanticsAction.moveCursorBackwardByWord,
            SemanticsAction.setSelection,
            SemanticsAction.setText,
            SemanticsAction.paste,
            SemanticsAction.cut,
            SemanticsAction.copy,
          ],
          flags: <SemanticsFlag>[
            SemanticsFlag.isTextField,
            SemanticsFlag.isFocused,
          ],
        ),
      ],
    ), ignoreTransform: true, ignoreRect: true));

    semantics.dispose();
  });

  testWidgets('Can activate TextField with explicit controller via semantics ', (WidgetTester tester) async {
    // Regression test for https://github.com/flutter/flutter/issues/17801

    const String textInTextField = 'Hello';

    final SemanticsTester semantics = SemanticsTester(tester);
    final SemanticsOwner semanticsOwner = tester.binding.pipelineOwner.semanticsOwner!;
    final TextEditingController controller = TextEditingController()
      ..text = textInTextField;
    final Key key = UniqueKey();

    await tester.pumpWidget(
      overlay(
        child: TextField(
          key: key,
          controller: controller,
        ),
      ),
    );

    const int inputFieldId = 1;

    expect(semantics, hasSemantics(
      TestSemantics.root(
        children: <TestSemantics>[
          TestSemantics(
            id: inputFieldId,
            flags: <SemanticsFlag>[SemanticsFlag.isTextField],
            actions: <SemanticsAction>[SemanticsAction.tap],
            value: textInTextField,
            textDirection: TextDirection.ltr,
          ),
        ],
      ),
      ignoreRect: true, ignoreTransform: true,
    ));

    semanticsOwner.performAction(inputFieldId, SemanticsAction.tap);
    await tester.pump();

    expect(semantics, hasSemantics(
      TestSemantics.root(
        children: <TestSemantics>[
          TestSemantics(
            id: inputFieldId,
            flags: <SemanticsFlag>[
              SemanticsFlag.isTextField,
              SemanticsFlag.isFocused,
            ],
            actions: <SemanticsAction>[
              SemanticsAction.tap,
              SemanticsAction.moveCursorBackwardByCharacter,
              SemanticsAction.moveCursorBackwardByWord,
              SemanticsAction.setSelection,
              SemanticsAction.setText,
              SemanticsAction.paste,
            ],
            value: textInTextField,
            textDirection: TextDirection.ltr,
            textSelection: const TextSelection(
              baseOffset: textInTextField.length,
              extentOffset: textInTextField.length,
            ),
          ),
        ],
      ),
      ignoreRect: true, ignoreTransform: true,
    ));

    semantics.dispose();
  });

  testWidgets('When clipboard empty, no semantics paste option', (WidgetTester tester) async {
    const String textInTextField = 'Hello';

    final SemanticsTester semantics = SemanticsTester(tester);
    final SemanticsOwner semanticsOwner = tester.binding.pipelineOwner.semanticsOwner!;
    final TextEditingController controller = TextEditingController()
      ..text = textInTextField;
    final Key key = UniqueKey();

    // Clear the clipboard.
    await Clipboard.setData(const ClipboardData(text: ''));

    await tester.pumpWidget(
      overlay(
        child: TextField(
          key: key,
          controller: controller,
        ),
      ),
    );

    const int inputFieldId = 1;

    expect(semantics, hasSemantics(
      TestSemantics.root(
        children: <TestSemantics>[
          TestSemantics(
            id: inputFieldId,
            flags: <SemanticsFlag>[SemanticsFlag.isTextField],
            actions: <SemanticsAction>[SemanticsAction.tap],
            value: textInTextField,
            textDirection: TextDirection.ltr,
          ),
        ],
      ),
      ignoreRect: true, ignoreTransform: true,
    ));

    semanticsOwner.performAction(inputFieldId, SemanticsAction.tap);
    await tester.pump();

    expect(semantics, hasSemantics(
      TestSemantics.root(
        children: <TestSemantics>[
          TestSemantics(
            id: inputFieldId,
            flags: <SemanticsFlag>[
              SemanticsFlag.isTextField,
              SemanticsFlag.isFocused,
            ],
            actions: <SemanticsAction>[
              SemanticsAction.tap,
              SemanticsAction.moveCursorBackwardByCharacter,
              SemanticsAction.moveCursorBackwardByWord,
              SemanticsAction.setSelection,
              SemanticsAction.setText,
              // No paste option.
            ],
            value: textInTextField,
            textDirection: TextDirection.ltr,
            textSelection: const TextSelection(
              baseOffset: textInTextField.length,
              extentOffset: textInTextField.length,
            ),
          ),
        ],
      ),
      ignoreRect: true, ignoreTransform: true,
    ));

    semantics.dispose();

    // On web, we don't check for pasteability because that triggers a
    // permission dialog in the browser.
    // https://github.com/flutter/flutter/pull/57139#issuecomment-629048058
  }, skip: isBrowser); // [intended] see above.

  testWidgets('TextField throws when not descended from a Material widget', (WidgetTester tester) async {
    const Widget textField = TextField();
    await tester.pumpWidget(textField);
    final dynamic exception = tester.takeException();
    expect(exception, isFlutterError);
    expect(exception.toString(), startsWith('No Material widget found.'));
    expect(exception.toString(), endsWith(':\n  $textField\nThe ancestors of this widget were:\n  [root]'));
  });

  testWidgets('TextField loses focus when disabled', (WidgetTester tester) async {
    final FocusNode focusNode = FocusNode(debugLabel: 'TextField Focus Node');

    await tester.pumpWidget(
      boilerplate(
        child: TextField(
          focusNode: focusNode,
          autofocus: true,
          enabled: true,
        ),
      ),
    );
    expect(focusNode.hasFocus, isTrue);

    await tester.pumpWidget(
      boilerplate(
        child: TextField(
          focusNode: focusNode,
          autofocus: true,
          enabled: false,
        ),
      ),
    );
    expect(focusNode.hasFocus, isFalse);

    await tester.pumpWidget(
      boilerplate(
        child: Builder(builder: (BuildContext context) {
          return MediaQuery(
            data: MediaQuery.of(context).copyWith(
              navigationMode: NavigationMode.directional,
            ),
            child: TextField(
              focusNode: focusNode,
              autofocus: true,
              enabled: true,
            ),
          );
        }),
      ),
    );
    focusNode.requestFocus();
    await tester.pump();

    expect(focusNode.hasFocus, isTrue);

    await tester.pumpWidget(
      boilerplate(
        child: Builder(builder: (BuildContext context) {
          return MediaQuery(
            data: MediaQuery.of(context).copyWith(
              navigationMode: NavigationMode.directional,
            ),
            child:  TextField(
              focusNode: focusNode,
              autofocus: true,
              enabled: false,
            ),
          );
        }),
      ),
    );
    await tester.pump();

    expect(focusNode.hasFocus, isTrue);
  });

  testWidgets('TextField displays text with text direction', (WidgetTester tester) async {
    await tester.pumpWidget(
      const MaterialApp(
        home: Material(
          child: TextField(
            textDirection: TextDirection.rtl,
          ),
        ),
      ),
    );

    RenderEditable editable = findRenderEditable(tester);

    await tester.enterText(find.byType(TextField), '0123456789101112');
    await tester.pumpAndSettle();
    Offset topLeft = editable.localToGlobal(
      editable.getLocalRectForCaret(const TextPosition(offset: 10)).topLeft,
    );

    expect(topLeft.dx, equals(701));

    await tester.pumpWidget(
      const MaterialApp(
        home: Material(
          child: TextField(
            textDirection: TextDirection.ltr,
          ),
        ),
      ),
    );

    editable = findRenderEditable(tester);

    await tester.enterText(find.byType(TextField), '0123456789101112');
    await tester.pumpAndSettle();
    topLeft = editable.localToGlobal(
      editable.getLocalRectForCaret(const TextPosition(offset: 10)).topLeft,
    );

    expect(topLeft.dx, equals(160.0));
  });

  testWidgets('TextField semantics', (WidgetTester tester) async {
    final SemanticsTester semantics = SemanticsTester(tester);
    final TextEditingController controller = TextEditingController();
    final Key key = UniqueKey();

    await tester.pumpWidget(
      overlay(
        child: TextField(
          key: key,
          controller: controller,
          maxLength: 10,
          decoration: const InputDecoration(
            labelText: 'label',
            hintText: 'hint',
            helperText: 'helper',
          ),
        ),
      ),
    );

    expect(semantics, hasSemantics(TestSemantics.root(
      children: <TestSemantics>[
        TestSemantics.rootChild(
          label: 'label',
          id: 1,
          textDirection: TextDirection.ltr,
          actions: <SemanticsAction>[
            SemanticsAction.tap,
          ],
          flags: <SemanticsFlag>[
            SemanticsFlag.isTextField,
          ],
          children: <TestSemantics>[
            TestSemantics(
              id: 2,
              label: 'helper',
              textDirection: TextDirection.ltr,
            ),
            TestSemantics(
              id: 3,
              label: '10 characters remaining',
              textDirection: TextDirection.ltr,
            ),
          ],
        ),
      ],
    ), ignoreTransform: true, ignoreRect: true));

    await tester.tap(find.byType(TextField));
    await tester.pump();

    expect(semantics, hasSemantics(TestSemantics.root(
      children: <TestSemantics>[
        TestSemantics.rootChild(
          label: 'label\nhint',
          id: 1,
          textDirection: TextDirection.ltr,
          textSelection: const TextSelection(baseOffset: 0, extentOffset: 0),
          actions: <SemanticsAction>[
            SemanticsAction.tap,
            SemanticsAction.setSelection,
            SemanticsAction.setText,
            SemanticsAction.paste,
          ],
          flags: <SemanticsFlag>[
            SemanticsFlag.isTextField,
            SemanticsFlag.isFocused,
          ],
          children: <TestSemantics>[
            TestSemantics(
              id: 2,
              label: 'helper',
              textDirection: TextDirection.ltr,
            ),
            TestSemantics(
              id: 3,
              label: '10 characters remaining',
              flags: <SemanticsFlag>[
                SemanticsFlag.isLiveRegion,
              ],
              textDirection: TextDirection.ltr,
            ),
          ],
        ),
      ],
    ), ignoreTransform: true, ignoreRect: true));

    controller.text = 'hello';
    await tester.pump();
    semantics.dispose();
  });

  testWidgets('InputDecoration counterText can have a semanticCounterText', (WidgetTester tester) async {
    final SemanticsTester semantics = SemanticsTester(tester);
    final TextEditingController controller = TextEditingController();
    final Key key = UniqueKey();

    await tester.pumpWidget(
      overlay(
        child: TextField(
          key: key,
          controller: controller,
          decoration: const InputDecoration(
            labelText: 'label',
            hintText: 'hint',
            helperText: 'helper',
            counterText: '0/10',
            semanticCounterText: '0 out of 10',
          ),
        ),
      ),
    );

    expect(semantics, hasSemantics(TestSemantics.root(
      children: <TestSemantics>[
        TestSemantics.rootChild(
          label: 'label',
          textDirection: TextDirection.ltr,
          actions: <SemanticsAction>[
            SemanticsAction.tap,
          ],
          flags: <SemanticsFlag>[
            SemanticsFlag.isTextField,
          ],
          children: <TestSemantics>[
            TestSemantics(
              label: 'helper',
              textDirection: TextDirection.ltr,
            ),
            TestSemantics(
              label: '0 out of 10',
              textDirection: TextDirection.ltr,
            ),
          ],
        ),
      ],
    ), ignoreTransform: true, ignoreRect: true, ignoreId: true));

    semantics.dispose();
  });

  testWidgets('InputDecoration errorText semantics', (WidgetTester tester) async {
    final SemanticsTester semantics = SemanticsTester(tester);
    final TextEditingController controller = TextEditingController();
    final Key key = UniqueKey();

    await tester.pumpWidget(
      overlay(
        child: TextField(
          key: key,
          controller: controller,
          decoration: const InputDecoration(
            labelText: 'label',
            hintText: 'hint',
            errorText: 'oh no!',
          ),
        ),
      ),
    );

    expect(semantics, hasSemantics(TestSemantics.root(
      children: <TestSemantics>[
        TestSemantics.rootChild(
          label: 'label',
          textDirection: TextDirection.ltr,
          actions: <SemanticsAction>[
            SemanticsAction.tap,
          ],
          flags: <SemanticsFlag>[
            SemanticsFlag.isTextField,
          ],
          children: <TestSemantics>[
            TestSemantics(
              label: 'oh no!',
              flags: <SemanticsFlag>[
                SemanticsFlag.isLiveRegion,
              ],
              textDirection: TextDirection.ltr,
            ),
          ],
        ),
      ],
    ), ignoreTransform: true, ignoreRect: true, ignoreId: true));

    semantics.dispose();
  });

  testWidgets('floating label does not overlap with value at large textScaleFactors', (WidgetTester tester) async {
    final TextEditingController controller = TextEditingController(text: 'Just some text');
    await tester.pumpWidget(
      MaterialApp(
        home: Scaffold(
          body: MediaQuery(
              data: MediaQueryData.fromWindow(WidgetsBinding.instance.window).copyWith(textScaleFactor: 4.0),
              child: Center(
                child: TextField(
                  decoration: const InputDecoration(labelText: 'Label', border: UnderlineInputBorder()),
                  controller: controller,
                ),
              ),
            ),
          ),
        ),
    );

    await tester.tap(find.byType(TextField));
    final Rect labelRect = tester.getRect(find.text('Label'));
    final Rect fieldRect = tester.getRect(find.text('Just some text'));
    expect(labelRect.bottom, lessThanOrEqualTo(fieldRect.top));
  });

  testWidgets('TextField scrolls into view but does not bounce (SingleChildScrollView)', (WidgetTester tester) async {
    // This is a regression test for https://github.com/flutter/flutter/issues/20485

    final Key textField1 = UniqueKey();
    final Key textField2 = UniqueKey();
    final ScrollController scrollController = ScrollController();

    double? minOffset;
    double? maxOffset;

    scrollController.addListener(() {
      final double offset = scrollController.offset;
      minOffset = math.min(minOffset ?? offset, offset);
      maxOffset = math.max(maxOffset ?? offset, offset);
    });

    Widget buildFrame(Axis scrollDirection) {
      return MaterialApp(
        home: Scaffold(
          body: SafeArea(
            child: SingleChildScrollView(
              physics: const BouncingScrollPhysics(),
              controller: scrollController,
              child: Column(
                children: <Widget>[
                  SizedBox( // visible when scrollOffset is 0.0
                    height: 100.0,
                    width: 100.0,
                    child: TextField(key: textField1, scrollPadding: const EdgeInsets.all(200.0)),
                  ),
                  const SizedBox(
                    height: 600.0, // Same size as the frame. Initially
                    width: 800.0,  // textField2 is not visible
                  ),
                  SizedBox( // visible when scrollOffset is 200.0
                    height: 100.0,
                    width: 100.0,
                    child: TextField(key: textField2, scrollPadding: const EdgeInsets.all(200.0)),
                  ),
                ],
              ),
            ),
          ),
        ),
      );
    }

    await tester.pumpWidget(buildFrame(Axis.vertical));
    await tester.enterText(find.byKey(textField1), '1');
    await tester.pumpAndSettle();
    await tester.enterText(find.byKey(textField2), '2'); //scroll textField2 into view
    await tester.pumpAndSettle();
    await tester.enterText(find.byKey(textField1), '3'); //scroll textField1 back into view
    await tester.pumpAndSettle();

    expect(minOffset, 0.0);
    expect(maxOffset, 200.0);

    minOffset = null;
    maxOffset = null;

    await tester.pumpWidget(buildFrame(Axis.horizontal));
    await tester.enterText(find.byKey(textField1), '1');
    await tester.pumpAndSettle();
    await tester.enterText(find.byKey(textField2), '2'); //scroll textField2 into view
    await tester.pumpAndSettle();
    await tester.enterText(find.byKey(textField1), '3'); //scroll textField1 back into view
    await tester.pumpAndSettle();

    expect(minOffset, 0.0);
    expect(maxOffset, 200.0);
  });

  testWidgets('TextField scrolls into view but does not bounce (ListView)', (WidgetTester tester) async {
    // This is a regression test for https://github.com/flutter/flutter/issues/20485

    final Key textField1 = UniqueKey();
    final Key textField2 = UniqueKey();
    final ScrollController scrollController = ScrollController();

    double? minOffset;
    double? maxOffset;

    scrollController.addListener(() {
      final double offset = scrollController.offset;
      minOffset = math.min(minOffset ?? offset, offset);
      maxOffset = math.max(maxOffset ?? offset, offset);
    });

    Widget buildFrame(Axis scrollDirection) {
      return MaterialApp(
        home: Scaffold(
          body: SafeArea(
            child: ListView(
              physics: const BouncingScrollPhysics(),
              controller: scrollController,
              children: <Widget>[
                SizedBox( // visible when scrollOffset is 0.0
                  height: 100.0,
                  width: 100.0,
                  child: TextField(key: textField1, scrollPadding: const EdgeInsets.all(200.0)),
                ),
                const SizedBox(
                  height: 450.0, // 50.0 smaller than the overall frame so that both
                  width: 650.0,  // textfields are always partially visible.
                ),
                SizedBox( // visible when scrollOffset = 50.0
                  height: 100.0,
                  width: 100.0,
                  child: TextField(key: textField2, scrollPadding: const EdgeInsets.all(200.0)),
                ),
              ],
            ),
          ),
        ),
      );
    }

    await tester.pumpWidget(buildFrame(Axis.vertical));
    await tester.enterText(find.byKey(textField1), '1'); // textfield1 is visible
    await tester.pumpAndSettle();
    await tester.enterText(find.byKey(textField2), '2'); //scroll textField2 into view
    await tester.pumpAndSettle();
    await tester.enterText(find.byKey(textField1), '3'); //scroll textField1 back into view
    await tester.pumpAndSettle();

    expect(minOffset, 0.0);
    expect(maxOffset, 50.0);

    minOffset = null;
    maxOffset = null;

    await tester.pumpWidget(buildFrame(Axis.horizontal));
    await tester.enterText(find.byKey(textField1), '1'); // textfield1 is visible
    await tester.pumpAndSettle();
    await tester.enterText(find.byKey(textField2), '2'); //scroll textField2 into view
    await tester.pumpAndSettle();
    await tester.enterText(find.byKey(textField1), '3'); //scroll textField1 back into view
    await tester.pumpAndSettle();

    expect(minOffset, 0.0);
    expect(maxOffset, 50.0);
  });

  testWidgets('onTap is called upon tap', (WidgetTester tester) async {
    int tapCount = 0;
    await tester.pumpWidget(
      overlay(
        child: TextField(
          onTap: () {
            tapCount += 1;
          },
        ),
      ),
    );

    expect(tapCount, 0);
    await tester.tap(find.byType(TextField));
    // Wait a bit so they're all single taps and not double taps.
    await tester.pump(const Duration(milliseconds: 300));
    await tester.tap(find.byType(TextField));
    await tester.pump(const Duration(milliseconds: 300));
    await tester.tap(find.byType(TextField));
    await tester.pump(const Duration(milliseconds: 300));
    expect(tapCount, 3);
  });

  testWidgets('onTap is not called, field is disabled', (WidgetTester tester) async {
    int tapCount = 0;
    await tester.pumpWidget(
      overlay(
        child: TextField(
          enabled: false,
          onTap: () {
            tapCount += 1;
          },
        ),
      ),
    );

    expect(tapCount, 0);
    await tester.tap(find.byType(TextField));
    await tester.tap(find.byType(TextField));
    await tester.tap(find.byType(TextField));
    expect(tapCount, 0);
  });

  testWidgets('Includes cursor for TextField', (WidgetTester tester) async {
    // This is a regression test for https://github.com/flutter/flutter/issues/24612

    Widget buildFrame({
      double? stepWidth,
      required double cursorWidth,
      required TextAlign textAlign,
    }) {
      return MaterialApp(
        home: Scaffold(
          body: Center(
            child: Column(
              mainAxisAlignment: MainAxisAlignment.center,
              children: <Widget>[
                IntrinsicWidth(
                  stepWidth: stepWidth,
                  child: TextField(
                    textAlign: textAlign,
                    cursorWidth: cursorWidth,
                  ),
                ),
              ],
            ),
          ),
        ),
      );
    }

    // A cursor of default size doesn't cause the TextField to increase its
    // width.
    const String text = '1234';
    double? stepWidth = 80.0;
    await tester.pumpWidget(buildFrame(
      stepWidth: 80.0,
      cursorWidth: 2.0,
      textAlign: TextAlign.left,
    ));
    await tester.enterText(find.byType(TextField), text);
    await tester.pumpAndSettle();
    expect(tester.getSize(find.byType(TextField)).width, stepWidth);

    // A wide cursor is counted in the width of the text and causes the
    // TextField to increase to twice the stepWidth.
    await tester.pumpWidget(buildFrame(
      stepWidth: stepWidth,
      cursorWidth: 18.0,
      textAlign: TextAlign.left,
    ));
    await tester.enterText(find.byType(TextField), text);
    await tester.pumpAndSettle();
    expect(tester.getSize(find.byType(TextField)).width, 2 * stepWidth);

    // A null stepWidth causes the TextField to perfectly wrap the text plus
    // the cursor regardless of alignment.
    stepWidth = null;
    const double WIDTH_OF_CHAR = 16.0;
    const double CARET_GAP = 1.0;
    await tester.pumpWidget(buildFrame(
      stepWidth: stepWidth,
      cursorWidth: 18.0,
      textAlign: TextAlign.left,
    ));
    await tester.enterText(find.byType(TextField), text);
    await tester.pumpAndSettle();
    expect(tester.getSize(find.byType(TextField)).width, WIDTH_OF_CHAR * text.length + 18.0 + CARET_GAP);
    await tester.pumpWidget(buildFrame(
      stepWidth: stepWidth,
      cursorWidth: 18.0,
      textAlign: TextAlign.right,
    ));
    await tester.enterText(find.byType(TextField), text);
    await tester.pumpAndSettle();
    expect(tester.getSize(find.byType(TextField)).width, WIDTH_OF_CHAR * text.length + 18.0 + CARET_GAP);
  });

  testWidgets('TextField style is merged with theme', (WidgetTester tester) async {
    // Regression test for https://github.com/flutter/flutter/issues/23994

    final ThemeData themeData = ThemeData(
      textTheme: TextTheme(
        titleMedium: TextStyle(
          color: Colors.blue[500],
        ),
      ),
    );

    Widget buildFrame(TextStyle style) {
      return MaterialApp(
        theme: themeData,
        home: Material(
          child: Center(
            child: TextField(
              style: style,
            ),
          ),
        ),
      );
    }

    // Empty TextStyle is overridden by theme
    await tester.pumpWidget(buildFrame(const TextStyle()));
    EditableText editableText = tester.widget(find.byType(EditableText));
    expect(editableText.style.color, themeData.textTheme.titleMedium!.color);
    expect(editableText.style.background, themeData.textTheme.titleMedium!.background);
    expect(editableText.style.shadows, themeData.textTheme.titleMedium!.shadows);
    expect(editableText.style.decoration, themeData.textTheme.titleMedium!.decoration);
    expect(editableText.style.locale, themeData.textTheme.titleMedium!.locale);
    expect(editableText.style.wordSpacing, themeData.textTheme.titleMedium!.wordSpacing);

    // Properties set on TextStyle override theme
    const Color setColor = Colors.red;
    await tester.pumpWidget(buildFrame(const TextStyle(color: setColor)));
    editableText = tester.widget(find.byType(EditableText));
    expect(editableText.style.color, setColor);

    // inherit: false causes nothing to be merged in from theme
    await tester.pumpWidget(buildFrame(const TextStyle(
      fontSize: 24.0,
      textBaseline: TextBaseline.alphabetic,
      inherit: false,
    )));
    editableText = tester.widget(find.byType(EditableText));
    expect(editableText.style.color, isNull);
  });

  testWidgets('TextField style is merged with theme in Material 3', (WidgetTester tester) async {
    // Regression test for https://github.com/flutter/flutter/issues/23994

    final ThemeData themeData = ThemeData(
      useMaterial3: true,
      textTheme: TextTheme(
        bodyLarge: TextStyle(
          color: Colors.blue[500],
        ),
      ),
    );

    Widget buildFrame(TextStyle style) {
      return MaterialApp(
        theme: themeData,
        home: Material(
          child: Center(
            child: TextField(
              style: style,
            ),
          ),
        ),
      );
    }

    // Empty TextStyle is overridden by theme
    await tester.pumpWidget(buildFrame(const TextStyle()));
    EditableText editableText = tester.widget(find.byType(EditableText));
    expect(editableText.style.color, themeData.textTheme.bodyLarge!.color);
    expect(editableText.style.background, themeData.textTheme.bodyLarge!.background);
    expect(editableText.style.shadows, themeData.textTheme.bodyLarge!.shadows);
    expect(editableText.style.decoration, themeData.textTheme.bodyLarge!.decoration);
    expect(editableText.style.locale, themeData.textTheme.bodyLarge!.locale);
    expect(editableText.style.wordSpacing, themeData.textTheme.bodyLarge!.wordSpacing);

    // Properties set on TextStyle override theme
    const Color setColor = Colors.red;
    await tester.pumpWidget(buildFrame(const TextStyle(color: setColor)));
    editableText = tester.widget(find.byType(EditableText));
    expect(editableText.style.color, setColor);

    // inherit: false causes nothing to be merged in from theme
    await tester.pumpWidget(buildFrame(const TextStyle(
      fontSize: 24.0,
      textBaseline: TextBaseline.alphabetic,
      inherit: false,
    )));
    editableText = tester.widget(find.byType(EditableText));
    expect(editableText.style.color, isNull);
  });

  testWidgets('style enforces required fields', (WidgetTester tester) async {
    Widget buildFrame(TextStyle style) {
      return MaterialApp(
        home: Material(
          child: TextField(
            style: style,
          ),
        ),
      );
    }

    await tester.pumpWidget(buildFrame(const TextStyle(
      inherit: false,
      fontSize: 12.0,
      textBaseline: TextBaseline.alphabetic,
    )));
    expect(tester.takeException(), isNull);

    // With inherit not set to false, will pickup required fields from theme
    await tester.pumpWidget(buildFrame(const TextStyle(
      fontSize: 12.0,
    )));
    expect(tester.takeException(), isNull);

    await tester.pumpWidget(buildFrame(const TextStyle(
      inherit: false,
      fontSize: 12.0,
    )));
    expect(tester.takeException(), isNotNull);
  });

  testWidgets(
    'tap moves cursor to the edge of the word it tapped',
    (WidgetTester tester) async {
      final TextEditingController controller = TextEditingController(
        text: 'Atwater Peel Sherbrooke Bonaventure',
      );
      await tester.pumpWidget(
        MaterialApp(
          home: Material(
            child: Center(
              child: TextField(
                controller: controller,
              ),
            ),
          ),
        ),
      );

      final Offset textfieldStart = tester.getTopLeft(find.byType(TextField));

      await tester.tapAt(textfieldStart + const Offset(50.0, 9.0));
      await tester.pump();

      // We moved the cursor.
      expect(
        controller.selection,
        const TextSelection.collapsed(offset: 7, affinity: TextAffinity.upstream),
      );

      // But don't trigger the toolbar.
      expect(find.byType(CupertinoButton), findsNothing);
    },
    variant: const TargetPlatformVariant(<TargetPlatform>{ TargetPlatform.iOS }),
  );

  testWidgets(
    'tap with a mouse does not move cursor to the edge of the word',
    (WidgetTester tester) async {
      final TextEditingController controller = TextEditingController(
        text: 'Atwater Peel Sherbrooke Bonaventure',
      );
      await tester.pumpWidget(
        MaterialApp(
          home: Material(
            child: Center(
              child: TextField(
                controller: controller,
              ),
            ),
          ),
        ),
      );

      final Offset textfieldStart = tester.getTopLeft(find.byType(TextField));

      final TestGesture gesture = await tester.startGesture(
        textfieldStart + const Offset(50.0, 9.0),
        pointer: 1,
        kind: PointerDeviceKind.mouse,
      );
      await gesture.up();

      // Cursor at tap position, not at word edge.
      expect(
        controller.selection,
        const TextSelection.collapsed(offset: 3),
      );
    },
    variant: const TargetPlatformVariant(<TargetPlatform>{ TargetPlatform.iOS,  TargetPlatform.macOS }),
  );

  testWidgets('tap moves cursor to the position tapped', (WidgetTester tester) async {
      final TextEditingController controller = TextEditingController(
        text: 'Atwater Peel Sherbrooke Bonaventure',
      );
      await tester.pumpWidget(
        MaterialApp(
          home: Material(
            child: Center(
              child: TextField(
                controller: controller,
              ),
            ),
          ),
        ),
      );

      final Offset textfieldStart = tester.getTopLeft(find.byType(TextField));

      await tester.tapAt(textfieldStart + const Offset(50.0, 9.0));
      await tester.pump();

      // We moved the cursor.
      expect(
        controller.selection,
        const TextSelection.collapsed(offset: 3),
      );

      // But don't trigger the toolbar.
      expect(find.byType(TextButton), findsNothing);
  }, variant: const TargetPlatformVariant(<TargetPlatform>{ TargetPlatform.android, TargetPlatform.fuchsia, TargetPlatform.linux, TargetPlatform.windows }));

  testWidgets(
    'two slow taps do not trigger a word selection',
    (WidgetTester tester) async {
      final TextEditingController controller = TextEditingController(
        text: 'Atwater Peel Sherbrooke Bonaventure',
      );
      // On iOS/iPadOS, during a tap we select the edge of the word closest to the tap.
      // On macOS, we select the precise position of the tap.
      final bool isTargetPlatformMobile = defaultTargetPlatform == TargetPlatform.iOS;
      await tester.pumpWidget(
        MaterialApp(
          home: Material(
            child: Center(
              child: TextField(
                controller: controller,
              ),
            ),
          ),
        ),
      );

      final Offset pos = textOffsetToPosition(tester, 6); // Index of 'Atwate|r'.

      await tester.tapAt(pos);
      await tester.pump(const Duration(milliseconds: 500));
      await tester.tapAt(pos);
      await tester.pump();

      // Plain collapsed selection.
      expect(controller.selection.isCollapsed, isTrue);
      expect(controller.selection.baseOffset, isTargetPlatformMobile ? 7 : 6);

      // Toolbar shows on iOS.
      expect(find.byType(CupertinoButton), isContextMenuProvidedByPlatform ? findsNothing : isTargetPlatformMobile ? findsNWidgets(2) : findsNothing);
    },
    variant: const TargetPlatformVariant(<TargetPlatform>{ TargetPlatform.iOS,  TargetPlatform.macOS }),
  );

  testWidgets(
    'Tapping on a collapsed selection toggles the toolbar',
    (WidgetTester tester) async {
      final TextEditingController controller = TextEditingController(
        text: 'Atwater Peel Sherbrooke Bonaventure Angrignon Peel Côte-des-Neigse Atwater Peel Sherbrooke Bonaventure Angrignon Peel Côte-des-Neiges',
      );
      // On iOS/iPadOS, during a tap we select the edge of the word closest to the tap.
      await tester.pumpWidget(
        MaterialApp(
          home: Material(
            child: Center(
              child: TextField(
                controller: controller,
                maxLines: 2,
              ),
            ),
          ),
        ),
      );

      final double lineHeight = findRenderEditable(tester).preferredLineHeight;
      final Offset begPos = textOffsetToPosition(tester, 0);
      final Offset endPos = textOffsetToPosition(tester, 35) + const Offset(200.0, 0.0); // Index of 'Bonaventure|' + Offset(200.0,0), which is at the end of the first line.
      final Offset vPos = textOffsetToPosition(tester, 29); // Index of 'Bonav|enture'.
      final Offset wPos = textOffsetToPosition(tester, 3); // Index of 'Atw|ater'.

      // This tap just puts the cursor somewhere different than where the double
      // tap will occur to test that the double tap moves the existing cursor first.
      await tester.tapAt(wPos);
      await tester.pump(const Duration(milliseconds: 500));

      await tester.tapAt(vPos);
      await tester.pump(const Duration(milliseconds: 500));
      // First tap moved the cursor. Here we tap the position where 'v' is located.
      // On iOS this will select the closest word edge, in this case the cursor is placed
      // at the end of the word 'Bonaventure|'.
      expect(controller.selection.isCollapsed, true);
      expect(controller.selection.baseOffset, 35);
      expect(find.byType(CupertinoButton), findsNothing);

      await tester.tapAt(vPos);
      await tester.pumpAndSettle(const Duration(milliseconds: 500));
      // Second tap toggles the toolbar. Here we tap on 'v' again, and select the word edge. Since
      // the selection has not changed we toggle the toolbar.
      expect(controller.selection.isCollapsed, true);
      expect(controller.selection.baseOffset, 35);
      expect(find.byType(CupertinoButton), isContextMenuProvidedByPlatform ? findsNothing : findsNWidgets(2));

      // Tap the 'v' position again to hide the toolbar.
      await tester.tapAt(vPos);
      await tester.pumpAndSettle();
      expect(controller.selection.isCollapsed, true);
      expect(controller.selection.baseOffset, 35);
      expect(find.byType(CupertinoButton), findsNothing);

      // Long press at the end of the first line to move the cursor to the end of the first line
      // where the word wrap is. Since there is a word wrap here, and the direction of the text is LTR,
      // the TextAffinity will be upstream and against the natural direction. The toolbar is also
      // shown after a long press.
      await tester.longPressAt(endPos);
      await tester.pumpAndSettle(const Duration(milliseconds: 500));
      expect(controller.selection.isCollapsed, true);
      expect(controller.selection.baseOffset, 46);
      expect(controller.selection.affinity, TextAffinity.upstream);
      expect(find.byType(CupertinoButton), isContextMenuProvidedByPlatform ? findsNothing : findsNWidgets(2));

      // Tap at the same position to toggle the toolbar.
      await tester.tapAt(endPos);
      await tester.pumpAndSettle();
      expect(controller.selection.isCollapsed, true);
      expect(controller.selection.baseOffset, 46);
      expect(controller.selection.affinity, TextAffinity.upstream);
      expect(find.byType(CupertinoButton), findsNothing);

      // Tap at the beginning of the second line to move the cursor to the front of the first word on the
      // second line, where the word wrap is. Since there is a word wrap here, and the direction of the text is LTR,
      // the TextAffinity will be downstream and following the natural direction. The toolbar will be hidden after this tap.
      await tester.tapAt(begPos + Offset(0.0, lineHeight));
      await tester.pumpAndSettle();
      expect(controller.selection.isCollapsed, true);
      expect(controller.selection.baseOffset, 46);
      expect(controller.selection.affinity, TextAffinity.downstream);
      expect(find.byType(CupertinoButton), findsNothing);
    },
    variant: const TargetPlatformVariant(<TargetPlatform>{ TargetPlatform.iOS }),
  );

  testWidgets(
    'Tapping on a non-collapsed selection toggles the toolbar and retains the selection',
    (WidgetTester tester) async {
      final TextEditingController controller = TextEditingController(
        text: 'Atwater Peel Sherbrooke Bonaventure',
      );
      // On iOS/iPadOS, during a tap we select the edge of the word closest to the tap.
      await tester.pumpWidget(
        MaterialApp(
          home: Material(
            child: Center(
              child: TextField(
                controller: controller,
              ),
            ),
          ),
        ),
      );

      final Offset vPos = textOffsetToPosition(tester, 29); // Index of 'Bonav|enture'.
      final Offset ePos = textOffsetToPosition(tester, 35) + const Offset(7.0, 0.0); // Index of 'Bonaventure|' + Offset(7.0,0), which taps slightly to the right of the end of the text.
      final Offset wPos = textOffsetToPosition(tester, 3); // Index of 'Atw|ater'.

      // This tap just puts the cursor somewhere different than where the double
      // tap will occur to test that the double tap moves the existing cursor first.
      await tester.tapAt(wPos);
      await tester.pump(const Duration(milliseconds: 500));

      await tester.tapAt(vPos);
      await tester.pump(const Duration(milliseconds: 50));
      // First tap moved the cursor.
      expect(controller.selection.isCollapsed, true);
      expect(
        controller.selection.baseOffset,
        35,
      );
      await tester.tapAt(vPos);
      await tester.pumpAndSettle(const Duration(milliseconds: 500));

      // Second tap selects the word around the cursor.
      expect(
        controller.selection,
        const TextSelection(baseOffset: 24, extentOffset: 35),
      );

      // Selected text shows 3 toolbar buttons.
      expect(find.byType(CupertinoButton), isContextMenuProvidedByPlatform ? findsNothing : findsNWidgets(3));

      // Tap the selected word to hide the toolbar and retain the selection.
      await tester.tapAt(vPos);
      await tester.pumpAndSettle();
      expect(
        controller.selection,
        const TextSelection(baseOffset: 24, extentOffset: 35),
      );
      expect(find.byType(CupertinoButton), findsNothing);

      // Tap the selected word to show the toolbar and retain the selection.
      await tester.tapAt(vPos);
      await tester.pumpAndSettle();
      expect(
        controller.selection,
        const TextSelection(baseOffset: 24, extentOffset: 35),
      );
      expect(find.byType(CupertinoButton), isContextMenuProvidedByPlatform ? findsNothing : findsNWidgets(3));

      // Tap past the selected word to move the cursor and hide the toolbar.
      await tester.tapAt(ePos);
      await tester.pumpAndSettle();
      expect(controller.selection.isCollapsed, true);
      expect(controller.selection.baseOffset, 35);
      expect(find.byType(CupertinoButton), findsNothing);
    },
    variant: const TargetPlatformVariant(<TargetPlatform>{ TargetPlatform.iOS }),
  );

  testWidgets(
    'double tap selects word and first tap of double tap moves cursor',
    (WidgetTester tester) async {
      final TextEditingController controller = TextEditingController(
        text: 'Atwater Peel Sherbrooke Bonaventure',
      );
      // On iOS/iPadOS, during a tap we select the edge of the word closest to the tap.
      // On macOS, we select the precise position of the tap.
      final bool isTargetPlatformMobile = defaultTargetPlatform == TargetPlatform.iOS;
      await tester.pumpWidget(
        MaterialApp(
          home: Material(
            child: Center(
              child: TextField(
                controller: controller,
              ),
            ),
          ),
        ),
      );

      final Offset pPos = textOffsetToPosition(tester, 9); // Index of 'P|eel'.
      final Offset wPos = textOffsetToPosition(tester, 3); // Index of 'Atw|ater'.

      // This tap just puts the cursor somewhere different than where the double
      // tap will occur to test that the double tap moves the existing cursor first.
      await tester.tapAt(wPos);
      await tester.pump(const Duration(milliseconds: 500));

      await tester.tapAt(pPos);
      await tester.pump(const Duration(milliseconds: 50));
      // First tap moved the cursor.
      expect(
        controller.selection,
        TextSelection.collapsed(offset: isTargetPlatformMobile ? 8 : 9),
      );
      await tester.tapAt(pPos);
      await tester.pumpAndSettle();

      // Second tap selects the word around the cursor.
      expect(
        controller.selection,
        const TextSelection(baseOffset: 8, extentOffset: 12),
      );

      // Selected text shows 3 toolbar buttons.
      expect(find.byType(CupertinoButton), isContextMenuProvidedByPlatform ? findsNothing : findsNWidgets(3));
    },
    variant: const TargetPlatformVariant(<TargetPlatform>{ TargetPlatform.iOS }),
  );

  testWidgets(
    'double tap does not select word on read-only obscured field',
        (WidgetTester tester) async {
      final TextEditingController controller = TextEditingController(
        text: 'Atwater Peel Sherbrooke Bonaventure',
      );
      await tester.pumpWidget(
        MaterialApp(
          home: Material(
            child: Center(
              child: TextField(
                obscureText: true,
                readOnly: true,
                controller: controller,
              ),
            ),
          ),
        ),
      );

      final Offset textfieldStart = tester.getTopLeft(find.byType(TextField));

      // This tap just puts the cursor somewhere different than where the double
      // tap will occur to test that the double tap moves the existing cursor first.
      await tester.tapAt(textfieldStart + const Offset(50.0, 9.0));
      await tester.pump(const Duration(milliseconds: 500));

      await tester.tapAt(textfieldStart + const Offset(150.0, 9.0));
      await tester.pump(const Duration(milliseconds: 50));
      // First tap moved the cursor.
      expect(
        controller.selection,
        const TextSelection.collapsed(offset: 35),
      );
      await tester.tapAt(textfieldStart + const Offset(150.0, 9.0));
      await tester.pumpAndSettle();

      // Second tap doesn't select anything.
      expect(
        controller.selection,
        const TextSelection.collapsed(offset: 35),
      );

      // Selected text shows nothing.
      expect(find.byType(CupertinoButton), findsNothing);
    },
    variant: const TargetPlatformVariant(<TargetPlatform>{ TargetPlatform.iOS,  TargetPlatform.macOS }),
  );

  testWidgets(
    'double tap selects word and first tap of double tap moves cursor and shows toolbar',
    (WidgetTester tester) async {
      final TextEditingController controller = TextEditingController(
        text: 'Atwater Peel Sherbrooke Bonaventure',
      );
      await tester.pumpWidget(
        MaterialApp(
          home: Material(
            child: Center(
              child: TextField(
                controller: controller,
              ),
            ),
          ),
        ),
      );

      final Offset textfieldStart = tester.getTopLeft(find.byType(TextField));

      // This tap just puts the cursor somewhere different than where the double
      // tap will occur to test that the double tap moves the existing cursor first.
      await tester.tapAt(textfieldStart + const Offset(50.0, 9.0));
      await tester.pump(const Duration(milliseconds: 500));

      await tester.tapAt(textfieldStart + const Offset(150.0, 9.0));
      await tester.pump(const Duration(milliseconds: 50));
      // First tap moved the cursor.
      expect(
        controller.selection,
        const TextSelection.collapsed(offset: 9),
      );
      await tester.tapAt(textfieldStart + const Offset(150.0, 9.0));
      await tester.pumpAndSettle();

      // Second tap selects the word around the cursor.
      expect(
        controller.selection,
        const TextSelection(baseOffset: 8, extentOffset: 12),
      );

      // Selected text shows 4 toolbar buttons: cut, copy, paste, select all
      expect(find.byType(TextButton), isContextMenuProvidedByPlatform ? findsNothing : findsNWidgets(4));
    },
    variant: const TargetPlatformVariant(<TargetPlatform>{ TargetPlatform.android, TargetPlatform.fuchsia, TargetPlatform.linux, TargetPlatform.windows }),
  );

  testWidgets(
    'Custom toolbar test - Android text selection controls',
    (WidgetTester tester) async {
      final TextEditingController controller = TextEditingController(
        text: 'Atwater Peel Sherbrooke Bonaventure',
      );
      await tester.pumpWidget(
        MaterialApp(
          home: Material(
            child: Center(
              child: TextField(
                controller: controller,
                selectionControls: materialTextSelectionControls,
              ),
            ),
          ),
        ),
      );

      final Offset textfieldStart = tester.getTopLeft(find.byType(TextField));

      await tester.tapAt(textfieldStart + const Offset(150.0, 9.0));
      await tester.pump(const Duration(milliseconds: 50));

      await tester.tapAt(textfieldStart + const Offset(150.0, 9.0));
      await tester.pumpAndSettle();

      // Selected text shows 4 toolbar buttons: cut, copy, paste, select all
      expect(find.byType(TextButton), findsNWidgets(4));
    },
    variant: TargetPlatformVariant.all(),
    skip: isContextMenuProvidedByPlatform, // [intended] only applies to platforms where we supply the context menu.,
  );

  testWidgets(
    'Custom toolbar test - Cupertino text selection controls',
    (WidgetTester tester) async {
      final TextEditingController controller = TextEditingController(
        text: 'Atwater Peel Sherbrooke Bonaventure',
      );
      await tester.pumpWidget(
        MaterialApp(
          home: Material(
            child: Center(
              child: TextField(
                controller: controller,
                selectionControls: cupertinoTextSelectionControls,
              ),
            ),
          ),
        ),
      );

      final Offset textfieldStart = tester.getTopLeft(find.byType(TextField));

      await tester.tapAt(textfieldStart + const Offset(150.0, 9.0));
      await tester.pump(const Duration(milliseconds: 50));

      await tester.tapAt(textfieldStart + const Offset(150.0, 9.0));
      await tester.pumpAndSettle();

      // Selected text shows 3 toolbar buttons: cut, copy, paste
      expect(find.byType(CupertinoButton), findsNWidgets(3));
    },
    variant: TargetPlatformVariant.all(),
    skip: isContextMenuProvidedByPlatform, // [intended] only applies to platforms where we supply the context menu.,
  );

  testWidgets('selectionControls is passed to EditableText', (WidgetTester tester) async {
    await tester.pumpWidget(
      MaterialApp(
        home: Material(
          child: Scaffold(
            body: TextField(
              selectionControls: materialTextSelectionControls,
            ),
          ),
        ),
      ),
    );

    final EditableText widget = tester.widget(find.byType(EditableText));
    expect(widget.selectionControls, equals(materialTextSelectionControls));
  });

  testWidgets(
    'double tap on top of cursor also selects word',
    (WidgetTester tester) async {
      final TextEditingController controller = TextEditingController(
        text: 'Atwater Peel Sherbrooke Bonaventure',
      );
      await tester.pumpWidget(
        MaterialApp(
          home: Material(
            child: Center(
              child: TextField(
                controller: controller,
              ),
            ),
          ),
        ),
      );

      // Tap to put the cursor after the "w".
      const int index = 3;
      await tester.tapAt(textOffsetToPosition(tester, index));
      await tester.pump(const Duration(milliseconds: 500));
      expect(
        controller.selection,
        const TextSelection.collapsed(offset: index),
      );

      // Double tap on the same location.
      await tester.tapAt(textOffsetToPosition(tester, index));
      await tester.pump(const Duration(milliseconds: 50));

      // First tap doesn't change the selection
      expect(
        controller.selection,
        const TextSelection.collapsed(offset: index),
      );

      // Second tap selects the word around the cursor.
      await tester.tapAt(textOffsetToPosition(tester, index));
      await tester.pumpAndSettle();
      expect(
        controller.selection,
        const TextSelection(baseOffset: 0, extentOffset: 7),
      );

      // Selected text shows 4 toolbar buttons: cut, copy, paste, select all
      expect(find.byType(TextButton), isContextMenuProvidedByPlatform ? findsNothing : findsNWidgets(4));
    },
    variant: const TargetPlatformVariant(<TargetPlatform>{ TargetPlatform.android, TargetPlatform.fuchsia, TargetPlatform.linux, TargetPlatform.windows }),
  );

  testWidgets(
    'double double tap just shows the selection menu',
    (WidgetTester tester) async {
      final TextEditingController controller = TextEditingController(
        text: '',
      );
      await tester.pumpWidget(
        MaterialApp(
          home: Material(
            child: Center(
              child: TextField(
                controller: controller,
              ),
            ),
          ),
        ),
      );

      // Double tap on the same location shows the selection menu.
      await tester.tapAt(textOffsetToPosition(tester, 0));
      await tester.pump(const Duration(milliseconds: 50));
      await tester.tapAt(textOffsetToPosition(tester, 0));
      await tester.pumpAndSettle();
      expect(find.text('Paste'), findsOneWidget);

      // Double tap again keeps the selection menu visible.
      await tester.tapAt(textOffsetToPosition(tester, 0));
      await tester.pump(const Duration(milliseconds: 50));
      await tester.tapAt(textOffsetToPosition(tester, 0));
      await tester.pumpAndSettle();
      expect(find.text('Paste'), findsOneWidget);
    },
    skip: isContextMenuProvidedByPlatform, // [intended] only applies to platforms where we supply the context menu.,
  );

  testWidgets(
    'double long press just shows the selection menu',
    (WidgetTester tester) async {
      final TextEditingController controller = TextEditingController(
        text: '',
      );
      await tester.pumpWidget(
        MaterialApp(
          home: Material(
            child: Center(
              child: TextField(
                controller: controller,
              ),
            ),
          ),
        ),
      );

      // Long press shows the selection menu.
      await tester.longPressAt(textOffsetToPosition(tester, 0));
      await tester.pumpAndSettle();
      expect(find.text('Paste'), findsOneWidget);

      // Long press again keeps the selection menu visible.
      await tester.longPressAt(textOffsetToPosition(tester, 0));
      await tester.pump();
      expect(find.text('Paste'), findsOneWidget);
    },
    skip: isContextMenuProvidedByPlatform, // [intended] only applies to platforms where we supply the context menu.,
  );

  testWidgets(
    'A single tap hides the selection menu',
    (WidgetTester tester) async {
      final TextEditingController controller = TextEditingController(
        text: '',
      );
      await tester.pumpWidget(
        MaterialApp(
          home: Material(
            child: Center(
              child: TextField(
                controller: controller,
              ),
            ),
          ),
        ),
      );

      // Long press shows the selection menu.
      await tester.longPress(find.byType(TextField));
      await tester.pumpAndSettle();
      expect(find.text('Paste'), findsOneWidget);

      // Tap hides the selection menu.
      await tester.tap(find.byType(TextField));
      await tester.pump();
      expect(find.text('Paste'), findsNothing);
    },
    skip: isContextMenuProvidedByPlatform, // [intended] only applies to platforms where we supply the context menu.,
  );

  testWidgets('Drag selection hides the selection menu', (WidgetTester tester) async {
    final TextEditingController controller = TextEditingController(
      text: 'blah1 blah2',
    );
    await tester.pumpWidget(
      MaterialApp(
        home: Material(
          child: TextField(
            controller: controller,
          ),
        ),
      ),
    );

    // Initially, the menu is not shown and there is no selection.
    expect(controller.selection, const TextSelection(baseOffset: -1, extentOffset: -1));
    final Offset midBlah1 = textOffsetToPosition(tester, 2);
    final Offset midBlah2 = textOffsetToPosition(tester, 8);

    // Right click the second word.
    final TestGesture gesture = await tester.startGesture(
      midBlah2,
      kind: PointerDeviceKind.mouse,
      buttons: kSecondaryMouseButton,
    );
    await tester.pump();
    await gesture.up();
    await tester.pumpAndSettle();

    // The toolbar is shown.
    expect(find.text('Paste'), findsOneWidget);

    // Drag the mouse to the first word.
    final TestGesture gesture2 = await tester.startGesture(
      midBlah1,
      kind: PointerDeviceKind.mouse,
    );
    await tester.pump();
    await gesture2.moveTo(midBlah2);
    await tester.pump();
    await gesture2.up();
    await tester.pumpAndSettle();

    // The toolbar is hidden.
    expect(find.text('Paste'), findsNothing);
  },
    variant: TargetPlatformVariant.desktop(),
    skip: isContextMenuProvidedByPlatform, // [intended] only applies to platforms where we supply the context menu.
  );

  testWidgets(
    'Long press on an autofocused field shows the selection menu',
    (WidgetTester tester) async {
      final TextEditingController controller = TextEditingController(
        text: '',
      );
      await tester.pumpWidget(
        MaterialApp(
          home: Material(
            child: Center(
              child: TextField(
                autofocus: true,
                controller: controller,
              ),
            ),
          ),
        ),
      );
      // This extra pump allows the selection set by autofocus to propagate to
      // the RenderEditable.
      await tester.pump();

      // Long press shows the selection menu.
      expect(find.text('Paste'), findsNothing);
      await tester.longPress(find.byType(TextField));
      await tester.pumpAndSettle();
      expect(find.text('Paste'), findsOneWidget);
    },
    skip: isContextMenuProvidedByPlatform, // [intended] only applies to platforms where we supply the context menu.,
  );

  testWidgets(
    'double tap hold selects word',
    (WidgetTester tester) async {
      final TextEditingController controller = TextEditingController(
        text: 'Atwater Peel Sherbrooke Bonaventure',
      );
      await tester.pumpWidget(
        MaterialApp(
          home: Material(
            child: Center(
              child: TextField(
                controller: controller,
              ),
            ),
          ),
        ),
      );

      final Offset textfieldStart = tester.getTopLeft(find.byType(TextField));

      await tester.tapAt(textfieldStart + const Offset(150.0, 9.0));
      await tester.pump(const Duration(milliseconds: 50));
      final TestGesture gesture =
         await tester.startGesture(textfieldStart + const Offset(150.0, 9.0));
      // Hold the press.
      await tester.pumpAndSettle();

      expect(
        controller.selection,
        const TextSelection(baseOffset: 8, extentOffset: 12),
      );

      // Selected text shows 3 toolbar buttons.
      expect(find.byType(CupertinoButton), isContextMenuProvidedByPlatform ? findsNothing : findsNWidgets(3));

      await gesture.up();
      await tester.pump();

      // Still selected.
      expect(
        controller.selection,
        const TextSelection(baseOffset: 8, extentOffset: 12),
      );
      // The toolbar is still showing.
      expect(find.byType(CupertinoButton), isContextMenuProvidedByPlatform ? findsNothing : findsNWidgets(3));
    },
    variant: const TargetPlatformVariant(<TargetPlatform>{ TargetPlatform.iOS,  TargetPlatform.macOS }),
  );

  testWidgets(
    'tap after a double tap select is not affected',
    (WidgetTester tester) async {
      final TextEditingController controller = TextEditingController(
        text: 'Atwater Peel Sherbrooke Bonaventure',
      );
      // On iOS/iPadOS, during a tap we select the edge of the word closest to the tap.
      // On macOS, we select the precise position of the tap.
      final bool isTargetPlatformMobile = defaultTargetPlatform == TargetPlatform.iOS;
      await tester.pumpWidget(
        MaterialApp(
          home: Material(
            child: Center(
              child: TextField(
                controller: controller,
              ),
            ),
          ),
        ),
      );

      final Offset pPos = textOffsetToPosition(tester, 9); // Index of 'P|eel'.
      final Offset ePos = textOffsetToPosition(tester, 6); // Index of 'Atwate|r'

      await tester.tapAt(pPos);
      await tester.pump(const Duration(milliseconds: 50));
      // First tap moved the cursor.
      expect(
        controller.selection,
        TextSelection.collapsed(offset: isTargetPlatformMobile ? 8 : 9),
      );
      await tester.tapAt(pPos);
      await tester.pump(const Duration(milliseconds: 500));

      await tester.tapAt(ePos);
      await tester.pump();

      // Plain collapsed selection at the edge of first word on iOS. In iOS 12,
      // the first tap after a double tap ends up putting the cursor at where
      // you tapped instead of the edge like every other single tap. This is
      // likely a bug in iOS 12 and not present in other versions.
      expect(controller.selection.isCollapsed, isTrue);
      expect(controller.selection.baseOffset, isTargetPlatformMobile ? 7 : 6);

      // No toolbar.
      expect(find.byType(CupertinoButton), findsNothing);
    },
    variant: const TargetPlatformVariant(<TargetPlatform>{ TargetPlatform.iOS,  TargetPlatform.macOS }),
  );

  testWidgets(
    'long press moves cursor to the exact long press position and shows toolbar',
    (WidgetTester tester) async {
      final TextEditingController controller = TextEditingController(
        text: 'Atwater Peel Sherbrooke Bonaventure',
      );
      await tester.pumpWidget(
        MaterialApp(
          home: Material(
            child: Center(
              child: TextField(
                controller: controller,
              ),
            ),
          ),
        ),
      );

      final Offset textfieldStart = tester.getTopLeft(find.byType(TextField));

      await tester.longPressAt(textfieldStart + const Offset(50.0, 9.0));
      await tester.pumpAndSettle();

      // Collapsed cursor for iOS long press.
      expect(
        controller.selection,
        const TextSelection.collapsed(offset: 3),
      );

      // Collapsed toolbar shows 2 buttons.
      final int buttons = defaultTargetPlatform == TargetPlatform.iOS ? 2 : 1;
      expect(
        find.byType(CupertinoButton),
        isContextMenuProvidedByPlatform ? findsNothing : findsNWidgets(buttons),
      );
    },
    variant: const TargetPlatformVariant(<TargetPlatform>{ TargetPlatform.iOS,  TargetPlatform.macOS }),
  );

  testWidgets(
    'long press selects word and shows toolbar',
    (WidgetTester tester) async {
      final TextEditingController controller = TextEditingController(
        text: 'Atwater Peel Sherbrooke Bonaventure',
      );
      await tester.pumpWidget(
        MaterialApp(
          home: Material(
            child: Center(
              child: TextField(
                controller: controller,
              ),
            ),
          ),
        ),
      );

      final Offset textfieldStart = tester.getTopLeft(find.byType(TextField));

      await tester.longPressAt(textfieldStart + const Offset(50.0, 9.0));
      await tester.pumpAndSettle();

      expect(
        controller.selection,
        const TextSelection(baseOffset: 0, extentOffset: 7),
      );

      // Collapsed toolbar shows 4 buttons: cut, copy, paste, select all
      expect(find.byType(TextButton), isContextMenuProvidedByPlatform ? findsNothing : findsNWidgets(4));
    },
    variant: const TargetPlatformVariant(<TargetPlatform>{ TargetPlatform.android, TargetPlatform.fuchsia, TargetPlatform.linux, TargetPlatform.windows }),
  );

  testWidgets(
    'long press tap cannot initiate a double tap',
    (WidgetTester tester) async {
      final TextEditingController controller = TextEditingController(
        text: 'Atwater Peel Sherbrooke Bonaventure',
      );
      await tester.pumpWidget(
        MaterialApp(
          home: Material(
            child: Center(
              child: TextField(
                controller: controller,
              ),
            ),
          ),
        ),
      );

      final Offset ePos = textOffsetToPosition(tester, 6); // Index of 'Atwate|r'

      await tester.longPressAt(ePos);
      await tester.pump(const Duration(milliseconds: 50));
<<<<<<< HEAD

      // Tap slightly behind the previous tap to avoid tapping the context menu
      // on desktop.
      await tester.tapAt(ePos + const Offset(-1.0, 0.0));
=======
      await tester.tapAt(ePos);
>>>>>>> d20129b6
      await tester.pump();

      // The cursor does not move and the toolbar is toggled.
      expect(controller.selection.isCollapsed, isTrue);
      expect(controller.selection.baseOffset, 6);

      // The toolbar from the long press is now dismissed by the second tap.
      expect(find.byType(CupertinoButton), findsNothing);
    },
    variant: const TargetPlatformVariant(<TargetPlatform>{ TargetPlatform.iOS,  TargetPlatform.macOS }),
  );

  testWidgets(
    'long press drag moves the cursor under the drag and shows toolbar on lift',
    (WidgetTester tester) async {
      final TextEditingController controller = TextEditingController(
        text: 'Atwater Peel Sherbrooke Bonaventure',
      );
      await tester.pumpWidget(
        MaterialApp(
          home: Material(
            child: Center(
              child: TextField(
                controller: controller,
              ),
            ),
          ),
        ),
      );

      final Offset textfieldStart = tester.getTopLeft(find.byType(TextField));

      final TestGesture gesture =
          await tester.startGesture(textfieldStart + const Offset(50.0, 9.0));
      await tester.pump(const Duration(milliseconds: 500));

      // Long press on iOS shows collapsed selection cursor.
      expect(
        controller.selection,
        const TextSelection.collapsed(offset: 3),
      );
      // Cursor move doesn't trigger a toolbar initially.
      expect(find.byType(CupertinoButton), findsNothing);

      await gesture.moveBy(const Offset(50, 0));
      await tester.pump();

      // The selection position is now moved with the drag.
      expect(
        controller.selection,
        const TextSelection.collapsed(offset: 6),
      );
      // Still no toolbar.
      expect(find.byType(CupertinoButton), findsNothing);

      await gesture.moveBy(const Offset(50, 0));
      await tester.pump();

      // The selection position is now moved with the drag.
      expect(
        controller.selection,
        const TextSelection.collapsed(offset: 9),
      );
      // Still no toolbar.
      expect(find.byType(CupertinoButton), findsNothing);

      await gesture.up();
      await tester.pumpAndSettle();

      // The selection isn't affected by the gesture lift.
      expect(
        controller.selection,
        const TextSelection.collapsed(offset: 9),
      );
      // The toolbar now shows up.
      final int buttons = defaultTargetPlatform == TargetPlatform.iOS ? 2 : 1;
      expect(
        find.byType(CupertinoButton),
        isContextMenuProvidedByPlatform ? findsNothing : findsNWidgets(buttons),
      );
    },
    variant: const TargetPlatformVariant(<TargetPlatform>{ TargetPlatform.iOS,  TargetPlatform.macOS }),
  );

  testWidgets('long press drag can edge scroll', (WidgetTester tester) async {
    final TextEditingController controller = TextEditingController(
      text: 'Atwater Peel Sherbrooke Bonaventure Angrignon Peel Côte-des-Neiges',
    );
    await tester.pumpWidget(
      MaterialApp(
        home: Material(
          child: Center(
            child: TextField(
              controller: controller,
            ),
          ),
        ),
      ),
    );

    final RenderEditable renderEditable = findRenderEditable(tester);

    List<TextSelectionPoint> lastCharEndpoint = renderEditable.getEndpointsForSelection(
      const TextSelection.collapsed(offset: 66), // Last character's position.
    );

    expect(lastCharEndpoint.length, 1);
    // Just testing the test and making sure that the last character is off
    // the right side of the screen.
    expect(lastCharEndpoint[0].point.dx, 1056);

    final Offset textfieldStart = tester.getTopLeft(find.byType(TextField));

    final TestGesture gesture =
        await tester.startGesture(textfieldStart + const Offset(300, 5));
    await tester.pump(const Duration(milliseconds: 500));

    expect(
      controller.selection,
      const TextSelection.collapsed(offset: 19, affinity: TextAffinity.upstream),
    );
    expect(find.byType(CupertinoButton), findsNothing);

    await gesture.moveBy(const Offset(600, 0));
    // To the edge of the screen basically.
    await tester.pump();
    expect(
      controller.selection,
      const TextSelection.collapsed(offset: 56),
    );
    // Keep moving out.
    await gesture.moveBy(const Offset(1, 0));
    await tester.pump();
    expect(
      controller.selection,
      const TextSelection.collapsed(offset: 62),
    );
    await gesture.moveBy(const Offset(1, 0));
    await tester.pump();
    expect(
      controller.selection,
      const TextSelection.collapsed(offset: 66, affinity: TextAffinity.upstream),
    ); // We're at the edge now.
    expect(find.byType(CupertinoButton), findsNothing);

    await gesture.up();
    await tester.pumpAndSettle();

    // The selection isn't affected by the gesture lift.
    expect(
      controller.selection,
      const TextSelection.collapsed(offset: 66, affinity: TextAffinity.upstream),
    );
    // The toolbar now shows up.
    final int buttons = defaultTargetPlatform == TargetPlatform.iOS ? 2 : 1;
    expect(
      find.byType(CupertinoButton),
      isContextMenuProvidedByPlatform ? findsNothing : findsNWidgets(buttons),
    );

    lastCharEndpoint = renderEditable.getEndpointsForSelection(
      const TextSelection.collapsed(offset: 66), // Last character's position.
    );

    expect(lastCharEndpoint.length, 1);
    // The last character is now on screen near the right edge.
    expect(lastCharEndpoint[0].point.dx, moreOrLessEquals(798, epsilon: 1));

    final List<TextSelectionPoint> firstCharEndpoint = renderEditable.getEndpointsForSelection(
      const TextSelection.collapsed(offset: 0), // First character's position.
    );
    expect(firstCharEndpoint.length, 1);
    // The first character is now offscreen to the left.
    expect(firstCharEndpoint[0].point.dx, moreOrLessEquals(-257.0, epsilon: 1));
  }, variant: const TargetPlatformVariant(<TargetPlatform>{ TargetPlatform.iOS,  TargetPlatform.macOS }));

  testWidgets('mouse click and drag can edge scroll', (WidgetTester tester) async {
    final TextEditingController controller = TextEditingController(
      text: 'Atwater Peel Sherbrooke Bonaventure Angrignon Peel Côte-des-Neiges',
    );
    await tester.pumpWidget(
      MaterialApp(
        home: Material(
          child: Center(
            child: TextField(
              controller: controller,
            ),
          ),
        ),
      ),
    );
    final Size screenSize = MediaQuery.of(tester.element(find.byType(TextField))).size;
    // Just testing the test and making sure that the last character is off
    // the right side of the screen.
    expect(textOffsetToPosition(tester, 66).dx, greaterThan(screenSize.width));

    final TestGesture gesture =
        await tester.startGesture(
          textOffsetToPosition(tester, 19),
          pointer: 7,
          kind: PointerDeviceKind.mouse,
        );

    await gesture.moveTo(textOffsetToPosition(tester, 56));
    // To the edge of the screen basically.
    await tester.pumpAndSettle();
    expect(
      controller.selection,
      const TextSelection(baseOffset: 19, extentOffset: 56),
    );

    // Keep moving out.
    await gesture.moveTo(textOffsetToPosition(tester, 62));
    await tester.pumpAndSettle();
    expect(
      controller.selection,
      const TextSelection(baseOffset: 19, extentOffset: 62),
    );
    await gesture.moveTo(textOffsetToPosition(tester, 66));
    await tester.pumpAndSettle();
    expect(
      controller.selection,
      const TextSelection(baseOffset: 19, extentOffset: 66),
    ); // We're at the edge now.
    expect(find.byType(CupertinoButton), findsNothing);

    await gesture.up();
    await tester.pumpAndSettle();

    // The selection isn't affected by the gesture lift.
    expect(
      controller.selection,
      const TextSelection(baseOffset: 19, extentOffset: 66),
    );

    // The last character is now on screen near the right edge.
    expect(
      textOffsetToPosition(tester, 66).dx,
      moreOrLessEquals(TestSemantics.fullScreen.width, epsilon: 2.0),
    );

    // The first character is now offscreen to the left.
    expect(textOffsetToPosition(tester, 0).dx, lessThan(-100.0));
  }, variant: TargetPlatformVariant.all());

  testWidgets('keyboard selection change scrolls the field', (WidgetTester tester) async {
    final TextEditingController controller = TextEditingController(
      text: 'Atwater Peel Sherbrooke Bonaventure Angrignon Peel Côte-des-Neiges',
    );
    await tester.pumpWidget(
      MaterialApp(
        home: Material(
          child: Center(
            child: TextField(
              controller: controller,
            ),
          ),
        ),
      ),
    );

    // Just testing the test and making sure that the last character is off
    // the right side of the screen.
    expect(textOffsetToPosition(tester, 66).dx, 1056);

    await tester.tapAt(textOffsetToPosition(tester, 13));
    await tester.pumpAndSettle();
    expect(
      controller.selection,
      const TextSelection.collapsed(offset: 13),
    );

    // Move to position 56 with the right arrow (near the edge of the screen).
    for (int i = 0; i < (56 - 13); i += 1) {
      await tester.sendKeyEvent(LogicalKeyboardKey.arrowRight);
    }
    await tester.pumpAndSettle();
    expect(
      controller.selection,
      const TextSelection.collapsed(offset: 56, affinity: TextAffinity.upstream),
    );

    // Keep moving out.
    for (int i = 0; i < (62 - 56); i += 1) {
      await tester.sendKeyEvent(LogicalKeyboardKey.arrowRight);
    }
    await tester.pumpAndSettle();
    expect(
      controller.selection,
      const TextSelection.collapsed(offset: 62, affinity: TextAffinity.upstream),
    );
    for (int i = 0; i < (66 - 62); i += 1) {
      await tester.sendKeyEvent(LogicalKeyboardKey.arrowRight);
    }
    await tester.pumpAndSettle();
    expect(
      controller.selection,
      const TextSelection.collapsed(offset: 66, affinity: TextAffinity.upstream),
    ); // We're at the edge now.

    await tester.pumpAndSettle();

    // The last character is now on screen near the right edge.
    expect(
      textOffsetToPosition(tester, 66).dx,
      moreOrLessEquals(TestSemantics.fullScreen.width, epsilon: 2.0),
    );

    // The first character is now offscreen to the left.
    expect(textOffsetToPosition(tester, 0).dx, moreOrLessEquals(-257.0, epsilon: 1));
  }, variant: TargetPlatformVariant.all(),
     skip: isBrowser, // [intended] Browser handles arrow keys differently.
  );

  testWidgets('long press drag can edge scroll vertically', (WidgetTester tester) async {
    final TextEditingController controller = TextEditingController(
      text: 'Atwater Peel Sherbrooke Bonaventure Angrignon Peel Côte-des-Neigse Atwater Peel Sherbrooke Bonaventure Angrignon Peel Côte-des-Neiges',
    );
    await tester.pumpWidget(
      MaterialApp(
        home: Material(
          child: Center(
            child: TextField(
              maxLines: 2,
              controller: controller,
            ),
          ),
        ),
      ),
    );

    // Just testing the test and making sure that the last character is outside
    // the bottom of the field.
    final int textLength = controller.text.length;
    final double lineHeight = findRenderEditable(tester).preferredLineHeight;
    final double firstCharY = textOffsetToPosition(tester, 0).dy;
    expect(
      textOffsetToPosition(tester, textLength).dy,
      moreOrLessEquals(firstCharY + lineHeight * 2, epsilon: 1),
    );

    // Start long pressing on the first line.
    final TestGesture gesture =
        await tester.startGesture(textOffsetToPosition(tester, 19));
    await tester.pump(const Duration(milliseconds: 500));
    expect(
      controller.selection,
      const TextSelection.collapsed(offset: 19),
    );
    await tester.pumpAndSettle();

    // Move down to the second line.
    await gesture.moveBy(Offset(0.0, lineHeight));
    await tester.pumpAndSettle();
    expect(
      controller.selection,
      const TextSelection.collapsed(offset: 65),
    );

    // Still hasn't scrolled.
    expect(
      textOffsetToPosition(tester, 65).dy,
      moreOrLessEquals(firstCharY + lineHeight, epsilon: 1),
    );

    // Keep selecting down to the third and final line.
    await gesture.moveBy(Offset(0.0, lineHeight));
    await tester.pumpAndSettle();
    expect(
      controller.selection,
      const TextSelection.collapsed(offset: 110),
    );

    // The last character is no longer three line heights down from the top of
    // the field, it's now only two line heights down, because it has scrolled
    // down by one line.
    expect(
      textOffsetToPosition(tester, 110).dy,
      moreOrLessEquals(firstCharY + lineHeight, epsilon: 1),
    );

    // Likewise, the first character is now scrolled out of the top of the field
    // by one line.
    expect(
      textOffsetToPosition(tester, 0).dy,
      moreOrLessEquals(firstCharY - lineHeight, epsilon: 1),
    );
  }, variant: const TargetPlatformVariant(<TargetPlatform>{ TargetPlatform.iOS,  TargetPlatform.macOS }));

  testWidgets('keyboard selection change scrolls the field vertically', (WidgetTester tester) async {
    final TextEditingController controller = TextEditingController(
      text: 'Atwater Peel Sherbrooke Bonaventure Angrignon Peel Côte-des-Neiges Atwater Peel Sherbrooke Bonaventure Angrignon Peel Côte-des-Neiges',
    );
    await tester.pumpWidget(
      MaterialApp(
        home: Material(
          child: Center(
            child: TextField(
              maxLines: 2,
              controller: controller,
            ),
          ),
        ),
      ),
    );

    // Just testing the test and making sure that the last character is outside
    // the bottom of the field.
    final int textLength = controller.text.length;
    final double lineHeight = findRenderEditable(tester).preferredLineHeight;
    final double firstCharY = textOffsetToPosition(tester, 0).dy;
    expect(
      textOffsetToPosition(tester, textLength).dy,
      moreOrLessEquals(firstCharY + lineHeight * 2, epsilon: 1),
    );

    await tester.tapAt(textOffsetToPosition(tester, 13));
    await tester.pumpAndSettle();
    expect(
      controller.selection,
      const TextSelection.collapsed(offset: 13),
    );

    // Move down to the second line.
    await tester.sendKeyEvent(LogicalKeyboardKey.arrowDown);
    await tester.pumpAndSettle();
    expect(
      controller.selection,
      const TextSelection.collapsed(offset: 59),
    );

    // Still hasn't scrolled.
    expect(
      textOffsetToPosition(tester, 66).dy,
      moreOrLessEquals(firstCharY + lineHeight, epsilon: 1),
    );

    // Move down to the third and final line.
    await tester.sendKeyEvent(LogicalKeyboardKey.arrowDown);
    await tester.pumpAndSettle();
    expect(
      controller.selection,
      const TextSelection.collapsed(offset: 104),
    );

    // The last character is no longer three line heights down from the top of
    // the field, it's now only two line heights down, because it has scrolled
    // down by one line.
    expect(
      textOffsetToPosition(tester, textLength).dy,
      moreOrLessEquals(firstCharY + lineHeight, epsilon: 1),
    );

    // Likewise, the first character is now scrolled out of the top of the field
    // by one line.
    expect(
      textOffsetToPosition(tester, 0).dy,
      moreOrLessEquals(firstCharY - lineHeight, epsilon: 1),
    );
  }, variant: TargetPlatformVariant.all(),
     skip: isBrowser, // [intended] Browser handles arrow keys differently.
  );

  testWidgets('mouse click and drag can edge scroll vertically', (WidgetTester tester) async {
    final TextEditingController controller = TextEditingController(
      text: 'Atwater Peel Sherbrooke Bonaventure Angrignon Peel Côte-des-Neiges Atwater Peel Sherbrooke Bonaventure Angrignon Peel Côte-des-Neiges',
    );
    await tester.pumpWidget(
      MaterialApp(
        home: Material(
          child: Center(
            child: TextField(
              maxLines: 2,
              controller: controller,
            ),
          ),
        ),
      ),
    );

    // Just testing the test and making sure that the last character is outside
    // the bottom of the field.
    final int textLength = controller.text.length;
    final double lineHeight = findRenderEditable(tester).preferredLineHeight;
    final double firstCharY = textOffsetToPosition(tester, 0).dy;
    expect(
      textOffsetToPosition(tester, textLength).dy,
      moreOrLessEquals(firstCharY + lineHeight * 2, epsilon: 1),
    );

    // Start selecting on the first line.
    final TestGesture gesture =
        await tester.startGesture(
          textOffsetToPosition(tester, 19),
          pointer: 7,
          kind: PointerDeviceKind.mouse,
        );

    // Still hasn't scrolled.
    expect(
      textOffsetToPosition(tester, 60).dy,
      moreOrLessEquals(firstCharY + lineHeight, epsilon: 1),
    );

    // Select down to the second line.
    await gesture.moveBy(Offset(0.0, lineHeight));
    await tester.pumpAndSettle();
    expect(
      controller.selection,
      const TextSelection(baseOffset: 19, extentOffset: 65),
    );

    // Still hasn't scrolled.
    expect(
      textOffsetToPosition(tester, 60).dy,
      moreOrLessEquals(firstCharY + lineHeight, epsilon: 1),
    );

    // Keep selecting down to the third and final line.
    await gesture.moveBy(Offset(0.0, lineHeight));
    await tester.pumpAndSettle();
    expect(
      controller.selection,
      const TextSelection(baseOffset: 19, extentOffset: 110),
    );

    // The last character is no longer three line heights down from the top of
    // the field, it's now only two line heights down, because it has scrolled
    // down by one line.
    expect(
      textOffsetToPosition(tester, textLength).dy,
      moreOrLessEquals(firstCharY + lineHeight, epsilon: 1),
    );

    // Likewise, the first character is now scrolled out of the top of the field
    // by one line.
    expect(
      textOffsetToPosition(tester, 0).dy,
      moreOrLessEquals(firstCharY - lineHeight, epsilon: 1),
    );
  }, variant: TargetPlatformVariant.all());

  testWidgets(
    'long tap after a double tap select is not affected',
    (WidgetTester tester) async {
      final TextEditingController controller = TextEditingController(
        text: 'Atwater Peel Sherbrooke Bonaventure',
      );
      // On iOS/iPadOS, during a tap we select the edge of the word closest to the tap.
      // On macOS, we select the precise position of the tap.
      final bool isTargetPlatformMobile = defaultTargetPlatform == TargetPlatform.iOS;
      await tester.pumpWidget(
        MaterialApp(
          home: Material(
            child: Center(
              child: TextField(
                controller: controller,
              ),
            ),
          ),
        ),
      );

      final Offset pPos = textOffsetToPosition(tester, 9); // Index of 'P|eel'
      final Offset ePos = textOffsetToPosition(tester, 6); // Index of 'Atwate|r'

      await tester.tapAt(pPos);
      await tester.pump(const Duration(milliseconds: 50));
      // First tap moved the cursor to the beginning of the second word.
      expect(
        controller.selection,
        TextSelection.collapsed(offset: isTargetPlatformMobile ? 8 : 9),
      );
      await tester.tapAt(pPos);
      await tester.pump(const Duration(milliseconds: 500));

      await tester.longPressAt(ePos);
      await tester.pumpAndSettle();

      // Plain collapsed selection at the exact tap position.
      expect(
        controller.selection,
        const TextSelection.collapsed(offset: 6),
      );

      // Long press toolbar.
      final int buttons = defaultTargetPlatform == TargetPlatform.iOS ? 2 : 1;
      expect(
        find.byType(CupertinoButton),
        isContextMenuProvidedByPlatform ? findsNothing : findsNWidgets(buttons),
      );
    },
    variant: const TargetPlatformVariant(<TargetPlatform>{ TargetPlatform.iOS,  TargetPlatform.macOS }),
  );

  testWidgets(
    'double tap after a long tap is not affected',
    (WidgetTester tester) async {
      final TextEditingController controller = TextEditingController(
        text: 'Atwater Peel Sherbrooke Bonaventure',
      );
      // On iOS/iPadOS, during a tap we select the edge of the word closest to the tap.
      // On macOS, we select the precise position of the tap.
      final bool isTargetPlatformMobile = defaultTargetPlatform == TargetPlatform.iOS;
      await tester.pumpWidget(
        MaterialApp(
          home: Material(
            child: Center(
              child: TextField(
                controller: controller,
              ),
            ),
          ),
        ),
      );

      // The second tap is slightly higher to avoid tapping the context menu on
      // desktop.
      final Offset pPos = textOffsetToPosition(tester, 9) + const Offset(0.0, -20.0); // Index of 'P|eel'
      final Offset wPos = textOffsetToPosition(tester, 3); // Index of 'Atw|ater'

      await tester.longPressAt(wPos);
      await tester.pump(const Duration(milliseconds: 50));
      expect(
        controller.selection,
        const TextSelection.collapsed(offset: 3),
      );

      await tester.tapAt(pPos);
      await tester.pump(const Duration(milliseconds: 50));
      // First tap moved the cursor.
      expect(
        controller.selection,
        TextSelection.collapsed(offset: isTargetPlatformMobile ? 8 : 9),
      );
      await tester.tapAt(pPos);
      await tester.pumpAndSettle();

      // Double tap selection.
      expect(
        controller.selection,
        const TextSelection(baseOffset: 8, extentOffset: 12),
      );
      expect(find.byType(CupertinoButton), isContextMenuProvidedByPlatform ? findsNothing : findsNWidgets(3));
    },
    variant: const TargetPlatformVariant(<TargetPlatform>{ TargetPlatform.iOS, TargetPlatform.macOS }),
  );

  testWidgets(
    'double click after a click on Mac',
    (WidgetTester tester) async {
      final TextEditingController controller = TextEditingController(
        text: 'Atwater Peel Sherbrooke Bonaventure',
      );
      await tester.pumpWidget(
        MaterialApp(
          home: Material(
            child: Center(
              child: TextField(
                controller: controller,
              ),
            ),
          ),
        ),
      );

      final Offset textFieldStart = tester.getTopLeft(find.byType(TextField));

      final TestGesture gesture = await tester.startGesture(
        textFieldStart + const Offset(50.0, 9.0),
        pointer: 7,
        kind: PointerDeviceKind.mouse,
      );
      await tester.pump();
      await gesture.up();
      await tester.pumpAndSettle();
      expect(
        controller.selection,
        const TextSelection.collapsed(offset: 3),
      );

      await gesture.down(textFieldStart + const Offset(150.0, 9.0));
      await tester.pump();
      await gesture.up();
      await tester.pump(const Duration(milliseconds: 50));
      // First click moved the cursor to the precise location, not the start of
      // the word.
      expect(
        controller.selection,
        const TextSelection.collapsed(offset: 9),
      );

      // Double click selection.
      await gesture.down(textFieldStart + const Offset(150.0, 9.0));
      await tester.pump();
      await gesture.up();
      await tester.pumpAndSettle();
      expect(
        controller.selection,
        const TextSelection(baseOffset: 8, extentOffset: 12),
      );
      // The text selection toolbar isn't shown on Mac without a right click.
      expect(find.byType(CupertinoButton), findsNothing);
    },
    variant: const TargetPlatformVariant(<TargetPlatform>{ TargetPlatform.macOS, TargetPlatform.windows, TargetPlatform.linux }),
  );

  testWidgets(
    'double tap chains work',
    (WidgetTester tester) async {
      final TextEditingController controller = TextEditingController(
        text: 'Atwater Peel Sherbrooke Bonaventure',
      );
      await tester.pumpWidget(
        MaterialApp(
          home: Material(
            child: Center(
              child: TextField(
                controller: controller,
              ),
            ),
          ),
        ),
      );

      final Offset textfieldStart = tester.getTopLeft(find.byType(TextField));

      await tester.tapAt(textfieldStart + const Offset(50.0, 9.0));
      await tester.pump(const Duration(milliseconds: 50));
      expect(
        controller.selection,
        const TextSelection.collapsed(offset: 7, affinity: TextAffinity.upstream),
      );
      await tester.tapAt(textfieldStart + const Offset(50.0, 9.0));
      await tester.pumpAndSettle();
      expect(
        controller.selection,
        const TextSelection(baseOffset: 0, extentOffset: 7),
      );
      expect(find.byType(CupertinoButton), isContextMenuProvidedByPlatform ? findsNothing : findsNWidgets(3));

      // Double tap selecting the same word somewhere else is fine.
      await tester.tapAt(textfieldStart + const Offset(100.0, 9.0));
      await tester.pump(const Duration(milliseconds: 50));
      // First tap hides the toolbar and retains the selection.
      expect(
        controller.selection,
        const TextSelection(baseOffset: 0, extentOffset: 7),
      );
      expect(find.byType(CupertinoButton), findsNothing);
      // Second tap shows the toolbar and retains the selection.
      await tester.tapAt(textfieldStart + const Offset(100.0, 9.0));
      await tester.pumpAndSettle();
      expect(
        controller.selection,
        const TextSelection(baseOffset: 0, extentOffset: 7),
      );
      expect(find.byType(CupertinoButton), isContextMenuProvidedByPlatform ? findsNothing : findsNWidgets(3));

      await tester.tapAt(textfieldStart + const Offset(150.0, 9.0));
      await tester.pump(const Duration(milliseconds: 50));
      // First tap moved the cursor and hid the toolbar.
      expect(
        controller.selection,
        const TextSelection.collapsed(offset: 8),
      );
      expect(find.byType(CupertinoButton), findsNothing);
      await tester.tapAt(textfieldStart + const Offset(150.0, 9.0));
      await tester.pumpAndSettle();
      expect(
        controller.selection,
        const TextSelection(baseOffset: 8, extentOffset: 12),
      );
      expect(find.byType(CupertinoButton), isContextMenuProvidedByPlatform ? findsNothing : findsNWidgets(3));
    },
    variant: const TargetPlatformVariant(<TargetPlatform>{ TargetPlatform.iOS }),
  );

  testWidgets(
    'double click chains work',
    (WidgetTester tester) async {
      final TextEditingController controller = TextEditingController(
        text: 'Atwater Peel Sherbrooke Bonaventure',
      );
      await tester.pumpWidget(
        MaterialApp(
          home: Material(
            child: Center(
              child: TextField(
                controller: controller,
              ),
            ),
          ),
        ),
      );

      final Offset textFieldStart = tester.getTopLeft(find.byType(TextField));

      // First click moves the cursor to the point of the click, not the edge of
      // the clicked word.
      final TestGesture gesture = await tester.startGesture(
        textFieldStart + const Offset(50.0, 9.0),
        pointer: 7,
        kind: PointerDeviceKind.mouse,
      );
        await tester.pump();
      await gesture.up();
      await tester.pump(const Duration(milliseconds: 50));
      expect(
        controller.selection,
        const TextSelection.collapsed(offset: 3),
      );

      // Second click selects.
      await gesture.down(textFieldStart + const Offset(50.0, 9.0));
      await tester.pump();
      await gesture.up();
      await tester.pumpAndSettle();
      expect(
        controller.selection,
        const TextSelection(baseOffset: 0, extentOffset: 7),
      );
      expect(find.byType(CupertinoButton), findsNothing);

      // Double tap selecting the same word somewhere else is fine.
      await gesture.down(textFieldStart + const Offset(100.0, 9.0));
      await tester.pump();
      await gesture.up();
      await tester.pump(const Duration(milliseconds: 50));
      // First tap moved the cursor.
      expect(
        controller.selection,
        const TextSelection.collapsed(offset: 6),
      );
      await gesture.down(textFieldStart + const Offset(100.0, 9.0));
      await tester.pump();
      await gesture.up();
      await tester.pumpAndSettle();
      expect(
        controller.selection,
        const TextSelection(baseOffset: 0, extentOffset: 7),
      );
      expect(find.byType(CupertinoButton), findsNothing);

      await gesture.down(textFieldStart + const Offset(150.0, 9.0));
      await tester.pump();
      await gesture.up();
      await tester.pump(const Duration(milliseconds: 50));
      // First tap moved the cursor.
      expect(
        controller.selection,
        const TextSelection.collapsed(offset: 9),
      );
      await gesture.down(textFieldStart + const Offset(150.0, 9.0));
      await tester.pump();
      await gesture.up();
      await tester.pumpAndSettle();
      expect(
        controller.selection,
        const TextSelection(baseOffset: 8, extentOffset: 12),
      );
      expect(find.byType(CupertinoButton), findsNothing);
    },
    variant: const TargetPlatformVariant(<TargetPlatform>{ TargetPlatform.macOS, TargetPlatform.windows, TargetPlatform.linux }),
  );

  testWidgets('double tapping a space selects the previous word on iOS', (WidgetTester tester) async {
    final TextEditingController controller = TextEditingController(
      text: ' blah blah  \n  blah',
    );
    await tester.pumpWidget(
      MaterialApp(
        home: Material(
          child: Center(
            child: TextField(
              maxLines: null,
              controller: controller,
            ),
          ),
        ),
      ),
    );

    expect(controller.value.selection, isNotNull);
    expect(controller.value.selection.baseOffset, -1);
    expect(controller.value.selection.extentOffset, -1);

    // Put the cursor at the end of the field.
    await tester.tapAt(textOffsetToPosition(tester, 19));
    expect(controller.value.selection, isNotNull);
    expect(controller.value.selection.baseOffset, 19);
    expect(controller.value.selection.extentOffset, 19);

    // Double tapping does the same thing.
    await tester.pump(const Duration(milliseconds: 500));
    await tester.tapAt(textOffsetToPosition(tester, 5));
    await tester.pump(const Duration(milliseconds: 50));
    await tester.tapAt(textOffsetToPosition(tester, 5));
    await tester.pumpAndSettle();
    expect(controller.value.selection, isNotNull);
    expect(controller.value.selection.extentOffset, 5);
    expect(controller.value.selection.baseOffset, 1);

    // Put the cursor at the end of the field.
    await tester.tapAt(textOffsetToPosition(tester, 19));
    expect(controller.value.selection, isNotNull);
    expect(controller.value.selection.baseOffset, 19);
    expect(controller.value.selection.extentOffset, 19);

    // Double tapping does the same thing for the first space.
    await tester.pump(const Duration(milliseconds: 500));
    await tester.tapAt(textOffsetToPosition(tester, 0));
    await tester.pump(const Duration(milliseconds: 50));
    await tester.tapAt(textOffsetToPosition(tester, 0));
    await tester.pumpAndSettle();
    expect(controller.value.selection, isNotNull);
    expect(controller.value.selection.baseOffset, 0);
    expect(controller.value.selection.extentOffset, 1);

    // Put the cursor at the end of the field.
    await tester.tapAt(textOffsetToPosition(tester, 19));
    expect(controller.value.selection, isNotNull);
    expect(controller.value.selection.baseOffset, 19);
    expect(controller.value.selection.extentOffset, 19);

    // Double tapping the last space selects all previous contiguous spaces on
    // both lines and the previous word.
    await tester.pump(const Duration(milliseconds: 500));
    await tester.tapAt(textOffsetToPosition(tester, 14));
    await tester.pump(const Duration(milliseconds: 50));
    await tester.tapAt(textOffsetToPosition(tester, 14));
    await tester.pumpAndSettle();
    expect(controller.value.selection, isNotNull);
    expect(controller.value.selection.baseOffset, 6);
    expect(controller.value.selection.extentOffset, 14);
  }, variant: const TargetPlatformVariant(<TargetPlatform>{ TargetPlatform.iOS }));

  testWidgets('selecting a space selects the space on non-iOS platforms', (WidgetTester tester) async {
    final TextEditingController controller = TextEditingController(
      text: ' blah blah',
    );
    await tester.pumpWidget(
      MaterialApp(
        home: Material(
          child: Center(
            child: TextField(
              controller: controller,
            ),
          ),
        ),
      ),
    );

    expect(controller.value.selection, isNotNull);
    expect(controller.value.selection.baseOffset, -1);
    expect(controller.value.selection.extentOffset, -1);

    // Put the cursor at the end of the field.
    await tester.tapAt(textOffsetToPosition(tester, 10));
    expect(controller.value.selection, isNotNull);
    expect(controller.value.selection.baseOffset, 10);
    expect(controller.value.selection.extentOffset, 10);

    // Double tapping the second space selects it.
    await tester.pump(const Duration(milliseconds: 500));
    await tester.tapAt(textOffsetToPosition(tester, 5));
    await tester.pump(const Duration(milliseconds: 50));
    await tester.tapAt(textOffsetToPosition(tester, 5));
    await tester.pumpAndSettle();
    expect(controller.value.selection, isNotNull);
    expect(controller.value.selection.baseOffset, 5);
    expect(controller.value.selection.extentOffset, 6);

    // Tap at the end of the text to move the selection to the end. On some
    // platforms, the context menu "Cut" button blocks this tap, so move it out
    // of the way by an Offset.
    await tester.tapAt(textOffsetToPosition(tester, 10) + const Offset(200.0, 0.0));
    expect(controller.value.selection, isNotNull);
    expect(controller.value.selection.baseOffset, 10);
    expect(controller.value.selection.extentOffset, 10);

    // Double tapping the second space selects it.
    await tester.pump(const Duration(milliseconds: 500));
    await tester.tapAt(textOffsetToPosition(tester, 0));
    await tester.pump(const Duration(milliseconds: 50));
    await tester.tapAt(textOffsetToPosition(tester, 0));
    await tester.pumpAndSettle();
    expect(controller.value.selection, isNotNull);
    expect(controller.value.selection.baseOffset, 0);
    expect(controller.value.selection.extentOffset, 1);
  }, variant: const TargetPlatformVariant(<TargetPlatform>{ TargetPlatform.macOS, TargetPlatform.windows, TargetPlatform.linux, TargetPlatform.fuchsia, TargetPlatform.android }));

  testWidgets('selecting a space selects the space on Mac', (WidgetTester tester) async {
    final TextEditingController controller = TextEditingController(
      text: ' blah blah',
    );
    await tester.pumpWidget(
      MaterialApp(
        home: Material(
          child: Center(
            child: TextField(
              controller: controller,
            ),
          ),
        ),
      ),
    );

    expect(controller.value.selection, isNotNull);
    expect(controller.value.selection.baseOffset, -1);
    expect(controller.value.selection.extentOffset, -1);

    // Put the cursor at the end of the field.
    final TestGesture gesture = await tester.startGesture(
      textOffsetToPosition(tester, 10),
      pointer: 7,
      kind: PointerDeviceKind.mouse,
    );
    await tester.pump();
    await gesture.up();
    expect(controller.value.selection, isNotNull);
    expect(controller.value.selection.baseOffset, 10);
    expect(controller.value.selection.extentOffset, 10);

    // Double clicking the second space selects it.
    await tester.pump(const Duration(milliseconds: 500));
    await gesture.down(textOffsetToPosition(tester, 5));
    await tester.pump();
    await gesture.up();
    await tester.pump(const Duration(milliseconds: 50));
    await gesture.down(textOffsetToPosition(tester, 5));
    await tester.pump();
    await gesture.up();
    await tester.pumpAndSettle();
    expect(controller.value.selection, isNotNull);
    expect(controller.value.selection.baseOffset, 5);
    expect(controller.value.selection.extentOffset, 6);

    // Put the cursor at the end of the field.
    await gesture.down(textOffsetToPosition(tester, 10));
    await tester.pump();
    await gesture.up();
    await tester.pump();
    expect(controller.value.selection, isNotNull);
    expect(controller.value.selection.baseOffset, 10);
    expect(controller.value.selection.extentOffset, 10);

    // Double tapping the second space selects it.
    await tester.pump(const Duration(milliseconds: 500));
    await gesture.down(textOffsetToPosition(tester, 0));
    await tester.pump();
    await gesture.up();
    await tester.pump(const Duration(milliseconds: 50));
    await gesture.down(textOffsetToPosition(tester, 0));
    await tester.pump();
    await gesture.up();
    await tester.pumpAndSettle();
    expect(controller.value.selection, isNotNull);
    expect(controller.value.selection.baseOffset, 0);
    expect(controller.value.selection.extentOffset, 1);
  }, variant: const TargetPlatformVariant(<TargetPlatform>{ TargetPlatform.macOS, TargetPlatform.windows, TargetPlatform.linux }));

  testWidgets('force press does not select a word', (WidgetTester tester) async {
    final TextEditingController controller = TextEditingController(
      text: 'Atwater Peel Sherbrooke Bonaventure',
    );
    await tester.pumpWidget(
      MaterialApp(
        home: Material(
          child: TextField(
            controller: controller,
          ),
        ),
      ),
    );

    final Offset offset = tester.getTopLeft(find.byType(TextField)) + const Offset(150.0, 9.0);

    final int pointerValue = tester.nextPointer;
    final TestGesture gesture = await tester.createGesture();
    await gesture.downWithCustomEvent(
      offset,
      PointerDownEvent(
          pointer: pointerValue,
          position: offset,
          pressure: 0.0,
          pressureMax: 6.0,
          pressureMin: 0.0,
      ),
    );
    await gesture.updateWithCustomEvent(PointerMoveEvent(
      pointer: pointerValue,
      position: offset + const Offset(150.0, 9.0),
      pressure: 0.5,
      pressureMin: 0,
    ));

    // We don't want this gesture to select any word on Android.
    expect(controller.selection, const TextSelection.collapsed(offset: -1));

    await gesture.up();
    await tester.pump();
    expect(find.byType(TextButton), findsNothing);
  }, variant: const TargetPlatformVariant(<TargetPlatform>{ TargetPlatform.android, TargetPlatform.fuchsia, TargetPlatform.linux, TargetPlatform.windows }));

  testWidgets('force press selects word', (WidgetTester tester) async {
    final TextEditingController controller = TextEditingController(
      text: 'Atwater Peel Sherbrooke Bonaventure',
    );
    await tester.pumpWidget(
      MaterialApp(
        home: Material(
          child: TextField(
            controller: controller,
          ),
        ),
      ),
    );

    final Offset textfieldStart = tester.getTopLeft(find.byType(TextField));

    final int pointerValue = tester.nextPointer;
    final Offset offset = textfieldStart + const Offset(150.0, 9.0);
    final TestGesture gesture = await tester.createGesture();
    await gesture.downWithCustomEvent(
      offset,
      PointerDownEvent(
        pointer: pointerValue,
        position: offset,
        pressure: 0.0,
        pressureMax: 6.0,
        pressureMin: 0.0,
      ),
    );

    await gesture.updateWithCustomEvent(
      PointerMoveEvent(
        pointer: pointerValue,
        position: textfieldStart + const Offset(150.0, 9.0),
        pressure: 0.5,
        pressureMin: 0,
      ),
    );
    // We expect the force press to select a word at the given location.
    expect(
      controller.selection,
      const TextSelection(baseOffset: 8, extentOffset: 12),
    );

    await gesture.up();
    await tester.pumpAndSettle();
    expect(find.byType(CupertinoButton), isContextMenuProvidedByPlatform ? findsNothing : findsNWidgets(3));
  }, variant: const TargetPlatformVariant(<TargetPlatform>{ TargetPlatform.iOS }));

  testWidgets('tap on non-force-press-supported devices work', (WidgetTester tester) async {
    final TextEditingController controller = TextEditingController(
      text: 'Atwater Peel Sherbrooke Bonaventure',
    );
    await tester.pumpWidget(Container(key: GlobalKey()));
    await tester.pumpWidget(
      MaterialApp(
        home: Material(
          child: TextField(
            controller: controller,
          ),
        ),
      ),
    );

    final Offset textfieldStart = tester.getTopLeft(find.byType(TextField));

    final int pointerValue = tester.nextPointer;
    final Offset offset = textfieldStart + const Offset(150.0, 9.0);
    final TestGesture gesture = await tester.createGesture();
    await gesture.downWithCustomEvent(
      offset,
      PointerDownEvent(
        pointer: pointerValue,
        position: offset,
        // iPhone 6 and below report 0 across the board.
        pressure: 0,
        pressureMax: 0,
        pressureMin: 0,
      ),
    );

    await gesture.updateWithCustomEvent(
      PointerMoveEvent(
        pointer: pointerValue,
        position: textfieldStart + const Offset(150.0, 9.0),
        pressure: 0.5,
        pressureMin: 0,
      ),
    );
    await gesture.up();
    // The event should fallback to a normal tap and move the cursor.
    // Single taps selects the edge of the word.
    expect(
      controller.selection,
      const TextSelection.collapsed(offset: 8),
    );

    await tester.pump();
    // Single taps shouldn't trigger the toolbar.
    expect(find.byType(CupertinoButton), findsNothing);

    // TODO(gspencergoog): Add in TargetPlatform.macOS in the line below when we figure out what global state is leaking.
    // https://github.com/flutter/flutter/issues/43445
  }, variant: TargetPlatformVariant.only(TargetPlatform.iOS));

  testWidgets('default TextField debugFillProperties', (WidgetTester tester) async {
    final DiagnosticPropertiesBuilder builder = DiagnosticPropertiesBuilder();

    const TextField().debugFillProperties(builder);

    final List<String> description = builder.properties
      .where((DiagnosticsNode node) => !node.isFiltered(DiagnosticLevel.info))
      .map((DiagnosticsNode node) => node.toString()).toList();

    expect(description, <String>[]);
  });

  testWidgets('TextField implements debugFillProperties', (WidgetTester tester) async {
    final DiagnosticPropertiesBuilder builder = DiagnosticPropertiesBuilder();

    // Not checking controller, inputFormatters, focusNode
    const TextField(
      decoration: InputDecoration(labelText: 'foo'),
      keyboardType: TextInputType.text,
      textInputAction: TextInputAction.done,
      style: TextStyle(color: Color(0xff00ff00)),
      textAlign: TextAlign.end,
      textDirection: TextDirection.ltr,
      autofocus: true,
      autocorrect: false,
      maxLines: 10,
      maxLength: 100,
      maxLengthEnforcement: MaxLengthEnforcement.none,
      smartDashesType: SmartDashesType.disabled,
      smartQuotesType: SmartQuotesType.disabled,
      enabled: false,
      cursorWidth: 1.0,
      cursorHeight: 1.0,
      cursorRadius: Radius.zero,
      cursorColor: Color(0xff00ff00),
      keyboardAppearance: Brightness.dark,
      scrollPadding: EdgeInsets.zero,
      scrollPhysics: ClampingScrollPhysics(),
      enableInteractiveSelection: false,
    ).debugFillProperties(builder);

    final List<String> description = builder.properties
      .where((DiagnosticsNode node) => !node.isFiltered(DiagnosticLevel.info))
      .map((DiagnosticsNode node) => node.toString()).toList();

    expect(description, <String>[
      'enabled: false',
      'decoration: InputDecoration(labelText: "foo")',
      'style: TextStyle(inherit: true, color: Color(0xff00ff00))',
      'autofocus: true',
      'autocorrect: false',
      'smartDashesType: disabled',
      'smartQuotesType: disabled',
      'maxLines: 10',
      'maxLength: 100',
      'maxLengthEnforcement: none',
      'textInputAction: done',
      'textAlign: end',
      'textDirection: ltr',
      'cursorWidth: 1.0',
      'cursorHeight: 1.0',
      'cursorRadius: Radius.circular(0.0)',
      'cursorColor: Color(0xff00ff00)',
      'keyboardAppearance: Brightness.dark',
      'scrollPadding: EdgeInsets.zero',
      'selection disabled',
      'scrollPhysics: ClampingScrollPhysics',
    ]);
  });

  testWidgets(
    'strut basic single line',
    (WidgetTester tester) async {
      await tester.pumpWidget(
        MaterialApp(
          theme: ThemeData(platform: TargetPlatform.android),
          home: const Material(
            child: Center(
              child: TextField(),
            ),
          ),
        ),
      );

      expect(
        tester.getSize(find.byType(TextField)),
        // The TextField will be as tall as the decoration (24) plus the metrics
        // from the default TextStyle of the theme (16), or 40 altogether.
        // Because this is less than the kMinInteractiveDimension, it will be
        // increased to that value (48).
        const Size(800, kMinInteractiveDimension),
      );
    },
  );

  testWidgets(
    'strut TextStyle increases height',
    (WidgetTester tester) async {
      await tester.pumpWidget(
        MaterialApp(
          theme: ThemeData(platform: TargetPlatform.android),
          home: const Material(
            child: Center(
              child: TextField(
                style: TextStyle(fontSize: 20),
              ),
            ),
          ),
        ),
      );

      expect(
        tester.getSize(find.byType(TextField)),
        // Strut should inherit the TextStyle.fontSize by default and produce the
        // same height as if it were disabled.
        const Size(800, kMinInteractiveDimension), // Because 44 < 48.
      );

      await tester.pumpWidget(
        MaterialApp(
          theme: ThemeData(platform: TargetPlatform.android),
          home: const Material(
            child: Center(
              child: TextField(
                style: TextStyle(fontSize: 20),
                strutStyle: StrutStyle.disabled,
              ),
            ),
          ),
        ),
      );

      expect(
        tester.getSize(find.byType(TextField)),
        // The height here should match the previous version with strut enabled.
        const Size(800, kMinInteractiveDimension), // Because 44 < 48.
      );
    },
  );

  testWidgets(
    'strut basic multi line',
    (WidgetTester tester) async {
      await tester.pumpWidget(
        MaterialApp(
          theme: ThemeData(platform: TargetPlatform.android),
          home: const Material(
            child: Center(
              child: TextField(
                maxLines: 6,
              ),
            ),
          ),
        ),
      );

      expect(
        tester.getSize(find.byType(TextField)),
        // The height should be the input decoration (24) plus 6x the strut height (16).
        const Size(800, 120),
      );
    },
  );

  testWidgets(
    'strut no force small strut',
    (WidgetTester tester) async {
      await tester.pumpWidget(
        MaterialApp(
          theme: ThemeData(platform: TargetPlatform.android),
          home: const Material(
            child: Center(
              child: TextField(
                maxLines: 6,
                strutStyle: StrutStyle(
                  // The small strut is overtaken by the larger
                  // TextStyle fontSize.
                  fontSize: 5,
                ),
              ),
            ),
          ),
        ),
      );

      expect(
        tester.getSize(find.byType(TextField)),
        // When the strut's height is smaller than TextStyle's and forceStrutHeight
        // is disabled, then the TextStyle takes precedence. Should be the same height
        // as 'strut basic multi line'.
        const Size(800, 120),
      );
    },
  );

  testWidgets(
    'strut no force large strut',
    (WidgetTester tester) async {
      await tester.pumpWidget(
        MaterialApp(
          theme: ThemeData(platform: TargetPlatform.android),
          home: const Material(
            child: Center(
              child: TextField(
                maxLines: 6,
                strutStyle: StrutStyle(
                  fontSize: 25,
                ),
              ),
            ),
          ),
        ),
      );

      expect(
        tester.getSize(find.byType(TextField)),
        // When the strut's height is larger than TextStyle's and forceStrutHeight
        // is disabled, then the StrutStyle takes precedence.
        const Size(800, 174),
      );
    },
    skip: isBrowser, // TODO(mdebbar): https://github.com/flutter/flutter/issues/32243
  );

  testWidgets(
    'strut height override',
    (WidgetTester tester) async {
      await tester.pumpWidget(
        MaterialApp(
          theme: ThemeData(platform: TargetPlatform.android),
          home: const Material(
            child: Center(
              child: TextField(
                maxLines: 3,
                strutStyle: StrutStyle(
                  fontSize: 8,
                  forceStrutHeight: true,
                ),
              ),
            ),
          ),
        ),
      );

      expect(
        tester.getSize(find.byType(TextField)),
        // The smaller font size of strut make the field shorter than normal.
        const Size(800, 48),
      );
    },
    skip: isBrowser, // TODO(mdebbar): https://github.com/flutter/flutter/issues/32243
  );

  testWidgets(
    'strut forces field taller',
    (WidgetTester tester) async {
      await tester.pumpWidget(
        MaterialApp(
          theme: ThemeData(platform: TargetPlatform.android),
          home: const Material(
            child: Center(
              child: TextField(
                maxLines: 3,
                style: TextStyle(fontSize: 10),
                strutStyle: StrutStyle(
                  fontSize: 18,
                  forceStrutHeight: true,
                ),
              ),
            ),
          ),
        ),
      );

      expect(
        tester.getSize(find.byType(TextField)),
        // When the strut fontSize is larger than a provided TextStyle, the
        // the strut's height takes precedence.
        const Size(800, 78),
      );
    },
    skip: isBrowser, // TODO(mdebbar): https://github.com/flutter/flutter/issues/32243
  );

  testWidgets('Caret center position', (WidgetTester tester) async {
    await tester.pumpWidget(
      overlay(
        child: const SizedBox(
          width: 300.0,
          child: TextField(
            textAlign: TextAlign.center,
            decoration: null,
          ),
        ),
      ),
    );

    final RenderEditable editable = findRenderEditable(tester);

    await tester.enterText(find.byType(TextField), 'abcd');
    await tester.pump();


    Offset topLeft = editable.localToGlobal(
      editable.getLocalRectForCaret(const TextPosition(offset: 4)).topLeft,
    );
    expect(topLeft.dx, equals(431));

    topLeft = editable.localToGlobal(
      editable.getLocalRectForCaret(const TextPosition(offset: 3)).topLeft,
    );
    expect(topLeft.dx, equals(415));

    topLeft = editable.localToGlobal(
      editable.getLocalRectForCaret(const TextPosition(offset: 2)).topLeft,
    );
    expect(topLeft.dx, equals(399));

    topLeft = editable.localToGlobal(
      editable.getLocalRectForCaret(const TextPosition(offset: 1)).topLeft,
    );
    expect(topLeft.dx, equals(383));
  });

  testWidgets('Caret indexes into trailing whitespace center align', (WidgetTester tester) async {
    await tester.pumpWidget(
      overlay(
        child: const SizedBox(
          width: 300.0,
          child: TextField(
            textAlign: TextAlign.center,
            decoration: null,
          ),
        ),
      ),
    );

    final RenderEditable editable = findRenderEditable(tester);

    await tester.enterText(find.byType(TextField), 'abcd    ');
    await tester.pump();

    Offset topLeft = editable.localToGlobal(
      editable.getLocalRectForCaret(const TextPosition(offset: 7)).topLeft,
    );
    expect(topLeft.dx, equals(479));

    topLeft = editable.localToGlobal(
      editable.getLocalRectForCaret(const TextPosition(offset: 8)).topLeft,
    );
    expect(topLeft.dx, equals(495));

    topLeft = editable.localToGlobal(
      editable.getLocalRectForCaret(const TextPosition(offset: 4)).topLeft,
    );
    expect(topLeft.dx, equals(431));

    topLeft = editable.localToGlobal(
      editable.getLocalRectForCaret(const TextPosition(offset: 3)).topLeft,
    );
    expect(topLeft.dx, equals(415)); // Should be same as equivalent in 'Caret center position'

    topLeft = editable.localToGlobal(
      editable.getLocalRectForCaret(const TextPosition(offset: 2)).topLeft,
    );
    expect(topLeft.dx, equals(399)); // Should be same as equivalent in 'Caret center position'

    topLeft = editable.localToGlobal(
      editable.getLocalRectForCaret(const TextPosition(offset: 1)).topLeft,
    );
    expect(topLeft.dx, equals(383)); // Should be same as equivalent in 'Caret center position'
  });

  testWidgets('selection handles are rendered and not faded away', (WidgetTester tester) async {
    const String testText = 'lorem ipsum';
    final TextEditingController controller = TextEditingController(text: testText);

    await tester.pumpWidget(
      MaterialApp(
        home: Material(
          child: TextField(
            controller: controller,
          ),
        ),
      ),
    );

    final EditableTextState state =
      tester.state<EditableTextState>(find.byType(EditableText));
    final RenderEditable renderEditable = state.renderEditable;

    await tester.tapAt(const Offset(20, 10));
    renderEditable.selectWord(cause: SelectionChangedCause.longPress);
    await tester.pumpAndSettle();

    final List<FadeTransition> transitions = find.descendant(
      of: find.byWidgetPredicate((Widget w) => '${w.runtimeType}' == '_SelectionHandleOverlay'),
      matching: find.byType(FadeTransition),
    ).evaluate().map((Element e) => e.widget).cast<FadeTransition>().toList();
    expect(transitions.length, 2);
    final FadeTransition left = transitions[0];
    final FadeTransition right = transitions[1];
    expect(left.opacity.value, equals(1.0));
    expect(right.opacity.value, equals(1.0));
  });

  testWidgets('iOS selection handles are rendered and not faded away', (WidgetTester tester) async {
    const String testText = 'lorem ipsum';
    final TextEditingController controller = TextEditingController(text: testText);

    await tester.pumpWidget(
      MaterialApp(
        home: Material(
          child: TextField(
            controller: controller,
          ),
        ),
      ),
    );

    final RenderEditable renderEditable =
      tester.state<EditableTextState>(find.byType(EditableText)).renderEditable;

    await tester.tapAt(const Offset(20, 10));
    renderEditable.selectWord(cause: SelectionChangedCause.longPress);
    await tester.pumpAndSettle();

    final List<FadeTransition> transitions =
      find.byType(FadeTransition).evaluate().map((Element e) => e.widget).cast<FadeTransition>().toList();
    expect(transitions.length, 2);
    final FadeTransition left = transitions[0];
    final FadeTransition right = transitions[1];

    expect(left.opacity.value, equals(1.0));
    expect(right.opacity.value, equals(1.0));
  }, variant: const TargetPlatformVariant(<TargetPlatform>{ TargetPlatform.iOS, TargetPlatform.macOS }));

  testWidgets('iPad Scribble selection change shows selection handles', (WidgetTester tester) async {
    const String testText = 'lorem ipsum';
    final TextEditingController controller = TextEditingController(text: testText);

    await tester.pumpWidget(
      MaterialApp(
        home: Material(
          child: TextField(
            controller: controller,
          ),
        ),
      ),
    );

    await tester.showKeyboard(find.byType(EditableText));
    await tester.testTextInput.startScribbleInteraction();
    tester.testTextInput.updateEditingValue(const TextEditingValue(
      text: testText,
      selection: TextSelection(baseOffset: 2, extentOffset: 7),
    ));
    await tester.pumpAndSettle();

    final List<FadeTransition> transitions =
      find.byType(FadeTransition).evaluate().map((Element e) => e.widget).cast<FadeTransition>().toList();
    expect(transitions.length, 2);
    final FadeTransition left = transitions[0];
    final FadeTransition right = transitions[1];

    expect(left.opacity.value, equals(1.0));
    expect(right.opacity.value, equals(1.0));
  }, variant: const TargetPlatformVariant(<TargetPlatform>{ TargetPlatform.iOS }));

  testWidgets('Tap shows handles but not toolbar', (WidgetTester tester) async {
    final TextEditingController controller = TextEditingController(
      text: 'abc def ghi',
    );

    await tester.pumpWidget(
      MaterialApp(
        home: Material(
          child: TextField(controller: controller),
        ),
      ),
    );

    // Tap to trigger the text field.
    await tester.tap(find.byType(TextField));
    await tester.pump();

    final EditableTextState editableText = tester.state(find.byType(EditableText));
    expect(editableText.selectionOverlay!.handlesAreVisible, isTrue);
    expect(editableText.selectionOverlay!.toolbarIsVisible, isFalse);
  });

  testWidgets(
    'Tap in empty text field does not show handles nor toolbar',
    (WidgetTester tester) async {
      final TextEditingController controller = TextEditingController();

      await tester.pumpWidget(
        MaterialApp(
          home: Material(
            child: TextField(controller: controller),
          ),
        ),
      );

      // Tap to trigger the text field.
      await tester.tap(find.byType(TextField));
      await tester.pump();

      final EditableTextState editableText = tester.state(find.byType(EditableText));
      expect(editableText.selectionOverlay!.handlesAreVisible, isFalse);
      expect(editableText.selectionOverlay!.toolbarIsVisible, isFalse);
    },
  );

  testWidgets('Long press shows handles and toolbar', (WidgetTester tester) async {
    final TextEditingController controller = TextEditingController(
      text: 'abc def ghi',
    );

    await tester.pumpWidget(
      MaterialApp(
        home: Material(
          child: TextField(controller: controller),
        ),
      ),
    );

    // Long press to trigger the text field.
    await tester.longPress(find.byType(TextField));
    await tester.pump();

    final EditableTextState editableText = tester.state(find.byType(EditableText));
    expect(editableText.selectionOverlay!.handlesAreVisible, isTrue);
    expect(editableText.selectionOverlay!.toolbarIsVisible, isContextMenuProvidedByPlatform ? isFalse : isTrue);
  });

  testWidgets(
    'Long press in empty text field shows handles and toolbar',
    (WidgetTester tester) async {
      final TextEditingController controller = TextEditingController();

      await tester.pumpWidget(
        MaterialApp(
          home: Material(
            child: TextField(controller: controller),
          ),
        ),
      );

      // Tap to trigger the text field.
      await tester.longPress(find.byType(TextField));
      await tester.pump();

      final EditableTextState editableText = tester.state(find.byType(EditableText));
      expect(editableText.selectionOverlay!.handlesAreVisible, isTrue);
      expect(editableText.selectionOverlay!.toolbarIsVisible, isContextMenuProvidedByPlatform ? isFalse : isTrue);
    },
  );

  testWidgets('Double tap shows handles and toolbar', (WidgetTester tester) async {
    final TextEditingController controller = TextEditingController(
      text: 'abc def ghi',
    );

    await tester.pumpWidget(
      MaterialApp(
        home: Material(
          child: TextField(controller: controller),
        ),
      ),
    );

    // Double tap to trigger the text field.
    await tester.tap(find.byType(TextField));
    await tester.pump(const Duration(milliseconds: 50));
    await tester.tap(find.byType(TextField));
    await tester.pump();

    final EditableTextState editableText = tester.state(find.byType(EditableText));
    expect(editableText.selectionOverlay!.handlesAreVisible, isTrue);
    expect(editableText.selectionOverlay!.toolbarIsVisible, isContextMenuProvidedByPlatform ? isFalse : isTrue);
  });

  testWidgets(
    'Double tap in empty text field shows toolbar but not handles',
    (WidgetTester tester) async {
      final TextEditingController controller = TextEditingController();

      await tester.pumpWidget(
        MaterialApp(
          home: Material(
            child: TextField(controller: controller),
          ),
        ),
      );

      // Double tap to trigger the text field.
      await tester.tap(find.byType(TextField));
      await tester.pump(const Duration(milliseconds: 50));
      await tester.tap(find.byType(TextField));
      await tester.pump();

      final EditableTextState editableText = tester.state(find.byType(EditableText));
      expect(editableText.selectionOverlay!.handlesAreVisible, isFalse);
      expect(editableText.selectionOverlay!.toolbarIsVisible, isContextMenuProvidedByPlatform ? isFalse : isTrue);
    },
  );

  testWidgets(
    'Mouse tap does not show handles nor toolbar',
    (WidgetTester tester) async {
      final TextEditingController controller = TextEditingController(
        text: 'abc def ghi',
      );

      await tester.pumpWidget(
        MaterialApp(
          home: Material(
            child: TextField(controller: controller),
          ),
        ),
      );

      // Long press to trigger the text field.
      final Offset textFieldPos = tester.getCenter(find.byType(TextField));
      final TestGesture gesture = await tester.startGesture(
        textFieldPos,
        pointer: 7,
        kind: PointerDeviceKind.mouse,
      );
      await tester.pump();
      await gesture.up();
      await tester.pump();

      final EditableTextState editableText = tester.state(find.byType(EditableText));
      expect(editableText.selectionOverlay!.toolbarIsVisible, isFalse);
      expect(editableText.selectionOverlay!.handlesAreVisible, isFalse);
    },
  );

  testWidgets(
    'Mouse long press does not show handles nor toolbar',
    (WidgetTester tester) async {
      final TextEditingController controller = TextEditingController(
        text: 'abc def ghi',
      );

      await tester.pumpWidget(
        MaterialApp(
          home: Material(
            child: TextField(controller: controller),
          ),
        ),
      );

      // Long press to trigger the text field.
      final Offset textFieldPos = tester.getCenter(find.byType(TextField));
      final TestGesture gesture = await tester.startGesture(
        textFieldPos,
        pointer: 7,
        kind: PointerDeviceKind.mouse,
      );
      await tester.pump(const Duration(seconds: 2));
      await gesture.up();
      await tester.pump();

      final EditableTextState editableText = tester.state(find.byType(EditableText));
      expect(editableText.selectionOverlay!.toolbarIsVisible, isFalse);
      expect(editableText.selectionOverlay!.handlesAreVisible, isFalse);
    },
  );

  testWidgets(
    'Mouse double tap does not show handles nor toolbar',
    (WidgetTester tester) async {
      final TextEditingController controller = TextEditingController(
        text: 'abc def ghi',
      );

      await tester.pumpWidget(
        MaterialApp(
          home: Material(
            child: TextField(controller: controller),
          ),
        ),
      );

      // Double tap to trigger the text field.
      final Offset textFieldPos = tester.getCenter(find.byType(TextField));
      final TestGesture gesture = await tester.startGesture(
        textFieldPos,
        pointer: 7,
        kind: PointerDeviceKind.mouse,
      );
      await tester.pump(const Duration(milliseconds: 50));
      await gesture.up();
      await tester.pump();
      await gesture.down(textFieldPos);
      await tester.pump();
      await gesture.up();
      await tester.pump();

      final EditableTextState editableText = tester.state(find.byType(EditableText));
      expect(editableText.selectionOverlay!.toolbarIsVisible, isFalse);
      expect(editableText.selectionOverlay!.handlesAreVisible, isFalse);
    },
  );

  testWidgets('Does not show handles when updated from the web engine', (WidgetTester tester) async {
    final TextEditingController controller = TextEditingController(
      text: 'abc def ghi',
    );

    await tester.pumpWidget(
      MaterialApp(
        home: Material(
          child: TextField(controller: controller),
        ),
      ),
    );

    // Interact with the text field to establish the input connection.
    final Offset topLeft = tester.getTopLeft(find.byType(EditableText));
    final TestGesture gesture = await tester.startGesture(
      topLeft + const Offset(0.0, 5.0),
      kind: PointerDeviceKind.mouse,
    );
    await tester.pump(const Duration(milliseconds: 50));
    await gesture.up();
    await tester.pumpAndSettle();

    final EditableTextState state = tester.state(find.byType(EditableText));
    expect(state.selectionOverlay!.handlesAreVisible, isFalse);
    expect(controller.selection, const TextSelection.collapsed(offset: 0));

    if (kIsWeb) {
      tester.testTextInput.updateEditingValue(const TextEditingValue(
        text: 'abc def ghi',
        selection: TextSelection(baseOffset: 2, extentOffset: 7),
      ));
      // Wait for all the `setState` calls to be flushed.
      await tester.pumpAndSettle();
      expect(
        state.currentTextEditingValue.selection,
        const TextSelection(baseOffset: 2, extentOffset: 7),
      );
      expect(state.selectionOverlay!.handlesAreVisible, isFalse);
    }
  });

  testWidgets('Tapping selection handles toggles the toolbar', (WidgetTester tester) async {
    final TextEditingController controller = TextEditingController(
      text: 'abc def ghi',
    );

    await tester.pumpWidget(
      MaterialApp(
        home: Material(
          child: TextField(controller: controller),
        ),
      ),
    );

    // Tap to position the cursor and show the selection handles.
    final Offset ePos = textOffsetToPosition(tester, 5); // Index of 'e'.
    await tester.tapAt(ePos, pointer: 7);
    await tester.pumpAndSettle();

    final EditableTextState editableText = tester.state(find.byType(EditableText));
    expect(editableText.selectionOverlay!.toolbarIsVisible, isFalse);
    expect(editableText.selectionOverlay!.handlesAreVisible, isTrue);

    final RenderEditable renderEditable = findRenderEditable(tester);
    final List<TextSelectionPoint> endpoints = globalize(
      renderEditable.getEndpointsForSelection(controller.selection),
      renderEditable,
    );
    expect(endpoints.length, 1);

    // Tap the handle to show the toolbar.
    final Offset handlePos = endpoints[0].point + const Offset(0.0, 1.0);
    await tester.tapAt(handlePos, pointer: 7);
    await tester.pump();
    expect(editableText.selectionOverlay!.toolbarIsVisible, isContextMenuProvidedByPlatform ? isFalse : isTrue);

    // Tap the handle again to hide the toolbar.
    await tester.tapAt(handlePos, pointer: 7);
    await tester.pump();
    expect(editableText.selectionOverlay!.toolbarIsVisible, isFalse);
  });

  testWidgets('when TextField would be blocked by keyboard, it is shown with enough space for the selection handle', (WidgetTester tester) async {
    final ScrollController scrollController = ScrollController();

    await tester.pumpWidget(MaterialApp(
      theme: ThemeData(),
      home: Scaffold(
        body: Center(
          child: ListView(
            controller: scrollController,
            children: <Widget>[
              Container(height: 579), // Push field almost off screen.
              const TextField(),
              Container(height: 1000),
            ],
          ),
        ),
      ),
    ));

    // Tap the TextField to put the cursor into it and bring it into view.
    expect(scrollController.offset, 0.0);
    await tester.tapAt(tester.getTopLeft(find.byType(TextField)));
    await tester.pumpAndSettle();

    // The ListView has scrolled to keep the TextField and cursor handle
    // visible.
    expect(scrollController.offset, 48.0);
  });

  // Regression test for https://github.com/flutter/flutter/issues/74566
  testWidgets('TextField and last input character are visible on the screen when the cursor is not shown', (WidgetTester tester) async {
    final ScrollController scrollController = ScrollController();
    final ScrollController textFieldScrollController = ScrollController();

    await tester.pumpWidget(MaterialApp(
      theme: ThemeData(),
      home: Scaffold(
        body: Center(
          child: ListView(
            controller: scrollController,
            children: <Widget>[
              Container(height: 579), // Push field almost off screen.
              TextField(
                scrollController: textFieldScrollController,
                showCursor: false,
              ),
              Container(height: 1000),
            ],
          ),
        ),
      ),
    ));

    // Tap the TextField to bring it into view.
    expect(scrollController.offset, 0.0);
    await tester.tapAt(tester.getTopLeft(find.byType(TextField)));
    await tester.pumpAndSettle();

    // The ListView has scrolled to keep the TextField visible.
    expect(scrollController.offset, 48.0);
    expect(textFieldScrollController.offset, 0.0);

    // After entering some long text, the last input character remains on the screen.
    final String testValue = 'I love Flutter!' * 10;
    tester.testTextInput.updateEditingValue(TextEditingValue(
      text: testValue,
      selection: TextSelection.collapsed(offset: testValue.length),
    ));
    await tester.pump();
    await tester.pumpAndSettle(); // Text scroll animation.

    expect(textFieldScrollController.offset, 1602.0);
  });

  group('height', () {
    testWidgets('By default, TextField is at least kMinInteractiveDimension high', (WidgetTester tester) async {
      await tester.pumpWidget(MaterialApp(
        theme: ThemeData(),
        home: const Scaffold(
          body: Center(
            child: TextField(),
          ),
        ),
      ));

      final RenderBox renderBox = tester.renderObject(find.byType(TextField));
      expect(renderBox.size.height, greaterThanOrEqualTo(kMinInteractiveDimension));
    });

    testWidgets("When text is very small, TextField still doesn't go below kMinInteractiveDimension height", (WidgetTester tester) async {
      await tester.pumpWidget(MaterialApp(
        theme: ThemeData(),
        home: const Scaffold(
          body: Center(
            child: TextField(
              style: TextStyle(fontSize: 2.0),
            ),
          ),
        ),
      ));

      final RenderBox renderBox = tester.renderObject(find.byType(TextField));
      expect(renderBox.size.height, kMinInteractiveDimension);
    });

    testWidgets('When isDense, TextField can go below kMinInteractiveDimension height', (WidgetTester tester) async {
      await tester.pumpWidget(MaterialApp(
        theme: ThemeData(),
        home: const Scaffold(
          body: Center(
            child: TextField(
              decoration: InputDecoration(
                isDense: true,
              ),
            ),
          ),
        ),
      ));

      final RenderBox renderBox = tester.renderObject(find.byType(TextField));
      expect(renderBox.size.height, lessThan(kMinInteractiveDimension));
    });

    group('intrinsics', () {
      Widget buildTest({ required bool isDense }) {
        return MaterialApp(
          home: Scaffold(
            body: CustomScrollView(
              slivers: <Widget>[
                SliverFillRemaining(
                  hasScrollBody: false,
                  child: Column(
                    children: <Widget>[
                      TextField(
                        decoration: InputDecoration(
                          isDense: isDense,
                        ),
                      ),
                      Container(
                        height: 1000,
                      ),
                    ],
                  ),
                ),
              ],
            ),
          ),
        );
      }

      testWidgets('By default, intrinsic height is at least kMinInteractiveDimension high', (WidgetTester tester) async {
        // Regression test for https://github.com/flutter/flutter/issues/54729
        // If the intrinsic height does not match that of the height after
        // performLayout, this will fail.
        await tester.pumpWidget(buildTest(isDense: false));
      });

      testWidgets('When isDense, intrinsic height can go below kMinInteractiveDimension height', (WidgetTester tester) async {
        // Regression test for https://github.com/flutter/flutter/issues/54729
        // If the intrinsic height does not match that of the height after
        // performLayout, this will fail.
        await tester.pumpWidget(buildTest(isDense: true));
      });
    });
  });
  testWidgets("Arrow keys don't move input focus", (WidgetTester tester) async {
    final TextEditingController controller1 = TextEditingController();
    final TextEditingController controller2 = TextEditingController();
    final TextEditingController controller3 = TextEditingController();
    final TextEditingController controller4 = TextEditingController();
    final TextEditingController controller5 = TextEditingController();
    final FocusNode focusNode1 = FocusNode(debugLabel: 'Field 1');
    final FocusNode focusNode2 = FocusNode(debugLabel: 'Field 2');
    final FocusNode focusNode3 = FocusNode(debugLabel: 'Field 3');
    final FocusNode focusNode4 = FocusNode(debugLabel: 'Field 4');
    final FocusNode focusNode5 = FocusNode(debugLabel: 'Field 5');

    // Lay out text fields in a "+" formation, and focus the center one.
    await tester.pumpWidget(MaterialApp(
      theme: ThemeData(),
      home: Scaffold(
        body: Center(
          child: Column(
            mainAxisAlignment: MainAxisAlignment.center,
            mainAxisSize: MainAxisSize.min,
            children: <Widget>[
              SizedBox(
                width: 100.0,
                child: TextField(
                  controller: controller1,
                  focusNode: focusNode1,
                ),
              ),
              Row(
                mainAxisAlignment: MainAxisAlignment.center,
                mainAxisSize: MainAxisSize.min,
                children: <Widget>[
                  SizedBox(
                    width: 100.0,
                    child: TextField(
                      controller: controller2,
                      focusNode: focusNode2,
                    ),
                  ),
                  SizedBox(
                    width: 100.0,
                    child: TextField(
                      controller: controller3,
                      focusNode: focusNode3,
                    ),
                  ),
                  SizedBox(
                    width: 100.0,
                    child: TextField(
                      controller: controller4,
                      focusNode: focusNode4,
                    ),
                  ),
                ],
              ),
              SizedBox(
                width: 100.0,
                child: TextField(
                  controller: controller5,
                  focusNode: focusNode5,
                ),
              ),
            ],
          ),
        ),
      ),
    ));

    focusNode3.requestFocus();
    await tester.pump();
    expect(focusNode3.hasPrimaryFocus, isTrue);

    await tester.sendKeyEvent(LogicalKeyboardKey.arrowUp);
    await tester.pump();
    expect(focusNode3.hasPrimaryFocus, isTrue);

    await tester.sendKeyEvent(LogicalKeyboardKey.arrowDown);
    await tester.pump();
    expect(focusNode3.hasPrimaryFocus, isTrue);

    await tester.sendKeyEvent(LogicalKeyboardKey.arrowLeft);
    await tester.pump();
    expect(focusNode3.hasPrimaryFocus, isTrue);

    await tester.sendKeyEvent(LogicalKeyboardKey.arrowRight);
    await tester.pump();
    expect(focusNode3.hasPrimaryFocus, isTrue);
  });

  testWidgets('Scrolling shortcuts are disabled in text fields', (WidgetTester tester) async {
    bool scrollInvoked = false;
    await tester.pumpWidget(
      MaterialApp(
        home: Actions(
          actions: <Type, Action<Intent>>{
            ScrollIntent: CallbackAction<ScrollIntent>(onInvoke: (Intent intent) {
              scrollInvoked = true;
              return null;
            }),
          },
          child: Material(
            child: ListView(
              children: const <Widget>[
                Padding(padding: EdgeInsets.symmetric(vertical: 200)),
                TextField(),
                Padding(padding: EdgeInsets.symmetric(vertical: 800)),
              ],
            ),
          ),
        ),
      ),
    );
    await tester.pump();
    expect(scrollInvoked, isFalse);

    // Set focus on the text field.
    await tester.tapAt(tester.getTopLeft(find.byType(TextField)));

    await tester.sendKeyEvent(LogicalKeyboardKey.space);
    expect(scrollInvoked, isFalse);

    await tester.sendKeyEvent(LogicalKeyboardKey.arrowDown);
    expect(scrollInvoked, isFalse);
  });

  testWidgets("A buildCounter that returns null doesn't affect the size of the TextField", (WidgetTester tester) async {
    // Regression test for https://github.com/flutter/flutter/issues/44909

    final GlobalKey textField1Key = GlobalKey();
    final GlobalKey textField2Key = GlobalKey();

    await tester.pumpWidget(
      MaterialApp(
        home: Scaffold(
          body: Column(
            children: <Widget>[
              TextField(key: textField1Key),
              TextField(
                key: textField2Key,
                maxLength: 1,
                buildCounter: (BuildContext context, {required int currentLength, required bool isFocused, int? maxLength}) => null,
              ),
            ],
          ),
        ),
      ),
    );

    await tester.pumpAndSettle();
    final Size textFieldSize1 = tester.getSize(find.byKey(textField1Key));
    final Size textFieldSize2 = tester.getSize(find.byKey(textField2Key));

    expect(textFieldSize1, equals(textFieldSize2));
  });

  testWidgets(
    'The selection menu displays in an Overlay without error',
    (WidgetTester tester) async {
      // This is a regression test for
      // https://github.com/flutter/flutter/issues/43787
      final TextEditingController controller = TextEditingController(
        text: 'This is a test that shows some odd behavior with Text Selection!',
      );

      await tester.pumpWidget(MaterialApp(
        home: Scaffold(
          body: Container(
            color: Colors.grey,
            child: Center(
              child: Container(
                color: Colors.red,
                width: 300,
                height: 600,
                child: Overlay(
                  initialEntries: <OverlayEntry>[
                    OverlayEntry(
                      builder: (BuildContext context) => Center(
                        child: TextField(
                          controller: controller,
                        ),
                      ),
                    ),
                  ],
                ),
              ),
            ),
          ),
        ),
      ));

      await showSelectionMenuAt(tester, controller, controller.text.indexOf('test'));
      await tester.pumpAndSettle();
      expect(tester.takeException(), isNull);
    },
  );

  testWidgets('Web does not check the clipboard status', (WidgetTester tester) async {
    final TextEditingController controller = TextEditingController(
      text: 'Atwater Peel Sherbrooke Bonaventure',
    );
    await tester.pumpWidget(
      MaterialApp(
        home: Material(
          child: Center(
            child: TextField(
              controller: controller,
            ),
          ),
        ),
      ),
    );

    bool calledGetData = false;
    bool calledHasStrings = false;
    tester.binding.defaultBinaryMessenger
      .setMockMethodCallHandler(SystemChannels.platform, (MethodCall methodCall) async {
        switch (methodCall.method) {
          case 'Clipboard.getData':
            calledGetData = true;
            break;
          case 'Clipboard.hasStrings':
            calledHasStrings = true;
            break;
          default:
            break;
        }
        return null;
      });

    final Offset textfieldStart = tester.getTopLeft(find.byType(TextField));

    // Double tap like when showing the text selection menu on Android/iOS.
    await tester.tapAt(textfieldStart + const Offset(150.0, 9.0));
    await tester.pump(const Duration(milliseconds: 50));
    await tester.tapAt(textfieldStart + const Offset(150.0, 9.0));
    await tester.pump();

    // getData is not called unless something is pasted.  hasStrings is used to
    // check the status of the clipboard.
    expect(calledGetData, false);
    if (kIsWeb) {
      // hasStrings is not checked because web doesn't show a custom text
      // selection menu.
      expect(calledHasStrings, false);
    } else {
      // hasStrings is checked in order to decide if the content can be pasted.
      expect(calledHasStrings, true);
    }
  });

  testWidgets('TextField changes mouse cursor when hovered', (WidgetTester tester) async {
    await tester.pumpWidget(
      const MaterialApp(
        home: Material(
          child: MouseRegion(
            cursor: SystemMouseCursors.forbidden,
            child: TextField(
              mouseCursor: SystemMouseCursors.grab,
              decoration: InputDecoration(
                // Add an icon so that the left edge is not the text area
                icon: Icon(Icons.person),
              ),
            ),
          ),
        ),
      ),
    );

    // Center, which is within the text area
    final Offset center = tester.getCenter(find.byType(TextField));
    // Top left, which is not the text area
    final Offset edge = tester.getTopLeft(find.byType(TextField)) + const Offset(1, 1);

    final TestGesture gesture = await tester.createGesture(kind: PointerDeviceKind.mouse, pointer: 1);
    await gesture.addPointer(location: center);

    await tester.pump();

    expect(RendererBinding.instance.mouseTracker.debugDeviceActiveCursor(1), SystemMouseCursors.grab);

    // Test default cursor
    await tester.pumpWidget(
      const MaterialApp(
        home: Material(
          child: MouseRegion(
            cursor: SystemMouseCursors.forbidden,
            child: TextField(
              decoration: InputDecoration(
                icon: Icon(Icons.person),
              ),
            ),
          ),
        ),
      ),
    );

    expect(RendererBinding.instance.mouseTracker.debugDeviceActiveCursor(1), SystemMouseCursors.text);
    await gesture.moveTo(edge);
    expect(RendererBinding.instance.mouseTracker.debugDeviceActiveCursor(1), SystemMouseCursors.text);
    await gesture.moveTo(center);

    // Test default cursor when disabled
    await tester.pumpWidget(
      const MaterialApp(
        home: Material(
          child: MouseRegion(
            cursor: SystemMouseCursors.forbidden,
            child: TextField(
              enabled: false,
              decoration: InputDecoration(
                icon: Icon(Icons.person),
              ),
            ),
          ),
        ),
      ),
    );

    expect(RendererBinding.instance.mouseTracker.debugDeviceActiveCursor(1), SystemMouseCursors.basic);
    await gesture.moveTo(edge);
    expect(RendererBinding.instance.mouseTracker.debugDeviceActiveCursor(1), SystemMouseCursors.basic);
    await gesture.moveTo(center);
  });

    testWidgets('TextField icons change mouse cursor when hovered', (WidgetTester tester) async {
    // Test default cursor in icons area.
    await tester.pumpWidget(
      const MaterialApp(
        home: Material(
          child: MouseRegion(
            cursor: SystemMouseCursors.forbidden,
            child: TextField(
              decoration: InputDecoration(
                icon: Icon(Icons.label),
                prefixIcon: Icon(Icons.cabin),
                suffixIcon: Icon(Icons.person),
              ),
            ),
          ),
        ),
      ),
    );

    // Center, which is within the text area
    final Offset center = tester.getCenter(find.byType(TextField));
    // The Icon area
    final Offset iconArea = tester.getCenter(find.byIcon(Icons.label));
    // The prefix Icon area
    final Offset prefixIconArea = tester.getCenter(find.byIcon(Icons.cabin));
    // The suffix Icon area
    final Offset suffixIconArea = tester.getCenter(find.byIcon(Icons.person));

    final TestGesture gesture = await tester.createGesture(kind: PointerDeviceKind.mouse, pointer: 1);
    await gesture.addPointer(location: center);

    await tester.pump();

    await gesture.moveTo(center);
    expect(RendererBinding.instance.mouseTracker.debugDeviceActiveCursor(1), SystemMouseCursors.text);

    await gesture.moveTo(iconArea);
    expect(RendererBinding.instance.mouseTracker.debugDeviceActiveCursor(1), SystemMouseCursors.basic);

    await gesture.moveTo(prefixIconArea);
    expect(RendererBinding.instance.mouseTracker.debugDeviceActiveCursor(1), SystemMouseCursors.basic);

    await gesture.moveTo(suffixIconArea);
    expect(RendererBinding.instance.mouseTracker.debugDeviceActiveCursor(1), SystemMouseCursors.basic);
    await gesture.moveTo(center);

    // Test click cursor in icons area for buttons.
    await tester.pumpWidget(
      MaterialApp(
        home: Material(
          child: MouseRegion(
            cursor: SystemMouseCursors.forbidden,
            child: TextField(
              decoration: InputDecoration(
                icon: IconButton(
                  icon: const Icon(Icons.label),
                  onPressed: () {},
                ),
                prefixIcon: IconButton(
                  icon: const Icon(Icons.cabin),
                  onPressed: () {},
                ),
                suffixIcon: IconButton(
                  icon: const Icon(Icons.person),
                  onPressed: () {},
                ),
              ),
            ),
          ),
        ),
      ),
    );

    await tester.pump();

    await gesture.moveTo(center);
    expect(RendererBinding.instance.mouseTracker.debugDeviceActiveCursor(1), SystemMouseCursors.text);

    await gesture.moveTo(iconArea);
    expect(RendererBinding.instance.mouseTracker.debugDeviceActiveCursor(1), SystemMouseCursors.click);

    await gesture.moveTo(prefixIconArea);
    expect(RendererBinding.instance.mouseTracker.debugDeviceActiveCursor(1), SystemMouseCursors.click);

    await gesture.moveTo(suffixIconArea);
    expect(RendererBinding.instance.mouseTracker.debugDeviceActiveCursor(1), SystemMouseCursors.click);
  });

  testWidgets('Text selection menu does not change mouse cursor when hovered', (WidgetTester tester) async {
    final TextEditingController controller = TextEditingController(
      text: 'Atwater Peel Sherbrooke Bonaventure',
    );
    await tester.pumpWidget(
      MaterialApp(
        home: Material(
          child: MouseRegion(
            cursor: SystemMouseCursors.forbidden,
            child: TextField(
              controller: controller,
            ),
          ),
        ),
      ),
    );

    expect(find.text('Copy'), findsNothing);

    final TestGesture gesture = await tester.startGesture(
      textOffsetToPosition(tester, 3),
      kind: PointerDeviceKind.mouse,
      buttons: kSecondaryMouseButton,
    );
    await tester.pump();
    await gesture.up();
    await tester.pumpAndSettle();

    expect(RendererBinding.instance.mouseTracker.debugDeviceActiveCursor(1), SystemMouseCursors.text);
    expect(find.text('Paste'), findsOneWidget);

    await gesture.moveTo(tester.getCenter(find.text('Paste')));
    expect(RendererBinding.instance.mouseTracker.debugDeviceActiveCursor(1), SystemMouseCursors.basic);
  },
    variant: TargetPlatformVariant.desktop(),
    skip: isContextMenuProvidedByPlatform, // [intended] only applies to platforms where we supply the context menu.
  );

  testWidgets('Caret rtl with changing width', (WidgetTester tester) async {
    late StateSetter setState;
    bool isWide = false;
    const double wideWidth = 300.0;
    const double narrowWidth = 200.0;
    final TextEditingController controller = TextEditingController();
    await tester.pumpWidget(
      boilerplate(
        child: StatefulBuilder(
          builder: (BuildContext context, StateSetter setter) {
            setState = setter;
            return SizedBox(
              width: isWide ? wideWidth : narrowWidth,
              child: TextField(
                key: textFieldKey,
                controller: controller,
                textDirection: TextDirection.rtl,
              ),
            );
          },
        ),
      ),
    );

    // The cursor is on the right of the input because it's RTL.
    RenderEditable editable = findRenderEditable(tester);
    double cursorRight = editable.getLocalRectForCaret(
      TextPosition(offset: controller.value.text.length),
    ).topRight.dx;
    double inputWidth = editable.size.width;
    expect(inputWidth, narrowWidth);
    expect(cursorRight, inputWidth - kCaretGap);

    // After entering some text, the cursor remains on the right of the input.
    await tester.enterText(find.byType(TextField), '12345');
    await tester.pump();
    editable = findRenderEditable(tester);
    cursorRight = editable.getLocalRectForCaret(
      TextPosition(offset: controller.value.text.length),
    ).topRight.dx;
    inputWidth = editable.size.width;
    expect(cursorRight, inputWidth - kCaretGap);

    // Since increasing the width of the input moves its right edge further to
    // the right, the cursor has followed this change and still appears on the
    // right of the input.
    setState(() {
      isWide = true;
    });
    await tester.pump();
    editable = findRenderEditable(tester);
    cursorRight = editable.getLocalRectForCaret(
      TextPosition(offset: controller.value.text.length),
    ).topRight.dx;
    inputWidth = editable.size.width;
    expect(inputWidth, wideWidth);
    expect(cursorRight, inputWidth - kCaretGap);
  });

  testWidgets('Text selection menu hides after select all on desktop', (WidgetTester tester) async {
    final TextEditingController controller = TextEditingController(
      text: 'Atwater Peel Sherbrooke Bonaventure',
    );
    await tester.pumpWidget(
      MaterialApp(
        home: Material(
          child: TextField(
            controller: controller,
          ),
        ),
      ),
    );

    final String selectAll = defaultTargetPlatform == TargetPlatform.macOS
        ? 'Select All'
        : 'Select all';

    expect(find.text(selectAll), findsNothing);
    expect(find.text('Copy'), findsNothing);

    final TestGesture gesture = await tester.startGesture(
      const Offset(10.0, 0.0) + textOffsetToPosition(tester, controller.text.length),
      kind: PointerDeviceKind.mouse,
      buttons: kSecondaryMouseButton,
    );
    await tester.pump();
    await gesture.up();
    await tester.pumpAndSettle();

    expect(
      controller.value.selection,
      TextSelection.collapsed(
        offset: controller.text.length,
        affinity: TextAffinity.upstream,
      ),
    );
    expect(find.text(selectAll), findsOneWidget);

    await tester.tapAt(tester.getCenter(find.text(selectAll)));

    await tester.pump();
    expect(find.text(selectAll), findsNothing);
    expect(find.text('Copy'), findsNothing);
  },
    // All desktop platforms except MacOS, which has no select all button.
    variant: const TargetPlatformVariant(<TargetPlatform>{ TargetPlatform.linux, TargetPlatform.windows }),
    skip: isContextMenuProvidedByPlatform, // [intended] only applies to platforms where we supply the context menu.
  );

  // Regressing test for https://github.com/flutter/flutter/issues/70625
  testWidgets('TextFields can inherit [FloatingLabelBehaviour] from InputDecorationTheme.', (WidgetTester tester) async {
    final FocusNode focusNode = FocusNode();
    Widget textFieldBuilder({ FloatingLabelBehavior behavior = FloatingLabelBehavior.auto }) {
      return MaterialApp(
        theme: ThemeData(
          inputDecorationTheme: InputDecorationTheme(
            floatingLabelBehavior: behavior,
          ),
        ),
        home: Scaffold(
          body: TextField(
            focusNode: focusNode,
            decoration: const InputDecoration(
              labelText: 'Label',
            ),
          ),
        ),
      );
    }

    await tester.pumpWidget(textFieldBuilder());
    // The label will be positioned within the content when unfocused.
    expect(tester.getTopLeft(find.text('Label')).dy, 20.0);

    focusNode.requestFocus();
    await tester.pumpAndSettle(); // label animation.
    // The label will float above the content when focused.
    expect(tester.getTopLeft(find.text('Label')).dy, 12.0);

    focusNode.unfocus();
    await tester.pumpAndSettle(); // label animation.

    await tester.pumpWidget(textFieldBuilder(behavior: FloatingLabelBehavior.never));
    await tester.pumpAndSettle(); // theme animation.
    // The label will be positioned within the content.
    expect(tester.getTopLeft(find.text('Label')).dy, 20.0);

    focusNode.requestFocus();
    await tester.pumpAndSettle(); // label animation.
    // The label will always be positioned within the content.
    expect(tester.getTopLeft(find.text('Label')).dy, 20.0);

    await tester.pumpWidget(textFieldBuilder(behavior: FloatingLabelBehavior.always));
    await tester.pumpAndSettle(); // theme animation.
    // The label will always float above the content.
    expect(tester.getTopLeft(find.text('Label')).dy, 12.0);

    focusNode.unfocus();
    await tester.pumpAndSettle(); // label animation.
    // The label will always float above the content.
    expect(tester.getTopLeft(find.text('Label')).dy, 12.0);
  });

  group('MaxLengthEnforcement', () {
    const int maxLength = 5;

    Future<void> setupWidget(
      WidgetTester tester,
      MaxLengthEnforcement? enforcement,
    ) async {
      final Widget widget = MaterialApp(
        home: Material(
          child: TextField(
            maxLength: maxLength,
            maxLengthEnforcement: enforcement,
          ),
        ),
      );

      await tester.pumpWidget(widget);
      await tester.pumpAndSettle();
    }

    testWidgets('using none enforcement.', (WidgetTester tester) async {
      const MaxLengthEnforcement enforcement = MaxLengthEnforcement.none;

      await setupWidget(tester, enforcement);

      final EditableTextState state = tester.state(find.byType(EditableText));

      state.updateEditingValue(const TextEditingValue(text: 'abc'));
      expect(state.currentTextEditingValue.text, 'abc');
      expect(state.currentTextEditingValue.composing, TextRange.empty);

      state.updateEditingValue(const TextEditingValue(text: 'abcdef', composing: TextRange(start: 3, end: 6)));
      expect(state.currentTextEditingValue.text, 'abcdef');
      expect(state.currentTextEditingValue.composing, const TextRange(start: 3, end: 6));

      state.updateEditingValue(const TextEditingValue(text: 'abcdef'));
      expect(state.currentTextEditingValue.text, 'abcdef');
      expect(state.currentTextEditingValue.composing, TextRange.empty);
    });

    testWidgets('using enforced.', (WidgetTester tester) async {
      const MaxLengthEnforcement enforcement = MaxLengthEnforcement.enforced;

      await setupWidget(tester, enforcement);

      final EditableTextState state = tester.state(find.byType(EditableText));

      state.updateEditingValue(const TextEditingValue(text: 'abc'));
      expect(state.currentTextEditingValue.text, 'abc');
      expect(state.currentTextEditingValue.composing, TextRange.empty);

      state.updateEditingValue(const TextEditingValue(text: 'abcde', composing: TextRange(start: 3, end: 5)));
      expect(state.currentTextEditingValue.text, 'abcde');
      expect(state.currentTextEditingValue.composing, const TextRange(start: 3, end: 5));

      state.updateEditingValue(const TextEditingValue(text: 'abcdef', composing: TextRange(start: 3, end: 6)));
      expect(state.currentTextEditingValue.text, 'abcde');
      expect(state.currentTextEditingValue.composing, const TextRange(start: 3, end: 5));

      state.updateEditingValue(const TextEditingValue(text: 'abcdef'));
      expect(state.currentTextEditingValue.text, 'abcde');
      expect(state.currentTextEditingValue.composing, const TextRange(start: 3, end: 5));
    });

    testWidgets('using truncateAfterCompositionEnds.', (WidgetTester tester) async {
      const MaxLengthEnforcement enforcement = MaxLengthEnforcement.truncateAfterCompositionEnds;

      await setupWidget(tester, enforcement);

      final EditableTextState state = tester.state(find.byType(EditableText));

      state.updateEditingValue(const TextEditingValue(text: 'abc'));
      expect(state.currentTextEditingValue.text, 'abc');
      expect(state.currentTextEditingValue.composing, TextRange.empty);

      state.updateEditingValue(const TextEditingValue(text: 'abcde', composing: TextRange(start: 3, end: 5)));
      expect(state.currentTextEditingValue.text, 'abcde');
      expect(state.currentTextEditingValue.composing, const TextRange(start: 3, end: 5));

      state.updateEditingValue(const TextEditingValue(text: 'abcdef', composing: TextRange(start: 3, end: 6)));
      expect(state.currentTextEditingValue.text, 'abcdef');
      expect(state.currentTextEditingValue.composing, const TextRange(start: 3, end: 6));

      state.updateEditingValue(const TextEditingValue(text: 'abcdef'));
      expect(state.currentTextEditingValue.text, 'abcde');
      expect(state.currentTextEditingValue.composing, TextRange.empty);
    });

    testWidgets('using default behavior for different platforms.', (WidgetTester tester) async {
      await setupWidget(tester, null);

      final EditableTextState state = tester.state(find.byType(EditableText));

      state.updateEditingValue(const TextEditingValue(text: '侬好啊'));
      expect(state.currentTextEditingValue.text, '侬好啊');
      expect(state.currentTextEditingValue.composing, TextRange.empty);

      state.updateEditingValue(const TextEditingValue(text: '侬好啊旁友', composing: TextRange(start: 3, end: 5)));
      expect(state.currentTextEditingValue.text, '侬好啊旁友');
      expect(state.currentTextEditingValue.composing, const TextRange(start: 3, end: 5));

      state.updateEditingValue(const TextEditingValue(text: '侬好啊旁友们', composing: TextRange(start: 3, end: 6)));
      if (kIsWeb ||
        defaultTargetPlatform == TargetPlatform.iOS ||
        defaultTargetPlatform == TargetPlatform.macOS ||
        defaultTargetPlatform == TargetPlatform.linux ||
        defaultTargetPlatform == TargetPlatform.fuchsia
      ) {
        expect(state.currentTextEditingValue.text, '侬好啊旁友们');
        expect(state.currentTextEditingValue.composing, const TextRange(start: 3, end: 6));
      } else {
        expect(state.currentTextEditingValue.text, '侬好啊旁友');
        expect(state.currentTextEditingValue.composing, const TextRange(start: 3, end: 5));
      }

      state.updateEditingValue(const TextEditingValue(text: '侬好啊旁友'));
      expect(state.currentTextEditingValue.text, '侬好啊旁友');
      expect(state.currentTextEditingValue.composing, TextRange.empty);
    });
  });

  testWidgets('prefix/suffix buttons do not leak touch events', (WidgetTester tester) async {
    // Regression test for https://github.com/flutter/flutter/issues/39376.

    int textFieldTapCount = 0;
    int prefixTapCount = 0;
    int suffixTapCount = 0;

    await tester.pumpWidget(
      MaterialApp(
        home: Scaffold(
          body: TextField(
            onTap: () { textFieldTapCount += 1; },
            decoration: InputDecoration(
              labelText: 'Label',
              prefix: ElevatedButton(
                onPressed: () { prefixTapCount += 1; },
                child: const Text('prefix'),
              ),
              suffix: ElevatedButton(
                onPressed: () { suffixTapCount += 1; },
                child: const Text('suffix'),
              ),
            ),
          ),
        ),
      ),
    );

    await tester.tap(find.text('prefix'));
    expect(textFieldTapCount, 0);
    expect(prefixTapCount, 1);
    expect(suffixTapCount, 0);

    await tester.tap(find.text('suffix'));
    expect(textFieldTapCount, 0);
    expect(prefixTapCount, 1);
    expect(suffixTapCount, 1);
  });

  testWidgets('autofill info has hint text', (WidgetTester tester) async {
    await tester.pumpWidget(
      const MaterialApp(
        home: Material(
          child: Center(
            child: TextField(
              decoration: InputDecoration(
                hintText: 'placeholder text'
              ),
            ),
          ),
        ),
      ),
    );

    await tester.tap(find.byType(TextField));

    expect(
      tester.testTextInput.setClientArgs?['autofill'],
      containsPair('hintText', 'placeholder text'),
    );
  });

  testWidgets('TextField at rest does not push any layers with alwaysNeedsAddToScene', (WidgetTester tester) async {
    await tester.pumpWidget(
      const MaterialApp(
        home:  Material(
          child: Center(
            child: TextField(),
          ),
        ),
      ),
    );

    expect(tester.layers.any((Layer layer) => layer.debugSubtreeNeedsAddToScene!), isFalse);
  });

  testWidgets('Focused TextField does not push any layers with alwaysNeedsAddToScene', (WidgetTester tester) async {
    final FocusNode focusNode = FocusNode();
    await tester.pumpWidget(
      MaterialApp(
        home:  Material(
          child: Center(
            child: TextField(focusNode: focusNode),
          ),
        ),
      ),
    );
    await tester.showKeyboard(find.byType(TextField));

    expect(focusNode.hasFocus, isTrue);
    expect(tester.layers.any((Layer layer) => layer.debugSubtreeNeedsAddToScene!), isFalse);
  });

  testWidgets('TextField does not push any layers with alwaysNeedsAddToScene after toolbar is dismissed', (WidgetTester tester) async {
    final FocusNode focusNode = FocusNode();
    await tester.pumpWidget(
      MaterialApp(
        home:  Material(
          child: Center(
            child: TextField(focusNode: focusNode),
          ),
        ),
      ),
    );

    await tester.showKeyboard(find.byType(TextField));

    // Bring up the toolbar.
    const String testValue = 'A B C';
    tester.testTextInput.updateEditingValue(
      const TextEditingValue(
        text: testValue,
      ),
    );
    await tester.pump();
    final EditableTextState state = tester.state<EditableTextState>(find.byType(EditableText));
    state.renderEditable.selectWordsInRange(from: Offset.zero, cause: SelectionChangedCause.tap);
    expect(state.showToolbar(), true);
    await tester.pumpAndSettle();
    await tester.pump(const Duration(seconds: 1));
    expect(find.text('Copy'), findsOneWidget); // Toolbar is visible

    // Hide the toolbar
    focusNode.unfocus();
    await tester.pumpAndSettle();
    await tester.pump(const Duration(seconds: 1));
    expect(find.text('Copy'), findsNothing); // Toolbar is not visible

    expect(tester.layers.any((Layer layer) => layer.debugSubtreeNeedsAddToScene!), isFalse);
  }, skip: isContextMenuProvidedByPlatform); // [intended] only applies to platforms where we supply the context menu.

  testWidgets('cursor blinking respects TickerMode', (WidgetTester tester) async {
    final FocusNode focusNode = FocusNode();
    Widget builder({required bool tickerMode}) {
      return MaterialApp(
        home:  Material(
          child: Center(
            child: TickerMode(enabled: tickerMode, child: TextField(focusNode: focusNode)),
          ),
        ),
      );
    }

    // TickerMode is on, cursor is blinking.
    await tester.pumpWidget(builder(tickerMode: true));
    await tester.showKeyboard(find.byType(TextField));
    final EditableTextState state = tester.state<EditableTextState>(find.byType(EditableText));
    final RenderEditable editable = state.renderEditable;
    expect(editable.showCursor.value, isTrue);
    await tester.pump(state.cursorBlinkInterval);
    expect(editable.showCursor.value, isFalse);
    await tester.pump(state.cursorBlinkInterval);
    expect(editable.showCursor.value, isTrue);
    await tester.pump(state.cursorBlinkInterval);
    expect(editable.showCursor.value, isFalse);

    // TickerMode is off, cursor does not blink.
    await tester.pumpWidget(builder(tickerMode: false));
    expect(editable.showCursor.value, isFalse);
    await tester.pump(state.cursorBlinkInterval);
    expect(editable.showCursor.value, isFalse);
    await tester.pump(state.cursorBlinkInterval);
    expect(editable.showCursor.value, isFalse);
    await tester.pump(state.cursorBlinkInterval);
    expect(editable.showCursor.value, isFalse);

    // TickerMode is on, cursor blinks again.
    await tester.pumpWidget(builder(tickerMode: true));
    expect(editable.showCursor.value, isTrue);
    await tester.pump(state.cursorBlinkInterval);
    expect(editable.showCursor.value, isFalse);
    await tester.pump(state.cursorBlinkInterval);
    expect(editable.showCursor.value, isTrue);
    await tester.pump(state.cursorBlinkInterval);
    expect(editable.showCursor.value, isFalse);

    // Dismissing focus while tickerMode is off does not start cursor blinking
    // when tickerMode is turned on again.
    await tester.pumpWidget(builder(tickerMode: false));
    focusNode.unfocus();
    await tester.pump();
    expect(editable.showCursor.value, isFalse);
    await tester.pump(state.cursorBlinkInterval);
    expect(editable.showCursor.value, isFalse);
    await tester.pump(state.cursorBlinkInterval);
    expect(editable.showCursor.value, isFalse);
    await tester.pumpWidget(builder(tickerMode: true));
    expect(editable.showCursor.value, isFalse);
    await tester.pump(state.cursorBlinkInterval);
    expect(editable.showCursor.value, isFalse);
    await tester.pump(state.cursorBlinkInterval);
    expect(editable.showCursor.value, isFalse);

    // Focusing while tickerMode is off does not start cursor blinking...
    await tester.pumpWidget(builder(tickerMode: false));
    await tester.showKeyboard(find.byType(TextField));
    expect(editable.showCursor.value, isFalse);
    await tester.pump(state.cursorBlinkInterval);
    expect(editable.showCursor.value, isFalse);
    await tester.pump(state.cursorBlinkInterval);
    expect(editable.showCursor.value, isFalse);

    // ... but it does start when tickerMode is switched on again.
    await tester.pumpWidget(builder(tickerMode: true));
    expect(editable.showCursor.value, isTrue);
    await tester.pump(state.cursorBlinkInterval);
    expect(editable.showCursor.value, isFalse);
    await tester.pump(state.cursorBlinkInterval);
    expect(editable.showCursor.value, isTrue);
  });

  testWidgets('can shift + tap to select with a keyboard (Apple platforms)', (WidgetTester tester) async {
    final TextEditingController controller = TextEditingController(
      text: 'Atwater Peel Sherbrooke Bonaventure',
    );
    await tester.pumpWidget(
      MaterialApp(
        home:  Material(
          child: Center(
            child: TextField(controller: controller),
          ),
        ),
      ),
    );

    await tester.tapAt(textOffsetToPosition(tester, 13));
    await tester.pumpAndSettle();
    expect(controller.selection.baseOffset, 13);
    expect(controller.selection.extentOffset, 13);

    await tester.pump(kDoubleTapTimeout);
    await tester.sendKeyDownEvent(LogicalKeyboardKey.shift);
    await tester.tapAt(textOffsetToPosition(tester, 20));
    await tester.pumpAndSettle();
    expect(controller.selection.baseOffset, 13);
    expect(controller.selection.extentOffset, 20);

    await tester.pump(kDoubleTapTimeout);
    await tester.tapAt(textOffsetToPosition(tester, 23));
    await tester.pumpAndSettle();
    expect(controller.selection.baseOffset, 13);
    expect(controller.selection.extentOffset, 23);

    await tester.pump(kDoubleTapTimeout);
    await tester.tapAt(textOffsetToPosition(tester, 4));
    await tester.pumpAndSettle();
    expect(controller.selection.baseOffset, 23);
    expect(controller.selection.extentOffset, 4);

    await tester.sendKeyUpEvent(LogicalKeyboardKey.shift);
    expect(controller.selection.baseOffset, 23);
    expect(controller.selection.extentOffset, 4);
  }, variant: const TargetPlatformVariant(<TargetPlatform>{ TargetPlatform.iOS,  TargetPlatform.macOS }));

  testWidgets('can shift + tap to select with a keyboard (non-Apple platforms)', (WidgetTester tester) async {
    final TextEditingController controller = TextEditingController(
      text: 'Atwater Peel Sherbrooke Bonaventure',
    );
    await tester.pumpWidget(
      MaterialApp(
        home:  Material(
          child: Center(
            child: TextField(controller: controller),
          ),
        ),
      ),
    );

    await tester.tapAt(textOffsetToPosition(tester, 13));
    await tester.pumpAndSettle();
    expect(controller.selection.baseOffset, 13);
    expect(controller.selection.extentOffset, 13);

    await tester.pump(kDoubleTapTimeout);
    await tester.sendKeyDownEvent(LogicalKeyboardKey.shift);
    await tester.tapAt(textOffsetToPosition(tester, 20));
    await tester.pumpAndSettle();
    expect(controller.selection.baseOffset, 13);
    expect(controller.selection.extentOffset, 20);

    await tester.pump(kDoubleTapTimeout);
    await tester.sendKeyDownEvent(LogicalKeyboardKey.shift);
    await tester.tapAt(textOffsetToPosition(tester, 23));
    await tester.pumpAndSettle();
    expect(controller.selection.baseOffset, 13);
    expect(controller.selection.extentOffset, 23);

    await tester.pump(kDoubleTapTimeout);
    await tester.sendKeyDownEvent(LogicalKeyboardKey.shift);
    await tester.tapAt(textOffsetToPosition(tester, 4));
    await tester.pumpAndSettle();
    expect(controller.selection.baseOffset, 13);
    expect(controller.selection.extentOffset, 4);

    await tester.sendKeyUpEvent(LogicalKeyboardKey.shift);
    expect(controller.selection.baseOffset, 13);
    expect(controller.selection.extentOffset, 4);
  }, variant: const TargetPlatformVariant(<TargetPlatform>{ TargetPlatform.android, TargetPlatform.fuchsia, TargetPlatform.linux, TargetPlatform.windows }));

  testWidgets('shift tapping an unfocused field', (WidgetTester tester) async {
    final TextEditingController controller = TextEditingController(
      text: 'Atwater Peel Sherbrooke Bonaventure',
    );
    final FocusNode focusNode = FocusNode();
    await tester.pumpWidget(
      MaterialApp(
        home:  Material(
          child: Center(
            child: TextField(
              controller: controller,
              focusNode: focusNode,
            ),
          ),
        ),
      ),
    );
    expect(focusNode.hasFocus, isFalse);

    // Put the cursor at the end of the field.
    await tester.tapAt(textOffsetToPosition(tester, controller.text.length));
    await tester.pump(kDoubleTapTimeout);
    await tester.pumpAndSettle();
    expect(focusNode.hasFocus, isTrue);
    expect(controller.selection.baseOffset, 35);
    expect(controller.selection.extentOffset, 35);

    // Unfocus the field, but the selection remains.
    focusNode.unfocus();
    await tester.pumpAndSettle();
    expect(focusNode.hasFocus, isFalse);
    expect(controller.selection.baseOffset, 35);
    expect(controller.selection.extentOffset, 35);

    // Shift tap in the middle of the field.
    await tester.sendKeyDownEvent(LogicalKeyboardKey.shift);
    await tester.tapAt(textOffsetToPosition(tester, 20));
    await tester.pumpAndSettle();
    expect(focusNode.hasFocus, isTrue);
    switch (defaultTargetPlatform) {
      // Apple platforms start the selection from 0.
      case TargetPlatform.iOS:
      case TargetPlatform.macOS:
        expect(controller.selection.baseOffset, 0);
        break;

      // Other platforms start from the previous selection.
      case TargetPlatform.android:
      case TargetPlatform.fuchsia:
      case TargetPlatform.linux:
      case TargetPlatform.windows:
        expect(controller.selection.baseOffset, 35);
        break;
    }
    expect(controller.selection.extentOffset, 20);
  }, variant: TargetPlatformVariant.all());

  testWidgets('can shift + tap + drag to select with a keyboard (Apple platforms)', (WidgetTester tester) async {
    final TextEditingController controller = TextEditingController(
      text: 'Atwater Peel Sherbrooke Bonaventure',
    );
    final bool isTargetPlatformMobile = defaultTargetPlatform == TargetPlatform.iOS;
    await tester.pumpWidget(
      MaterialApp(
        home:  Material(
          child: Center(
            child: TextField(controller: controller),
          ),
        ),
      ),
    );

    await tester.tapAt(textOffsetToPosition(tester, 8));
    await tester.pumpAndSettle();
    expect(controller.selection.baseOffset, 8);
    expect(controller.selection.extentOffset, 8);

    await tester.pump(kDoubleTapTimeout);
    await tester.sendKeyDownEvent(LogicalKeyboardKey.shift);
    final TestGesture gesture =
        await tester.startGesture(
          textOffsetToPosition(tester, 23),
          pointer: 7,
          kind: PointerDeviceKind.mouse,
        );
    if (isTargetPlatformMobile) {
      await gesture.up();
    }
    await tester.pumpAndSettle();
    expect(controller.selection.baseOffset, 8);
    expect(controller.selection.extentOffset, 23);

    // Expand the selection a bit.
    if (isTargetPlatformMobile) {
      await gesture.down(textOffsetToPosition(tester, 24));
    }
    await tester.pumpAndSettle();
    await gesture.moveTo(textOffsetToPosition(tester, 28));
    await tester.pumpAndSettle();
    expect(controller.selection.baseOffset, 8);
    expect(controller.selection.extentOffset, 28);

    // Move back to the original selection.
    await gesture.moveTo(textOffsetToPosition(tester, 23));
    await tester.pumpAndSettle();
    expect(controller.selection.baseOffset, 8);
    expect(controller.selection.extentOffset, 23);

    // Collapse the selection.
    await gesture.moveTo(textOffsetToPosition(tester, 8));
    await tester.pumpAndSettle();
    expect(controller.selection.baseOffset, 8);
    expect(controller.selection.extentOffset, 8);

    // Invert the selection. The base jumps to the original extent.
    await gesture.moveTo(textOffsetToPosition(tester, 7));
    await tester.pumpAndSettle();
    expect(controller.selection.baseOffset, 23);
    expect(controller.selection.extentOffset, 7);

    // Continuing to move in the inverted direction expands the selection.
    await gesture.moveTo(textOffsetToPosition(tester, 4));
    await tester.pumpAndSettle();
    expect(controller.selection.baseOffset, 23);
    expect(controller.selection.extentOffset, 4);

    // Move back to the original base.
    await gesture.moveTo(textOffsetToPosition(tester, 8));
    await tester.pumpAndSettle();
    expect(controller.selection.baseOffset, 23);
    expect(controller.selection.extentOffset, 8);

    // Continue to move past the original base, which will cause the selection
    // to invert back to the original orientation.
    await gesture.moveTo(textOffsetToPosition(tester, 9));
    await tester.pumpAndSettle();
    expect(controller.selection.baseOffset, 8);
    expect(controller.selection.extentOffset, 9);

    // Continuing to select in this direction selects just like it did
    // originally.
    await gesture.moveTo(textOffsetToPosition(tester, 24));
    await tester.pumpAndSettle();
    expect(controller.selection.baseOffset, 8);
    expect(controller.selection.extentOffset, 24);

    // Releasing the shift key has no effect; the selection continues as the
    // mouse continues to move.
    await tester.sendKeyUpEvent(LogicalKeyboardKey.shift);
    expect(controller.selection.baseOffset, 8);
    expect(controller.selection.extentOffset, 24);
    await gesture.moveTo(textOffsetToPosition(tester, 26));
    await tester.pumpAndSettle();
    expect(controller.selection.baseOffset, 8);
    expect(controller.selection.extentOffset, 26);

    await gesture.up();
    expect(controller.selection.baseOffset, 8);
    expect(controller.selection.extentOffset, 26);
  }, variant: const TargetPlatformVariant(<TargetPlatform>{ TargetPlatform.iOS, TargetPlatform.macOS }));

  testWidgets('can shift + tap + drag to select with a keyboard (non-Apple platforms)', (WidgetTester tester) async {
    final TextEditingController controller = TextEditingController(
      text: 'Atwater Peel Sherbrooke Bonaventure',
    );
    final bool isTargetPlatformMobile = defaultTargetPlatform == TargetPlatform.android
        || defaultTargetPlatform == TargetPlatform.fuchsia;
    await tester.pumpWidget(
      MaterialApp(
        home:  Material(
          child: Center(
            child: TextField(controller: controller),
          ),
        ),
      ),
    );

    await tester.tapAt(textOffsetToPosition(tester, 8));
    await tester.pumpAndSettle();
    expect(controller.selection.baseOffset, 8);
    expect(controller.selection.extentOffset, 8);

    await tester.pump(kDoubleTapTimeout);
    await tester.sendKeyDownEvent(LogicalKeyboardKey.shift);
    final TestGesture gesture =
        await tester.startGesture(
          textOffsetToPosition(tester, 23),
          pointer: 7,
          kind: PointerDeviceKind.mouse,
        );
    if (isTargetPlatformMobile) {
      await gesture.up();
    }
    await tester.pumpAndSettle();
    expect(controller.selection.baseOffset, 8);
    expect(controller.selection.extentOffset, 23);

    // Expand the selection a bit.
    if (isTargetPlatformMobile) {
      await gesture.down(textOffsetToPosition(tester, 23));
    }
    await gesture.moveTo(textOffsetToPosition(tester, 28));
    await tester.pumpAndSettle();
    expect(controller.selection.baseOffset, 8);
    expect(controller.selection.extentOffset, 28);

    // Move back to the original selection.
    await gesture.moveTo(textOffsetToPosition(tester, 23));
    await tester.pumpAndSettle();
    expect(controller.selection.baseOffset, 8);
    expect(controller.selection.extentOffset, 23);

    // Collapse the selection.
    await gesture.moveTo(textOffsetToPosition(tester, 8));
    await tester.pumpAndSettle();
    expect(controller.selection.baseOffset, 8);
    expect(controller.selection.extentOffset, 8);

    // Invert the selection. The original selection is not restored like on iOS
    // and Mac.
    await gesture.moveTo(textOffsetToPosition(tester, 7));
    await tester.pumpAndSettle();
    expect(controller.selection.baseOffset, 8);
    expect(controller.selection.extentOffset, 7);

    // Continuing to move in the inverted direction expands the selection.
    await gesture.moveTo(textOffsetToPosition(tester, 4));
    await tester.pumpAndSettle();
    expect(controller.selection.baseOffset, 8);
    expect(controller.selection.extentOffset, 4);

    // Move back to the original base.
    await gesture.moveTo(textOffsetToPosition(tester, 8));
    await tester.pumpAndSettle();
    expect(controller.selection.baseOffset, 8);
    expect(controller.selection.extentOffset, 8);

    // Continue to move past the original base.
    await gesture.moveTo(textOffsetToPosition(tester, 9));
    await tester.pumpAndSettle();
    expect(controller.selection.baseOffset, 8);
    expect(controller.selection.extentOffset, 9);

    // Continuing to select in this direction selects just like it did
    // originally.
    await gesture.moveTo(textOffsetToPosition(tester, 24));
    await tester.pumpAndSettle();
    expect(controller.selection.baseOffset, 8);
    expect(controller.selection.extentOffset, 24);

    // Releasing the shift key has no effect; the selection continues as the
    // mouse continues to move.
    await tester.sendKeyUpEvent(LogicalKeyboardKey.shift);
    expect(controller.selection.baseOffset, 8);
    expect(controller.selection.extentOffset, 24);
    await gesture.moveTo(textOffsetToPosition(tester, 26));
    await tester.pumpAndSettle();
    expect(controller.selection.baseOffset, 8);
    expect(controller.selection.extentOffset, 26);

    await gesture.up();
    expect(controller.selection.baseOffset, 8);
    expect(controller.selection.extentOffset, 26);
  }, variant: const TargetPlatformVariant(<TargetPlatform>{ TargetPlatform.linux, TargetPlatform.android, TargetPlatform.fuchsia, TargetPlatform.windows }));

  testWidgets('can shift + tap + drag to select with a keyboard, reversed (Apple platforms)', (WidgetTester tester) async {
    final TextEditingController controller = TextEditingController(
      text: 'Atwater Peel Sherbrooke Bonaventure',
    );
    final bool isTargetPlatformMobile = defaultTargetPlatform == TargetPlatform.iOS;
    await tester.pumpWidget(
      MaterialApp(
        home:  Material(
          child: Center(
            child: TextField(controller: controller),
          ),
        ),
      ),
    );

    // Make a selection from right to left.
    await tester.tapAt(textOffsetToPosition(tester, 23));
    await tester.pumpAndSettle();
    expect(controller.selection.baseOffset, 23);
    expect(controller.selection.extentOffset, 23);
    await tester.pump(kDoubleTapTimeout);
    await tester.sendKeyDownEvent(LogicalKeyboardKey.shift);
    final TestGesture gesture =
        await tester.startGesture(
          textOffsetToPosition(tester, 8),
          pointer: 7,
          kind: PointerDeviceKind.mouse,
        );
    if (isTargetPlatformMobile) {
      await gesture.up();
    }
    await tester.pumpAndSettle();
    expect(controller.selection.baseOffset, 23);
    expect(controller.selection.extentOffset, 8);

    // Expand the selection a bit.
    if (isTargetPlatformMobile) {
      await gesture.down(textOffsetToPosition(tester, 7));
    }
    await gesture.moveTo(textOffsetToPosition(tester, 5));
    await tester.pumpAndSettle();
    expect(controller.selection.baseOffset, 23);
    expect(controller.selection.extentOffset, 5);

    // Move back to the original selection.
    await gesture.moveTo(textOffsetToPosition(tester, 8));
    await tester.pumpAndSettle();
    expect(controller.selection.baseOffset, 23);
    expect(controller.selection.extentOffset, 8);

    // Collapse the selection.
    await gesture.moveTo(textOffsetToPosition(tester, 23));
    await tester.pumpAndSettle();
    expect(controller.selection.baseOffset, 23);
    expect(controller.selection.extentOffset, 23);

    // Invert the selection. The base jumps to the original extent.
    await gesture.moveTo(textOffsetToPosition(tester, 24));
    await tester.pumpAndSettle();
    expect(controller.selection.baseOffset, 8);
    expect(controller.selection.extentOffset, 24);

    // Continuing to move in the inverted direction expands the selection.
    await gesture.moveTo(textOffsetToPosition(tester, 27));
    await tester.pumpAndSettle();
    expect(controller.selection.baseOffset, 8);
    expect(controller.selection.extentOffset, 27);

    // Move back to the original base.
    await gesture.moveTo(textOffsetToPosition(tester, 23));
    await tester.pumpAndSettle();
    expect(controller.selection.baseOffset, 8);
    expect(controller.selection.extentOffset, 23);

    // Continue to move past the original base, which will cause the selection
    // to invert back to the original orientation.
    await gesture.moveTo(textOffsetToPosition(tester, 22));
    await tester.pumpAndSettle();
    expect(controller.selection.baseOffset, 23);
    expect(controller.selection.extentOffset, 22);

    // Continuing to select in this direction selects just like it did
    // originally.
    await gesture.moveTo(textOffsetToPosition(tester, 16));
    await tester.pumpAndSettle();
    expect(controller.selection.baseOffset, 23);
    expect(controller.selection.extentOffset, 16);

    // Releasing the shift key has no effect; the selection continues as the
    // mouse continues to move.
    await tester.sendKeyUpEvent(LogicalKeyboardKey.shift);
    expect(controller.selection.baseOffset, 23);
    expect(controller.selection.extentOffset, 16);
    await gesture.moveTo(textOffsetToPosition(tester, 14));
    await tester.pumpAndSettle();
    expect(controller.selection.baseOffset, 23);
    expect(controller.selection.extentOffset, 14);

    await gesture.up();
    expect(controller.selection.baseOffset, 23);
    expect(controller.selection.extentOffset, 14);
  }, variant: const TargetPlatformVariant(<TargetPlatform>{ TargetPlatform.iOS, TargetPlatform.macOS }));

  testWidgets('can shift + tap + drag to select with a keyboard, reversed (non-Apple platforms)', (WidgetTester tester) async {
    final TextEditingController controller = TextEditingController(
      text: 'Atwater Peel Sherbrooke Bonaventure',
    );
    final bool isTargetPlatformMobile = defaultTargetPlatform == TargetPlatform.android
        || defaultTargetPlatform == TargetPlatform.fuchsia;
    await tester.pumpWidget(
      MaterialApp(
        home:  Material(
          child: Center(
            child: TextField(controller: controller),
          ),
        ),
      ),
    );

    // Make a selection from right to left.
    await tester.tapAt(textOffsetToPosition(tester, 23));
    await tester.pumpAndSettle();
    expect(controller.selection.baseOffset, 23);
    expect(controller.selection.extentOffset, 23);
    await tester.pump(kDoubleTapTimeout);
    await tester.sendKeyDownEvent(LogicalKeyboardKey.shift);
    final TestGesture gesture =
        await tester.startGesture(
          textOffsetToPosition(tester, 8),
          pointer: 7,
          kind: PointerDeviceKind.mouse,
        );
    if (isTargetPlatformMobile) {
      await gesture.up();
    }
    await tester.pumpAndSettle();
    expect(controller.selection.baseOffset, 23);
    expect(controller.selection.extentOffset, 8);

    // Expand the selection a bit.
    if (isTargetPlatformMobile) {
      await gesture.down(textOffsetToPosition(tester, 8));
    }
    await gesture.moveTo(textOffsetToPosition(tester, 5));
    await tester.pumpAndSettle();
    expect(controller.selection.baseOffset, 23);
    expect(controller.selection.extentOffset, 5);

    // Move back to the original selection.
    await gesture.moveTo(textOffsetToPosition(tester, 8));
    await tester.pumpAndSettle();
    expect(controller.selection.baseOffset, 23);
    expect(controller.selection.extentOffset, 8);

    // Collapse the selection.
    await gesture.moveTo(textOffsetToPosition(tester, 23));
    await tester.pumpAndSettle();
    expect(controller.selection.baseOffset, 23);
    expect(controller.selection.extentOffset, 23);

    // Invert the selection. The selection is not restored like it would be on
    // iOS and Mac.
    await gesture.moveTo(textOffsetToPosition(tester, 24));
    await tester.pumpAndSettle();
    expect(controller.selection.baseOffset, 23);
    expect(controller.selection.extentOffset, 24);

    // Continuing to move in the inverted direction expands the selection.
    await gesture.moveTo(textOffsetToPosition(tester, 27));
    await tester.pumpAndSettle();
    expect(controller.selection.baseOffset, 23);
    expect(controller.selection.extentOffset, 27);

    // Move back to the original base.
    await gesture.moveTo(textOffsetToPosition(tester, 23));
    await tester.pumpAndSettle();
    expect(controller.selection.baseOffset, 23);
    expect(controller.selection.extentOffset, 23);

    // Continue to move past the original base.
    await gesture.moveTo(textOffsetToPosition(tester, 22));
    await tester.pumpAndSettle();
    expect(controller.selection.baseOffset, 23);
    expect(controller.selection.extentOffset, 22);

    // Continuing to select in this direction selects just like it did
    // originally.
    await gesture.moveTo(textOffsetToPosition(tester, 16));
    await tester.pumpAndSettle();
    expect(controller.selection.baseOffset, 23);
    expect(controller.selection.extentOffset, 16);

    // Releasing the shift key has no effect; the selection continues as the
    // mouse continues to move.
    await tester.sendKeyUpEvent(LogicalKeyboardKey.shift);
    expect(controller.selection.baseOffset, 23);
    expect(controller.selection.extentOffset, 16);
    await gesture.moveTo(textOffsetToPosition(tester, 14));
    await tester.pumpAndSettle();
    expect(controller.selection.baseOffset, 23);
    expect(controller.selection.extentOffset, 14);

    await gesture.up();
    expect(controller.selection.baseOffset, 23);
    expect(controller.selection.extentOffset, 14);
  }, variant: const TargetPlatformVariant(<TargetPlatform>{ TargetPlatform.linux, TargetPlatform.android, TargetPlatform.fuchsia, TargetPlatform.windows }));

  // Regression test for https://github.com/flutter/flutter/issues/101587.
  testWidgets('Right clicking menu behavior', (WidgetTester tester) async {
    final TextEditingController controller = TextEditingController(
      text: 'blah1 blah2',
    );
    await tester.pumpWidget(
      MaterialApp(
        home: Material(
          child: TextField(
            controller: controller,
          ),
        ),
      ),
    );

    // Initially, the menu is not shown and there is no selection.
    expect(find.byType(CupertinoButton), findsNothing);
    expect(controller.selection, const TextSelection(baseOffset: -1, extentOffset: -1));

    final Offset midBlah1 = textOffsetToPosition(tester, 2);
    final Offset midBlah2 = textOffsetToPosition(tester, 8);

    // Right click the second word.
    final TestGesture gesture = await tester.startGesture(
      midBlah2,
      kind: PointerDeviceKind.mouse,
      buttons: kSecondaryMouseButton,
    );
    await tester.pump();
    await gesture.up();
    await tester.pumpAndSettle();

    switch (defaultTargetPlatform) {
      case TargetPlatform.iOS:
      case TargetPlatform.macOS:
        expect(controller.selection, const TextSelection(baseOffset: 6, extentOffset: 11));
        expect(find.text('Cut'), findsOneWidget);
        expect(find.text('Copy'), findsOneWidget);
        expect(find.text('Paste'), findsOneWidget);
        break;

      case TargetPlatform.android:
      case TargetPlatform.fuchsia:
      case TargetPlatform.linux:
      case TargetPlatform.windows:
        expect(controller.selection, const TextSelection.collapsed(offset: 8));
        expect(find.text('Cut'), findsNothing);
        expect(find.text('Copy'), findsNothing);
        expect(find.text('Paste'), findsOneWidget);
        expect(find.text('Select all'), findsOneWidget);
        break;
    }

    // Right click the first word.
    await gesture.down(midBlah1);
    await tester.pump();
    await gesture.up();
    await tester.pumpAndSettle();

    switch (defaultTargetPlatform) {
      case TargetPlatform.iOS:
      case TargetPlatform.macOS:
        expect(controller.selection, const TextSelection(baseOffset: 0, extentOffset: 5));
        expect(find.text('Cut'), findsOneWidget);
        expect(find.text('Copy'), findsOneWidget);
        expect(find.text('Paste'), findsOneWidget);
        break;

      case TargetPlatform.android:
      case TargetPlatform.fuchsia:
      case TargetPlatform.linux:
      case TargetPlatform.windows:
        expect(controller.selection, const TextSelection.collapsed(offset: 8));
        expect(find.text('Cut'), findsNothing);
        expect(find.text('Copy'), findsNothing);
        expect(find.text('Paste'), findsNothing);
        expect(find.text('Select all'), findsNothing);
        break;
    }
  },
    variant: TargetPlatformVariant.all(),
    skip: isContextMenuProvidedByPlatform, // [intended] only applies to platforms where we supply the context menu.
  );

  group('Right click focus', () {
    testWidgets('Can right click to focus multiple times', (WidgetTester tester) async {
      // Regression test for https://github.com/flutter/flutter/pull/103228
      final FocusNode focusNode1 = FocusNode();
      final FocusNode focusNode2 = FocusNode();
      final UniqueKey key1 = UniqueKey();
      final UniqueKey key2 = UniqueKey();
      await tester.pumpWidget(
        MaterialApp(
          home: Material(
            child: Column(
              children: <Widget>[
                TextField(
                  key: key1,
                  focusNode: focusNode1,
                ),
                const SizedBox(height: 100.0),
                TextField(
                  key: key2,
                  focusNode: focusNode2,
                ),
              ],
            ),
          ),
        ),
      );

      // Interact with the field to establish the input connection.
      await tester.tapAt(
        tester.getCenter(find.byKey(key1)),
        buttons: kSecondaryButton,
      );
      await tester.pump();

      expect(focusNode1.hasFocus, isTrue);
      expect(focusNode2.hasFocus, isFalse);

      await tester.tapAt(
        tester.getCenter(find.byKey(key2)),
        buttons: kSecondaryButton,
      );
      await tester.pump();

      expect(focusNode1.hasFocus, isFalse);
      expect(focusNode2.hasFocus, isTrue);

      await tester.tapAt(
        tester.getCenter(find.byKey(key1)),
        buttons: kSecondaryButton,
      );
      await tester.pump();

      expect(focusNode1.hasFocus, isTrue);
      expect(focusNode2.hasFocus, isFalse);
    });

    testWidgets('Can right click to focus on previously selected word on Apple platforms', (WidgetTester tester) async {
      final FocusNode focusNode1 = FocusNode();
      final FocusNode focusNode2 = FocusNode();
      final TextEditingController controller = TextEditingController(
        text: 'first second',
      );
      final UniqueKey key1 = UniqueKey();
      await tester.pumpWidget(
        MaterialApp(
          home: Material(
            child: Column(
              children: <Widget>[
                TextField(
                  key: key1,
                  controller: controller,
                  focusNode: focusNode1,
                ),
                Focus(
                  focusNode: focusNode2,
                  child: const Text('focusable'),
                ),
              ],
            ),
          ),
        ),
      );

      // Interact with the field to establish the input connection.
      await tester.tapAt(
        tester.getCenter(find.byKey(key1)),
        buttons: kSecondaryButton,
      );
      await tester.pump();

      expect(focusNode1.hasFocus, isTrue);
      expect(focusNode2.hasFocus, isFalse);

      // Select the second word.
      controller.selection = const TextSelection(
        baseOffset: 6,
        extentOffset: 12,
      );
      await tester.pump();

      expect(focusNode1.hasFocus, isTrue);
      expect(focusNode2.hasFocus, isFalse);
      expect(controller.selection.isCollapsed, isFalse);
      expect(controller.selection.baseOffset, 6);
      expect(controller.selection.extentOffset, 12);

      // Unfocus the first field.
      focusNode2.requestFocus();
      await tester.pumpAndSettle();

      expect(focusNode1.hasFocus, isFalse);
      expect(focusNode2.hasFocus, isTrue);

      // Right click the second word in the first field, which is still selected
      // even though the selection is not visible.
      await tester.tapAt(
        textOffsetToPosition(tester, 8),
        buttons: kSecondaryButton,
      );
      await tester.pump();

      expect(focusNode1.hasFocus, isTrue);
      expect(focusNode2.hasFocus, isFalse);
      expect(controller.selection.baseOffset, 6);
      expect(controller.selection.extentOffset, 12);

      // Select everything.
      controller.selection = const TextSelection(
        baseOffset: 0,
        extentOffset: 12,
      );
      await tester.pump();

      expect(focusNode1.hasFocus, isTrue);
      expect(focusNode2.hasFocus, isFalse);
      expect(controller.selection.baseOffset, 0);
      expect(controller.selection.extentOffset, 12);

      // Unfocus the first field.
      focusNode2.requestFocus();
      await tester.pumpAndSettle();

      // Right click the first word in the first field.
      await tester.tapAt(
        textOffsetToPosition(tester, 2),
        buttons: kSecondaryButton,
      );
      await tester.pump();

      expect(focusNode1.hasFocus, isTrue);
      expect(focusNode2.hasFocus, isFalse);
      expect(controller.selection.baseOffset, 0);
      expect(controller.selection.extentOffset, 5);
    }, variant: const TargetPlatformVariant(<TargetPlatform>{ TargetPlatform.iOS, TargetPlatform.macOS }));
  });

  group('context menu', () {
    testWidgets('builds AdaptiveTextSelectionToolbar by default', (WidgetTester tester) async {
      final TextEditingController controller = TextEditingController(text: '');
      await tester.pumpWidget(
        MaterialApp(
          home: Material(
            child: Column(
              children: <Widget>[
                TextField(
                  controller: controller,
                ),
              ],
            ),
          ),
        ),
      );

      await tester.pump(); // Wait for autofocus to take effect.

      expect(find.byType(AdaptiveTextSelectionToolbar), findsNothing);

      // Long-press to bring up the context menu.
      final Finder textFinder = find.byType(EditableText);
      await tester.longPress(textFinder);
      tester.state<EditableTextState>(textFinder).showToolbar();
      await tester.pumpAndSettle();

      expect(find.byType(AdaptiveTextSelectionToolbar), findsOneWidget);
    },
      skip: kIsWeb, // [intended] on web the browser handles the context menu.
    );

    testWidgets('contextMenuBuilder is used in place of the default text selection toolbar', (WidgetTester tester) async {
      final GlobalKey key = GlobalKey();
      final TextEditingController controller = TextEditingController(text: '');
      await tester.pumpWidget(
        MaterialApp(
          home: Material(
            child: Column(
              children: <Widget>[
                TextField(
                  controller: controller,
                  contextMenuBuilder: (
                    BuildContext context,
                    EditableTextState editableTextState,
                  ) {
                    return Placeholder(key: key);
                  },
                ),
              ],
            ),
          ),
        ),
      );

      await tester.pump(); // Wait for autofocus to take effect.

      expect(find.byKey(key), findsNothing);

      // Long-press to bring up the context menu.
      final Finder textFinder = find.byType(EditableText);
      await tester.longPress(textFinder);
      tester.state<EditableTextState>(textFinder).showToolbar();
      await tester.pumpAndSettle();

      expect(find.byKey(key), findsOneWidget);
    },
      skip: kIsWeb, // [intended] on web the browser handles the context menu.
    );
  });

  group('magnifier builder', () {
    testWidgets('should build custom magnifier if given',
        (WidgetTester tester) async {
      final Widget customMagnifier = Container(
        key: UniqueKey(),
      );
      final TextField textField = TextField(
        magnifierConfiguration: TextMagnifierConfiguration(
          magnifierBuilder: (_, __, ___) => customMagnifier,
        ),
      );

      await tester.pumpWidget(const MaterialApp(
        home: Placeholder(),
      ));

      final BuildContext context =
          tester.firstElement(find.byType(Placeholder));

      expect(
          textField.magnifierConfiguration!.magnifierBuilder(
              context,
              MagnifierController(),
              ValueNotifier<MagnifierInfo>(MagnifierInfo.empty),
            ),
          isA<Widget>().having(
              (Widget widget) => widget.key,
              'built magnifier key equal to passed in magnifier key',
              equals(customMagnifier.key)));
    });

    group('defaults', () {
      testWidgets('should build Magnifier on Android', (WidgetTester tester) async {
        await tester.pumpWidget(const MaterialApp(
          home: Scaffold(body: TextField()))
        );

        final BuildContext context = tester.firstElement(find.byType(TextField));
        final EditableText editableText = tester.widget(find.byType(EditableText));

        expect(
            editableText.magnifierConfiguration.magnifierBuilder(
                context,
                MagnifierController(),
                ValueNotifier<MagnifierInfo>(MagnifierInfo.empty),
              ),
            isA<TextMagnifier>());
      }, variant: TargetPlatformVariant.only(TargetPlatform.android));

      testWidgets('should build CupertinoMagnifier on iOS',
          (WidgetTester tester) async {
        await tester.pumpWidget(const MaterialApp(
          home: Scaffold(body: TextField()))
        );

        final BuildContext context = tester.firstElement(find.byType(TextField));
        final EditableText editableText = tester.widget(find.byType(EditableText));

        expect(
            editableText.magnifierConfiguration.magnifierBuilder(
                context,
                MagnifierController(),
                ValueNotifier<MagnifierInfo>(MagnifierInfo.empty),
              ),
            isA<CupertinoTextMagnifier>());
      }, variant: TargetPlatformVariant.only(TargetPlatform.iOS));

      testWidgets('should build nothing on Android and iOS',
          (WidgetTester tester) async {
        await tester.pumpWidget(const MaterialApp(
          home: Scaffold(body: TextField()))
        );

        final BuildContext context = tester.firstElement(find.byType(TextField));
        final EditableText editableText = tester.widget(find.byType(EditableText));

        expect(
            editableText.magnifierConfiguration.magnifierBuilder(
                context,
                MagnifierController(),
                ValueNotifier<MagnifierInfo>(MagnifierInfo.empty),
              ),
            isNull);
      },
      variant: TargetPlatformVariant.all(excluding: <TargetPlatform>{
        TargetPlatform.iOS,
        TargetPlatform.android
      }));
    });
  });

  group('magnifier', () {
    late ValueNotifier<MagnifierInfo> magnifierInfo;
    final Widget fakeMagnifier = Container(key: UniqueKey());

    testWidgets(
        'Can drag handles to show, unshow, and update magnifier',
        (WidgetTester tester) async {
      final TextEditingController controller = TextEditingController();
      await tester.pumpWidget(
        overlay(
          child: TextField(
            dragStartBehavior: DragStartBehavior.down,
            controller: controller,
            magnifierConfiguration: TextMagnifierConfiguration(
              magnifierBuilder: (
                  _,
                  MagnifierController controller,
                  ValueNotifier<MagnifierInfo> localMagnifierInfo
                ) {
                  magnifierInfo = localMagnifierInfo;
                  return fakeMagnifier;
                },
              ),
          ),
        ),
      );

      const String testValue = 'abc def ghi';
      await tester.enterText(find.byType(TextField), testValue);
      await skipPastScrollingAnimation(tester);

      // Double tap the 'e' to select 'def'.
      await tester.tapAt(textOffsetToPosition(tester, testValue.indexOf('e')));
      await tester.pump(const Duration(milliseconds: 30));
      await tester.tapAt(textOffsetToPosition(tester, testValue.indexOf('e')));
      await tester.pump(const Duration(milliseconds: 30));

      final TextSelection selection = controller.selection;

      final RenderEditable renderEditable = findRenderEditable(tester);
      final List<TextSelectionPoint> endpoints = globalize(
        renderEditable.getEndpointsForSelection(selection),
        renderEditable,
      );

      // Drag the right handle 2 letters to the right.
      final Offset handlePos = endpoints.last.point + const Offset(1.0, 1.0);
      final TestGesture gesture = await tester.startGesture(handlePos);

      await gesture.moveTo(textOffsetToPosition(tester, testValue.length - 2));
      await tester.pump();

      expect(find.byKey(fakeMagnifier.key!), findsOneWidget);
      final Offset firstDragGesturePosition = magnifierInfo.value.globalGesturePosition;

      await gesture.moveTo(textOffsetToPosition(tester, testValue.length));
      await tester.pump();

      // Expect the position the magnifier gets to have moved.
      expect(firstDragGesturePosition,
          isNot(magnifierInfo.value.globalGesturePosition));

      await gesture.up();
      await tester.pump();

      expect(find.byKey(fakeMagnifier.key!), findsNothing);
    });

    testWidgets('Can long press to show, unshow, and update magnifier', (WidgetTester tester) async {
      final TextEditingController controller = TextEditingController();
      final bool isTargetPlatformAndroid = defaultTargetPlatform == TargetPlatform.android;
      await tester.pumpWidget(
        MaterialApp(
          home: Material(
            child: Center(
              child: TextField(
                dragStartBehavior: DragStartBehavior.down,
                controller: controller,
                magnifierConfiguration: TextMagnifierConfiguration(
                  magnifierBuilder: (
                      _,
                      MagnifierController controller,
                      ValueNotifier<MagnifierInfo> localMagnifierInfo
                    ) {
                      magnifierInfo = localMagnifierInfo;
                      return fakeMagnifier;
                    },
                ),
              ),
            ),
          ),
        ),
      );

      const String testValue = 'abc def ghi';
      await tester.enterText(find.byType(TextField), testValue);
      await skipPastScrollingAnimation(tester);

      // Tap at 'e' to set the selection to position 5 on Android.
      // Tap at 'e' to set the selection to the closest word edge, which is position 4 on iOS.
      await tester.tapAt(textOffsetToPosition(tester, testValue.indexOf('e')));
      await tester.pumpAndSettle(const Duration(milliseconds: 300));
      expect(controller.selection.isCollapsed, true);
      expect(controller.selection.baseOffset, isTargetPlatformAndroid ? 5 : 4);
      expect(find.byKey(fakeMagnifier.key!), findsNothing);

      // Long press the 'e' to select 'def' on Android and show magnifier.
      // Long press the 'e' to move the cursor in front of the 'e' on iOS and show the magnifier.
      final TestGesture gesture = await tester.startGesture(textOffsetToPosition(tester, testValue.indexOf('e')));
      await tester.pumpAndSettle(const Duration(milliseconds: 1000));
      expect(controller.selection.baseOffset, isTargetPlatformAndroid ? 4 : 5);
      expect(controller.selection.extentOffset, isTargetPlatformAndroid ? 7 : 5);
      expect(find.byKey(fakeMagnifier.key!), findsOneWidget);

      final Offset firstLongPressGesturePosition = magnifierInfo.value.globalGesturePosition;

      // Move the gesture to 'h' on Android to update the magnifier and select 'ghi'.
      // Move the gesture to 'h' on iOS to update the magnifier and move the cursor to 'h'.
      await gesture.moveTo(textOffsetToPosition(tester, testValue.indexOf('h')));
      await tester.pumpAndSettle();
      expect(controller.selection.baseOffset, isTargetPlatformAndroid ? 4 : 9);
      expect(controller.selection.extentOffset, isTargetPlatformAndroid ? 11 : 9);
      expect(find.byKey(fakeMagnifier.key!), findsOneWidget);
      // Expect the position the magnifier gets to have moved.
      expect(firstLongPressGesturePosition, isNot(magnifierInfo.value.globalGesturePosition));

      // End the long press to hide the magnifier.
      await gesture.up();
      await tester.pumpAndSettle();
      expect(find.byKey(fakeMagnifier.key!), findsNothing);
    }, variant: const TargetPlatformVariant(<TargetPlatform>{ TargetPlatform.android, TargetPlatform.iOS }));
  });

  group('TapRegion integration', () {
    testWidgets('Tapping outside loses focus on desktop', (WidgetTester tester) async {
      final FocusNode focusNode = FocusNode(debugLabel: 'Test Node');
      await tester.pumpWidget(
        MaterialApp(
          home: Scaffold(
            body: Center(
              child: SizedBox(
                width: 100,
                height: 100,
                child: Opacity(
                  opacity: 0.5,
                  child: TextField(
                    autofocus: true,
                    focusNode: focusNode,
                    decoration: const InputDecoration(
                      hintText: 'Placeholder',
                      border: OutlineInputBorder(),
                    ),
                  ),
                ),
              ),
            ),
          ),
        ),
      );
      await tester.pump();
      expect(focusNode.hasPrimaryFocus, isTrue);

      await tester.tapAt(const Offset(10, 10));
      await tester.pump();

      expect(focusNode.hasPrimaryFocus, isFalse);
    }, variant: TargetPlatformVariant.desktop());

    testWidgets("Tapping outside doesn't lose focus on mobile", (WidgetTester tester) async {
      final FocusNode focusNode = FocusNode(debugLabel: 'Test Node');
      await tester.pumpWidget(
        MaterialApp(
          home: Scaffold(
            body: Center(
              child: SizedBox(
                width: 100,
                height: 100,
                child: Opacity(
                  opacity: 0.5,
                  child: TextField(
                    autofocus: true,
                    focusNode: focusNode,
                    decoration: const InputDecoration(
                      hintText: 'Placeholder',
                      border: OutlineInputBorder(),
                    ),
                  ),
                ),
              ),
            ),
          ),
        ),
      );
      await tester.pump();
      expect(focusNode.hasPrimaryFocus, isTrue);

      await tester.tapAt(const Offset(10, 10));
      await tester.pump();

      // Focus is lost on mobile browsers, but not mobile apps.
      expect(focusNode.hasPrimaryFocus, kIsWeb ? isFalse : isTrue);
    }, variant: TargetPlatformVariant.mobile());

    testWidgets("Tapping on toolbar doesn't lose focus", (WidgetTester tester) async {
      final FocusNode focusNode = FocusNode(debugLabel: 'Test Node');
      final TextEditingController controller  = TextEditingController(text: 'A B C');
      await tester.pumpWidget(
        MaterialApp(
          home: Scaffold(
            body: Center(
              child: SizedBox(
                width: 100,
                height: 100,
                child: Opacity(
                  opacity: 0.5,
                  child: TextField(
                    controller: controller,
                    focusNode: focusNode,
                    decoration: const InputDecoration(hintText: 'Placeholder'),
                  ),
                ),
              ),
            ),
          ),
        ),
      );

      // The selectWordsInRange with SelectionChangedCause.tap seems to be needed to show the toolbar.
      final EditableTextState state = tester.state<EditableTextState>(find.byType(EditableText));
      state.renderEditable.selectWordsInRange(from: Offset.zero, cause: SelectionChangedCause.tap);

      final Offset aPosition = textOffsetToPosition(tester, 1);

      // Right clicking shows the menu.
      final TestGesture gesture = await tester.startGesture(
        aPosition,
        kind: PointerDeviceKind.mouse,
        buttons: kSecondaryMouseButton,
      );
      await tester.pump();
      await gesture.up();
      await tester.pumpAndSettle();

      // Sanity check that the toolbar widget exists.
      expect(find.text('Copy'), findsOneWidget);
      expect(focusNode.hasPrimaryFocus, isTrue);

      // Now tap on it to see if we lose focus.
      await tester.tap(find.text('Copy'));
      await tester.pumpAndSettle();

      expect(focusNode.hasPrimaryFocus, isTrue);
    },
      variant: TargetPlatformVariant.all(),
      skip: isBrowser, // [intended] On the web, the toolbar isn't rendered by Flutter.
    );

    testWidgets("Tapping on input decorator doesn't lose focus", (WidgetTester tester) async {
      final FocusNode focusNode = FocusNode(debugLabel: 'Test Node');
      await tester.pumpWidget(
        MaterialApp(
          home: Scaffold(
            body: Center(
              child: SizedBox(
                width: 100,
                height: 100,
                child: Opacity(
                  opacity: 0.5,
                  child: TextField(
                    autofocus: true,
                    focusNode: focusNode,
                    decoration: const InputDecoration(
                      hintText: 'Placeholder',
                      border: OutlineInputBorder(),
                    ),
                  ),
                ),
              ),
            ),
          ),
        ),
      );

      await tester.pump();
      expect(focusNode.hasPrimaryFocus, isTrue);

      final Rect decorationBox = tester.getRect(find.byType(TextField));
      // Tap just inside the decoration, but not inside the EditableText.
      await tester.tapAt(decorationBox.topLeft + const Offset(1, 1));
      await tester.pump();

      expect(focusNode.hasPrimaryFocus, isTrue);
    }, variant: TargetPlatformVariant.all());

    // PointerDownEvents can't be trackpad events, apparently, so we skip that one.
    for (final PointerDeviceKind pointerDeviceKind in PointerDeviceKind.values.toSet()..remove(PointerDeviceKind.trackpad)) {
      testWidgets('Default TextField handling of onTapOutside follows platform conventions for ${pointerDeviceKind.name}', (WidgetTester tester) async {
        final FocusNode focusNode = FocusNode(debugLabel: 'Test');
        await tester.pumpWidget(
          MaterialApp(
            home: Scaffold(
              body: Column(
                children: <Widget>[
                  const Text('Outside'),
                  TextField(
                    autofocus: true,
                    focusNode: focusNode,
                  ),
                ],
              ),
            ),
          ),
        );
        await tester.pump();

        Future<void> click(Finder finder) async {
          final TestGesture gesture = await tester.startGesture(
            tester.getCenter(finder),
            kind: pointerDeviceKind,
          );
          await gesture.up();
          await gesture.removePointer();
        }

        expect(focusNode.hasPrimaryFocus, isTrue);

        await click(find.text('Outside'));

        switch(pointerDeviceKind) {
          case PointerDeviceKind.touch:
            switch(defaultTargetPlatform) {
              case TargetPlatform.iOS:
              case TargetPlatform.android:
              case TargetPlatform.fuchsia:
                expect(focusNode.hasPrimaryFocus, equals(!kIsWeb));
                break;
              case TargetPlatform.linux:
              case TargetPlatform.macOS:
              case TargetPlatform.windows:
                expect(focusNode.hasPrimaryFocus, isFalse);
                break;
            }
            break;
          case PointerDeviceKind.mouse:
          case PointerDeviceKind.stylus:
          case PointerDeviceKind.invertedStylus:
          case PointerDeviceKind.trackpad:
          case PointerDeviceKind.unknown:
            expect(focusNode.hasPrimaryFocus, isFalse);
            break;
        }
      }, variant: TargetPlatformVariant.all());
    }
  });
}

/// A Simple widget for testing the obscure text.
class _ObscureTextTestWidget extends StatefulWidget {
   const _ObscureTextTestWidget({ required this.controller });

  final TextEditingController controller;
  @override
  _ObscureTextTestWidgetState createState() => _ObscureTextTestWidgetState();
}

class _ObscureTextTestWidgetState extends State<_ObscureTextTestWidget> {

  bool _obscureText = false;
  @override
  Widget build(BuildContext context) {
    return MaterialApp(
      home: Scaffold(
        body: Builder(
          builder: (_) {
            return Column(
              children: <Widget>[
                TextField(
                    obscureText: _obscureText,
                    controller: widget.controller,
                ),
                ElevatedButton(
                  onPressed: () => setState(() {_obscureText = !_obscureText;}),
                  child: const SizedBox.shrink(),
                ),
              ],
            );
          },
        ),
      ),
    );
  }
}<|MERGE_RESOLUTION|>--- conflicted
+++ resolved
@@ -8421,14 +8421,10 @@
 
       await tester.longPressAt(ePos);
       await tester.pump(const Duration(milliseconds: 50));
-<<<<<<< HEAD
 
       // Tap slightly behind the previous tap to avoid tapping the context menu
       // on desktop.
       await tester.tapAt(ePos + const Offset(-1.0, 0.0));
-=======
-      await tester.tapAt(ePos);
->>>>>>> d20129b6
       await tester.pump();
 
       // The cursor does not move and the toolbar is toggled.
