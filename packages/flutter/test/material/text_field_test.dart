--- conflicted
+++ resolved
@@ -482,13 +482,8 @@
     await expectLater(
       // The toolbar exists in the Overlay above the MaterialApp.
       find.byType(Overlay),
-<<<<<<< HEAD
-      matchesGoldenFile('text_field_opacity_test.0.1.png'),
+      matchesGoldenFile('text_field_opacity_test.0.2.png'),
       skip: !isLinux,
-=======
-      matchesGoldenFile('text_field_opacity_test.0.2.png'),
-      skip: !Platform.isLinux,
->>>>>>> d0e45a23
     );
   });
 
