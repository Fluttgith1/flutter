--- conflicted
+++ resolved
@@ -1506,7 +1506,6 @@
     }
   );
 
-<<<<<<< HEAD
   testWidgets('haptic feedback', (WidgetTester tester) async {
     final FeedbackTester feedback = new FeedbackTester();
     final TextEditingController controller = new TextEditingController();
@@ -1538,7 +1537,7 @@
 
     feedback.dispose();
   });
-=======
+
   testWidgets(
     'Text field drops selection when losing focus',
     (WidgetTester tester) async {
@@ -1575,5 +1574,4 @@
       expect(controller1.selection, equals(TextRange.empty));
     }
   );
->>>>>>> 856115b7
 }