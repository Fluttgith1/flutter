--- conflicted
+++ resolved
@@ -212,8 +212,6 @@
     );
   }
 
-<<<<<<< HEAD
-=======
   testWidgets('text field selection toolbar should hide when the user starts typing', (WidgetTester tester) async {
     await tester.pumpWidget(
       const MaterialApp(
@@ -265,7 +263,6 @@
     expect(state.selectionOverlay!.toolbarIsVisible, isFalse);
   }, skip: isContextMenuProvidedByPlatform); // [intended] only applies to platforms where we supply the context menu.
 
->>>>>>> ff9fe356
   testWidgets('Composing change does not hide selection handle caret', (WidgetTester tester) async {
     // Regression test for https://github.com/flutter/flutter/issues/108673
     final TextEditingController controller = TextEditingController();
