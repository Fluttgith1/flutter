--- conflicted
+++ resolved
@@ -426,7 +426,6 @@
     expect(find.byKey(bottomSheetKey), findsNothing);
   });
 
-<<<<<<< HEAD
   testWidgets('Verify that visual properties are passed through', (WidgetTester tester) async {
     final GlobalKey<ScaffoldState> scaffoldKey = GlobalKey<ScaffoldState>();
     const Color color = Colors.pink;
@@ -450,15 +449,16 @@
           Container(height: 100.0, child: const Text('Three')),
         ],
       );
-    }, color: color, elevation: elevation, shape: shape);
+    }, backgroundColor: color, elevation: elevation, shape: shape);
 
     await tester.pumpAndSettle();
 
     final BottomSheet bottomSheet = tester.widget(find.byType(BottomSheet));
-    expect(bottomSheet.color, color);
+    expect(bottomSheet.backgroundColor, color);
     expect(bottomSheet.elevation, elevation);
     expect(bottomSheet.shape, shape);
-=======
+  });
+
   testWidgets('PersistentBottomSheetController.close dismisses the bottom sheet', (WidgetTester tester) async {
     final GlobalKey<ScaffoldState> scaffoldKey = GlobalKey();
     await tester.pumpWidget(MaterialApp(
@@ -482,6 +482,5 @@
     bottomSheet.close();
     await tester.pump();
     expect(find.byType(BottomSheet), findsNothing);
->>>>>>> 8e66c53f
   });
 }