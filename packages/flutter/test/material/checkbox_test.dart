--- conflicted
+++ resolved
@@ -603,7 +603,6 @@
     expect(box.size, equals(const Size(60, 36)));
   });
 
-<<<<<<< HEAD
   testWidgets('Checkbox stops hover animation when removed from the tree.', (WidgetTester tester) async {
     const Key checkboxKey = Key('checkbox');
     bool checkboxVal = true;
@@ -652,7 +651,8 @@
 
     await testGesture.removePointer();
   }, variant: const TargetPlatformVariant(<TargetPlatform>{TargetPlatform.macOS}));
-=======
+
+
   testWidgets('Checkbox changes mouse cursor when hovered', (WidgetTester tester) async {
     // Test Checkbox() constructor
     await tester.pumpWidget(
@@ -768,5 +768,4 @@
 
   @override
   String get debugDescription => '_SelectedGrabMouseCursor()';
->>>>>>> 54524a7f
 }