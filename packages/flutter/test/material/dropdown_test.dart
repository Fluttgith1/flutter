// Copyright 2015 The Chromium Authors. All rights reserved.
// Use of this source code is governed by a BSD-style license that can be
// found in the LICENSE file.

import 'dart:io';
import 'dart:math' as math;
import 'dart:ui' show window;

import 'package:flutter_test/flutter_test.dart';
import 'package:flutter/material.dart';
import 'package:flutter/rendering.dart';

import '../widgets/semantics_tester.dart';

const List<String> menuItems = <String>['one', 'two', 'three', 'four'];

final Type dropdownButtonType = DropdownButton<String>(
  onChanged: (_) { },
  items: const <DropdownMenuItem<String>>[]
).runtimeType;

Widget buildFrame({
  Key buttonKey,
  String value = 'two',
  ValueChanged<String> onChanged,
  bool isDense = false,
  bool isExpanded = false,
  Widget hint,
  Widget disabledHint,
  List<String> items = menuItems,
  Alignment alignment = Alignment.center,
  TextDirection textDirection = TextDirection.ltr,
}) {
  return TestApp(
    textDirection: textDirection,
    child: Material(
      child: Align(
        alignment: alignment,
<<<<<<< HEAD
        child: new DropdownButton<String>(
          key: buttonKey,
          value: value,
          hint: hint,
          disabledHint: disabledHint,
          onChanged: onChanged,
          isDense: isDense,
          items: items.map((String item) {
            return new DropdownMenuItem<String>(
              key: new ValueKey<String>(item),
              value: item,
              child: new Text(item, key: new ValueKey<String>(item + 'Text')),
            );
          }).toList(),
=======
        child: RepaintBoundary(
          child: DropdownButton<String>(
            key: buttonKey,
            value: value,
            hint: hint,
            onChanged: onChanged,
            isDense: isDense,
            isExpanded: isExpanded,
            items: items.map<DropdownMenuItem<String>>((String item) {
              return DropdownMenuItem<String>(
                key: ValueKey<String>(item),
                value: item,
                child: Text(item, key: ValueKey<String>(item + 'Text')),
              );
            }).toList(),
          )
>>>>>>> f1967485
        ),
      ),
    ),
  );
}

class TestApp extends StatefulWidget {
  const TestApp({ this.textDirection, this.child });
  final TextDirection textDirection;
  final Widget child;
  @override
  _TestAppState createState() => _TestAppState();
}

class _TestAppState extends State<TestApp> {
  @override
  Widget build(BuildContext context) {
    return Localizations(
      locale: const Locale('en', 'US'),
      delegates: const <LocalizationsDelegate<dynamic>>[
        DefaultWidgetsLocalizations.delegate,
        DefaultMaterialLocalizations.delegate,
      ],
      child: MediaQuery(
        data: MediaQueryData.fromWindow(window),
        child: Directionality(
          textDirection: widget.textDirection,
          child: Navigator(
            onGenerateRoute: (RouteSettings settings) {
              assert(settings.name == '/');
              return MaterialPageRoute<void>(
                settings: settings,
                builder: (BuildContext context) => widget.child,
              );
            },
          ),
        ),
      ),
    );
  }
}

// When the dropdown's menu is popped up, a RenderParagraph for the selected
// menu's text item will appear both in the dropdown button and in the menu.
// The RenderParagraphs should be aligned, i.e. they should have the same
// size and location.
void checkSelectedItemTextGeometry(WidgetTester tester, String value) {
  final List<RenderBox> boxes = tester.renderObjectList<RenderBox>(find.byKey(ValueKey<String>(value + 'Text'))).toList();
  expect(boxes.length, equals(2));
  final RenderBox box0 = boxes[0];
  final RenderBox box1 = boxes[1];
  expect(box0.localToGlobal(Offset.zero), equals(box1.localToGlobal(Offset.zero)));
  expect(box0.size, equals(box1.size));
}

bool sameGeometry(RenderBox box1, RenderBox box2) {
  expect(box1.localToGlobal(Offset.zero), equals(box2.localToGlobal(Offset.zero)));
  expect(box1.size.height, equals(box2.size.height));
  return true;
}

void main() {
  testWidgets('Default dropdown golden', (WidgetTester tester) async {
    final Key buttonKey = UniqueKey();
    Widget build() => buildFrame(buttonKey: buttonKey, value: 'two');
    await tester.pumpWidget(build());
    final Finder buttonFinder = find.byKey(buttonKey);
    assert(tester.renderObject(buttonFinder).attached);
    await expectLater(
      find.ancestor(of: buttonFinder, matching: find.byType(RepaintBoundary)).first,
      matchesGoldenFile('dropdown_test.default.0.png'),
      skip: !Platform.isLinux,
    );
  });

  testWidgets('Expanded dropdown golden', (WidgetTester tester) async {
    final Key buttonKey = UniqueKey();
    Widget build() => buildFrame(buttonKey: buttonKey, value: 'two', isExpanded: true);
    await tester.pumpWidget(build());
    final Finder buttonFinder = find.byKey(buttonKey);
    assert(tester.renderObject(buttonFinder).attached);
    await expectLater(
      find.ancestor(of: buttonFinder, matching: find.byType(RepaintBoundary)).first,
      matchesGoldenFile('dropdown_test.expanded.0.png'),
      skip: !Platform.isLinux,
    );
  });

  testWidgets('Dropdown button control test', (WidgetTester tester) async {
    String value = 'one';
    void didChangeValue(String newValue) {
      value = newValue;
    }

    Widget build() => buildFrame(value: value, onChanged: didChangeValue);

    await tester.pumpWidget(build());

    await tester.tap(find.text('one'));
    await tester.pump();
    await tester.pump(const Duration(seconds: 1)); // finish the menu animation

    expect(value, equals('one'));

    await tester.tap(find.text('three').last);

    await tester.pump();
    await tester.pump(const Duration(seconds: 1)); // finish the menu animation

    expect(value, equals('three'));

    await tester.tap(find.text('three'));
    await tester.pump();
    await tester.pump(const Duration(seconds: 1)); // finish the menu animation

    expect(value, equals('three'));

    await tester.pumpWidget(build());

    await tester.tap(find.text('two').last);

    await tester.pump();
    await tester.pump(const Duration(seconds: 1)); // finish the menu animation

    expect(value, equals('two'));
  });

  testWidgets('Dropdown button with no app', (WidgetTester tester) async {
    String value = 'one';
    void didChangeValue(String newValue) {
      value = newValue;
    }

    Widget build() {
      return Directionality(
        textDirection: TextDirection.ltr,
        child: Navigator(
          initialRoute: '/',
          onGenerateRoute: (RouteSettings settings) {
            return MaterialPageRoute<void>(
              settings: settings,
              builder: (BuildContext context) {
                return Material(
                  child: buildFrame(value: 'one', onChanged: didChangeValue),
                );
              },
            );
          },
        ),
      );
    }

    await tester.pumpWidget(build());

    await tester.tap(find.text('one'));
    await tester.pump();
    await tester.pump(const Duration(seconds: 1)); // finish the menu animation

    expect(value, equals('one'));

    await tester.tap(find.text('three').last);

    await tester.pump();
    await tester.pump(const Duration(seconds: 1)); // finish the menu animation

    expect(value, equals('three'));

    await tester.tap(find.text('three'));
    await tester.pump();
    await tester.pump(const Duration(seconds: 1)); // finish the menu animation

    expect(value, equals('three'));

    await tester.pumpWidget(build());

    await tester.tap(find.text('two').last);

    await tester.pump();
    await tester.pump(const Duration(seconds: 1)); // finish the menu animation

    expect(value, equals('two'));
  });

  testWidgets('Dropdown in ListView', (WidgetTester tester) async {
    // Regression test for https://github.com/flutter/flutter/issues/12053
    // Positions a DropdownButton at the left and right edges of the screen,
    // forcing it to be sized down to the viewport width
    const String value = 'foo';
    final UniqueKey itemKey = UniqueKey();
    await tester.pumpWidget(
      MaterialApp(
        home: Material(
          child: ListView(
            children: <Widget>[
              DropdownButton<String>(
                value: value,
                items: <DropdownMenuItem<String>>[
                  DropdownMenuItem<String>(
                    key: itemKey,
                    value: value,
                    child: const Text(value),
                  ),
                ],
                onChanged: (_) {},
              ),
            ],
          ),
        ),
      ),
    );
    await tester.tap(find.text(value));
    await tester.pump();
    final List<RenderBox> itemBoxes = tester.renderObjectList<RenderBox>(find.byKey(itemKey)).toList();
    expect(itemBoxes[0].localToGlobal(Offset.zero).dx, equals(0.0));
    expect(itemBoxes[1].localToGlobal(Offset.zero).dx, equals(16.0));
    expect(itemBoxes[1].size.width, equals(800.0 - 16.0 * 2));
  });

  testWidgets('Dropdown screen edges', (WidgetTester tester) async {
    int value = 4;
    final List<DropdownMenuItem<int>> items = <DropdownMenuItem<int>>[];
    for (int i = 0; i < 20; ++i)
      items.add(DropdownMenuItem<int>(value: i, child: Text('$i')));

    void handleChanged(int newValue) {
      value = newValue;
    }

    final DropdownButton<int> button = DropdownButton<int>(
      value: value,
      onChanged: handleChanged,
      items: items,
    );

    await tester.pumpWidget(
      MaterialApp(
        home: Material(
          child: Align(
            alignment: Alignment.topCenter,
            child: button,
          ),
        ),
      ),
    );

    await tester.tap(find.text('4'));
    await tester.pump();
    await tester.pump(const Duration(seconds: 1)); // finish the menu animation

    // We should have two copies of item 5, one in the menu and one in the
    // button itself.
    expect(tester.elementList(find.text('5')), hasLength(2));

    // We should only have one copy of item 19, which is in the button itself.
    // The copy in the menu shouldn't be in the tree because it's off-screen.
    expect(tester.elementList(find.text('19')), hasLength(1));

    expect(value, 4);
    await tester.tap(find.byWidget(button));
    expect(value, 4);
    // this waits for the route's completer to complete, which calls handleChanged
    await tester.idle();
    expect(value, 4);

    // TODO(abarth): Remove these calls to pump once navigator cleans up its
    // pop transitions.
    await tester.pump();
    await tester.pump(const Duration(seconds: 1)); // finish the menu animation
  });

  for (TextDirection textDirection in TextDirection.values) {
    testWidgets('Dropdown button aligns selected menu item ($textDirection)', (WidgetTester tester) async {
      final Key buttonKey = UniqueKey();
      const String value = 'two';

      Widget build() => buildFrame(buttonKey: buttonKey, value: value, textDirection: textDirection);

      await tester.pumpWidget(build());
      final RenderBox buttonBox = tester.renderObject(find.byKey(buttonKey));
      assert(buttonBox.attached);
      final Offset buttonOriginBeforeTap = buttonBox.localToGlobal(Offset.zero);

      await tester.tap(find.text('two'));
      await tester.pump();
      await tester.pump(const Duration(seconds: 1)); // finish the menu animation

      // Tapping the dropdown button should not cause it to move.
      expect(buttonBox.localToGlobal(Offset.zero), equals(buttonOriginBeforeTap));

      // The selected dropdown item is both in menu we just popped up, and in
      // the IndexedStack contained by the dropdown button. Both of them should
      // have the same origin and height as the dropdown button.
      final List<RenderObject> itemBoxes = tester.renderObjectList(find.byKey(const ValueKey<String>('two'))).toList();
      expect(itemBoxes.length, equals(2));
      for (RenderBox itemBox in itemBoxes) {
        assert(itemBox.attached);
        assert(textDirection != null);
        switch (textDirection) {
          case TextDirection.rtl:
            expect(buttonBox.localToGlobal(buttonBox.size.bottomRight(Offset.zero)),
                   equals(itemBox.localToGlobal(itemBox.size.bottomRight(Offset.zero))));
            break;
          case TextDirection.ltr:
            expect(buttonBox.localToGlobal(Offset.zero), equals(itemBox.localToGlobal(Offset.zero)));
            break;
        }
        expect(buttonBox.size.height, equals(itemBox.size.height));
      }

      // The two RenderParagraph objects, for the 'two' items' Text children,
      // should have the same size and location.
      checkSelectedItemTextGeometry(tester, 'two');

      await tester.pumpWidget(Container()); // reset test
    });
  }

  testWidgets('Arrow icon aligns with the edge of button when expanded', (WidgetTester tester) async {
    final Key buttonKey = UniqueKey();

    Widget build() => buildFrame(buttonKey: buttonKey, value: 'two', isExpanded: true);

    await tester.pumpWidget(build());
    final RenderBox buttonBox = tester.renderObject(find.byKey(buttonKey));
    assert(buttonBox.attached);

    final RenderBox arrowIcon = tester.renderObject(find.byIcon(Icons.arrow_drop_down));
    assert(arrowIcon.attached);

    // Arrow icon should be aligned with far right of button when expanded
    expect(arrowIcon.localToGlobal(Offset.zero).dx,
        buttonBox.size.centerRight(Offset(-arrowIcon.size.width, 0.0)).dx);
  });

  testWidgets('Dropdown button with isDense:true aligns selected menu item', (WidgetTester tester) async {
    final Key buttonKey = UniqueKey();
    const String value = 'two';

    Widget build() => buildFrame(buttonKey: buttonKey, value: value, isDense: true);

    await tester.pumpWidget(build());
    final RenderBox buttonBox = tester.renderObject(find.byKey(buttonKey));
    assert(buttonBox.attached);

    await tester.tap(find.text('two'));
    await tester.pump();
    await tester.pump(const Duration(seconds: 1)); // finish the menu animation

    // The selected dropdown item is both in menu we just popped up, and in
    // the IndexedStack contained by the dropdown button. Both of them should
    // have the same vertical center as the button.
    final List<RenderBox> itemBoxes = tester.renderObjectList<RenderBox>(find.byKey(const ValueKey<String>('two'))).toList();
    expect(itemBoxes.length, equals(2));

    // When isDense is true, the button's height is reduced. The menu items'
    // heights are not.
    final double menuItemHeight = itemBoxes.map<double>((RenderBox box) => box.size.height).reduce(math.max);
    expect(menuItemHeight, greaterThan(buttonBox.size.height));

    for (RenderBox itemBox in itemBoxes) {
      assert(itemBox.attached);
      final Offset buttonBoxCenter = buttonBox.size.center(buttonBox.localToGlobal(Offset.zero));
      final Offset itemBoxCenter = itemBox.size.center(itemBox.localToGlobal(Offset.zero));
      expect(buttonBoxCenter.dy, equals(itemBoxCenter.dy));
    }

    // The two RenderParagraph objects, for the 'two' items' Text children,
    // should have the same size and location.
    checkSelectedItemTextGeometry(tester, 'two');
  });

  testWidgets('Dropdown menu scrolls to first item in long lists', (WidgetTester tester) async {
    // Open the dropdown menu
    final Key buttonKey = UniqueKey();
    await tester.pumpWidget(buildFrame(
      buttonKey: buttonKey,
      value: null, // nothing selected
      items: List<String>.generate(/*length=*/ 100, (int index) => index.toString())
    ));
    await tester.tap(find.byKey(buttonKey));
    await tester.pump();
    await tester.pumpAndSettle(); // finish the menu animation

    // Find the first item in the scrollable dropdown list
    final Finder menuItemFinder = find.byType(Scrollable);
    final RenderBox menuItemContainer = tester.renderObject<RenderBox>(menuItemFinder);
    final RenderBox firstItem = tester.renderObject<RenderBox>(
      find.descendant(of: menuItemFinder, matching: find.byKey(const ValueKey<String>('0'))));

    // List should be scrolled so that the first item is at the top. Menu items
    // are offset 8.0 from the top edge of the scrollable menu.
    const Offset selectedItemOffset = Offset(0.0, -8.0);
    expect(
      firstItem.size.topCenter(firstItem.localToGlobal(selectedItemOffset)).dy,
      equals(menuItemContainer.size.topCenter(menuItemContainer.localToGlobal(Offset.zero)).dy)
    );
  });

  testWidgets('Dropdown menu aligns selected item with button in long lists', (WidgetTester tester) async {
    // Open the dropdown menu
    final Key buttonKey = UniqueKey();
    await tester.pumpWidget(buildFrame(
      buttonKey: buttonKey,
      value: '50',
      items: List<String>.generate(/*length=*/ 100, (int index) => index.toString())
    ));
    final RenderBox buttonBox = tester.renderObject(find.byKey(buttonKey));
    await tester.tap(find.byKey(buttonKey));
    await tester.pumpAndSettle(); // finish the menu animation

    // Find the selected item in the scrollable dropdown list
    final RenderBox selectedItem = tester.renderObject<RenderBox>(
      find.descendant(of: find.byType(Scrollable), matching: find.byKey(const ValueKey<String>('50'))));

    // List should be scrolled so that the selected item is in line with the button
    expect(
      selectedItem.size.center(selectedItem.localToGlobal(Offset.zero)).dy,
      equals(buttonBox.size.center(buttonBox.localToGlobal(Offset.zero)).dy)
    );
  });


  testWidgets('Size of DropdownButton with null value', (WidgetTester tester) async {
    final Key buttonKey = UniqueKey();
    String value;

    Widget build() => buildFrame(buttonKey: buttonKey, value: value);

    await tester.pumpWidget(build());
    final RenderBox buttonBoxNullValue = tester.renderObject(find.byKey(buttonKey));
    assert(buttonBoxNullValue.attached);


    value = 'three';
    await tester.pumpWidget(build());
    final RenderBox buttonBox = tester.renderObject(find.byKey(buttonKey));
    assert(buttonBox.attached);

    // A Dropdown button with a null value should be the same size as a
    // one with a non-null value.
    expect(buttonBox.localToGlobal(Offset.zero), equals(buttonBoxNullValue.localToGlobal(Offset.zero)));
    expect(buttonBox.size, equals(buttonBoxNullValue.size));
  });

  testWidgets('Layout of a DropdownButton with null value', (WidgetTester tester) async {
    final Key buttonKey = UniqueKey();
    String value;

    void onChanged(String newValue) {
      value = newValue;
    }

    Widget build() => buildFrame(buttonKey: buttonKey, value: value, onChanged: onChanged);

    await tester.pumpWidget(build());
    final RenderBox buttonBox = tester.renderObject(find.byKey(buttonKey));
    assert(buttonBox.attached);

    // Show the menu.
    await tester.tap(find.byKey(buttonKey));
    await tester.pump();
    await tester.pump(const Duration(seconds: 1)); // finish the menu animation

    // Tap on item 'one', which must appear over the button.
    await tester.tap(find.byKey(buttonKey));
    await tester.pump();
    await tester.pump(const Duration(seconds: 1)); // finish the menu animation

    await tester.pumpWidget(build());
    expect(value, equals('one'));
  });

  testWidgets('Size of DropdownButton with null value and a hint', (WidgetTester tester) async {
    final Key buttonKey = UniqueKey();
    String value;

    // The hint will define the dropdown's width
    Widget build() => buildFrame(buttonKey: buttonKey, value: value, hint: const Text('onetwothree'));

    await tester.pumpWidget(build());
    expect(find.text('onetwothree'), findsOneWidget);
    final RenderBox buttonBoxHintValue = tester.renderObject(find.byKey(buttonKey));
    assert(buttonBoxHintValue.attached);


    value = 'three';
    await tester.pumpWidget(build());
    final RenderBox buttonBox = tester.renderObject(find.byKey(buttonKey));
    assert(buttonBox.attached);

    // A Dropdown button with a null value and a hint should be the same size as a
    // one with a non-null value.
    expect(buttonBox.localToGlobal(Offset.zero), equals(buttonBoxHintValue.localToGlobal(Offset.zero)));
    expect(buttonBox.size, equals(buttonBoxHintValue.size));
  });

  testWidgets('Dropdown menus must fit within the screen', (WidgetTester tester) async {

    // The dropdown menu isn't readily accessible. To find it we're assuming that it
    // contains a ListView and that it's an instance of _DropdownMenu.
    Rect getMenuRect() {
      Rect menuRect;
      tester.element(find.byType(ListView)).visitAncestorElements((Element element) {
        if (element.toString().startsWith('_DropdownMenu')) {
          final RenderBox box = element.findRenderObject();
          assert(box != null);
          menuRect = box.localToGlobal(Offset.zero) & box.size;
          return false;
        }
        return true;
      });
      assert(menuRect != null);
      return menuRect;
    }

    // In all of the tests that follow we're assuming that the dropdown menu
    // is horizontally aligned with the center of the dropdown button and padded
    // on the top, left, and right.
    const EdgeInsets buttonPadding = EdgeInsets.only(top: 8.0, left: 16.0, right: 24.0);

    Rect getExpandedButtonRect() {
      final RenderBox box = tester.renderObject<RenderBox>(find.byType(dropdownButtonType));
      final Rect buttonRect = box.localToGlobal(Offset.zero) & box.size;
      return buttonPadding.inflateRect(buttonRect);
    }

    Rect buttonRect;
    Rect menuRect;

    Future<Null> popUpAndDown(Widget frame) async {
      await tester.pumpWidget(frame);
      await tester.tap(find.byType(dropdownButtonType));
      await tester.pumpAndSettle();
      menuRect = getMenuRect();
      buttonRect = getExpandedButtonRect();
      await tester.tap(find.byType(dropdownButtonType));
    }

    // Dropdown button is along the top of the app. The top of the menu is
    // aligned with the top of the expanded button and shifted horizontally
    // so that it fits within the frame.

    await popUpAndDown(
      buildFrame(alignment: Alignment.topLeft, value: menuItems.last)
    );
    expect(menuRect.topLeft, Offset.zero);
    expect(menuRect.topRight, Offset(menuRect.width, 0.0));

    await popUpAndDown(
      buildFrame(alignment: Alignment.topCenter, value: menuItems.last)
    );
    expect(menuRect.topLeft, Offset(buttonRect.left, 0.0));
    expect(menuRect.topRight, Offset(buttonRect.right, 0.0));

    await popUpAndDown(
      buildFrame(alignment: Alignment.topRight, value: menuItems.last)
    );
    expect(menuRect.topLeft, Offset(800.0 - menuRect.width, 0.0));
    expect(menuRect.topRight, const Offset(800.0, 0.0));

    // Dropdown button is along the middle of the app. The top of the menu is
    // aligned with the top of the expanded button (because the 1st item
    // is selected) and shifted horizontally so that it fits within the frame.

    await popUpAndDown(
      buildFrame(alignment: Alignment.centerLeft, value: menuItems.first)
    );
    expect(menuRect.topLeft, Offset(0.0, buttonRect.top));
    expect(menuRect.topRight, Offset(menuRect.width, buttonRect.top));

    await popUpAndDown(
      buildFrame(alignment: Alignment.center, value: menuItems.first)
    );
    expect(menuRect.topLeft, buttonRect.topLeft);
    expect(menuRect.topRight, buttonRect.topRight);

    await popUpAndDown(
      buildFrame(alignment: Alignment.centerRight, value: menuItems.first)
    );
    expect(menuRect.topLeft, Offset(800.0 - menuRect.width, buttonRect.top));
    expect(menuRect.topRight, Offset(800.0, buttonRect.top));

    // Dropdown button is along the bottom of the app. The bottom of the menu is
    // aligned with the bottom of the expanded button and shifted horizontally
    // so that it fits within the frame.

    await popUpAndDown(
      buildFrame(alignment: Alignment.bottomLeft, value: menuItems.first)
    );
    expect(menuRect.bottomLeft, const Offset(0.0, 600.0));
    expect(menuRect.bottomRight, Offset(menuRect.width, 600.0));

    await popUpAndDown(
      buildFrame(alignment: Alignment.bottomCenter, value: menuItems.first)
    );
    expect(menuRect.bottomLeft, Offset(buttonRect.left, 600.0));
    expect(menuRect.bottomRight, Offset(buttonRect.right, 600.0));

    await popUpAndDown(
      buildFrame(alignment: Alignment.bottomRight, value: menuItems.first)
    );
    expect(menuRect.bottomLeft, Offset(800.0 - menuRect.width, 600.0));
    expect(menuRect.bottomRight, const Offset(800.0, 600.0));
  });

  testWidgets('Dropdown menus are dismissed on screen orientation changes', (WidgetTester tester) async {
    await tester.pumpWidget(buildFrame());
    await tester.tap(find.byType(dropdownButtonType));
    await tester.pumpAndSettle();
    expect(find.byType(ListView), findsOneWidget);

    window.onMetricsChanged();
    await tester.pump();
    expect(find.byType(ListView, skipOffstage: false), findsNothing);
  });


  testWidgets('Semantics Tree contains only selected element', (WidgetTester tester) async {
    final SemanticsTester semantics = SemanticsTester(tester);
    await tester.pumpWidget(buildFrame(items: menuItems));

    expect(semantics, isNot(includesNodeWith(label: menuItems[0])));
    expect(semantics, includesNodeWith(label: menuItems[1]));
    expect(semantics, isNot(includesNodeWith(label: menuItems[2])));
    expect(semantics, isNot(includesNodeWith(label: menuItems[3])));

    semantics.dispose();
  });

<<<<<<< HEAD
  testWidgets('Empty items or items == null or onChangedHandler == null,  disables item and displays disabledHint', (WidgetTester tester) async {
  final Key buttonKey = new UniqueKey();
  String value;
  List<String> items = null;
  ValueChanged<String> onChanged = (s) => print(s);


  Widget build() => buildFrame(buttonKey: buttonKey, value: value,
                      onChanged: onChanged,
                      items: items,
                      hint: const Text('onetwothree'),
                      disabledHint: const Text('four'));

  // items = null should display disabledHint
  await tester.pumpWidget(build());
  expect(find.text('four'), findsOneWidget);
  final RenderBox buttonBoxHintValue = tester.renderObject(find.byKey(buttonKey));
  assert(buttonBoxHintValue.attached);

  // empty items should display disabledHint
  items = <String>[];
  onChanged = null;

  await tester.pumpWidget(build());
  expect(find.text('four'), findsOneWidget);

  // onChanged = null should display disabledHint
  items = menuItems;
  onChanged = null;

  await tester.pumpWidget(build());
  expect(find.text('four'), findsOneWidget);

  // onChanged != null and items != null should not display disabledHint but normal hint
  items = menuItems;
  onChanged = onChanged = (s) => print(s);

  await tester.pumpWidget(build());
  expect(find.text('four'), findsNothing);
  expect(find.text('onetwothree'), findsOneWidget);

});


=======
  testWidgets('Dropdown button includes semantics', (WidgetTester tester) async {
    final SemanticsHandle handle = tester.ensureSemantics();
    const Key key = Key('test');
    await tester.pumpWidget(buildFrame(
      buttonKey: key,
      value: null,
      items: menuItems,
      onChanged: (String _) {},
      hint: const Text('test'),
    ));

    // By default the hint contributes the label.
    expect(tester.getSemanticsData(find.byKey(key)), matchesSemanticsData(
      isButton: true,
      label: 'test',
      hasTapAction: true,
    ));

    await tester.pumpWidget(buildFrame(
      buttonKey: key,
      value: 'three',
      items: menuItems,
      onChanged: null,
      hint: const Text('test'),
    ));

    // Displays label of select item and is no longer tappable.
    expect(tester.getSemanticsData(find.byKey(key)), matchesSemanticsData(
      isButton: true,
      label: 'three',
      hasTapAction: true,
    ));
    handle.dispose();
  });

  testWidgets('Dropdown menu includes semantics', (WidgetTester tester) async {
    final SemanticsTester semantics = SemanticsTester(tester);
    const Key key = Key('test');
    await tester.pumpWidget(buildFrame(
      buttonKey: key,
      value: null,
      items: menuItems,
    ));
    await tester.tap(find.byKey(key));
    await tester.pumpAndSettle();

    expect(semantics, hasSemantics(TestSemantics.root(
      children: <TestSemantics>[
        TestSemantics.rootChild(
          children: <TestSemantics>[
            TestSemantics(
              flags: <SemanticsFlag>[
                SemanticsFlag.scopesRoute,
                SemanticsFlag.namesRoute,
              ],
              label: 'Popup menu',
              children: <TestSemantics>[
                TestSemantics(
                  children: <TestSemantics>[
                    TestSemantics(
                      children: <TestSemantics>[
                        TestSemantics(
                          label: 'one',
                          textDirection: TextDirection.ltr,
                          tags: <SemanticsTag>[const SemanticsTag('RenderViewport.twoPane')],
                          actions: <SemanticsAction>[SemanticsAction.tap],
                        ),
                        TestSemantics(
                          label: 'two',
                          textDirection: TextDirection.ltr,
                          tags: <SemanticsTag>[const SemanticsTag('RenderViewport.twoPane')],
                          actions: <SemanticsAction>[SemanticsAction.tap],
                        ),
                        TestSemantics(
                          label: 'three',
                          textDirection: TextDirection.ltr,
                          tags: <SemanticsTag>[const SemanticsTag('RenderViewport.twoPane')],
                          actions: <SemanticsAction>[SemanticsAction.tap],
                        ),
                        TestSemantics(
                          label: 'four',
                          textDirection: TextDirection.ltr,
                          tags: <SemanticsTag>[const SemanticsTag('RenderViewport.twoPane')],
                          actions: <SemanticsAction>[SemanticsAction.tap],
                        ),
                      ],
                    ),
                  ],
                ),
              ],
            ),
          ],
        ),
      ],
    ), ignoreId: true, ignoreRect: true, ignoreTransform: true));
    semantics.dispose();
  });
>>>>>>> f1967485
}<|MERGE_RESOLUTION|>--- conflicted
+++ resolved
@@ -36,27 +36,12 @@
     child: Material(
       child: Align(
         alignment: alignment,
-<<<<<<< HEAD
-        child: new DropdownButton<String>(
-          key: buttonKey,
-          value: value,
-          hint: hint,
-          disabledHint: disabledHint,
-          onChanged: onChanged,
-          isDense: isDense,
-          items: items.map((String item) {
-            return new DropdownMenuItem<String>(
-              key: new ValueKey<String>(item),
-              value: item,
-              child: new Text(item, key: new ValueKey<String>(item + 'Text')),
-            );
-          }).toList(),
-=======
         child: RepaintBoundary(
           child: DropdownButton<String>(
             key: buttonKey,
             value: value,
             hint: hint,
+            disabledHint: disabledHint,
             onChanged: onChanged,
             isDense: isDense,
             isExpanded: isExpanded,
@@ -68,7 +53,6 @@
               );
             }).toList(),
           )
->>>>>>> f1967485
         ),
       ),
     ),
@@ -698,7 +682,6 @@
     semantics.dispose();
   });
 
-<<<<<<< HEAD
   testWidgets('Empty items or items == null or onChangedHandler == null,  disables item and displays disabledHint', (WidgetTester tester) async {
   final Key buttonKey = new UniqueKey();
   String value;
@@ -742,8 +725,6 @@
 
 });
 
-
-=======
   testWidgets('Dropdown button includes semantics', (WidgetTester tester) async {
     final SemanticsHandle handle = tester.ensureSemantics();
     const Key key = Key('test');
@@ -841,5 +822,4 @@
     ), ignoreId: true, ignoreRect: true, ignoreTransform: true));
     semantics.dispose();
   });
->>>>>>> f1967485
 }