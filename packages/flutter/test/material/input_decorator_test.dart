--- conflicted
+++ resolved
@@ -2747,6 +2747,34 @@
       });
     });
 
+    group('Helper widget', () {
+      testWidgets('InputDecorator shows helper widget', (WidgetTester tester) async {
+        await tester.pumpWidget(
+          buildInputDecorator(
+            decoration: const InputDecoration(
+              helper: Text('helper', style: TextStyle(fontSize: 20.0)),
+            ),
+          ),
+        );
+
+        expect(find.text('helper'), findsOneWidget);
+      });
+
+      testWidgets('InputDecorator throws when helper text and helper widget are provided', (WidgetTester tester) async {
+        expect(
+          () {
+            buildInputDecorator(
+              decoration: InputDecoration(
+                helperText: 'helperText',
+                helper: const Text('helper', style: TextStyle(fontSize: 20.0)),
+              ),
+            );
+          },
+          throwsAssertionError,
+        );
+      });
+    });
+
     group('Error widget', () {
       testWidgets('InputDecorator shows error widget', (WidgetTester tester) async {
         await tester.pumpWidget(
@@ -2775,34 +2803,6 @@
       });
     });
 
-<<<<<<< HEAD
-    group('Helper widget', () {
-      testWidgets('InputDecorator shows helper widget', (WidgetTester tester) async {
-        await tester.pumpWidget(
-          buildInputDecorator(
-            decoration: const InputDecoration(
-              helper: Text('helper', style: TextStyle(fontSize: 20.0)),
-            ),
-          ),
-        );
-
-        expect(find.text('helper'), findsOneWidget);
-      });
-
-      testWidgets('InputDecorator throws when helper text and helper widget are provided', (WidgetTester tester) async {
-        expect(
-          () {
-            buildInputDecorator(
-              decoration: InputDecoration(
-                helperText: 'helperText',
-                helper: const Text('helper', style: TextStyle(fontSize: 20.0)),
-              ),
-            );
-          },
-          throwsAssertionError,
-        );
-      });
-=======
     testWidgets('InputDecorator with counter does not crash when given a 0 size', (WidgetTester tester) async {
       // Regression test for https://github.com/flutter/flutter/issues/129611
       await tester.pumpWidget(
@@ -2866,7 +2866,6 @@
       // InputDecoration.constraints should override the theme. It should be
       // only 200x32 pixels.
       expect(getDecoratorRect(tester).size, const Size(200, 32));
->>>>>>> 7ffd36cb
     });
   });
 
