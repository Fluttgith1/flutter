--- conflicted
+++ resolved
@@ -129,16 +129,10 @@
     ));
     await tester.tap(find.byTooltip('Search'));
     await tester.pumpAndSettle();
-
-<<<<<<< HEAD
+    
     final ThemeData textFieldTheme = Theme.of(tester.element(find.byType(TextField)));
     final Color hintColor = textFieldTheme.inputDecorationTheme.hintStyle.color;
     expect(hintColor, _TestSearchDelegate.hintTextColor);
-=======
-    final TextField textField = tester.widget<TextField>(find.byType(TextField));
-    final Color hintColor = textField.decoration!.hintStyle!.color!;
-    expect(hintColor, delegate.hintTextColor);
->>>>>>> bced0351
   });
 
   testWidgets('Requests suggestions', (WidgetTester tester) async {
@@ -554,13 +548,9 @@
     await tester.tap(find.byTooltip('Search'));
     await tester.pumpAndSettle();
 
-<<<<<<< HEAD
     final ThemeData textFieldTheme = Theme.of(tester.element(find.byType(TextField)));
     final TextStyle hintStyle = textFieldTheme.inputDecorationTheme.hintStyle;
-=======
-    final TextField textField = tester.widget<TextField>(find.byType(TextField));
-    final TextStyle hintStyle = textField.decoration!.hintStyle!;
->>>>>>> bced0351
+    
     expect(hintStyle, delegate.searchFieldStyle);
   });
 
@@ -591,11 +581,7 @@
   });
 
   group('contributes semantics', () {
-<<<<<<< HEAD
-    TestSemantics buildExpected({String routeName}) {
-=======
     TestSemantics buildExpected({ required String routeName }) {
->>>>>>> bced0351
       return TestSemantics.root(
         children: <TestSemantics>[
           TestSemantics(
@@ -777,14 +763,9 @@
     this.suggestions = 'Suggestions',
     this.result = 'Result',
     this.actions = const <Widget>[],
-<<<<<<< HEAD
-    InputDecorationTheme searchFieldDecorationTheme,
-    TextStyle searchFieldStyle,
-    String searchHint,
-=======
+    InputDecorationTheme? searchFieldDecorationTheme,
     TextStyle? searchFieldStyle,
     String? searchHint,
->>>>>>> bced0351
     TextInputAction textInputAction = TextInputAction.search,
   }) : super(
           searchFieldLabel: searchHint,
