--- conflicted
+++ resolved
@@ -3049,15 +3049,6 @@
     expect(tester.getRect(find.byKey(icon1)), const Rect.fromLTRB(504.0, 562.0, 604.0, 582.0));
   });
 
-<<<<<<< HEAD
-  testWidgets('BottomNavigationBar linear landscape layout label RenderFlex overflow',(WidgetTester tester) async {
-    //Regression test for https://github.com/flutter/flutter/issues/112163
-
-    tester.binding.window.physicalSizeTestValue = const Size(540, 340);
-
-    await tester.pumpWidget(
-      MaterialApp(
-=======
   testWidgetsWithLeakTracking('Material3 - BottomNavigationBar linear landscape layout', (WidgetTester tester) async {
     final Key icon0 = UniqueKey();
     final Key icon1 = UniqueKey();
@@ -3067,12 +3058,82 @@
     await tester.pumpWidget(
       MaterialApp(
         theme: ThemeData(),
->>>>>>> e1f954f4
         home: Builder(
           builder: (BuildContext context) {
             return Scaffold(
               bottomNavigationBar: BottomNavigationBar(
-<<<<<<< HEAD
+                landscapeLayout: BottomNavigationBarLandscapeLayout.linear,
+                items: <BottomNavigationBarItem>[
+                  BottomNavigationBarItem(
+                    icon: SizedBox(key: icon0, width: iconWidth, height: iconHeight),
+                    label: 'Title0',
+                  ),
+                  BottomNavigationBarItem(
+                    icon: SizedBox(key: icon1, width: iconWidth, height: iconHeight),
+                    label: 'Title1',
+                  ),
+                ],
+              ),
+            );
+          },
+        ),
+      ),
+    );
+
+    expect(tester.getSize(find.byType(BottomNavigationBar)), const Size(800, kBottomNavigationBarHeight));
+    expect(tester.getRect(find.byType(BottomNavigationBar)), const Rect.fromLTRB(0, 600 - kBottomNavigationBarHeight, 800, 600));
+
+    const double navigationBarTop = 600 - kBottomNavigationBarHeight; // 544
+    const double selectedFontSize = 14.0;
+    const double m3LineHeight = 1.43;
+    final double labelHeight = (selectedFontSize * m3LineHeight).floorToDouble(); // 20
+    const double navigationTileVerticalPadding = selectedFontSize / 2; // 7.0
+    // Icon and label are in the same row.
+    final double navigationTileHeight = max(iconHeight, labelHeight) + 2 * navigationTileVerticalPadding;
+
+    // Navigation tiles parent is a Row with crossAxisAlignment sets to center.
+    final double navigationTileVerticalOffset = (kBottomNavigationBarHeight - navigationTileHeight) / 2;
+
+    final double iconTop = navigationBarTop + navigationTileVerticalOffset + navigationTileVerticalPadding;
+    final double labelBottom = 600 - (navigationTileVerticalOffset + navigationTileVerticalPadding);
+
+    // The items are laid out as in the default case except each
+    // item's icon/label is arranged in a row, with 8 pixels in
+    // between the icon and label.  The layout of the unselected
+    // item's label is slightly different; not checking that here.
+    const double itemFullWith = 800 / 2; // Two items in the navigation bar.
+    const double separatorWidth = 8;
+    final double firstLabelWidth = tester.getSize(find.text('Title0')).width;
+    final double firstItemContentWidth = iconWidth + separatorWidth + firstLabelWidth;
+    final double firstItemLeft = itemFullWith / 2 - firstItemContentWidth / 2;
+    final double secondLabelWidth = tester.getSize(find.text('Title1')).width;
+    final double secondItemContentWidth = iconWidth + separatorWidth + secondLabelWidth;
+    final double secondItemLeft = itemFullWith + itemFullWith / 2 - secondItemContentWidth / 2;
+
+    expect(tester.getRect(
+      find.text('Title0')),
+      Rect.fromLTRB(
+        firstItemLeft + iconWidth + separatorWidth,
+        labelBottom - labelHeight,
+        firstItemLeft + iconWidth + separatorWidth + firstLabelWidth,
+        labelBottom,
+      ),
+    );
+    expect(tester.getRect(find.byKey(icon0)), Rect.fromLTRB(firstItemLeft, iconTop, firstItemLeft + iconWidth, iconTop + iconHeight));
+    expect(tester.getRect(find.byKey(icon1)), Rect.fromLTRB(secondItemLeft, iconTop, secondItemLeft + iconWidth, iconTop + iconHeight));
+  }, skip: kIsWeb && !isCanvasKit); // https://github.com/flutter/flutter/issues/99933
+
+  testWidgets('BottomNavigationBar linear landscape layout label RenderFlex overflow',(WidgetTester tester) async {
+    //Regression test for https://github.com/flutter/flutter/issues/112163
+
+    tester.binding.window.physicalSizeTestValue = const Size(540, 340);
+
+    await tester.pumpWidget(
+      MaterialApp(
+        home: Builder(
+          builder: (BuildContext context) {
+            return Scaffold(
+              bottomNavigationBar: BottomNavigationBar(
                 type: BottomNavigationBarType.fixed,
                 landscapeLayout: BottomNavigationBarLandscapeLayout.linear,
                 items: const <BottomNavigationBarItem>[
@@ -3109,68 +3170,6 @@
 
     addTearDown(tester.binding.window.clearPhysicalSizeTestValue);
   });
-=======
-                landscapeLayout: BottomNavigationBarLandscapeLayout.linear,
-                items: <BottomNavigationBarItem>[
-                  BottomNavigationBarItem(
-                    icon: SizedBox(key: icon0, width: iconWidth, height: iconHeight),
-                    label: 'Title0',
-                  ),
-                  BottomNavigationBarItem(
-                    icon: SizedBox(key: icon1, width: iconWidth, height: iconHeight),
-                    label: 'Title1',
-                  ),
-                ],
-              ),
-            );
-          },
-        ),
-      ),
-    );
-
-    expect(tester.getSize(find.byType(BottomNavigationBar)), const Size(800, kBottomNavigationBarHeight));
-    expect(tester.getRect(find.byType(BottomNavigationBar)), const Rect.fromLTRB(0, 600 - kBottomNavigationBarHeight, 800, 600));
-
-    const double navigationBarTop = 600 - kBottomNavigationBarHeight; // 544
-    const double selectedFontSize = 14.0;
-    const double m3LineHeight = 1.43;
-    final double labelHeight = (selectedFontSize * m3LineHeight).floorToDouble(); // 20
-    const double navigationTileVerticalPadding = selectedFontSize / 2; // 7.0
-    // Icon and label are in the same row.
-    final double navigationTileHeight = max(iconHeight, labelHeight) + 2 * navigationTileVerticalPadding;
-
-    // Navigation tiles parent is a Row with crossAxisAlignment sets to center.
-    final double navigationTileVerticalOffset = (kBottomNavigationBarHeight - navigationTileHeight) / 2;
-
-    final double iconTop = navigationBarTop + navigationTileVerticalOffset + navigationTileVerticalPadding;
-    final double labelBottom = 600 - (navigationTileVerticalOffset + navigationTileVerticalPadding);
-
-    // The items are laid out as in the default case except each
-    // item's icon/label is arranged in a row, with 8 pixels in
-    // between the icon and label.  The layout of the unselected
-    // item's label is slightly different; not checking that here.
-    const double itemFullWith = 800 / 2; // Two items in the navigation bar.
-    const double separatorWidth = 8;
-    final double firstLabelWidth = tester.getSize(find.text('Title0')).width;
-    final double firstItemContentWidth = iconWidth + separatorWidth + firstLabelWidth;
-    final double firstItemLeft = itemFullWith / 2 - firstItemContentWidth / 2;
-    final double secondLabelWidth = tester.getSize(find.text('Title1')).width;
-    final double secondItemContentWidth = iconWidth + separatorWidth + secondLabelWidth;
-    final double secondItemLeft = itemFullWith + itemFullWith / 2 - secondItemContentWidth / 2;
-
-    expect(tester.getRect(
-      find.text('Title0')),
-      Rect.fromLTRB(
-        firstItemLeft + iconWidth + separatorWidth,
-        labelBottom - labelHeight,
-        firstItemLeft + iconWidth + separatorWidth + firstLabelWidth,
-        labelBottom,
-      ),
-    );
-    expect(tester.getRect(find.byKey(icon0)), Rect.fromLTRB(firstItemLeft, iconTop, firstItemLeft + iconWidth, iconTop + iconHeight));
-    expect(tester.getRect(find.byKey(icon1)), Rect.fromLTRB(secondItemLeft, iconTop, secondItemLeft + iconWidth, iconTop + iconHeight));
-  }, skip: kIsWeb && !isCanvasKit); // https://github.com/flutter/flutter/issues/99933
->>>>>>> e1f954f4
 }
 
 Widget boilerplate({ Widget? bottomNavigationBar, required TextDirection textDirection, bool? useMaterial3 }) {
