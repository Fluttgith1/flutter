// Copyright 2019 The Chromium Authors. All rights reserved.
// Use of this source code is governed by a BSD-style license that can be
// found in the LICENSE file.

import 'package:flutter/material.dart';
import 'package:flutter/rendering.dart';
import 'package:flutter_test/flutter_test.dart';

void main() {
  test('CardTheme copyWith, ==, hashCode basics', () {
    expect(const CardTheme(), const CardTheme().copyWith());
    expect(const CardTheme().hashCode, const CardTheme().copyWith().hashCode);
  });

  testWidgets('Passing no CardTheme returns defaults', (WidgetTester tester) async {
    await tester.pumpWidget(const MaterialApp(
      home: Scaffold(
        body: Card(),
      ),
    ));

    final Container container = _getCardContainer(tester);
    final Material material = _getCardMaterial(tester);

    expect(material.clipBehavior, Clip.none);
    expect(material.color, Colors.white);
    expect(material.elevation, 1.0);
    expect(container.margin, const EdgeInsets.all(4.0));
    expect(material.shape, const RoundedRectangleBorder(
      borderRadius: BorderRadius.all(Radius.circular(4.0)),
    ));
  });

  testWidgets('Card uses values from CardTheme', (WidgetTester tester) async {
    final CardTheme cardTheme = _cardTheme();

    await tester.pumpWidget(MaterialApp(
      theme: ThemeData(cardTheme: cardTheme),
      home: const Scaffold(
        body: Card(),
      ),
    ));

    final Container container = _getCardContainer(tester);
    final Material material = _getCardMaterial(tester);

    expect(material.clipBehavior, cardTheme.clipBehavior);
    expect(material.color, cardTheme.color);
    expect(material.elevation, cardTheme.elevation);
    expect(container.margin, cardTheme.margin);
    expect(material.shape, cardTheme.shape);
  });

  testWidgets('Card widget properties take priority over theme', (WidgetTester tester) async {
    const Clip clip = Clip.hardEdge;
    const Color color = Colors.orange;
    const double elevation = 7.0;
    const EdgeInsets margin = EdgeInsets.all(3.0);
    const ShapeBorder shape = RoundedRectangleBorder(
      borderRadius: BorderRadius.all(Radius.circular(9.0)),
    );

    await tester.pumpWidget(MaterialApp(
      theme: _themeData().copyWith(cardTheme: _cardTheme()),
      home: const Scaffold(
        body: Card(
          clipBehavior: clip,
          color: color,
          elevation: elevation,
          margin: margin,
          shape: shape,
        ),
      ),
    ));

    final Container container = _getCardContainer(tester);
    final Material material = _getCardMaterial(tester);

    expect(material.clipBehavior, clip);
    expect(material.color, color);
    expect(material.elevation, elevation);
    expect(container.margin, margin);
    expect(material.shape, shape);
  });

  testWidgets('CardTheme properties take priority over ThemeData properties', (WidgetTester tester) async {
    final CardTheme cardTheme = _cardTheme();
    final ThemeData themeData = _themeData().copyWith(cardTheme: cardTheme);

    await tester.pumpWidget(MaterialApp(
      theme: themeData,
      home: const Scaffold(
        body: Card(),
      ),
    ));

    final Material material = _getCardMaterial(tester);
    expect(material.color, cardTheme.color);
  });

  testWidgets('ThemeData properties are used when no CardTheme is set', (WidgetTester tester) async {
    final ThemeData themeData = _themeData();

    await tester.pumpWidget(MaterialApp(
      theme: themeData,
      home: const Scaffold(
        body: Card(),
      ),
    ));

    final Material material = _getCardMaterial(tester);
    expect(material.color, themeData.cardColor);
  });

  testWidgets('CardTheme customizes shape', (WidgetTester tester) async {
    const CardTheme cardTheme = CardTheme(
      color: Colors.white,
      shape: BeveledRectangleBorder(borderRadius: BorderRadius.all(Radius.circular(7))),
      elevation: 1.0,
    );

    final Key painterKey = UniqueKey();

    await tester.pumpWidget(MaterialApp(
      theme: ThemeData(cardTheme: cardTheme),
      home: Scaffold(
        body: RepaintBoundary(
          key: painterKey,
          child: Center(
            child: Card(
              child: SizedBox.fromSize(size: const Size(200, 300),),
            ),
          ),
        ),
      ),
    ));

    await expectLater(
      find.byKey(painterKey),
<<<<<<< HEAD
      matchesGoldenFile('card_theme.custom_shape.png'),
=======
      matchesGoldenFile(
        'card_theme.custom_shape.png',
        version: null,
      ),
      skip: !isLinux,
>>>>>>> 7d95e8e0
    );
  },  skip: isBrowser);
}

CardTheme _cardTheme() {
  return const CardTheme(
    clipBehavior: Clip.antiAlias,
    color: Colors.green,
    elevation: 6.0,
    margin: EdgeInsets.all(7.0),
    shape: RoundedRectangleBorder(
      borderRadius: BorderRadius.all(Radius.circular(5.0)),
    ),
  );
}

ThemeData _themeData() {
  return ThemeData(
    cardColor: Colors.pink,
  );
}

Material _getCardMaterial(WidgetTester tester) {
  return tester.widget<Material>(
    find.descendant(
      of: find.byType(Card),
      matching: find.byType(Material),
    ),
  );
}

Container _getCardContainer(WidgetTester tester) {
  return tester.widget<Container>(
    find.descendant(
      of: find.byType(Card),
      matching: find.byType(Container),
    ),
  );
}<|MERGE_RESOLUTION|>--- conflicted
+++ resolved
@@ -137,15 +137,10 @@
 
     await expectLater(
       find.byKey(painterKey),
-<<<<<<< HEAD
-      matchesGoldenFile('card_theme.custom_shape.png'),
-=======
       matchesGoldenFile(
         'card_theme.custom_shape.png',
         version: null,
       ),
-      skip: !isLinux,
->>>>>>> 7d95e8e0
     );
   },  skip: isBrowser);
 }
