// Copyright 2014 The Flutter Authors. All rights reserved.
// Use of this source code is governed by a BSD-style license that can be
// found in the LICENSE file.

import 'dart:async';
import 'dart:ui';

import 'package:flutter/foundation.dart';
import 'package:flutter/gestures.dart';
import 'package:flutter/material.dart';
import 'package:flutter/rendering.dart';
import 'package:flutter/services.dart';
import 'package:flutter_test/flutter_test.dart';

import '../widgets/semantics_tester.dart';

void main() {
  // Returns the RenderEditable at the given index, or the first if not given.
  RenderEditable findRenderEditable(WidgetTester tester, {int index = 0}) {
    final RenderObject root = tester.renderObject(find.byType(EditableText).at(index));
    expect(root, isNotNull);

    late RenderEditable renderEditable;
    void recursiveFinder(RenderObject child) {
      if (child is RenderEditable) {
        renderEditable = child;
        return;
      }
      child.visitChildren(recursiveFinder);
    }
    root.visitChildren(recursiveFinder);
    expect(renderEditable, isNotNull);
    return renderEditable;
  }

  List<TextSelectionPoint> globalize(Iterable<TextSelectionPoint> points, RenderBox box) {
    return points.map<TextSelectionPoint>((TextSelectionPoint point) {
      return TextSelectionPoint(
        box.localToGlobal(point.point),
        point.direction,
      );
    }).toList();
  }

  Offset textOffsetToPosition(WidgetTester tester, int offset, {int index = 0}) {
    final RenderEditable renderEditable = findRenderEditable(tester, index: index);
    final List<TextSelectionPoint> endpoints = globalize(
      renderEditable.getEndpointsForSelection(
        TextSelection.collapsed(offset: offset),
      ),
      renderEditable,
    );
    expect(endpoints.length, 1);
    return endpoints[0].point + const Offset(kIsWeb? 1.0 : 0.0, -2.0);
  }

  testWidgets('SearchBar defaults', (WidgetTester tester) async {
    final ThemeData theme = ThemeData(useMaterial3: true);
    final ColorScheme colorScheme = theme.colorScheme;

    await tester.pumpWidget(
      MaterialApp(
        theme: theme,
        home: const Material(
          child: SearchBar(
            hintText: 'hint text',
          )
        ),
      ),
    );

    final Finder searchBarMaterial = find.descendant(
      of: find.byType(SearchBar),
      matching: find.byType(Material),
    );

    final Material material = tester.widget<Material>(searchBarMaterial);
    checkSearchBarDefaults(tester, colorScheme, material);
  });

  testWidgets('SearchBar respects controller property', (WidgetTester tester) async {
    const String defaultText = 'default text';
    final TextEditingController controller = TextEditingController(text: defaultText);
    addTearDown(controller.dispose);

    await tester.pumpWidget(
      MaterialApp(
        home: Material(
          child: SearchBar(
            controller: controller,
          ),
        ),
      ),
    );

    expect(controller.value.text, defaultText);
    expect(find.text(defaultText), findsOneWidget);

    const String updatedText = 'updated text';
    await tester.enterText(find.byType(SearchBar), updatedText);
    expect(controller.value.text, updatedText);
    expect(find.text(defaultText), findsNothing);
    expect(find.text(updatedText), findsOneWidget);
  });

  testWidgets('SearchBar respects focusNode property', (WidgetTester tester) async {
    final FocusNode node = FocusNode();
    addTearDown(node.dispose);

    await tester.pumpWidget(
      MaterialApp(
        home: Material(
          child: SearchBar(
            focusNode: node,
          ),
        ),
      ),
    );

    expect(node.hasFocus, false);

    node.requestFocus();
    await tester.pump();
    expect(node.hasFocus, true);

    node.unfocus();
    await tester.pump();
    expect(node.hasFocus, false);
  });

  testWidgets('SearchBar focusNode is hot swappable', (WidgetTester tester) async {
    final FocusNode node1 = FocusNode();
    addTearDown(node1.dispose);

    await tester.pumpWidget(
      MaterialApp(
        home: Material(
          child: SearchBar(
            focusNode: node1,
          ),
        ),
      ),
    );

    expect(node1.hasFocus, isFalse);

    node1.requestFocus();
    await tester.pump();
    expect(node1.hasFocus, isTrue);

    node1.unfocus();
    await tester.pump();
    expect(node1.hasFocus, isFalse);

    final FocusNode node2 = FocusNode();
    addTearDown(node2.dispose);

    await tester.pumpWidget(
      MaterialApp(
        home: Material(
          child: SearchBar(
            focusNode: node2,
          ),
        ),
      ),
    );

    expect(node1.hasFocus, isFalse);
    expect(node2.hasFocus, isFalse);

    node2.requestFocus();
    await tester.pump();
    expect(node1.hasFocus, isFalse);
    expect(node2.hasFocus, isTrue);

    node2.unfocus();
    await tester.pump();
    expect(node1.hasFocus, isFalse);
    expect(node2.hasFocus, isFalse);

    await tester.pumpWidget(
      const MaterialApp(
        home: Material(
          child: SearchBar(),
        ),
      ),
    );

    expect(node1.hasFocus, isFalse);
    expect(node2.hasFocus, isFalse);

    await tester.tap(find.byType(SearchBar));
    await tester.pump();
    expect(node1.hasFocus, isFalse);
    expect(node2.hasFocus, isFalse);
  });

  testWidgets('SearchBar has correct default layout and padding LTR', (WidgetTester tester) async {
    await tester.pumpWidget(
      MaterialApp(
        home: Center(
          child: SearchBar(
            leading: IconButton(
              icon: const Icon(Icons.search),
              onPressed: () {},
            ),
            trailing: <Widget>[
              IconButton(
                icon: const Icon(Icons.menu),
                onPressed: () {},
              )
            ],
          ),
        ),
      ),
    );

    final Rect barRect = tester.getRect(find.byType(SearchBar));
    expect(barRect.size, const Size(800.0, 56.0));
    expect(barRect, equals(const Rect.fromLTRB(0.0, 272.0, 800.0, 328.0)));

    final Rect leadingIcon = tester.getRect(find.widgetWithIcon(IconButton, Icons.search));
    // Default left padding is 8.0, and icon button has 8.0 padding, so in total the padding between
    // the edge of the bar and the icon of the button is 16.0, which matches the spec.
    expect(leadingIcon.left, equals(barRect.left + 8.0));

    final Rect textField = tester.getRect(find.byType(TextField));
    expect(textField.left, equals(leadingIcon.right + 8.0));

    final Rect trailingIcon = tester.getRect(find.widgetWithIcon(IconButton, Icons.menu));
    expect(trailingIcon.left, equals(textField.right + 8.0));
    expect(trailingIcon.right, equals(barRect.right - 8.0));
  });

  testWidgets('SearchBar has correct default layout and padding - RTL', (WidgetTester tester) async {
    await tester.pumpWidget(
      MaterialApp(
        home: Directionality(
          textDirection: TextDirection.rtl,
          child: Center(
            child: SearchBar(
              leading: IconButton(
                icon: const Icon(Icons.search),
                onPressed: () {},
              ),
              trailing: <Widget>[
                IconButton(
                  icon: const Icon(Icons.menu),
                  onPressed: () {},
                )
              ],
            ),
          ),
        ),
      ),
    );

    final Rect barRect = tester.getRect(find.byType(SearchBar));
    expect(barRect.size, const Size(800.0, 56.0));
    expect(barRect, equals(const Rect.fromLTRB(0.0, 272.0, 800.0, 328.0)));

    // The default padding is set to 8.0 so the distance between the icon of the button
    // and the edge of the bar is 16.0, which matches the spec.
    final Rect leadingIcon = tester.getRect(find.widgetWithIcon(IconButton, Icons.search));
    expect(leadingIcon.right, equals(barRect.right - 8.0));

    final Rect textField = tester.getRect(find.byType(TextField));
    expect(textField.right, equals(leadingIcon.left - 8.0));

    final Rect trailingIcon = tester.getRect(find.widgetWithIcon(IconButton, Icons.menu));
    expect(trailingIcon.right, equals(textField.left - 8.0));
    expect(trailingIcon.left, equals(barRect.left + 8.0));
  });

  testWidgets('SearchBar respects hintText property', (WidgetTester tester) async {
    const String hintText = 'hint text';
    await tester.pumpWidget(
      const MaterialApp(
        home: Material(
          child: SearchBar(
            hintText: hintText,
          ),
        ),
      ),
    );

    expect(find.text(hintText), findsOneWidget);
  });

  testWidgets('SearchBar respects leading property', (WidgetTester tester) async {
    final ThemeData theme = ThemeData();
    final ColorScheme colorScheme = theme.colorScheme;
    await tester.pumpWidget(
      MaterialApp(
        home: Material(
          child: SearchBar(
            leading: IconButton(
              icon: const Icon(Icons.search),
              onPressed: () {},
            ),
          ),
        ),
      ),
    );

    expect(find.widgetWithIcon(IconButton, Icons.search), findsOneWidget);
    final Color? iconColor = _iconStyle(tester, Icons.search)?.color;
    expect(iconColor, colorScheme.onSurface); // Default icon color.
  });

  testWidgets('SearchBar respects trailing property', (WidgetTester tester) async {
    final ThemeData theme = ThemeData();
    final ColorScheme colorScheme = theme.colorScheme;
    await tester.pumpWidget(
      MaterialApp(
        home: Material(
          child: SearchBar(
            trailing: <Widget>[
              IconButton(
                icon: const Icon(Icons.menu),
                onPressed: () {},
              ),
            ],
          ),
        ),
      ),
    );

    expect(find.widgetWithIcon(IconButton, Icons.menu), findsOneWidget);
    final Color? iconColor = _iconStyle(tester, Icons.menu)?.color;
    expect(iconColor, colorScheme.onSurfaceVariant); // Default icon color.
  });

  testWidgets('SearchBar respects onTap property', (WidgetTester tester) async {
    int tapCount = 0;
    await tester.pumpWidget(
      MaterialApp(
        home: StatefulBuilder(
          builder: (BuildContext context, StateSetter setState) {
            return Material(
              child: SearchBar(
                onTap: () {
                  setState(() {
                    tapCount++;
                  });
                }
              ),
            );
          }
        ),
      ),
    );
    expect(tapCount, 0);
    await tester.tap(find.byType(SearchBar));
    expect(tapCount, 1);
    await tester.tap(find.byType(SearchBar));
    expect(tapCount, 2);
  });

  testWidgets('SearchBar respects onChanged property', (WidgetTester tester) async {
    int changeCount = 0;
    await tester.pumpWidget(
      MaterialApp(
        home: StatefulBuilder(
          builder: (BuildContext context, StateSetter setState) {
            return Material(
              child: SearchBar(
                onChanged: (_) {
                  setState(() {
                    changeCount++;
                  });
                }
              ),
            );
          }
        ),
      ),
    );

    expect(changeCount, 0);
    await tester.enterText(find.byType(SearchBar), 'a');
    expect(changeCount, 1);
    await tester.enterText(find.byType(SearchBar), 'b');
    expect(changeCount, 2);
  });

  testWidgets('SearchBar respects onSubmitted property', (WidgetTester tester) async {
    String submittedQuery = '';
    await tester.pumpWidget(
      MaterialApp(
        home: Material(
          child: SearchBar(
            onSubmitted: (String text) {
              submittedQuery = text;
            },
          ),
        ),
      ),
    );

    await tester.enterText(find.byType(SearchBar), 'query');
    await tester.testTextInput.receiveAction(TextInputAction.done);

    expect(submittedQuery, equals('query'));
  });

  testWidgets('SearchBar respects constraints property', (WidgetTester tester) async {
    const BoxConstraints constraints = BoxConstraints(maxWidth: 350.0, minHeight: 80);
    await tester.pumpWidget(
      const MaterialApp(
        home: Center(
          child: Material(
            child: SearchBar(
              constraints: constraints,
            ),
          ),
        ),
      ),
    );

    final Rect barRect = tester.getRect(find.byType(SearchBar));
    expect(barRect.size, const Size(350.0, 80.0));
  });

  testWidgets('SearchBar respects elevation property', (WidgetTester tester) async {
    const double pressedElevation = 0.0;
    const double hoveredElevation = 1.0;
    const double focusedElevation = 2.0;
    const double defaultElevation = 3.0;
    double getElevation(Set<MaterialState> states) {
      if (states.contains(MaterialState.pressed)) {
        return pressedElevation;
      }
      if (states.contains(MaterialState.hovered)) {
        return hoveredElevation;
      }
      if (states.contains(MaterialState.focused)) {
        return focusedElevation;
      }
      return defaultElevation;
    }
    await tester.pumpWidget(
      MaterialApp(
        home: Center(
          child: Material(
            child: SearchBar(
              elevation: MaterialStateProperty.resolveWith<double>(getElevation),
            ),
          ),
        ),
      ),
    );

    final Finder searchBarMaterial = find.descendant(
      of: find.byType(SearchBar),
      matching: find.byType(Material),
    );
    Material material = tester.widget<Material>(searchBarMaterial);

    // On hovered.
    final TestGesture gesture = await _pointGestureToSearchBar(tester);
    await tester.pump();
    material = tester.widget<Material>(searchBarMaterial);
    expect(material.elevation, hoveredElevation);

    // On pressed.
    await gesture.down(tester.getCenter(find.byType(SearchBar)));
    await tester.pumpAndSettle();

    material = tester.widget<Material>(searchBarMaterial);
    expect(material.elevation, pressedElevation);

    // On focused.
    await gesture.up();
    await tester.pump();
    // Remove the pointer so we are no longer hovering.
    await gesture.removePointer();
    await tester.pump();
    material = tester.widget<Material>(searchBarMaterial);
    expect(material.elevation, focusedElevation);
  });

  testWidgets('SearchBar respects backgroundColor property', (WidgetTester tester) async {
    await tester.pumpWidget(
      MaterialApp(
        home: Center(
          child: Material(
            child: SearchBar(
              backgroundColor: MaterialStateProperty.resolveWith<Color>(_getColor),
            ),
          ),
        ),
      ),
    );

    final Finder searchBarMaterial = find.descendant(
      of: find.byType(SearchBar),
      matching: find.byType(Material),
    );
    Material material = tester.widget<Material>(searchBarMaterial);

    // On hovered.
    final TestGesture gesture = await _pointGestureToSearchBar(tester);
    await tester.pump();
    material = tester.widget<Material>(searchBarMaterial);
    expect(material.color, hoveredColor);

    // On pressed.
    await gesture.down(tester.getCenter(find.byType(SearchBar)));
    await tester.pumpAndSettle();

    material = tester.widget<Material>(searchBarMaterial);
    expect(material.color, pressedColor);

    // On focused.
    await gesture.up();
    await tester.pump();
    // Remove the pointer so we are no longer hovering.
    await gesture.removePointer();
    await tester.pump();
    material = tester.widget<Material>(searchBarMaterial);
    expect(material.color, focusedColor);
  });

  testWidgets('SearchBar respects shadowColor property', (WidgetTester tester) async {
    await tester.pumpWidget(
      MaterialApp(
        home: Center(
          child: Material(
            child: SearchBar(
              shadowColor: MaterialStateProperty.resolveWith<Color>(_getColor),
            ),
          ),
        ),
      ),
    );

    final Finder searchBarMaterial = find.descendant(
      of: find.byType(SearchBar),
      matching: find.byType(Material),
    );
    Material material = tester.widget<Material>(searchBarMaterial);

    // On hovered.
    final TestGesture gesture = await _pointGestureToSearchBar(tester);
    await tester.pump();
    material = tester.widget<Material>(searchBarMaterial);
    expect(material.shadowColor, hoveredColor);

    // On pressed.
    await gesture.down(tester.getCenter(find.byType(SearchBar)));
    await tester.pumpAndSettle();

    material = tester.widget<Material>(searchBarMaterial);
    expect(material.shadowColor, pressedColor);

    // On focused.
    await gesture.up();
    await tester.pump();
    // Remove the pointer so we are no longer hovering.
    await gesture.removePointer();
    await tester.pump();
    material = tester.widget<Material>(searchBarMaterial);
    expect(material.shadowColor, focusedColor);
  });

  testWidgets('SearchBar respects surfaceTintColor property', (WidgetTester tester) async {
    await tester.pumpWidget(
      MaterialApp(
        home: Center(
          child: Material(
            child: SearchBar(
              surfaceTintColor: MaterialStateProperty.resolveWith<Color>(_getColor),
            ),
          ),
        ),
      ),
    );

    final Finder searchBarMaterial = find.descendant(
      of: find.byType(SearchBar),
      matching: find.byType(Material),
    );
    Material material = tester.widget<Material>(searchBarMaterial);

    // On hovered.
    final TestGesture gesture = await _pointGestureToSearchBar(tester);
    await tester.pump();
    material = tester.widget<Material>(searchBarMaterial);
    expect(material.surfaceTintColor, hoveredColor);

    // On pressed.
    await gesture.down(tester.getCenter(find.byType(SearchBar)));
    await tester.pumpAndSettle();

    material = tester.widget<Material>(searchBarMaterial);
    expect(material.surfaceTintColor, pressedColor);

    // On focused.
    await gesture.up();
    await tester.pump();
    // Remove the pointer so we are no longer hovering.
    await gesture.removePointer();
    await tester.pump();
    material = tester.widget<Material>(searchBarMaterial);
    expect(material.surfaceTintColor, focusedColor);
  });

  testWidgets('SearchBar respects overlayColor property', (WidgetTester tester) async {
    final FocusNode focusNode = FocusNode();
    addTearDown(focusNode.dispose);

    await tester.pumpWidget(
      MaterialApp(
        home: Center(
          child: Material(
            child: SearchBar(
              focusNode: focusNode,
              overlayColor: MaterialStateProperty.resolveWith<Color>(_getColor),
            ),
          ),
        ),
      ),
    );

    RenderObject inkFeatures = tester.allRenderObjects.firstWhere((RenderObject object) => object.runtimeType.toString() == '_RenderInkFeatures');

    // On hovered.
    final TestGesture gesture = await _pointGestureToSearchBar(tester);
    await tester.pumpAndSettle();
    expect(inkFeatures, paints..rect(color: hoveredColor.withOpacity(1.0)));

    // On pressed.
    await tester.pumpAndSettle();
    await gesture.down(tester.getCenter(find.byType(SearchBar)));
    await tester.pumpAndSettle();
    inkFeatures = tester.allRenderObjects.firstWhere((RenderObject object) => object.runtimeType.toString() == '_RenderInkFeatures');
    expect(inkFeatures, paints..rect()..rect(color: pressedColor.withOpacity(1.0)));

    // On focused.
    await tester.pumpAndSettle();
    await gesture.up();
    await tester.pumpAndSettle();
    // Remove the pointer so we are no longer hovering.
    await gesture.removePointer();
    await tester.pump();
    inkFeatures = tester.allRenderObjects.firstWhere((RenderObject object) => object.runtimeType.toString() == '_RenderInkFeatures');
    expect(inkFeatures, paints..rect()..rect(color: focusedColor.withOpacity(1.0)));
  });

  testWidgets('SearchBar respects side and shape properties', (WidgetTester tester) async {
    const BorderSide pressedSide = BorderSide(width: 2.0);
    const BorderSide hoveredSide = BorderSide(width: 3.0);
    const BorderSide focusedSide = BorderSide(width: 4.0);
    const BorderSide defaultSide = BorderSide(width: 5.0);

    const OutlinedBorder pressedShape = RoundedRectangleBorder();
    const OutlinedBorder hoveredShape = ContinuousRectangleBorder();
    const OutlinedBorder focusedShape = CircleBorder();
    const OutlinedBorder defaultShape = StadiumBorder();
    BorderSide getSide(Set<MaterialState> states) {
      if (states.contains(MaterialState.pressed)) {
        return pressedSide;
      }
      if (states.contains(MaterialState.hovered)) {
        return hoveredSide;
      }
      if (states.contains(MaterialState.focused)) {
        return focusedSide;
      }
      return defaultSide;
    }
    OutlinedBorder getShape(Set<MaterialState> states) {
      if (states.contains(MaterialState.pressed)) {
        return pressedShape;
      }
      if (states.contains(MaterialState.hovered)) {
        return hoveredShape;
      }
      if (states.contains(MaterialState.focused)) {
        return focusedShape;
      }
      return defaultShape;
    }
    await tester.pumpWidget(
      MaterialApp(
        home: Center(
          child: Material(
            child: SearchBar(
              side: MaterialStateProperty.resolveWith<BorderSide>(getSide),
              shape: MaterialStateProperty.resolveWith<OutlinedBorder>(getShape),
            ),
          ),
        ),
      ),
    );

    final Finder searchBarMaterial = find.descendant(
      of: find.byType(SearchBar),
      matching: find.byType(Material),
    );
    Material material = tester.widget<Material>(searchBarMaterial);

    // On hovered.
    final TestGesture gesture = await _pointGestureToSearchBar(tester);
    await tester.pump();
    material = tester.widget<Material>(searchBarMaterial);
    expect(material.shape, hoveredShape.copyWith(side: hoveredSide));

    // On pressed.
    await gesture.down(tester.getCenter(find.byType(SearchBar)));
    await tester.pumpAndSettle();

    material = tester.widget<Material>(searchBarMaterial);
    expect(material.shape, pressedShape.copyWith(side: pressedSide));

    // On focused.
    await gesture.up();
    await tester.pump();
    // Remove the pointer so we are no longer hovering.
    await gesture.removePointer();
    await tester.pump();
    material = tester.widget<Material>(searchBarMaterial);
    expect(material.shape, focusedShape.copyWith(side: focusedSide));
  });

  testWidgets('SearchBar respects padding property', (WidgetTester tester) async {
    await tester.pumpWidget(
      const MaterialApp(
        home: Center(
          child: Material(
            child: SearchBar(
              leading: Icon(Icons.search),
              padding: MaterialStatePropertyAll<EdgeInsets>(EdgeInsets.all(16.0)),
              trailing: <Widget>[
                Icon(Icons.menu),
              ]
            ),
          ),
        ),
      ),
    );

    final Rect barRect = tester.getRect(find.byType(SearchBar));
    final Rect leadingRect = tester.getRect(find.byIcon(Icons.search));
    final Rect textFieldRect = tester.getRect(find.byType(TextField));
    final Rect trailingRect = tester.getRect(find.byIcon(Icons.menu));

    expect(barRect.left, leadingRect.left - 16.0);
    expect(leadingRect.right, textFieldRect.left - 16.0);
    expect(textFieldRect.right, trailingRect.left - 16.0);
    expect(trailingRect.right, barRect.right - 16.0);
  });

  testWidgets('SearchBar respects hintStyle property', (WidgetTester tester) async {
    await tester.pumpWidget(
      MaterialApp(
        home: Center(
          child: Material(
            child: SearchBar(
              hintText: 'hint text',
              hintStyle: MaterialStateProperty.resolveWith<TextStyle?>(_getTextStyle),
            ),
          ),
        ),
      ),
    );

    // On hovered.
    final TestGesture gesture = await _pointGestureToSearchBar(tester);
    await tester.pump();
    Text helperText = tester.widget(find.text('hint text'));
    expect(helperText.style?.color, hoveredColor);

    // On pressed.
    await gesture.down(tester.getCenter(find.byType(SearchBar)));
    await tester.pumpAndSettle();
    helperText = tester.widget(find.text('hint text'));
    expect(helperText.style?.color, pressedColor);

    // On focused.
    await gesture.up();
    await tester.pump();
    // Remove the pointer so we are no longer hovering.
    await gesture.removePointer();
    await tester.pump();
    helperText = tester.widget(find.text('hint text'));
    expect(helperText.style?.color, focusedColor);
  });

  testWidgets('SearchBar respects textStyle property', (WidgetTester tester) async {
    final TextEditingController controller = TextEditingController(text: 'input text');
    addTearDown(controller.dispose);

    await tester.pumpWidget(
      MaterialApp(
        home: Center(
          child: Material(
            child: SearchBar(
              controller: controller,
              textStyle: MaterialStateProperty.resolveWith<TextStyle?>(_getTextStyle),
            ),
          ),
        ),
      ),
    );

    // On hovered.
    final TestGesture gesture = await _pointGestureToSearchBar(tester);
    await tester.pump();
    EditableText inputText = tester.widget(find.text('input text'));
    expect(inputText.style.color, hoveredColor);

    // On pressed.
    await gesture.down(tester.getCenter(find.byType(SearchBar)));
    await tester.pumpAndSettle();
    inputText = tester.widget(find.text('input text'));
    expect(inputText.style.color, pressedColor);

    // On focused.
    await gesture.up();
    await tester.pump();
    // Remove the pointer so we are no longer hovering.
    await gesture.removePointer();
    await tester.pump();
    inputText = tester.widget(find.text('input text'));
    expect(inputText.style.color, focusedColor);
  });

  testWidgets('SearchBar respects textCapitalization property', (WidgetTester tester) async {
    Widget buildSearchBar(TextCapitalization textCapitalization) {
      return MaterialApp(
        home: Center(
          child: Material(
            child: SearchBar(
              textCapitalization: textCapitalization,
            ),
          ),
        ),
      );
    }
    await tester.pumpWidget(buildSearchBar(TextCapitalization.characters));
    await tester.pump();
    TextField textField = tester.widget(find.byType(TextField));
    expect(textField.textCapitalization, TextCapitalization.characters);

    await tester.pumpWidget(buildSearchBar(TextCapitalization.sentences));
    await tester.pump();
    textField = tester.widget(find.byType(TextField));
    expect(textField.textCapitalization, TextCapitalization.sentences);

    await tester.pumpWidget(buildSearchBar(TextCapitalization.words));
    await tester.pump();
    textField = tester.widget(find.byType(TextField));
    expect(textField.textCapitalization, TextCapitalization.words);

    await tester.pumpWidget(buildSearchBar(TextCapitalization.none));
    await tester.pump();
    textField = tester.widget(find.byType(TextField));
    expect(textField.textCapitalization, TextCapitalization.none);
  });

  testWidgets('SearchAnchor respects textCapitalization property', (WidgetTester tester) async {
    Widget buildSearchAnchor(TextCapitalization textCapitalization) {
      return MaterialApp(
        home: Center(
          child: Material(
            child: SearchAnchor(
              textCapitalization: textCapitalization,
              builder: (BuildContext context, SearchController controller) {
                return IconButton(
                  icon: const Icon(Icons.ac_unit),
                  onPressed: () {
                    controller.openView();
                  },
                );
              },
              suggestionsBuilder: (BuildContext context, SearchController controller) {
                return <Widget>[];
              },
            ),
          ),
        ),
      );
    }
    await tester.pumpWidget(buildSearchAnchor(TextCapitalization.characters));
    await tester.pump();
    await tester.tap(find.widgetWithIcon(IconButton, Icons.ac_unit));
    await tester.pumpAndSettle();
    TextField textField = tester.widget(find.byType(TextField));
    expect(textField.textCapitalization, TextCapitalization.characters);
    await tester.tap(find.backButton());
    await tester.pump();

    await tester.pumpWidget(buildSearchAnchor(TextCapitalization.none));
    await tester.pump();
    await tester.tap(find.widgetWithIcon(IconButton, Icons.ac_unit));
    await tester.pumpAndSettle();
    textField = tester.widget(find.byType(TextField));
    expect(textField.textCapitalization, TextCapitalization.none);
  });

  testWidgets('SearchAnchor respects viewOnChanged and viewOnSubmitted properties', (WidgetTester tester) async {
    final SearchController controller = SearchController();
    addTearDown(controller.dispose);
    int onChangedCalled = 0;
    int onSubmittedCalled = 0;
    await tester.pumpWidget(MaterialApp(
      home: StatefulBuilder(
          builder: (BuildContext context, StateSetter setState) {
            return Center(
              child: Material(
                child: SearchAnchor(
                  searchController: controller,
                  viewOnChanged: (String value) {
                    setState(() {
                      onChangedCalled = onChangedCalled + 1;
                    });
                  },
                  viewOnSubmitted: (String value) {
                    setState(() {
                      onSubmittedCalled = onSubmittedCalled + 1;
                    });
                    controller.closeView(value);
                  },
                  builder: (BuildContext context, SearchController controller) {
                    return SearchBar(
                      onTap: () {
                        if (!controller.isOpen) {
                          controller.openView();
                        }
                      },
                    );
                  },
                  suggestionsBuilder: (BuildContext context, SearchController controller) {
                    return <Widget>[];
                  },
                ),
              ),
            );
          }
      ),
    ));
    await tester.tap(find.byType(SearchBar)); // Open search view.
    await tester.pumpAndSettle();
    expect(controller.isOpen, true);

    final Finder barOnView = find.descendant(
        of: findViewContent(),
        matching: find.byType(TextField)
    );
    await tester.enterText(barOnView, 'a');
    expect(onChangedCalled, 1);
    await tester.enterText(barOnView, 'abc');
    expect(onChangedCalled, 2);

    await tester.testTextInput.receiveAction(TextInputAction.done);
    expect(onSubmittedCalled, 1);
    expect(controller.isOpen, false);
  });

  testWidgets('SearchAnchor.bar respects textCapitalization property', (WidgetTester tester) async {
    Widget buildSearchAnchor(TextCapitalization textCapitalization) {
      return MaterialApp(
        home: Center(
          child: Material(
            child: SearchAnchor.bar(
              textCapitalization: textCapitalization,
              suggestionsBuilder: (BuildContext context, SearchController controller) {
                return <Widget>[];
              },
            ),
          ),
        ),
      );
    }
    await tester.pumpWidget(buildSearchAnchor(TextCapitalization.characters));
    await tester.pump();
    await tester.tap(find.byType(SearchBar)); // Open search view.
    await tester.pumpAndSettle();
    final Finder textFieldFinder = find.descendant(of: findViewContent(), matching: find.byType(TextField));
    final TextField textFieldInView = tester.widget<TextField>(textFieldFinder);
    expect(textFieldInView.textCapitalization, TextCapitalization.characters);
    // Close search view.
    await tester.tap(find.backButton());
    await tester.pumpAndSettle();
    final TextField textField = tester.widget(find.byType(TextField));
    expect(textField.textCapitalization, TextCapitalization.characters);
  });

  testWidgets('SearchAnchor.bar respects onChanged and onSubmitted properties', (WidgetTester tester) async {
    final SearchController controller = SearchController();
    addTearDown(controller.dispose);
    int onChangedCalled = 0;
    int onSubmittedCalled = 0;
    await tester.pumpWidget(MaterialApp(
      home: StatefulBuilder(
        builder: (BuildContext context, StateSetter setState) {
          return Center(
            child: Material(
              child: SearchAnchor.bar(
                searchController: controller,
                onSubmitted: (String value) {
                  setState(() {
                    onSubmittedCalled = onSubmittedCalled + 1;
                  });
                  controller.closeView(value);
                },
                onChanged: (String value) {
                  setState(() {
                    onChangedCalled = onChangedCalled + 1;
                  });
                },
                suggestionsBuilder: (BuildContext context, SearchController controller) {
                  return <Widget>[];
                },
              ),
            ),
          );
        }
      ),
    ));
    await tester.tap(find.byType(SearchBar)); // Open search view.
    await tester.pumpAndSettle();
    expect(controller.isOpen, true);

    final Finder barOnView = find.descendant(
      of: findViewContent(),
      matching: find.byType(TextField)
    );
    await tester.enterText(barOnView, 'a');
    expect(onChangedCalled, 1);
    await tester.enterText(barOnView, 'abc');
    expect(onChangedCalled, 2);

    await tester.testTextInput.receiveAction(TextInputAction.done);
    expect(onSubmittedCalled, 1);
    expect(controller.isOpen, false);

    await tester.testTextInput.receiveAction(TextInputAction.done);
    expect(onSubmittedCalled, 2);
  });

  testWidgets('hintStyle can override textStyle for hintText', (WidgetTester tester) async {
    await tester.pumpWidget(
      MaterialApp(
        home: Center(
          child: Material(
            child: SearchBar(
              hintText: 'hint text',
              hintStyle: MaterialStateProperty.resolveWith<TextStyle?>(_getTextStyle),
              textStyle: const MaterialStatePropertyAll<TextStyle>(TextStyle(color: Colors.pink)),
            ),
          ),
        ),
      ),
    );

    // On hovered.
    final TestGesture gesture = await _pointGestureToSearchBar(tester);
    await tester.pump();
    Text helperText = tester.widget(find.text('hint text'));
    expect(helperText.style?.color, hoveredColor);

    // On pressed.
    await gesture.down(tester.getCenter(find.byType(SearchBar)));
    await tester.pumpAndSettle();
    helperText = tester.widget(find.text('hint text'));
    expect(helperText.style?.color, pressedColor);

    // On focused.
    await gesture.up();
    await tester.pump();
    // Remove the pointer so we are no longer hovering.
    await gesture.removePointer();
    await tester.pump();
    helperText = tester.widget(find.text('hint text'));
    expect(helperText.style?.color, focusedColor);
  });

  // Regression test for https://github.com/flutter/flutter/issues/127092.
  testWidgets('The text is still centered when SearchBar text field is smaller than 48', (WidgetTester tester) async {
    await tester.pumpWidget(
      MaterialApp(
        theme: ThemeData(useMaterial3: true),
        home: const Center(
          child: Material(
            child: SearchBar(
              constraints: BoxConstraints.tightFor(height: 35.0),
            ),
          ),
        ),
      ),
    );

    await tester.enterText(find.byType(TextField), 'input text');
    final Finder textContent = find.text('input text');
    final double textCenterY = tester.getCenter(textContent).dy;
    final Finder searchBar = find.byType(SearchBar);
    final double searchBarCenterY = tester.getCenter(searchBar).dy;
    expect(textCenterY, searchBarCenterY);
  });

  testWidgets('The search view defaults', (WidgetTester tester) async {
    final ThemeData theme = ThemeData(useMaterial3: true);
    final ColorScheme colorScheme = theme.colorScheme;
    await tester.pumpWidget(
      MaterialApp(
        theme: theme,
        home: Scaffold(
          body: Material(
            child: Align(
              alignment: Alignment.topLeft,
              child: SearchAnchor(
                viewHintText: 'hint text',
                builder: (BuildContext context, SearchController controller) {
                  return const Icon(Icons.search);
                },
                suggestionsBuilder: (BuildContext context, SearchController controller) {
                  return <Widget>[];
                },
              ),
            ),
          ),
        ),
      ),
    );

    await tester.tap(find.byIcon(Icons.search));
    await tester.pumpAndSettle();
    final Material material = getSearchViewMaterial(tester);
    expect(material.elevation, 6.0);
    expect(material.color, colorScheme.surfaceContainerHigh);
    expect(material.surfaceTintColor, Colors.transparent);
    expect(material.clipBehavior, Clip.antiAlias);

    final Finder findDivider = find.byType(Divider);
    final Container dividerContainer = tester.widget<Container>(find.descendant(of: findDivider, matching: find.byType(Container)).first);
    final BoxDecoration decoration = dividerContainer.decoration! as BoxDecoration;
    expect(decoration.border!.bottom.color, colorScheme.outline);

    // Default search view has a leading back button on the start of the header.
    expect(find.backButton(), findsOneWidget);

    final Text helperText = tester.widget(find.text('hint text'));
    expect(helperText.style?.color, colorScheme.onSurfaceVariant);
    expect(helperText.style?.fontSize, 16.0);
    expect(helperText.style?.fontFamily, 'Roboto');
    expect(helperText.style?.fontWeight, FontWeight.w400);

    const String input = 'entered text';
    await tester.enterText(find.byType(SearchBar), input);
    final EditableText inputText = tester.widget(find.text(input));
    expect(inputText.style.color, colorScheme.onSurface);
    expect(inputText.style.fontSize, 16.0);
    expect(inputText.style.fontFamily, 'Roboto');
    expect(inputText.style.fontWeight, FontWeight.w400);
  });

  testWidgets('The search view default size on different platforms', (WidgetTester tester) async {
    // The search view should be is full-screen on mobile platforms,
    // and have a size of (360, 2/3 screen height) on other platforms
    Widget buildSearchAnchor(TargetPlatform platform) {
      return MaterialApp(
        theme: ThemeData(platform: platform),
        home: Scaffold(
          body: SafeArea(
            child: Material(
              child: Align(
                alignment: Alignment.topLeft,
                child: SearchAnchor(
                  builder: (BuildContext context, SearchController controller) {
                    return const Icon(Icons.search);
                  },
                  suggestionsBuilder: (BuildContext context, SearchController controller) {
                    return <Widget>[];
                  },
                ),
              ),
            ),
          ),
        ),
      );
    }

    for (final TargetPlatform platform in <TargetPlatform>[ TargetPlatform.iOS, TargetPlatform.android, TargetPlatform.fuchsia ]) {
      await tester.pumpWidget(Container());
      await tester.pumpWidget(buildSearchAnchor(platform));
      await tester.tap(find.byIcon(Icons.search));
      await tester.pumpAndSettle();
      final ConstrainedBox constrainedBox = tester.widget<ConstrainedBox>(find.descendant(of: findViewContent(), matching: find.byType(ConstrainedBox)).first);
      expect(constrainedBox.constraints.maxWidth, 800.0);
      expect(constrainedBox.constraints.maxHeight, 600.0);
    }

    for (final TargetPlatform platform in <TargetPlatform>[ TargetPlatform.linux, TargetPlatform.windows ]) {
      await tester.pumpWidget(Container());
      await tester.pumpWidget(buildSearchAnchor(platform));
      await tester.tap(find.byIcon(Icons.search));
      await tester.pumpAndSettle();
      final ConstrainedBox constrainedBox = tester.widget<ConstrainedBox>(find.descendant(of: findViewContent(), matching: find.byType(ConstrainedBox)).first);
      expect(constrainedBox.constraints.maxWidth, 360.0);
      expect(constrainedBox.constraints.maxHeight, 400.0);
    }
  });

  testWidgets('SearchAnchor respects isFullScreen property', (WidgetTester tester) async {
    Widget buildSearchAnchor(TargetPlatform platform) {
      return MaterialApp(
        theme: ThemeData(platform: platform),
        home: Scaffold(
          body: SafeArea(
            child: Material(
              child: Align(
                alignment: Alignment.topLeft,
                child: SearchAnchor(
                  isFullScreen: true,
                  builder: (BuildContext context, SearchController controller) {
                    return const Icon(Icons.search);
                  },
                  suggestionsBuilder: (BuildContext context, SearchController controller) {
                    return <Widget>[];
                  },
                ),
              ),
            ),
          ),
        ),
      );
    }

    for (final TargetPlatform platform in <TargetPlatform>[ TargetPlatform.linux, TargetPlatform.windows ]) {
      await tester.pumpWidget(Container());
      await tester.pumpWidget(buildSearchAnchor(platform));
      await tester.tap(find.byIcon(Icons.search));
      await tester.pumpAndSettle();
      final ConstrainedBox constrainedBox = tester.widget<ConstrainedBox>(find.descendant(of: findViewContent(), matching: find.byType(ConstrainedBox)).first);
      expect(constrainedBox.constraints.maxWidth, 800.0);
      expect(constrainedBox.constraints.maxHeight, 600.0);
    }
  });

  testWidgets('SearchAnchor respects controller property', (WidgetTester tester) async {
    const String defaultText = 'initial text';
    final SearchController controller = SearchController();
    addTearDown(controller.dispose);
    controller.text = defaultText;

    await tester.pumpWidget(
      MaterialApp(
        home: Material(
          child: SearchAnchor(
            searchController: controller,
            builder: (BuildContext context, SearchController controller) {
              return IconButton(icon: const Icon(Icons.search), onPressed: () {
                controller.openView();
              },);
            },
            suggestionsBuilder: (BuildContext context, SearchController controller) {
              return <Widget>[];
            },
          ),
        ),
      ),
    );

    await tester.tap(find.widgetWithIcon(IconButton, Icons.search));
    await tester.pumpAndSettle();
    expect(controller.value.text, defaultText);
    expect(find.text(defaultText), findsOneWidget);

    const String updatedText = 'updated text';
    await tester.enterText(find.byType(SearchBar), updatedText);
    expect(controller.value.text, updatedText);
    expect(find.text(defaultText), findsNothing);
    expect(find.text(updatedText), findsOneWidget);
  });

  testWidgets('SearchAnchor attaches and detaches controllers property', (WidgetTester tester) async {
    Widget builder(BuildContext context, SearchController controller)  {
      return const Icon(Icons.search);
    }
    List<Widget> suggestionsBuilder(BuildContext context, SearchController controller) {
      return const <Widget>[];
    }

    final SearchController controller1 = SearchController();
    addTearDown(controller1.dispose);

    expect(controller1.isAttached, isFalse);

    await tester.pumpWidget(
      MaterialApp(
        home: Material(
          child: SearchAnchor(
            searchController: controller1,
            builder: builder,
            suggestionsBuilder: suggestionsBuilder,
          ),
        ),
      ),
    );

    expect(controller1.isAttached, isTrue);

    await tester.pumpWidget(
      MaterialApp(
        home: Material(
          child: SearchAnchor(
            builder: builder,
            suggestionsBuilder: suggestionsBuilder,
          ),
        ),
      ),
    );

    expect(controller1.isAttached, isFalse);

    final SearchController controller2 = SearchController();
    addTearDown(controller2.dispose);

    expect(controller2.isAttached, isFalse);

    await tester.pumpWidget(
      MaterialApp(
        home: Material(
          child: SearchAnchor(
            searchController: controller2,
            builder: builder,
            suggestionsBuilder: suggestionsBuilder,
          ),
        ),
      ),
    );

    expect(controller1.isAttached, isFalse);
    expect(controller2.isAttached, isTrue);

    await tester.pumpWidget(
      MaterialApp(
        home: Material(
          child: SearchAnchor(
            builder: builder,
            suggestionsBuilder: suggestionsBuilder,
          ),
        ),
      ),
    );

    expect(controller1.isAttached, isFalse);
    expect(controller2.isAttached, isFalse);
  });

  testWidgets('SearchAnchor respects viewBuilder property', (WidgetTester tester) async {
    Widget buildAnchor({ViewBuilder? viewBuilder}) {
      return MaterialApp(
        home: Material(
          child: SearchAnchor(
            viewBuilder: viewBuilder,
            builder: (BuildContext context, SearchController controller) {
              return IconButton(icon: const Icon(Icons.search), onPressed: () {
                controller.openView();
              },);
            },
            suggestionsBuilder: (BuildContext context, SearchController controller) {
              return <Widget>[];
            },
          ),
        ),
      );
    }

    await tester.pumpWidget(buildAnchor());
    await tester.tap(find.widgetWithIcon(IconButton, Icons.search));
    await tester.pumpAndSettle();
    // Default is a ListView.
    expect(find.byType(ListView), findsOneWidget);

    await tester.pumpWidget(Container());
    await tester.pumpWidget(buildAnchor(viewBuilder: (Iterable<Widget> suggestions)
      => GridView.count(crossAxisCount: 5, children: suggestions.toList(),)
    ));
    await tester.tap(find.widgetWithIcon(IconButton, Icons.search));
    await tester.pumpAndSettle();
    expect(find.byType(ListView), findsNothing);
    expect(find.byType(GridView), findsOneWidget);
  });

  testWidgets('SearchAnchor respects viewLeading property', (WidgetTester tester) async {
    Widget buildAnchor({Widget? viewLeading}) {
      return MaterialApp(
        home: Material(
          child: SearchAnchor(
            viewLeading: viewLeading,
            builder: (BuildContext context, SearchController controller) {
              return IconButton(icon: const Icon(Icons.search), onPressed: () {
                controller.openView();
              },);
            },
            suggestionsBuilder: (BuildContext context, SearchController controller) {
              return <Widget>[];
            },
          ),
        ),
      );
    }

    await tester.pumpWidget(buildAnchor());
    await tester.tap(find.widgetWithIcon(IconButton, Icons.search));
    await tester.pumpAndSettle();
    // Default is a icon button with arrow_back.
    expect(find.backButton(), findsOneWidget);

    await tester.pumpWidget(Container());
    await tester.pumpWidget(buildAnchor(viewLeading: const Icon(Icons.history)));
    await tester.tap(find.widgetWithIcon(IconButton, Icons.search));
    await tester.pumpAndSettle();
    expect(find.backButton(), findsNothing);
    expect(find.byIcon(Icons.history), findsOneWidget);
  });

  testWidgets('SearchAnchor respects viewTrailing property', (WidgetTester tester) async {
    Widget buildAnchor({Iterable<Widget>? viewTrailing}) {
      return MaterialApp(
        home: Material(
          child: SearchAnchor(
            viewTrailing: viewTrailing,
            builder: (BuildContext context, SearchController controller) {
              return IconButton(icon: const Icon(Icons.search), onPressed: () {
                controller.openView();
              },);
            },
            suggestionsBuilder: (BuildContext context, SearchController controller) {
              return <Widget>[];
            },
          ),
        ),
      );
    }

    await tester.pumpWidget(buildAnchor());
    await tester.tap(find.widgetWithIcon(IconButton, Icons.search));
    await tester.pumpAndSettle();
    // Default is a icon button with close icon when input is not empty.
    await tester.enterText(findTextField(), 'a');
    await tester.pump();
    expect(find.widgetWithIcon(IconButton, Icons.close), findsOneWidget);

    await tester.pumpWidget(Container());
    await tester.pumpWidget(buildAnchor(viewTrailing: <Widget>[const Icon(Icons.history)]));
    await tester.tap(find.widgetWithIcon(IconButton, Icons.search));
    await tester.pumpAndSettle();
    expect(find.byIcon(Icons.close), findsNothing);
    expect(find.byIcon(Icons.history), findsOneWidget);
  });

  testWidgets('SearchAnchor respects viewHintText property', (WidgetTester tester) async {
    await tester.pumpWidget(MaterialApp(
      home: Material(
        child: SearchAnchor(
          viewHintText: 'hint text',
          builder: (BuildContext context, SearchController controller) {
            return IconButton(icon: const Icon(Icons.search), onPressed: () {
              controller.openView();
            },);
          },
          suggestionsBuilder: (BuildContext context, SearchController controller) {
            return <Widget>[];
          },
        ),
      ),
    ));
    await tester.tap(find.widgetWithIcon(IconButton, Icons.search));
    await tester.pumpAndSettle();
    expect(find.text('hint text'), findsOneWidget);
  });

  testWidgets('SearchAnchor respects viewBackgroundColor property', (WidgetTester tester) async {
    await tester.pumpWidget(MaterialApp(
      home: Material(
        child: SearchAnchor(
          viewBackgroundColor: Colors.purple,
          builder: (BuildContext context, SearchController controller) {
            return IconButton(icon: const Icon(Icons.search), onPressed: () {
              controller.openView();
            },);
          },
          suggestionsBuilder: (BuildContext context, SearchController controller) {
            return <Widget>[];
          },
        ),
      ),
    ));

    await tester.tap(find.widgetWithIcon(IconButton, Icons.search));
    await tester.pumpAndSettle();
    expect(getSearchViewMaterial(tester).color, Colors.purple);
  });

  testWidgets('SearchAnchor respects viewElevation property', (WidgetTester tester) async {
    await tester.pumpWidget(MaterialApp(
      home: Material(
        child: SearchAnchor(
          viewElevation: 3.0,
          builder: (BuildContext context, SearchController controller) {
            return IconButton(icon: const Icon(Icons.search), onPressed: () {
              controller.openView();
            },);
          },
          suggestionsBuilder: (BuildContext context, SearchController controller) {
            return <Widget>[];
          },
        ),
      ),
    ));

    await tester.tap(find.widgetWithIcon(IconButton, Icons.search));
    await tester.pumpAndSettle();
    expect(getSearchViewMaterial(tester).elevation, 3.0);
  });

  testWidgets('SearchAnchor respects viewSurfaceTint property', (WidgetTester tester) async {
    await tester.pumpWidget(MaterialApp(
      home: Material(
        child: SearchAnchor(
          viewSurfaceTintColor: Colors.purple,
          builder: (BuildContext context, SearchController controller) {
            return IconButton(icon: const Icon(Icons.search), onPressed: () {
              controller.openView();
            },);
          },
          suggestionsBuilder: (BuildContext context, SearchController controller) {
            return <Widget>[];
          },
        ),
      ),
    ));

    await tester.tap(find.widgetWithIcon(IconButton, Icons.search));
    await tester.pumpAndSettle();
    expect(getSearchViewMaterial(tester).surfaceTintColor, Colors.purple);
  });

  testWidgets('SearchAnchor respects viewSide property', (WidgetTester tester) async {
    const BorderSide side = BorderSide(color: Colors.purple, width: 5.0);
    await tester.pumpWidget(MaterialApp(
      home: Material(
        child: SearchAnchor(
          isFullScreen: false,
          viewSide: side,
          builder: (BuildContext context, SearchController controller) {
            return IconButton(icon: const Icon(Icons.search), onPressed: () {
              controller.openView();
            },);
          },
          suggestionsBuilder: (BuildContext context, SearchController controller) {
            return <Widget>[];
          },
        ),
      ),
    ));

    await tester.tap(find.widgetWithIcon(IconButton, Icons.search));
    await tester.pumpAndSettle();
    expect(getSearchViewMaterial(tester).shape, RoundedRectangleBorder(side: side, borderRadius: BorderRadius.circular(28.0)));
  });

  testWidgets('SearchAnchor respects viewShape property', (WidgetTester tester) async {
    const BorderSide side = BorderSide(color: Colors.purple, width: 5.0);
    const OutlinedBorder shape = StadiumBorder(side: side);

    await tester.pumpWidget(MaterialApp(
      home: Material(
        child: SearchAnchor(
          isFullScreen: false,
          viewShape: shape,
          builder: (BuildContext context, SearchController controller) {
            return IconButton(icon: const Icon(Icons.search), onPressed: () {
              controller.openView();
            },);
          },
          suggestionsBuilder: (BuildContext context, SearchController controller) {
            return <Widget>[];
          },
        ),
      ),
    ));

    await tester.tap(find.widgetWithIcon(IconButton, Icons.search));
    await tester.pumpAndSettle();
    expect(getSearchViewMaterial(tester).shape, shape);
  });

  testWidgets('SearchAnchor respects headerTextStyle property', (WidgetTester tester) async {
    await tester.pumpWidget(MaterialApp(
      home: Material(
        child: SearchAnchor(
          headerTextStyle: theme.textTheme.bodyLarge?.copyWith(color: Colors.red),
          builder: (BuildContext context, SearchController controller) {
            return IconButton(icon: const Icon(Icons.search), onPressed: () {
              controller.openView();
            },);
          },
          suggestionsBuilder: (BuildContext context, SearchController controller) {
            return <Widget>[];
          },
        ),
      ),
    ));

    await tester.tap(find.widgetWithIcon(IconButton, Icons.search));
    await tester.pumpAndSettle();
    await tester.enterText(find.byType(SearchBar), 'input text');
    await tester.pumpAndSettle();

    final EditableText inputText = tester.widget(find.text('input text'));
    expect(inputText.style.color, Colors.red);
  });

  testWidgets('SearchAnchor respects headerHintStyle property', (WidgetTester tester) async {
    await tester.pumpWidget(MaterialApp(
      home: Material(
        child: SearchAnchor(
          viewHintText: 'hint text',
          headerHintStyle: theme.textTheme.bodyLarge?.copyWith(color: Colors.orange),
          builder: (BuildContext context, SearchController controller) {
            return IconButton(icon: const Icon(Icons.search), onPressed: () {
              controller.openView();
            },);
          },
          suggestionsBuilder: (BuildContext context, SearchController controller) {
            return <Widget>[];
          },
        ),
      ),
    ));

    await tester.tap(find.widgetWithIcon(IconButton, Icons.search));
    await tester.pumpAndSettle();

    final Text inputText = tester.widget(find.text('hint text'));
    expect(inputText.style?.color, Colors.orange);
  });

  testWidgets('SearchAnchor respects viewPadding property', (WidgetTester tester) async {
    await tester.pumpWidget(MaterialApp(
      home: Material(
        child: SearchAnchor(
<<<<<<< HEAD
=======
          isFullScreen: false,
>>>>>>> 41dcd852
          viewPadding: const EdgeInsets.all(16.0),
          builder: (BuildContext context, SearchController controller) {
            return IconButton(icon: const Icon(Icons.search), onPressed: () {
              controller.openView();
            },);
          },
          suggestionsBuilder: (BuildContext context, SearchController controller) {
            return <Widget>[];
          },
        ),
      ),
    ));

    await tester.tap(find.widgetWithIcon(IconButton, Icons.search));
    await tester.pumpAndSettle();

    final Padding padding = tester.widget<Padding>(find.descendant(of: findViewContent(), matching: find.byType(Padding)).first);
    expect(padding.padding, const EdgeInsets.all(16.0));
  });

<<<<<<< HEAD
=======
  testWidgets('SearchAnchor ignores viewPadding property if full screen', (WidgetTester tester) async {
    await tester.pumpWidget(MaterialApp(
      home: Material(
        child: SearchAnchor(
          isFullScreen: true,
          viewPadding: const EdgeInsets.all(16.0),
          builder: (BuildContext context, SearchController controller) {
            return IconButton(icon: const Icon(Icons.search), onPressed: () {
              controller.openView();
            },);
          },
          suggestionsBuilder: (BuildContext context, SearchController controller) {
            return <Widget>[];
          },
        ),
      ),
    ));

    await tester.tap(find.widgetWithIcon(IconButton, Icons.search));
    await tester.pumpAndSettle();

    final Padding padding = tester.widget<Padding>(find.descendant(of: findViewContent(), matching: find.byType(Padding)).first);
    expect(padding.padding, EdgeInsets.zero);
  });

>>>>>>> 41dcd852
  testWidgets('SearchAnchor respects dividerColor property', (WidgetTester tester) async {
    await tester.pumpWidget(MaterialApp(
      home: Material(
        child: SearchAnchor(
          dividerColor: Colors.red,
          builder: (BuildContext context, SearchController controller) {
            return IconButton(icon: const Icon(Icons.search), onPressed: () {
              controller.openView();
            },);
          },
          suggestionsBuilder: (BuildContext context, SearchController controller) {
            return const <Widget>[ListTile(title: Text('test'))];
          },
        ),
      ),
    ));

    await tester.tap(find.widgetWithIcon(IconButton, Icons.search));
    await tester.pumpAndSettle();

    final Finder findDivider = find.byType(Divider);
    final Container dividerContainer = tester.widget<Container>(find.descendant(of: findDivider, matching: find.byType(Container)).first);
    final BoxDecoration decoration = dividerContainer.decoration! as BoxDecoration;
    expect(decoration.border!.bottom.color, Colors.red);
  });

  testWidgets('SearchAnchor respects viewConstraints property', (WidgetTester tester) async {
    await tester.pumpWidget(MaterialApp(
      home: Material(
        child: Center(
          child: SearchAnchor(
            isFullScreen: false,
            viewConstraints: BoxConstraints.tight(const Size(280.0, 390.0)),
            builder: (BuildContext context, SearchController controller) {
              return IconButton(icon: const Icon(Icons.search), onPressed: () {
                controller.openView();
              },);
            },
            suggestionsBuilder: (BuildContext context, SearchController controller) {
              return <Widget>[];
            },
          ),
        ),
      ),
    ));

    await tester.tap(find.widgetWithIcon(IconButton, Icons.search));
    await tester.pumpAndSettle();

    final ConstrainedBox constrainedBox = tester.widget<ConstrainedBox>(find.descendant(of: findViewContent(), matching: find.byType(ConstrainedBox)).first);
    expect(constrainedBox.constraints.maxWidth, 280.0);
    expect(constrainedBox.constraints.maxHeight, 390.0);
  });

  testWidgets('SearchAnchor respects viewBarPadding property', (WidgetTester tester) async {
    await tester.pumpWidget(MaterialApp(
      home: Material(
        child: Center(
          child: SearchAnchor(
            viewBarPadding: const MaterialStatePropertyAll<EdgeInsets>(EdgeInsets.symmetric(horizontal: 16.0)),
            builder: (BuildContext context, SearchController controller) {
              return IconButton(icon: const Icon(Icons.search), onPressed: () {
                controller.openView();
              },);
            },
            suggestionsBuilder: (BuildContext context, SearchController controller) {
              return <Widget>[];
            },
          ),
        ),
      ),
    ));

    await tester.tap(find.widgetWithIcon(IconButton, Icons.search));
    await tester.pumpAndSettle();

    final Finder findSearchBar = find.descendant(of: findViewContent(), matching: find.byType(SearchBar)).first;
    final Padding padding = tester.widget<Padding>(find.descendant(of: findSearchBar, matching: find.byType(Padding)).first);
    expect(padding.padding, const EdgeInsets.symmetric(horizontal: 16.0));
  });

  testWidgets('SearchAnchor respects viewConstraints min width and height', (WidgetTester tester) async {
    await tester.pumpWidget(MaterialApp(
      home: Material(
        child: SearchAnchor(
          isFullScreen: false,
          viewConstraints: const BoxConstraints(),
          builder: (BuildContext context, SearchController controller) {
            return IconButton(icon: const Icon(Icons.search), onPressed: () {
              controller.openView();
            },);
          },
          suggestionsBuilder: (BuildContext context, SearchController controller) {
            return List<Widget>.generate(
              controller.text.length,
              (int index) => ListTile(title: Text('Item $index')),
            );
          }
        ),
      ),
    ));

    await tester.tap(find.widgetWithIcon(IconButton, Icons.search));
    await tester.pumpAndSettle();

    final Finder findDivider = find.descendant(of: findViewContent(), matching: find.byType(Divider));

    // Divider should not be shown if there are no suggestions
    expect(findDivider, findsNothing);

    final Finder findMaterial = find.descendant(of: findViewContent(), matching: find.byType(Material)).first;
    final Rect materialRectWithoutSuggestions = tester.getRect(findMaterial);
    expect(materialRectWithoutSuggestions, equals(const Rect.fromLTRB(0.0, 0.0, 800.0, 56.0)));

    await tester.enterText(find.byType(SearchBar), 'a');
    await tester.pumpAndSettle();

    expect(findDivider, findsOneWidget);

    final Rect materialRectWithSuggestions = tester.getRect(findMaterial);
    expect(materialRectWithSuggestions, equals(const Rect.fromLTRB(0.0, 0.0, 800.0, 113.0)));
  });

  testWidgets('SearchAnchor respects viewBarPadding property', (WidgetTester tester) async {
    await tester.pumpWidget(MaterialApp(
      home: Material(
        child: Center(
          child: SearchAnchor(
            viewBarPadding: const EdgeInsets.symmetric(horizontal: 16.0),
            builder: (BuildContext context, SearchController controller) {
              return IconButton(icon: const Icon(Icons.search), onPressed: () {
                controller.openView();
              },);
            },
            suggestionsBuilder: (BuildContext context, SearchController controller) {
              return <Widget>[];
            },
          ),
        ),
      ),
    ));

    await tester.tap(find.widgetWithIcon(IconButton, Icons.search));
    await tester.pumpAndSettle();

    final Finder findSearchBar = find.descendant(of: findViewContent(), matching: find.byType(SearchBar)).first;
    final Padding padding = tester.widget<Padding>(find.descendant(of: findSearchBar, matching: find.byType(Padding)).first);
    expect(padding.padding, const EdgeInsets.symmetric(horizontal: 16.0));
  });

  testWidgets('SearchAnchor respects builder property - LTR', (WidgetTester tester) async {
    Widget buildAnchor({required SearchAnchorChildBuilder builder}) {
      return MaterialApp(
        home: Material(
          child: Align(
            alignment: Alignment.topCenter,
            child: SearchAnchor(
              isFullScreen: false,
              builder: builder,
              suggestionsBuilder: (BuildContext context, SearchController controller) {
                return <Widget>[];
              },
            ),
          ),
        ),
      );
    }

    await tester.pumpWidget(buildAnchor(
      builder: (BuildContext context, SearchController controller)
        => const Icon(Icons.search)
    ));
    final Rect anchorRect = tester.getRect(find.byIcon(Icons.search));
    expect(anchorRect.size, const Size(24.0, 24.0));
    expect(anchorRect, equals(const Rect.fromLTRB(388.0, 0.0, 412.0, 24.0)));

    await tester.tap(find.byIcon(Icons.search));
    await tester.pumpAndSettle();

    final Rect searchViewRect = tester.getRect(find.descendant(of: findViewContent(), matching: find.byType(ConstrainedBox)).first);
    expect(searchViewRect, equals(const Rect.fromLTRB(388.0, 0.0, 748.0, 400.0)));

    // Search view top left should be the same as the anchor top left
    expect(searchViewRect.topLeft, anchorRect.topLeft);
  });

  testWidgets('SearchAnchor respects builder property - RTL', (WidgetTester tester) async {
    Widget buildAnchor({required SearchAnchorChildBuilder builder}) {
      return MaterialApp(
        home: Directionality(
          textDirection: TextDirection.rtl,
          child: Material(
            child: Align(
              alignment: Alignment.topCenter,
              child: SearchAnchor(
                isFullScreen: false,
                builder: builder,
                suggestionsBuilder: (BuildContext context, SearchController controller) {
                  return <Widget>[];
                },
              ),
            ),
          ),
        ),
      );
    }

    await tester.pumpWidget(buildAnchor(builder: (BuildContext context, SearchController controller)
    => const Icon(Icons.search)));
    final Rect anchorRect = tester.getRect(find.byIcon(Icons.search));
    expect(anchorRect.size, const Size(24.0, 24.0));
    expect(anchorRect, equals(const Rect.fromLTRB(388.0, 0.0, 412.0, 24.0)));

    await tester.tap(find.byIcon(Icons.search));
    await tester.pumpAndSettle();

    final Rect searchViewRect = tester.getRect(find.descendant(of: findViewContent(), matching: find.byType(ConstrainedBox)).first);
    expect(searchViewRect, equals(const Rect.fromLTRB(52.0, 0.0, 412.0, 400.0)));

    // Search view top right should be the same as the anchor top right
    expect(searchViewRect.topRight, anchorRect.topRight);
  });

  testWidgets('SearchAnchor respects suggestionsBuilder property', (WidgetTester tester) async {
    final SearchController controller = SearchController();
    addTearDown(controller.dispose);
    const String suggestion = 'suggestion text';

    await tester.pumpWidget(MaterialApp(
      home: StatefulBuilder(
        builder: (BuildContext context, StateSetter setState) {
          return Material(
            child: Align(
              alignment: Alignment.topCenter,
              child: SearchAnchor(
                searchController: controller,
                builder: (BuildContext context, SearchController controller) {
                  return const Icon(Icons.search);
                },
                suggestionsBuilder: (BuildContext context, SearchController controller) {
                  return <Widget>[
                    ListTile(
                      title: const Text(suggestion),
                      onTap: () {
                        setState(() {
                          controller.closeView(suggestion);
                        });
                    }),
                  ];
                },
              ),
            ),
          );
        }
      ),
    ));
    await tester.tap(find.byIcon(Icons.search));
    await tester.pumpAndSettle();

    final Finder listTile = find.widgetWithText(ListTile, suggestion);
    expect(listTile, findsOneWidget);
    await tester.tap(listTile);
    await tester.pumpAndSettle();

    expect(controller.isOpen, false);
    expect(controller.value.text, suggestion);
  });

  testWidgets('SearchAnchor should update suggestions on changes to search controller', (WidgetTester tester) async {
    final SearchController controller = SearchController();
    const List<String> suggestions = <String>['foo','far','bim'];
    addTearDown(controller.dispose);

    await tester.pumpWidget(MaterialApp(
      home: StatefulBuilder(
        builder: (BuildContext context, StateSetter setState) {
          return Material(
            child: Align(
              alignment: Alignment.topCenter,
              child: SearchAnchor(
                searchController: controller,
                builder: (BuildContext context, SearchController controller) {
                  return const Icon(Icons.search);
                },
                suggestionsBuilder: (BuildContext context, SearchController controller) {
                  final String searchText = controller.text.toLowerCase();
                  if (searchText.isEmpty) {
                    return const <Widget>[
                      Center(
                        child: Text('No Search'),
                      ),
                    ];
                  }
                  final Iterable<String> filterSuggestions = suggestions.where(
                    (String suggestion) => suggestion.toLowerCase().contains(searchText),
                  );
                  return filterSuggestions.map((String suggestion) {
                    return ListTile(
                      title: Text(suggestion),
                      trailing: IconButton(
                        icon: const Icon(Icons.call_missed),
                        onPressed: () {
                          controller.text = suggestion;
                        },
                      ),
                      onTap: () {
                        controller.closeView(suggestion);
                      },
                    );
                  }).toList();
                },
              ),
            ),
          );
        }
      ),
    ));

    await tester.tap(find.byIcon(Icons.search));
    await tester.pumpAndSettle();

    final Finder listTile1 = find.widgetWithText(ListTile, 'foo');
    final Finder listTile2 = find.widgetWithText(ListTile, 'far');
    final Finder listTile3 = find.widgetWithText(ListTile, 'bim');
    final Finder textWidget = find.widgetWithText(Center, 'No Search');
    final Finder iconInListTile1 = find.descendant(of: listTile1, matching: find.byIcon(Icons.call_missed));

    expect(textWidget,findsOneWidget);
    expect(listTile1, findsNothing);
    expect(listTile2, findsNothing);
    expect(listTile3, findsNothing);

    await tester.enterText(find.byType(SearchBar), 'f');
    await tester.pumpAndSettle();
    expect(textWidget,findsNothing);
    expect(listTile1, findsOneWidget);
    expect(listTile2, findsOneWidget);
    expect(listTile3, findsNothing);

    await tester.tap(iconInListTile1);
    await tester.pumpAndSettle();
    expect(controller.value.text, 'foo');
    expect(textWidget,findsNothing);
    expect(listTile1, findsOneWidget);
    expect(listTile2, findsNothing);
    expect(listTile3, findsNothing);

    await tester.tap(listTile1);
    await tester.pumpAndSettle();
    expect(controller.isOpen, false);
    expect(controller.value.text, 'foo');
    expect(textWidget,findsNothing);
    expect(listTile1, findsNothing);
    expect(listTile2, findsNothing);
    expect(listTile3, findsNothing);
  });

  testWidgets('SearchAnchor suggestionsBuilder property could be async', (WidgetTester tester) async {
    final SearchController controller = SearchController();
    addTearDown(controller.dispose);
    const String suggestion = 'suggestion text';

    await tester.pumpWidget(MaterialApp(
      home: StatefulBuilder(
        builder: (BuildContext context, StateSetter setState) {
          return Material(
            child: Align(
              alignment: Alignment.topCenter,
              child: SearchAnchor(
                searchController: controller,
                builder: (BuildContext context, SearchController controller) {
                  return const Icon(Icons.search);
                },
                suggestionsBuilder: (BuildContext context, SearchController controller) async {
                  return <Widget>[
                    ListTile(
                      title: const Text(suggestion),
                      onTap: () {
                        setState(() {
                          controller.closeView(suggestion);
                        });
                      },
                    ),
                  ];
                },
              ),
            ),
          );
        },
      ),
    ));
    await tester.tap(find.byIcon(Icons.search));
    await tester.pumpAndSettle();

    final Finder text = find.text(suggestion);
    expect(text, findsOneWidget);
    await tester.tap(text);
    await tester.pumpAndSettle();

    expect(controller.isOpen, false);
    expect(controller.value.text, suggestion);
  });

  testWidgets('SearchAnchor.bar has a default search bar as the anchor', (WidgetTester tester) async {
    await tester.pumpWidget(MaterialApp(
      home: Material(
        child: Align(
          alignment: Alignment.topLeft,
          child: SearchAnchor.bar(
            isFullScreen: false,
            suggestionsBuilder: (BuildContext context, SearchController controller) {
              return <Widget>[];
            },
          ),
        ),
      ),),
    );

    expect(find.byType(SearchBar), findsOneWidget);
    final Rect anchorRect = tester.getRect(find.byType(SearchBar));
    expect(anchorRect.size, const Size(800.0, 56.0));
    expect(anchorRect, equals(const Rect.fromLTRB(0.0, 0.0, 800.0, 56.0)));

    await tester.tap(find.byIcon(Icons.search));
    await tester.pumpAndSettle();

    final Rect searchViewRect = tester.getRect(find.descendant(of: findViewContent(), matching: find.byType(ConstrainedBox)).first);
    expect(searchViewRect, equals(const Rect.fromLTRB(0.0, 0.0, 800.0, 400.0)));

    // Search view has same width with the default anchor(search bar).
    expect(searchViewRect.width, anchorRect.width);
  });

  testWidgets('SearchController can open/close view', (WidgetTester tester) async {
    final SearchController controller = SearchController();
    addTearDown(controller.dispose);

    await tester.pumpWidget(
      MaterialApp(
        home: Material(
          child: SearchAnchor.bar(
            searchController: controller,
            isFullScreen: false,
            suggestionsBuilder: (BuildContext context, SearchController controller) {
              return <Widget>[
                ListTile(
                  title: const Text('item 0'),
                  onTap: () {
                    controller.closeView('item 0');
                  },
                )
              ];
            },
          ),
        ),
      ),
    );

    expect(controller.isOpen, false);
    await tester.tap(find.byType(SearchBar));
    await tester.pumpAndSettle();

    expect(controller.isOpen, true);
    await tester.tap(find.widgetWithText(ListTile, 'item 0'));
    await tester.pumpAndSettle();
    expect(controller.isOpen, false);
    controller.openView();
    expect(controller.isOpen, true);
  });

  testWidgets('Search view does not go off the screen - LTR', (WidgetTester tester) async {
    await tester.pumpWidget(
      MaterialApp(
        home: Material(
          child: Align(
            // Put the search anchor on the bottom-right corner of the screen to test
            // if the search view goes off the window.
            alignment: Alignment.bottomRight,
            child: SearchAnchor(
              isFullScreen: false,
              builder: (BuildContext context, SearchController controller) {
                return IconButton(
                  icon: const Icon(Icons.search),
                  onPressed: () {
                    controller.openView();
                  },
                );
              },
              suggestionsBuilder: (BuildContext context, SearchController controller) {
                return <Widget>[];
              },
            ),
          ),
        ),
      ),
    );

    final Finder findIconButton = find.widgetWithIcon(IconButton, Icons.search);
    final Rect iconButton = tester.getRect(findIconButton);
    // Icon button has a size of (48.0, 48.0) and the screen size is (800.0, 600.0).
    expect(iconButton, equals(const Rect.fromLTRB(752.0, 552.0, 800.0, 600.0)));

    await tester.tap(find.byIcon(Icons.search));
    await tester.pumpAndSettle();

    final Rect searchViewRect = tester.getRect(find.descendant(of: findViewContent(), matching: find.byType(ConstrainedBox)).first);
    expect(searchViewRect, equals(const Rect.fromLTRB(440.0, 200.0, 800.0, 600.0)));
  });

  testWidgets('Search view does not go off the screen - RTL', (WidgetTester tester) async {
    await tester.pumpWidget(
      MaterialApp(
        home: Directionality(
          textDirection: TextDirection.rtl,
          child: Material(
            child: Align(
              // Put the search anchor on the bottom-left corner of the screen to test
              // if the search view goes off the window when the text direction is right-to-left.
              alignment: Alignment.bottomLeft,
              child: SearchAnchor(
                isFullScreen: false,
                builder: (BuildContext context, SearchController controller) {
                  return IconButton(
                    icon: const Icon(Icons.search),
                    onPressed: () {
                      controller.openView();
                    },
                  );
                },
                suggestionsBuilder: (BuildContext context, SearchController controller) {
                  return <Widget>[];
                },
              ),
            ),
          ),
        ),
      ),
    );

    final Finder findIconButton = find.widgetWithIcon(IconButton, Icons.search);
    final Rect iconButton = tester.getRect(findIconButton);
    expect(iconButton, equals(const Rect.fromLTRB(0.0, 552.0, 48.0, 600.0)));

    await tester.tap(find.byIcon(Icons.search));
    await tester.pumpAndSettle();

    final Rect searchViewRect = tester.getRect(find.descendant(of: findViewContent(), matching: find.byType(ConstrainedBox)).first);
    expect(searchViewRect, equals(const Rect.fromLTRB(0.0, 200.0, 360.0, 600.0)));
  });

  testWidgets('Search view becomes smaller if the window size is smaller than the view size', (WidgetTester tester) async {
    addTearDown(tester.view.reset);
    tester.view.physicalSize = const Size(200.0, 200.0);
    tester.view.devicePixelRatio = 1.0;

    Widget buildSearchAnchor({TextDirection textDirection = TextDirection.ltr}) {
      return MaterialApp(
        home: Directionality(
          textDirection: textDirection,
          child: Material(
            child: SearchAnchor(
              isFullScreen: false,
              builder: (BuildContext context, SearchController controller) {
                return Align(
                  alignment: Alignment.bottomRight,
                  child: IconButton(
                    icon: const Icon(Icons.search),
                    onPressed: () {
                      controller.openView();
                    },
                  ),
                );
              },
              suggestionsBuilder: (BuildContext context, SearchController controller) {
                return <Widget>[];
              },
            ),
          ),
        ),
      );
    }

    // Test LTR text direction.
    await tester.pumpWidget(buildSearchAnchor());

    final Finder findIconButton = find.widgetWithIcon(IconButton, Icons.search);
    final Rect iconButton = tester.getRect(findIconButton);
    // The icon button size is (48.0, 48.0), and the screen size is (200.0, 200.0)
    expect(iconButton, equals(const Rect.fromLTRB(152.0, 152.0, 200.0, 200.0)));

    await tester.tap(find.byIcon(Icons.search));
    await tester.pumpAndSettle();

    final Rect searchViewRect = tester.getRect(find.descendant(of: findViewContent(), matching: find.byType(ConstrainedBox)).first);
    expect(searchViewRect, equals(const Rect.fromLTRB(0.0, 0.0, 200.0, 200.0)));

    // Test RTL text direction.
    await tester.pumpWidget(Container());
    await tester.pumpWidget(buildSearchAnchor(textDirection: TextDirection.rtl));

    final Finder findIconButtonRTL = find.widgetWithIcon(IconButton, Icons.search);
    final Rect iconButtonRTL = tester.getRect(findIconButtonRTL);
    // The icon button size is (48.0, 48.0), and the screen size is (200.0, 200.0)
    expect(iconButtonRTL, equals(const Rect.fromLTRB(152.0, 152.0, 200.0, 200.0)));

    await tester.tap(find.byIcon(Icons.search));
    await tester.pumpAndSettle();

    final Rect searchViewRectRTL = tester.getRect(find.descendant(of: findViewContent(), matching: find.byType(ConstrainedBox)).first);
    expect(searchViewRectRTL, equals(const Rect.fromLTRB(0.0, 0.0, 200.0, 200.0)));
  });

  testWidgets('Docked search view route is popped if the window size changes', (WidgetTester tester) async {
    addTearDown(tester.view.reset);
    tester.view.physicalSize = const Size(500.0, 600.0);
    tester.view.devicePixelRatio = 1.0;

    await tester.pumpWidget(
      MaterialApp(
        home: Material(
          child: SearchAnchor(
            isFullScreen: false,
            builder: (BuildContext context, SearchController controller) {
              return Align(
                alignment: Alignment.bottomRight,
                child: IconButton(
                  icon: const Icon(Icons.search),
                  onPressed: () {
                    controller.openView();
                  },
                ),
              );
            },
            suggestionsBuilder: (BuildContext context, SearchController controller) {
              return <Widget>[];
            },
          ),
        ),
      ),
    );

    // Open the search view
    await tester.tap(find.byIcon(Icons.search));
    await tester.pumpAndSettle();
    expect(find.backButton(), findsOneWidget);

    // Change window size
    tester.view.physicalSize = const Size(250.0, 200.0);
    tester.view.devicePixelRatio = 1.0;
    await tester.pumpAndSettle();
    expect(find.backButton(), findsNothing);
  });

  testWidgets('Full-screen search view route should stay if the window size changes', (WidgetTester tester) async {
    addTearDown(tester.view.reset);
    tester.view.physicalSize = const Size(500.0, 600.0);
    tester.view.devicePixelRatio = 1.0;

    await tester.pumpWidget(
      MaterialApp(
        home: Material(
          child: SearchAnchor(
            isFullScreen: true,
            builder: (BuildContext context, SearchController controller) {
              return Align(
                alignment: Alignment.bottomRight,
                child: IconButton(
                  icon: const Icon(Icons.search),
                  onPressed: () {
                    controller.openView();
                  },
                ),
              );
            },
            suggestionsBuilder: (BuildContext context, SearchController controller) {
              return <Widget>[];
            },
          ),
        ),
      ),
    );

    // Open a full-screen search view
    await tester.tap(find.byIcon(Icons.search));
    await tester.pumpAndSettle();
    expect(find.backButton(), findsOneWidget);

    // Change window size
    tester.view.physicalSize = const Size(250.0, 200.0);
    tester.view.devicePixelRatio = 1.0;
    await tester.pumpAndSettle();
    expect(find.backButton(), findsOneWidget);
  });

  testWidgets('Search view route does not throw exception during pop animation', (WidgetTester tester) async {
    // Regression test for https://github.com/flutter/flutter/issues/126590.
    await tester.pumpWidget(
      MaterialApp(
        home: Material(
          child: Center(
            child: SearchAnchor(
              builder: (BuildContext context, SearchController controller) {
                return IconButton(
                  icon: const Icon(Icons.search),
                  onPressed: () {
                    controller.openView();
                  },
                );
              },
              suggestionsBuilder: (BuildContext context, SearchController controller) {
                return List<Widget>.generate(5, (int index) {
                  final String item = 'item $index';
                  return ListTile(
                    leading: const Icon(Icons.history),
                    title: Text(item),
                    trailing: const Icon(Icons.chevron_right),
                    onTap: () {},
                  );
                });
              }),
          ),
        ),
      ),
    );

    // Open search view
    await tester.tap(find.byIcon(Icons.search));
    await tester.pumpAndSettle();

    // Pop search view route
    await tester.tap(find.backButton());
    await tester.pumpAndSettle();

    // No exception.
  });

  testWidgets('Docked search should position itself correctly based on closest navigator', (WidgetTester tester) async {
    const double rootSpacing = 100.0;

    await tester.pumpWidget(
      MaterialApp(
        builder: (BuildContext context, Widget? child) {
          return Scaffold(
            body: Padding(
              padding: const EdgeInsets.all(rootSpacing),
              child: child,
            ),
          );
        },
        home: Material(
          child: SearchAnchor(
            isFullScreen: false,
            builder: (BuildContext context, SearchController controller) {
              return IconButton(
                icon: const Icon(Icons.search),
                onPressed: () {
                  controller.openView();
                },
              );
            },
            suggestionsBuilder: (BuildContext context, SearchController controller) {
              return <Widget>[];
            },
          ),
        ),
      ),
    );

    await tester.tap(find.byIcon(Icons.search));
    await tester.pumpAndSettle();

    final Rect searchViewRect = tester.getRect(find.descendant(of: findViewContent(), matching: find.byType(ConstrainedBox)).first);
    expect(searchViewRect.topLeft, equals(const Offset(rootSpacing, rootSpacing)));
  });

  testWidgets('Docked search view with nested navigator does not go off the screen', (WidgetTester tester) async {
    addTearDown(tester.view.reset);
    tester.view.physicalSize = const Size(400.0, 400.0);
    tester.view.devicePixelRatio = 1.0;

    const double rootSpacing = 100.0;

    await tester.pumpWidget(
      MaterialApp(
        builder: (BuildContext context, Widget? child) {
          return Scaffold(
            body: Padding(
              padding: const EdgeInsets.all(rootSpacing),
              child: child,
            ),
          );
        },
        home: Material(
          child: Align(
            alignment: Alignment.bottomRight,
            child: SearchAnchor(
              isFullScreen: false,
              builder: (BuildContext context, SearchController controller) {
                return IconButton(
                  icon: const Icon(Icons.search),
                  onPressed: () {
                    controller.openView();
                  },
                );
              },
              suggestionsBuilder: (BuildContext context, SearchController controller) {
                return <Widget>[];
              },
            ),
          ),
        ),
      ),
    );

    await tester.tap(find.byIcon(Icons.search));
    await tester.pumpAndSettle();

    final Rect searchViewRect = tester.getRect(find.descendant(of: findViewContent(), matching: find.byType(ConstrainedBox)).first);
    expect(searchViewRect.bottomRight, equals(const Offset(300.0, 300.0)));
  });

  // Regression tests for https://github.com/flutter/flutter/issues/128332
  group('SearchAnchor text selection', () {
    testWidgets('can right-click to select word', (WidgetTester tester) async {
      const String defaultText = 'initial text';
      final SearchController controller = SearchController();
      addTearDown(controller.dispose);
      controller.text = defaultText;

      await tester.pumpWidget(
        MaterialApp(
          home: Material(
            child: SearchAnchor.bar(
              searchController: controller,
              suggestionsBuilder: (BuildContext context, SearchController controller) {
                return <Widget>[];
              },
            ),
          ),
        ),
      );

      expect(controller.value.text, defaultText);
      expect(find.text(defaultText), findsOneWidget);

      final TestGesture gesture = await tester.startGesture(
        textOffsetToPosition(tester, 4) + const Offset(0.0, -9.0),
        kind: PointerDeviceKind.mouse,
        buttons: kSecondaryMouseButton,
      );
      await tester.pump();
      await gesture.up();
      await tester.pumpAndSettle();
      expect(controller.value.selection, const TextSelection(baseOffset: 0, extentOffset: 7));
      await gesture.removePointer();
    }, variant: TargetPlatformVariant.only(TargetPlatform.macOS));

    testWidgets('can click to set position', (WidgetTester tester) async {
      const String defaultText = 'initial text';
      final SearchController controller = SearchController();
      addTearDown(controller.dispose);
      controller.text = defaultText;

      await tester.pumpWidget(
        MaterialApp(
          home: Material(
            child: SearchAnchor.bar(
              searchController: controller,
              suggestionsBuilder: (BuildContext context, SearchController controller) {
                return <Widget>[];
              },
            ),
          ),
        ),
      );

      expect(controller.value.text, defaultText);
      expect(find.text(defaultText), findsOneWidget);

      final TestGesture gesture = await _pointGestureToSearchBar(tester);
      await gesture.down(textOffsetToPosition(tester, 2) + const Offset(0.0, -9.0));
      await tester.pump();
      await gesture.up();
      await tester.pumpAndSettle(kDoubleTapTimeout);
      expect(controller.value.selection, const TextSelection.collapsed(offset: 2));

      await gesture.down(textOffsetToPosition(tester, 9, index: 1) + const Offset(0.0, -9.0));
      await tester.pump();
      await gesture.up();
      await tester.pumpAndSettle();
      expect(controller.value.selection, const TextSelection.collapsed(offset: 9));
      await gesture.removePointer();
    }, variant: TargetPlatformVariant.desktop());

    testWidgets('can double-click to select word', (WidgetTester tester) async {
      const String defaultText = 'initial text';
      final SearchController controller = SearchController();
      addTearDown(controller.dispose);
      controller.text = defaultText;

      await tester.pumpWidget(
        MaterialApp(
          home: Material(
            child: SearchAnchor.bar(
              searchController: controller,
              suggestionsBuilder: (BuildContext context, SearchController controller) {
                return <Widget>[];
              },
            ),
          ),
        ),
      );

      expect(controller.value.text, defaultText);
      expect(find.text(defaultText), findsOneWidget);

      final TestGesture gesture = await _pointGestureToSearchBar(tester);
      final Offset targetPosition = textOffsetToPosition(tester, 4) + const Offset(0.0, -9.0);
      await gesture.down(targetPosition);
      await tester.pump();
      await gesture.up();
      await tester.pumpAndSettle(kDoubleTapTimeout);

      final Offset targetPositionAfterViewOpened = textOffsetToPosition(tester, 4, index: 1) + const Offset(0.0, -9.0);
      await gesture.down(targetPositionAfterViewOpened);
      await tester.pumpAndSettle();
      await gesture.up();
      await tester.pump();

      await gesture.down(targetPositionAfterViewOpened);
      await tester.pump();
      await gesture.up();
      await tester.pump();
      expect(controller.value.selection, const TextSelection(baseOffset: 0, extentOffset: 7));
      await gesture.removePointer();
    }, variant: TargetPlatformVariant.desktop());

    testWidgets('can triple-click to select field', (WidgetTester tester) async {
      const String defaultText = 'initial text';
      final SearchController controller = SearchController();
      addTearDown(controller.dispose);
      controller.text = defaultText;

      await tester.pumpWidget(
        MaterialApp(
          home: Material(
            child: SearchAnchor.bar(
              searchController: controller,
              suggestionsBuilder: (BuildContext context, SearchController controller) {
                return <Widget>[];
              },
            ),
          ),
        ),
      );

      expect(controller.value.text, defaultText);
      expect(find.text(defaultText), findsOneWidget);

      final TestGesture gesture = await _pointGestureToSearchBar(tester);
      final Offset targetPosition = textOffsetToPosition(tester, 4) + const Offset(0.0, -9.0);
      await gesture.down(targetPosition);
      await tester.pump();
      await gesture.up();
      await tester.pumpAndSettle(kDoubleTapTimeout);

      final Offset targetPositionAfterViewOpened = textOffsetToPosition(tester, 4, index: 1) + const Offset(0.0, -9.0);
      await gesture.down(targetPositionAfterViewOpened);
      await tester.pump();
      await gesture.up();
      await tester.pump();

      await gesture.down(targetPositionAfterViewOpened);
      await tester.pump();
      await gesture.up();
      await tester.pump();

      await gesture.down(targetPositionAfterViewOpened);
      await tester.pump();
      await gesture.up();
      await tester.pumpAndSettle();
      expect(controller.value.selection, const TextSelection(baseOffset: 0, extentOffset: 12));
      await gesture.removePointer();
    }, variant: TargetPlatformVariant.desktop());
  });

  // Regression tests for https://github.com/flutter/flutter/issues/126623
  group('Overall InputDecorationTheme does not impact SearchBar and SearchView', () {

    const InputDecorationTheme inputDecorationTheme = InputDecorationTheme(
      focusColor: Colors.green,
      hoverColor: Colors.blue,
      outlineBorder: BorderSide(color: Colors.pink, width: 10),
      isDense: true,
      contentPadding: EdgeInsets.symmetric(horizontal: 20),
      hintStyle: TextStyle(color: Colors.purpleAccent),
      fillColor: Colors.tealAccent,
      filled: true,
      isCollapsed: true,
      border: OutlineInputBorder(),
      focusedBorder: UnderlineInputBorder(),
      enabledBorder: UnderlineInputBorder(),
      errorBorder: UnderlineInputBorder(),
      focusedErrorBorder: UnderlineInputBorder(),
      disabledBorder: UnderlineInputBorder(),
      constraints: BoxConstraints(maxWidth: 300),
    );
    final ThemeData theme = ThemeData(
      useMaterial3: true,
      inputDecorationTheme: inputDecorationTheme
    );

    void checkDecorationInSearchBar(WidgetTester tester) {
      final Finder textField = findTextField();
      final InputDecoration? decoration = tester.widget<TextField>(textField).decoration;

      expect(decoration?.border, InputBorder.none);
      expect(decoration?.focusedBorder, InputBorder.none);
      expect(decoration?.enabledBorder, InputBorder.none);
      expect(decoration?.errorBorder, null);
      expect(decoration?.focusedErrorBorder, null);
      expect(decoration?.disabledBorder, null);
      expect(decoration?.constraints, null);
      expect(decoration?.isCollapsed, false);
      expect(decoration?.filled, false);
      expect(decoration?.fillColor, null);
      expect(decoration?.focusColor, null);
      expect(decoration?.hoverColor, null);
      expect(decoration?.contentPadding, EdgeInsets.zero);
      expect(decoration?.hintStyle?.color, theme.colorScheme.onSurfaceVariant);
    }

    testWidgets('Overall InputDecorationTheme does not override text field style'
        ' in SearchBar', (WidgetTester tester) async {
      await tester.pumpWidget(
        MaterialApp(
          theme: theme,
          home: const Center(
            child: Material(
              child: SearchBar(hintText: 'hint text'),
            ),
          ),
        ),
      );

      // Check input decoration in `SearchBar`
      checkDecorationInSearchBar(tester);

      // Check search bar defaults.
      final Finder searchBarMaterial = find.descendant(
        of: find.byType(SearchBar),
        matching: find.byType(Material),
      );

      final Material material = tester.widget<Material>(searchBarMaterial);
      checkSearchBarDefaults(tester, theme.colorScheme, material);
    });

    testWidgets('Overall InputDecorationTheme does not override text field style'
        ' in the search view route', (WidgetTester tester) async {
      await tester.pumpWidget(
        MaterialApp(
          theme: theme,
          home: Scaffold(
            body: Material(
              child: Align(
                alignment: Alignment.topLeft,
                child: SearchAnchor(
                  viewHintText: 'hint text',
                  builder: (BuildContext context, SearchController controller) {
                    return const Icon(Icons.search);
                  },
                  suggestionsBuilder: (BuildContext context, SearchController controller) {
                    return <Widget>[];
                  },
                ),
              ),
            ),
          ),
        ),
      );

      await tester.tap(find.byIcon(Icons.search));
      await tester.pumpAndSettle();

      // Check input decoration in `SearchBar`
      checkDecorationInSearchBar(tester);

      // Check search bar defaults in search view route.
      final Finder searchBarMaterial = find.descendant(
        of: find.descendant(of: findViewContent(), matching: find.byType(SearchBar)),
        matching: find.byType(Material),
      ).first;

      final Material material = tester.widget<Material>(searchBarMaterial);
      expect(material.color, Colors.transparent);
      expect(material.elevation, 0.0);
      final Text hintText = tester.widget(find.text('hint text'));
      expect(hintText.style?.color, theme.colorScheme.onSurfaceVariant);

      const String input = 'entered text';
      await tester.enterText(find.byType(SearchBar), input);
      final EditableText inputText = tester.widget(find.text(input));
      expect(inputText.style.color, theme.colorScheme.onSurface);
    });
  });

  testWidgets('SearchAnchor view respects theme brightness', (WidgetTester tester) async {
    Widget buildSearchAnchor(ThemeData theme) {
      return MaterialApp(
        theme: theme,
        home: Center(
          child: Material(
            child: SearchAnchor(
              builder: (BuildContext context, SearchController controller) {
                return IconButton(
                  icon: const Icon(Icons.ac_unit),
                  onPressed: () {
                    controller.openView();
                  },
                );
              },
              suggestionsBuilder: (BuildContext context, SearchController controller) {
                return <Widget>[];
              },
            ),
          ),
        ),
      );
    }

    ThemeData theme = ThemeData(brightness: Brightness.light);
    await tester.pumpWidget(buildSearchAnchor(theme));

    // Open the search view.
    await tester.tap(find.widgetWithIcon(IconButton, Icons.ac_unit));
    await tester.pumpAndSettle();

    // Test the search view background color.
    Material material = getSearchViewMaterial(tester);
    expect(material.color, theme.colorScheme.surfaceContainerHigh);

    // Change the theme brightness.
    theme = ThemeData(brightness: Brightness.dark);
    await tester.pumpWidget(buildSearchAnchor(theme));
    await tester.pumpAndSettle();

    // Test the search view background color.
    material = getSearchViewMaterial(tester);
    expect(material.color, theme.colorScheme.surfaceContainerHigh);
  });

  testWidgets('Search view widgets can inherit local themes', (WidgetTester tester) async {
    final ThemeData globalTheme = ThemeData(colorSchemeSeed: Colors.red);
    final ThemeData localTheme = ThemeData(
      colorSchemeSeed: Colors.green,
      iconButtonTheme: IconButtonThemeData(
        style: IconButton.styleFrom(
          backgroundColor: const Color(0xffffff00)
        ),
      ),
      cardTheme: const CardThemeData(color: Color(0xff00ffff)),
    );
    Widget buildSearchAnchor() {
      return MaterialApp(
        theme: globalTheme,
        home: Center(
          child: Builder(
            builder: (BuildContext context) {
              return Theme(
                data: localTheme,
                child: Material(
                  child: SearchAnchor.bar(
                    suggestionsBuilder: (BuildContext context, SearchController controller) {
                      return <Widget>[
                        Card(
                          child: ListTile(
                            onTap: () {},
                            title: const Text('Item 1'),
                          ),
                        ),
                      ];
                    },
                  ),
                ),
              );
            }
          ),
        ),
      );
    }

    await tester.pumpWidget(buildSearchAnchor());

    // Open the search view.
    await tester.tap(find.byType(SearchBar));
    await tester.pumpAndSettle();

    // Test the search view background color.
    final Material searchViewMaterial = getSearchViewMaterial(tester);
    expect(searchViewMaterial.color, localTheme.colorScheme.surfaceContainerHigh);

    // Test the search view icons background color.
    final Material iconButtonMaterial = tester.widget<Material>(find.descendant(
      of: find.byType(IconButton),
      matching: find.byType(Material),
    ).first);
    expect(find.byWidget(iconButtonMaterial), findsOneWidget);
    expect(iconButtonMaterial.color, localTheme.iconButtonTheme.style?.backgroundColor?.resolve(<MaterialState>{}));

    // Test the suggestion card color.
    final Material suggestionMaterial = tester.widget<Material>(find.descendant(
      of: find.byType(Card),
      matching: find.byType(Material),
    ).first);
    expect(suggestionMaterial.color, localTheme.cardTheme.color);
  });

  testWidgets('SearchBar respects keyboardType property', (WidgetTester tester) async {
    Widget buildSearchBar(TextInputType keyboardType) {
      return MaterialApp(
        home: Center(
          child: Material(
            child: SearchBar(
              keyboardType: keyboardType,
            ),
          ),
        ),
      );
    }
    await tester.pumpWidget(buildSearchBar(TextInputType.number));
    await tester.pump();
    TextField textField = tester.widget(find.byType(TextField));
    expect(textField.keyboardType, TextInputType.number);

    await tester.pumpWidget(buildSearchBar(TextInputType.phone));
    await tester.pump();
    textField = tester.widget(find.byType(TextField));
    expect(textField.keyboardType, TextInputType.phone);
  });

  testWidgets('SearchAnchor respects keyboardType property', (WidgetTester tester) async {
    Widget buildSearchAnchor(TextInputType keyboardType) {
      return MaterialApp(
        home: Center(
          child: Material(
            child: SearchAnchor(
              keyboardType: keyboardType,
              builder: (BuildContext context, SearchController controller) {
                return IconButton(
                  icon: const Icon(Icons.ac_unit),
                  onPressed: () {
                    controller.openView();
                  },
                );
              },
              suggestionsBuilder: (BuildContext context, SearchController controller) {
                return <Widget>[];
              },
            ),
          ),
        ),
      );
    }
    await tester.pumpWidget(buildSearchAnchor(TextInputType.number));
    await tester.pump();
    await tester.tap(find.widgetWithIcon(IconButton, Icons.ac_unit));
    await tester.pumpAndSettle();
    TextField textField = tester.widget(find.byType(TextField));
    expect(textField.keyboardType, TextInputType.number);
    await tester.tap(find.backButton());
    await tester.pump();

    await tester.pumpWidget(buildSearchAnchor(TextInputType.phone));
    await tester.pump();
    await tester.tap(find.widgetWithIcon(IconButton, Icons.ac_unit));
    await tester.pumpAndSettle();
    textField = tester.widget(find.byType(TextField));
    expect(textField.keyboardType, TextInputType.phone);
  });

  testWidgets('SearchAnchor.bar respects keyboardType property', (WidgetTester tester) async {
    Widget buildSearchAnchor(TextInputType keyboardType) {
      return MaterialApp(
        home: Center(
          child: Material(
            child: SearchAnchor.bar(
              keyboardType: keyboardType,
              suggestionsBuilder: (BuildContext context, SearchController controller) {
                return <Widget>[];
              },
            ),
          ),
        ),
      );
    }
    await tester.pumpWidget(buildSearchAnchor(TextInputType.number));
    await tester.pump();
    await tester.tap(find.byType(SearchBar)); // Open search view.
    await tester.pumpAndSettle();
    final Finder textFieldFinder = find.descendant(of: findViewContent(), matching: find.byType(TextField));
    final TextField textFieldInView = tester.widget<TextField>(textFieldFinder);
    expect(textFieldInView.keyboardType, TextInputType.number);
    // Close search view.
    await tester.tap(find.backButton());
    await tester.pumpAndSettle();
    final TextField textField = tester.widget(find.byType(TextField));
    expect(textField.keyboardType, TextInputType.number);
  });

  testWidgets('SearchBar respects textInputAction property', (WidgetTester tester) async {
    Widget buildSearchBar(TextInputAction textInputAction) {
      return MaterialApp(
        home: Center(
          child: Material(
            child: SearchBar(
              textInputAction: textInputAction,
            ),
          ),
        ),
      );
    }
    await tester.pumpWidget(buildSearchBar(TextInputAction.previous));
    await tester.pump();
    TextField textField = tester.widget(find.byType(TextField));
    expect(textField.textInputAction, TextInputAction.previous);

    await tester.pumpWidget(buildSearchBar(TextInputAction.send));
    await tester.pump();
    textField = tester.widget(find.byType(TextField));
    expect(textField.textInputAction, TextInputAction.send);
  });

  testWidgets('SearchAnchor respects textInputAction property', (WidgetTester tester) async {
    Widget buildSearchAnchor(TextInputAction textInputAction) {
      return MaterialApp(
        home: Center(
          child: Material(
            child: SearchAnchor(
              textInputAction: textInputAction,
              builder: (BuildContext context, SearchController controller) {
                return IconButton(
                  icon: const Icon(Icons.ac_unit),
                  onPressed: () {
                    controller.openView();
                  },
                );
              },
              suggestionsBuilder: (BuildContext context, SearchController controller) {
                return <Widget>[];
              },
            ),
          ),
        ),
      );
    }
    await tester.pumpWidget(buildSearchAnchor(TextInputAction.previous));
    await tester.pump();
    await tester.tap(find.widgetWithIcon(IconButton, Icons.ac_unit));
    await tester.pumpAndSettle();
    TextField textField = tester.widget(find.byType(TextField));
    expect(textField.textInputAction, TextInputAction.previous);
    await tester.tap(find.backButton());
    await tester.pump();

    await tester.pumpWidget(buildSearchAnchor(TextInputAction.send));
    await tester.pump();
    await tester.tap(find.widgetWithIcon(IconButton, Icons.ac_unit));
    await tester.pumpAndSettle();
    textField = tester.widget(find.byType(TextField));
    expect(textField.textInputAction, TextInputAction.send);
  });

  testWidgets('SearchAnchor.bar respects textInputAction property', (WidgetTester tester) async {
    Widget buildSearchAnchor(TextInputAction textInputAction) {
      return MaterialApp(
        home: Center(
          child: Material(
            child: SearchAnchor.bar(
              textInputAction: textInputAction,
              suggestionsBuilder: (BuildContext context, SearchController controller) {
                return <Widget>[];
              },
            ),
          ),
        ),
      );
    }
    await tester.pumpWidget(buildSearchAnchor(TextInputAction.previous));
    await tester.pump();
    await tester.tap(find.byType(SearchBar)); // Open search view.
    await tester.pumpAndSettle();
    final Finder textFieldFinder = find.descendant(of: findViewContent(), matching: find.byType(TextField));
    final TextField textFieldInView = tester.widget<TextField>(textFieldFinder);
    expect(textFieldInView.textInputAction, TextInputAction.previous);
    // Close search view.
    await tester.tap(find.backButton());
    await tester.pumpAndSettle();
    final TextField textField = tester.widget(find.byType(TextField));
    expect(textField.textInputAction, TextInputAction.previous);
  });

  testWidgets('Block entering text on disabled widget', (WidgetTester tester) async {
    const String initValue = 'init';
    final TextEditingController controller = TextEditingController(text: initValue);
    addTearDown(controller.dispose);

    await tester.pumpWidget(
      MaterialApp(
        home: Material(
          child: Center(
            child: SearchBar(
              controller: controller,
              enabled: false,
            ),
          ),
        ),
      ),
    );

    const String testValue = 'abcdefghi';
    await tester.enterText(find.byType(SearchBar), testValue);
    expect(controller.value.text, initValue);
  });

  testWidgets('Disabled SearchBar semantics node still contains value', (WidgetTester tester) async {
    final SemanticsTester semantics = SemanticsTester(tester);
    final TextEditingController controller = TextEditingController(text: 'text');
    addTearDown(controller.dispose);

    await tester.pumpWidget(
      MaterialApp(
        home: Material(
          child: Center(
            child: SearchBar(
              controller: controller,
              enabled: false,
            ),
          ),
        ),
      ),
    );

    expect(semantics, includesNodeWith(actions: <SemanticsAction>[], value: 'text'));
    semantics.dispose();
  });

  testWidgets('Check SearchBar opacity when disabled', (WidgetTester tester) async {
    await tester.pumpWidget(
      const MaterialApp(
        home: Material(
          child: Center(
            child: SearchBar(
              enabled: false,
            ),
          ),
        ),
      ),
    );

    final Finder searchBarFinder = find.byType(SearchBar);
    expect(searchBarFinder, findsOneWidget);
    final Finder opacityFinder = find.descendant(
      of: searchBarFinder,
      matching: find.byType(Opacity),
    );
    expect(opacityFinder, findsOneWidget);
    final Opacity opacityWidget = tester.widget<Opacity>(opacityFinder);
    expect(opacityWidget.opacity, 0.38);
  });

  testWidgets('Check SearchAnchor opacity when disabled', (WidgetTester tester) async {
    await tester.pumpWidget(MaterialApp(
      home: Center(
        child: Material(
          child: SearchAnchor(
            enabled: false,
            builder: (BuildContext context, SearchController controller) {
              return const Icon(Icons.search);
            },
            suggestionsBuilder: (BuildContext context, SearchController controller) {
              return <Widget>[];
            },
          ),
        ),
      ),
    ));

    final Finder searchBarFinder = find.byType(SearchAnchor);
    expect(searchBarFinder, findsOneWidget);
    final Finder opacityFinder = find.descendant(
      of: searchBarFinder,
      matching: find.byType(AnimatedOpacity),
    );
    expect(opacityFinder, findsOneWidget);
    final AnimatedOpacity opacityWidget = tester.widget<AnimatedOpacity>(opacityFinder);
    expect(opacityWidget.opacity, 0.38);
  });

  testWidgets('SearchAnchor tap failed when disabled', (WidgetTester tester) async {
    await tester.pumpWidget(MaterialApp(
      home: Center(
        child: Material(
          child: SearchAnchor(
            enabled: false,
            builder: (BuildContext context, SearchController controller) {
              return const Icon(Icons.search);
            },
            suggestionsBuilder: (BuildContext context, SearchController controller) {
              return <Widget>[];
            },
          ),
        ),
      ),
    ));

    final Finder searchBarFinder = find.byType(SearchAnchor);
    expect(searchBarFinder, findsOneWidget);
    expect(searchBarFinder.hitTestable().tryEvaluate(), false);
  });

  testWidgets('SearchAnchor respects headerHeight', (WidgetTester tester) async {
    await tester.pumpWidget(MaterialApp(
      home: Center(
        child: Material(
          child: SearchAnchor(
            isFullScreen: true,
            builder: (BuildContext context, SearchController controller) {
              return const Icon(Icons.search);
            },
            headerHeight: 32,
            suggestionsBuilder: (BuildContext context, SearchController controller) {
              return <Widget>[];
            },
          ),
        ),
      ),
    ));
    await tester.pump();
    await tester.tap(find.byIcon(Icons.search)); // Open search view.
    await tester.pumpAndSettle();
    final Finder findHeader = find.descendant(of: findViewContent(), matching: find.byType(SearchBar));
    expect(tester.getSize(findHeader).height, 32);
  });

  testWidgets('SearchAnchor.bar respects viewHeaderHeight', (WidgetTester tester) async {
    await tester.pumpWidget(MaterialApp(
      home: Center(
        child: Material(
          child: SearchAnchor.bar(
            isFullScreen: true,
            viewHeaderHeight: 32,
            suggestionsBuilder: (BuildContext context, SearchController controller) {
              return <Widget>[];
            },
          ),
        ),
      ),
    ));
    await tester.pump();
    await tester.tap(find.byType(SearchBar)); // Open search view.
    await tester.pumpAndSettle();
    final Finder findHeader = find.descendant(of: findViewContent(), matching: find.byType(SearchBar));
    final RenderBox box = tester.renderObject(findHeader);
    expect(box.size.height, 32);
  });

  testWidgets('Tapping outside searchbar should unfocus the searchbar on mobile', (WidgetTester tester) async {
      final FocusNode focusNode = FocusNode(debugLabel: 'Test Node');
      addTearDown(focusNode.dispose);
      await tester.pumpWidget(
        MaterialApp(
          home: Scaffold(
            body: SearchAnchor(
              builder: (BuildContext context, SearchController controller){
                return SearchBar(
                  controller: controller,
                  onTap: () {
                    controller.openView();
                  },
                  onTapOutside: (PointerDownEvent event) {
                    focusNode.unfocus();
                  },
                  onChanged: (_) {
                    controller.openView();
                  },
                  autoFocus: true,
                  focusNode: focusNode,
                );
              },
              suggestionsBuilder: (BuildContext context, SearchController controller){
                return List<ListTile>.generate(5, (int index) {
                  final String item = 'item $index';
                  return ListTile(title: Text(item));
                });
              },
            )
          ),
        ),
      );
      await tester.pump();
      expect(focusNode.hasPrimaryFocus, isTrue);

      await tester.tapAt(const Offset(50, 50));
      await tester.pump();

      expect(focusNode.hasPrimaryFocus, isFalse);
    }, variant: TargetPlatformVariant.mobile());

  testWidgets('The default clear button only shows when text input is not empty '
      'on the search view', (WidgetTester tester) async {
    await tester.pumpWidget(MaterialApp(
      home: Center(
        child: Material(
          child: SearchAnchor(
            builder: (BuildContext context, SearchController controller) {
              return const Icon(Icons.search);
            },
            suggestionsBuilder: (BuildContext context, SearchController controller) {
              return <Widget>[];
            },
          ),
        ),
      ),
    ));
    await tester.pump();
    await tester.tap(find.byIcon(Icons.search)); // Open search view.
    await tester.pumpAndSettle();

    expect(find.widgetWithIcon(IconButton, Icons.close), findsNothing);
    await tester.enterText(findTextField(), 'a');
    await tester.pump();
    expect(find.widgetWithIcon(IconButton, Icons.close), findsOneWidget);
    await tester.enterText(findTextField(), '');
    await tester.pump();
    expect(find.widgetWithIcon(IconButton, Icons.close), findsNothing);
  });

  // This is a regression test for https://github.com/flutter/flutter/issues/139880.
  testWidgets('suggestionsBuilder with Future is not called twice on layout resize', (WidgetTester tester) async {
    int suggestionsLoadingCount = 0;

    Future<List<String>> createListData() async {
      return List<String>.generate(1000, (int index) {
        return  'Hello World - $index';
      });
    }

    await tester.pumpWidget(MaterialApp(
      home: Scaffold(
        body: Center(
          child: SearchAnchor(
            builder: (BuildContext context, SearchController controller) {
              return const Icon(Icons.search);
            },
            suggestionsBuilder: (BuildContext context, SearchController controller) {
              return <Widget>[
                FutureBuilder<List<String>>(
                  future: createListData(),
                  builder: (BuildContext context, AsyncSnapshot<List<String>> snapshot) {
                    if (snapshot.connectionState != ConnectionState.done) {
                      return const LinearProgressIndicator();
                    }
                    final List<String>? result = snapshot.data;
                    if (result == null) {
                      return const LinearProgressIndicator();
                    }
                    suggestionsLoadingCount++;
                    return SingleChildScrollView(
                      child: Column(
                        children: result.map((String text) {
                          return ListTile(title: Text(text));
                        }).toList(),
                      ),
                    );
                  },
                ),
              ];
            },
          ),
        ),
      ),
    ));
    await tester.pump();
    await tester.tap(find.byIcon(Icons.search)); // Open search view.
    await tester.pumpAndSettle();

    // Simulate the keyboard opening resizing the view.
    tester.view.viewInsets = const FakeViewPadding(bottom: 500.0);
    addTearDown(tester.view.reset);
    await tester.pumpAndSettle();

    expect(suggestionsLoadingCount, 1);
  });

  // This is a regression test for https://github.com/flutter/flutter/issues/139880.
  testWidgets('suggestionsBuilder is not called when the search value does not change', (WidgetTester tester) async {
    int suggestionsBuilderCalledCount = 0;

    await tester.pumpWidget(MaterialApp(
      home: Scaffold(
        body: Center(
          child: SearchAnchor(
            builder: (BuildContext context, SearchController controller) {
              return const Icon(Icons.search);
            },
            suggestionsBuilder: (BuildContext context, SearchController controller) {
              suggestionsBuilderCalledCount++;
              return <Widget>[];
            },
          ),
        ),
      ),
    ));
    await tester.pump();
    await tester.tap(find.byIcon(Icons.search)); // Open search view.
    await tester.pumpAndSettle();

    // Simulate the keyboard opening resizing the view.
    tester.view.viewInsets = const FakeViewPadding(bottom: 500.0);
    addTearDown(tester.view.reset);
    // Show the keyboard.
    await tester.showKeyboard(find.byType(TextField));
    await tester.pumpAndSettle();

    expect(suggestionsBuilderCalledCount, 2);

    // Remove the viewInset, as if the keyboard were hidden.
    tester.view.resetViewInsets();
    // Hide the keyboard.
    await tester.testTextInput.receiveAction(TextInputAction.done);
    await tester.pumpAndSettle();

    expect(suggestionsBuilderCalledCount, 2);
  });

  testWidgets('Suggestions gets refreshed after long API call', (WidgetTester tester) async {
    Timer? debounceTimer;
    const Duration apiCallDuration = Duration(seconds: 1);
    await tester.pumpWidget(MaterialApp(
      home: Scaffold(
        body: Center(
          child: SearchAnchor(
            builder: (BuildContext context, SearchController controller) {
              return const Icon(Icons.search);
            },
            suggestionsBuilder: (BuildContext context, SearchController controller) async {
              final Completer<List<String>> completer = Completer<List<String>>();
              debounceTimer?.cancel();
              debounceTimer = Timer(apiCallDuration, () {
                completer.complete(List<String>.generate(10, (int index) => 'Item - $index'));
              });
              final List<String> options = await completer.future;

              final List<Widget> suggestions = List<Widget>.generate(options.length, (int index) {
                final String item = options[index];
                return ListTile(
                  title: Text(item),
                );
              });
              return suggestions;
            },
          ),
        ),
      ),
    ));
    await tester.tap(find.byIcon(Icons.search)); // Open search view.
    await tester.pumpAndSettle();

    // Simulate the keyboard opening resizing the view.
    tester.view.viewInsets = const FakeViewPadding(bottom: 500.0);
    addTearDown(tester.view.reset);

    // Show the keyboard.
    await tester.showKeyboard(find.byType(TextField));
    await tester.pumpAndSettle(apiCallDuration);

    expect(find.text('Item - 1'), findsOneWidget);
  });

  testWidgets('SearchBar.scrollPadding is passed through to EditableText', (WidgetTester tester) async {
    const EdgeInsets scrollPadding = EdgeInsets.zero;
    await tester.pumpWidget(
      const MaterialApp(
        home: Material(
          child: SearchBar(
            scrollPadding: scrollPadding,
          ),
        ),
      ),
    );

    expect(find.byType(EditableText), findsOneWidget);
    final EditableText editableText = tester.widget(find.byType(EditableText));
    expect(editableText.scrollPadding, scrollPadding);
  });

  testWidgets('SearchAnchor.bar.scrollPadding is passed through to EditableText', (WidgetTester tester) async {
    const EdgeInsets scrollPadding = EdgeInsets.zero;
    await tester.pumpWidget(
      MaterialApp(
        home: Material(
          child: SearchAnchor.bar(
            suggestionsBuilder: (BuildContext context, SearchController controller) {
              return <Widget>[];
            },
            scrollPadding: scrollPadding,
          ),
        ),
      ),
    );

    expect(find.byType(EditableText), findsOneWidget);
    final EditableText editableText = tester.widget(find.byType(EditableText));
    expect(editableText.scrollPadding, scrollPadding);
  });

  group('contextMenuBuilder', () {
    setUp(() async {
      if (!kIsWeb) {
        return;
      }
      TestDefaultBinaryMessengerBinding.instance.defaultBinaryMessenger.setMockMethodCallHandler(
        SystemChannels.contextMenu,
        (MethodCall call) {
          // Just complete successfully, so that BrowserContextMenu thinks that
          // the engine successfully received its call.
          return Future<void>.value();
        },
      );
      await BrowserContextMenu.disableContextMenu();
    });

    tearDown(() async {
      if (!kIsWeb) {
        return;
      }
      await BrowserContextMenu.enableContextMenu();
      TestDefaultBinaryMessengerBinding.instance.defaultBinaryMessenger.setMockMethodCallHandler(SystemChannels.contextMenu, null);
    });

    testWidgets('SearchAnchor.bar.contextMenuBuilder is passed through to EditableText', (WidgetTester tester) async {
      Widget contextMenuBuilder(BuildContext context, EditableTextState editableTextState) {
        return const Placeholder();
      }
      await tester.pumpWidget(
        MaterialApp(
          home: Material(
            child: SearchAnchor.bar(
              suggestionsBuilder: (BuildContext context, SearchController controller) {
                return <Widget>[];
              },
              contextMenuBuilder: contextMenuBuilder,
            ),
          ),
        ),
      );

      expect(find.byType(EditableText), findsOneWidget);
      final EditableText editableText = tester.widget(find.byType(EditableText));
      expect(editableText.contextMenuBuilder, contextMenuBuilder);

      expect(find.byType(Placeholder), findsNothing);

      await tester.tap(
        find.byType(SearchBar),
        buttons: kSecondaryButton,
      );
      await tester.pumpAndSettle();

      expect(find.byType(Placeholder), findsOneWidget);
    });
  });

  testWidgets('SearchAnchor does not dispose external SearchController', (WidgetTester tester) async {
    final SearchController controller = SearchController();
    addTearDown(controller.dispose);
    await tester.pumpWidget(
    MaterialApp(
      home: Material(
        child: SearchAnchor(
          searchController: controller,
          builder: (BuildContext context, SearchController controller) {
            return IconButton(
              onPressed: () async {
                controller.openView();
              },
              icon: const Icon(Icons.search),
            );
          },
          suggestionsBuilder: (BuildContext context, SearchController controller) {
            return <Widget>[];
          },
        ),
      ),
    ));

    await tester.tap(find.byIcon(Icons.search));
    await tester.pumpAndSettle();
    await tester.pumpWidget(
    const MaterialApp(
      home: Material(
        child: Text('disposed'),
      ),
    ));
    expect(tester.takeException(), isNull);
    ChangeNotifier.debugAssertNotDisposed(controller);
  });

  testWidgets('SearchAnchor gracefully closes its search view when disposed', (WidgetTester tester) async {
    bool disposed = false;
    late StateSetter setState;
    await tester.pumpWidget(
      MaterialApp(
        home: Material(
          child: StatefulBuilder(
            builder: (BuildContext context, StateSetter stateSetter) {
              setState = stateSetter;
              if (disposed) {
                return const Text('disposed');
              }
              return SearchAnchor(
                builder: (BuildContext context, SearchController controller) {
                  return IconButton(
                    onPressed: () async {
                      controller.openView();
                    },
                    icon: const Icon(Icons.search),
                  );
                },
                suggestionsBuilder: (BuildContext context, SearchController controller) {
                  return <Widget>[
                    const Text('suggestion'),
                  ];
                },
              );
            }
          ),
        ),
      ),
    );

    await tester.tap(find.byIcon(Icons.search));
    await tester.pumpAndSettle();
    setState(() {
      disposed = true;
    });
    await tester.pump();
    // The search menu starts to close but is not disposed yet.
    final EditableText editableText = tester.widget(find.byType(EditableText));
    final TextEditingController controller = editableText.controller;
    ChangeNotifier.debugAssertNotDisposed(controller);

    await tester.pumpAndSettle();
    // The search menu and the internal search controller are now disposed.
    expect(tester.takeException(), isNull);
    expect(find.byType(TextField), findsNothing);
    FlutterError? error;
    try {
      ChangeNotifier.debugAssertNotDisposed(controller);
    } on FlutterError catch (e) {
      error = e;
    }
    expect(error, isNotNull);
    expect(error, isFlutterError);
    expect(
      error!.toStringDeep(),
      equalsIgnoringHashCodes(
        'FlutterError\n'
        '   A SearchController was used after being disposed.\n'
        '   Once you have called dispose() on a SearchController, it can no\n'
        '   longer be used.\n',
      ),
    );
  });

  // Regression test for https://github.com/flutter/flutter/issues/155180.
  testWidgets('disposing SearchAnchor during search view exit animation does not crash',
    (WidgetTester tester) async {
      final GlobalKey<NavigatorState> key = GlobalKey<NavigatorState>();
      await tester.pumpWidget(
        MaterialApp(
          navigatorKey: key,
          home: Material(
            child: SearchAnchor(
              builder: (BuildContext context, SearchController controller) {
                return IconButton(
                  onPressed: () async {
                    controller.openView();
                  },
                  icon: const Icon(Icons.search),
                );
              },
              suggestionsBuilder: (BuildContext context, SearchController controller) {
                return <Widget>[
                  const Text('suggestion'),
                ];
              },
            ),
          ),
        ),
      );

      await tester.tap(find.byIcon(Icons.search));
      await tester.pumpAndSettle();
      key.currentState!.pop();
      await tester.pump();
      await tester.pumpWidget(
        MaterialApp(
          navigatorKey: key,
          home: const Material(
            child: Text('disposed'),
          ),
        ),
      );
      await tester.pump();
      expect(tester.takeException(), isNull);
  });
}

Future<void> checkSearchBarDefaults(WidgetTester tester, ColorScheme colorScheme, Material material) async {
  expect(material.animationDuration, const Duration(milliseconds: 200));
  expect(material.borderOnForeground, true);
  expect(material.borderRadius, null);
  expect(material.clipBehavior, Clip.none);
  expect(material.color, colorScheme.surfaceContainerHigh);
  expect(material.elevation, 6.0);
  expect(material.shadowColor, colorScheme.shadow);
  expect(material.surfaceTintColor, Colors.transparent);
  expect(material.shape, const StadiumBorder());

  final Text helperText = tester.widget(find.text('hint text'));
  expect(helperText.style?.color, colorScheme.onSurfaceVariant);
  expect(helperText.style?.fontSize, 16.0);
  expect(helperText.style?.fontFamily, 'Roboto');
  expect(helperText.style?.fontWeight, FontWeight.w400);

  const String input = 'entered text';
  await tester.enterText(find.byType(SearchBar), input);
  final EditableText inputText = tester.widget(find.text(input));
  expect(inputText.style.color, colorScheme.onSurface);
  expect(inputText.style.fontSize, 16.0);
  expect(helperText.style?.fontFamily, 'Roboto');
  expect(inputText.style.fontWeight, FontWeight.w400);
}

Finder findTextField() {
  return find.descendant(
    of: find.byType(SearchBar),
    matching: find.byType(TextField)
  );
}

TextStyle? _iconStyle(WidgetTester tester, IconData icon) {
  final RichText iconRichText = tester.widget<RichText>(
    find.descendant(of: find.byIcon(icon), matching: find.byType(RichText)),
  );
  return iconRichText.text.style;
}

const Color pressedColor = Colors.red;
const Color hoveredColor = Colors.orange;
const Color focusedColor = Colors.yellow;
const Color defaultColor = Colors.green;

Color _getColor(Set<MaterialState> states) {
  if (states.contains(MaterialState.pressed)) {
    return pressedColor;
  }
  if (states.contains(MaterialState.hovered)) {
    return hoveredColor;
  }
  if (states.contains(MaterialState.focused)) {
    return focusedColor;
  }
  return defaultColor;
}

final ThemeData theme = ThemeData();
final TextStyle? pressedStyle = theme.textTheme.bodyLarge?.copyWith(color: pressedColor);
final TextStyle? hoveredStyle = theme.textTheme.bodyLarge?.copyWith(color: hoveredColor);
final TextStyle? focusedStyle = theme.textTheme.bodyLarge?.copyWith(color: focusedColor);

TextStyle? _getTextStyle(Set<MaterialState> states) {
  if (states.contains(MaterialState.pressed)) {
    return pressedStyle;
  }
  if (states.contains(MaterialState.hovered)) {
    return hoveredStyle;
  }
  if (states.contains(MaterialState.focused)) {
    return focusedStyle;
  }
  return null;
}

Future<TestGesture> _pointGestureToSearchBar(WidgetTester tester) async {
  final Offset center = tester.getCenter(find.byType(SearchBar));
  final TestGesture gesture = await tester.createGesture(
    kind: PointerDeviceKind.mouse,
  );

  // On hovered.
  await gesture.addPointer();
  await gesture.moveTo(center);
  return gesture;
}
Finder findViewContent() {
  return find.byWidgetPredicate((Widget widget) {
    return widget.runtimeType.toString() == '_ViewContent';
  });
}

Material getSearchViewMaterial(WidgetTester tester) {
  return tester.widget<Material>(find.descendant(of: findViewContent(), matching: find.byType(Material)).first);
}<|MERGE_RESOLUTION|>--- conflicted
+++ resolved
@@ -1646,10 +1646,7 @@
     await tester.pumpWidget(MaterialApp(
       home: Material(
         child: SearchAnchor(
-<<<<<<< HEAD
-=======
           isFullScreen: false,
->>>>>>> 41dcd852
           viewPadding: const EdgeInsets.all(16.0),
           builder: (BuildContext context, SearchController controller) {
             return IconButton(icon: const Icon(Icons.search), onPressed: () {
@@ -1670,8 +1667,6 @@
     expect(padding.padding, const EdgeInsets.all(16.0));
   });
 
-<<<<<<< HEAD
-=======
   testWidgets('SearchAnchor ignores viewPadding property if full screen', (WidgetTester tester) async {
     await tester.pumpWidget(MaterialApp(
       home: Material(
@@ -1697,7 +1692,6 @@
     expect(padding.padding, EdgeInsets.zero);
   });
 
->>>>>>> 41dcd852
   testWidgets('SearchAnchor respects dividerColor property', (WidgetTester tester) async {
     await tester.pumpWidget(MaterialApp(
       home: Material(
