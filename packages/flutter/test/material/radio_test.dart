--- conflicted
+++ resolved
@@ -277,10 +277,6 @@
     await expectLater(
       find.byKey(painterKey),
       matchesGoldenFile('radio.ink_ripple.png'),
-<<<<<<< HEAD
-=======
-      skip: !isLinux,
->>>>>>> 8f75d537
     );
   }, skip: isBrowser);
 }
