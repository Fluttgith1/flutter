--- conflicted
+++ resolved
@@ -14,35 +14,12 @@
   testWidgets('InkWell gestures control test', (WidgetTester tester) async {
     final List<String> log = <String>[];
 
-<<<<<<< HEAD
-    await tester.pumpWidget(Material(
-      child: Center(
-        child: InkWell(
-          onTap: () {
-            log.add('tap');
-          },
-          onDoubleTap: () {
-            log.add('double-tap');
-          },
-          onLongPress: () {
-            log.add('long-press');
-          },
-          onTapDown: (TapDownDetails details) {
-            log.add('tap-down');
-          },
-          onTapCancel: () {
-            log.add('tap-cancel');
-          },
-        ),
-      ),
-    ));
-=======
     await tester.pumpWidget(
-      new Directionality(
+      Directionality(
         textDirection: TextDirection.ltr,
-        child: new Material(
-          child: new Center(
-            child: new InkWell(
+        child: Material(
+          child: Center(
+            child: InkWell(
               onTap: () {
                 log.add('tap');
               },
@@ -63,7 +40,6 @@
         )
       )
     );
->>>>>>> bd1e5a36
 
     await tester.tap(find.byType(InkWell), pointer: 1);
 
@@ -126,22 +102,14 @@
     });
 
     testWidgets('enabled (default)', (WidgetTester tester) async {
-<<<<<<< HEAD
       await tester.pumpWidget(Material(
-        child: Center(
-          child: InkWell(
-            onTap: () {},
-            onLongPress: () {},
-=======
-      await tester.pumpWidget(new Material(
-        child: new Directionality(
+        child: Directionality(
           textDirection: TextDirection.ltr,
-          child: new Center(
-            child: new InkWell(
+          child: Center(
+            child: InkWell(
               onTap: () {},
               onLongPress: () {},
             ),
->>>>>>> bd1e5a36
           ),
         ),
       ));
@@ -162,24 +130,15 @@
     });
 
     testWidgets('disabled', (WidgetTester tester) async {
-<<<<<<< HEAD
       await tester.pumpWidget(Material(
-        child: Center(
-          child: InkWell(
-            onTap: () {},
-            onLongPress: () {},
-            enableFeedback: false,
-=======
-      await tester.pumpWidget(new Material(
-        child: new Directionality(
+        child: Directionality(
           textDirection: TextDirection.ltr,
-          child: new Center(
-            child: new InkWell(
+          child: Center(
+            child: InkWell(
               onTap: () {},
               onLongPress: () {},
               enableFeedback: false,
             ),
->>>>>>> bd1e5a36
           ),
         )
       ));
