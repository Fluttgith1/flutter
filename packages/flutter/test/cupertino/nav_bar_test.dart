--- conflicted
+++ resolved
@@ -1889,7 +1889,204 @@
     },
   );
 
-<<<<<<< HEAD
+  testWidgets('NavigationBarBottomMode.automatic mode for bottom', (WidgetTester tester) async {
+    const double persistentHeight = 44.0;
+    const double largeTitleHeight = 44.0;
+    const double bottomHeight = 10.0;
+    final ScrollController controller = ScrollController();
+
+    await tester.pumpWidget(
+      CupertinoApp(
+        home: CupertinoPageScaffold(
+          child: CustomScrollView(
+            controller: controller,
+            slivers: <Widget>[
+              const CupertinoSliverNavigationBar(
+                largeTitle: Text('Large title'),
+                bottom: PreferredSize(
+                  preferredSize: Size.fromHeight(bottomHeight),
+                  child: Placeholder(),
+                ),
+              ),
+              SliverToBoxAdapter(
+                child: Container(
+                  height: 1200.0,
+                ),
+              ),
+            ],
+          ),
+        ),
+      ),
+    );
+
+    expect(controller.offset, 0.0);
+
+    final Finder largeTitleFinder = find.ancestor(
+      of: find.text('Large title').first,
+      matching: find.byType(Padding),
+    ).first;
+    final Finder bottomFinder = find.byType(Placeholder);
+
+    // The persistent navigation bar, large title, and search field are all
+    // visible.
+    expect(tester.getTopLeft(largeTitleFinder).dy, persistentHeight);
+    expect(tester.getBottomLeft(largeTitleFinder).dy, persistentHeight + largeTitleHeight);
+    expect(tester.getTopLeft(bottomFinder).dy, 96.0);
+    expect(tester.getBottomLeft(bottomFinder).dy, 96.0 + bottomHeight);
+
+    // Scroll the length of the navigation bar search text field.
+    controller.jumpTo(bottomHeight);
+    await tester.pump();
+
+    // The search field is hidden, but the large title remains visible.
+    expect(tester.getBottomLeft(largeTitleFinder).dy, persistentHeight + largeTitleHeight);
+    expect(tester.getBottomLeft(bottomFinder).dy - tester.getTopLeft(bottomFinder).dy, 0.0);
+
+    // Scroll until the large title scrolls under the persistent navigation bar.
+    await tester.fling(find.byType(CustomScrollView), const Offset(0.0, -400.0), 10.0);
+    await tester.pump();
+
+    // The large title and search field are both hidden.
+    expect(tester.getBottomLeft(largeTitleFinder).dy - tester.getTopLeft(bottomFinder).dy, 0.0);
+    expect(tester.getBottomLeft(bottomFinder).dy - tester.getTopLeft(bottomFinder).dy, 0.0);
+
+    controller.dispose();
+  });
+
+  testWidgets('NavigationBarBottomMode.always mode for bottom', (WidgetTester tester) async {
+    const double persistentHeight = 44.0;
+    const double largeTitleHeight = 44.0;
+    const double bottomHeight = 10.0;
+
+    await tester.pumpWidget(
+      CupertinoApp(
+        home: CupertinoPageScaffold(
+          child: CustomScrollView(
+            slivers: <Widget>[
+              const CupertinoSliverNavigationBar(
+                largeTitle: Text('Large title'),
+                bottom: PreferredSize(
+                  preferredSize: Size.fromHeight(bottomHeight),
+                  child: Placeholder(),
+                ),
+                bottomMode: NavigationBarBottomMode.always,
+              ),
+              SliverToBoxAdapter(
+                child: Container(
+                  height: 1200.0,
+                ),
+              ),
+            ],
+          ),
+        ),
+      ),
+    );
+
+    final Finder largeTitleFinder = find.ancestor(
+      of: find.text('Large title').first,
+      matching: find.byType(Padding),
+    ).first;
+    final Finder bottomFinder = find.byType(Placeholder);
+
+    // The persistent navigation bar, large title, and search field are all
+    // visible.
+    expect(tester.getTopLeft(largeTitleFinder).dy, persistentHeight);
+    expect(tester.getBottomLeft(largeTitleFinder).dy, persistentHeight + largeTitleHeight);
+    expect(tester.getTopLeft(bottomFinder).dy, 96.0);
+    expect(tester.getBottomLeft(bottomFinder).dy, 96.0 + bottomHeight);
+
+    // Scroll until the large title scrolls under the persistent navigation bar.
+    await tester.fling(find.byType(CustomScrollView), const Offset(0.0, -400.0), 10.0);
+    await tester.pump();
+
+    // Only the large title is hidden.
+    expect(tester.getBottomLeft(largeTitleFinder).dy - tester.getTopLeft(bottomFinder).dy, 0.0);
+    expect(tester.getTopLeft(bottomFinder).dy, persistentHeight);
+    expect(tester.getBottomLeft(bottomFinder).dy, persistentHeight + bottomHeight);
+  });
+
+  testWidgets('Disallow providing a bottomMode without a corresponding bottom', (WidgetTester tester) async {
+    expect(
+      () => const CupertinoSliverNavigationBar(
+        bottom: PreferredSize(
+          preferredSize: Size.fromHeight(10.0),
+          child: Placeholder(),
+        ),
+        bottomMode: NavigationBarBottomMode.automatic,
+      ),
+      returnsNormally,
+    );
+
+    expect(
+      () => const CupertinoSliverNavigationBar(
+        bottom: PreferredSize(
+          preferredSize: Size.fromHeight(10.0),
+          child: Placeholder(),
+        ),
+      ),
+      returnsNormally,
+    );
+
+    expect(
+      () => CupertinoSliverNavigationBar(
+        bottomMode: NavigationBarBottomMode.automatic,
+      ),
+      throwsA(isA<AssertionError>().having(
+        (AssertionError e) => e.message,
+        'message',
+        contains('A bottomMode was provided without a corresponding bottom.'),
+      )),
+    );
+  });
+
+  testWidgets('Overscroll when stretched does not resize bottom in automatic mode', (WidgetTester tester) async {
+    const double bottomHeight = 10.0;
+    const double bottomDisplacement = 96.0;
+
+    await tester.pumpWidget(
+      CupertinoApp(
+        home: CupertinoPageScaffold(
+          child: CustomScrollView(
+            slivers: <Widget>[
+              const CupertinoSliverNavigationBar(
+                stretch: true,
+                largeTitle: Text('Large title'),
+                bottom: PreferredSize(
+                  preferredSize: Size.fromHeight(bottomHeight),
+                  child: Placeholder(),
+                ),
+                bottomMode: NavigationBarBottomMode.automatic,
+              ),
+              SliverToBoxAdapter(
+                child: Container(
+                  height: 1200.0,
+                ),
+              ),
+            ],
+          ),
+        ),
+      ),
+    );
+
+    final Finder bottomFinder = find.byType(Placeholder);
+    expect(tester.getTopLeft(bottomFinder).dy, bottomDisplacement);
+    expect(
+      tester.getBottomLeft(bottomFinder).dy - tester.getTopLeft(bottomFinder).dy,
+      bottomHeight,
+    );
+
+    // Overscroll to stretch the navigation bar.
+    await tester.fling(find.byType(CustomScrollView), const Offset(0.0, 50.0), 10.0);
+    await tester.pump();
+
+    // The bottom stretches without resizing.
+    expect(tester.getTopLeft(bottomFinder).dy, greaterThan(bottomDisplacement));
+    expect(
+      tester.getBottomLeft(bottomFinder).dy - tester.getTopLeft(bottomFinder).dy,
+      bottomHeight,
+    );
+  });
+  
   testWidgets('Large title snaps up to app bar when partially scrolled more than halfway up', (WidgetTester tester) async {
     final ScrollController scrollController = ScrollController();
     const double largeTitleHeight = 52.0;
@@ -1975,204 +2172,6 @@
     // Expect the large title to snap back to its extended height.
     expect(scrollController.position.pixels, 0.0);
     expect(renderOpacity?.opacity.value, 0.0);
-=======
-  testWidgets('NavigationBarBottomMode.automatic mode for bottom', (WidgetTester tester) async {
-    const double persistentHeight = 44.0;
-    const double largeTitleHeight = 44.0;
-    const double bottomHeight = 10.0;
-    final ScrollController controller = ScrollController();
-
-    await tester.pumpWidget(
-      CupertinoApp(
-        home: CupertinoPageScaffold(
-          child: CustomScrollView(
-            controller: controller,
-            slivers: <Widget>[
-              const CupertinoSliverNavigationBar(
-                largeTitle: Text('Large title'),
-                bottom: PreferredSize(
-                  preferredSize: Size.fromHeight(bottomHeight),
-                  child: Placeholder(),
-                ),
-              ),
-              SliverToBoxAdapter(
-                child: Container(
-                  height: 1200.0,
-                ),
-              ),
-            ],
-          ),
-        ),
-      ),
-    );
-
-    expect(controller.offset, 0.0);
-
-    final Finder largeTitleFinder = find.ancestor(
-      of: find.text('Large title').first,
-      matching: find.byType(Padding),
-    ).first;
-    final Finder bottomFinder = find.byType(Placeholder);
-
-    // The persistent navigation bar, large title, and search field are all
-    // visible.
-    expect(tester.getTopLeft(largeTitleFinder).dy, persistentHeight);
-    expect(tester.getBottomLeft(largeTitleFinder).dy, persistentHeight + largeTitleHeight);
-    expect(tester.getTopLeft(bottomFinder).dy, 96.0);
-    expect(tester.getBottomLeft(bottomFinder).dy, 96.0 + bottomHeight);
-
-    // Scroll the length of the navigation bar search text field.
-    controller.jumpTo(bottomHeight);
-    await tester.pump();
-
-    // The search field is hidden, but the large title remains visible.
-    expect(tester.getBottomLeft(largeTitleFinder).dy, persistentHeight + largeTitleHeight);
-    expect(tester.getBottomLeft(bottomFinder).dy - tester.getTopLeft(bottomFinder).dy, 0.0);
-
-    // Scroll until the large title scrolls under the persistent navigation bar.
-    await tester.fling(find.byType(CustomScrollView), const Offset(0.0, -400.0), 10.0);
-    await tester.pump();
-
-    // The large title and search field are both hidden.
-    expect(tester.getBottomLeft(largeTitleFinder).dy - tester.getTopLeft(bottomFinder).dy, 0.0);
-    expect(tester.getBottomLeft(bottomFinder).dy - tester.getTopLeft(bottomFinder).dy, 0.0);
-
-    controller.dispose();
-  });
-
-  testWidgets('NavigationBarBottomMode.always mode for bottom', (WidgetTester tester) async {
-    const double persistentHeight = 44.0;
-    const double largeTitleHeight = 44.0;
-    const double bottomHeight = 10.0;
-
-    await tester.pumpWidget(
-      CupertinoApp(
-        home: CupertinoPageScaffold(
-          child: CustomScrollView(
-            slivers: <Widget>[
-              const CupertinoSliverNavigationBar(
-                largeTitle: Text('Large title'),
-                bottom: PreferredSize(
-                  preferredSize: Size.fromHeight(bottomHeight),
-                  child: Placeholder(),
-                ),
-                bottomMode: NavigationBarBottomMode.always,
-              ),
-              SliverToBoxAdapter(
-                child: Container(
-                  height: 1200.0,
-                ),
-              ),
-            ],
-          ),
-        ),
-      ),
-    );
-
-    final Finder largeTitleFinder = find.ancestor(
-      of: find.text('Large title').first,
-      matching: find.byType(Padding),
-    ).first;
-    final Finder bottomFinder = find.byType(Placeholder);
-
-    // The persistent navigation bar, large title, and search field are all
-    // visible.
-    expect(tester.getTopLeft(largeTitleFinder).dy, persistentHeight);
-    expect(tester.getBottomLeft(largeTitleFinder).dy, persistentHeight + largeTitleHeight);
-    expect(tester.getTopLeft(bottomFinder).dy, 96.0);
-    expect(tester.getBottomLeft(bottomFinder).dy, 96.0 + bottomHeight);
-
-    // Scroll until the large title scrolls under the persistent navigation bar.
-    await tester.fling(find.byType(CustomScrollView), const Offset(0.0, -400.0), 10.0);
-    await tester.pump();
-
-    // Only the large title is hidden.
-    expect(tester.getBottomLeft(largeTitleFinder).dy - tester.getTopLeft(bottomFinder).dy, 0.0);
-    expect(tester.getTopLeft(bottomFinder).dy, persistentHeight);
-    expect(tester.getBottomLeft(bottomFinder).dy, persistentHeight + bottomHeight);
-  });
-
-  testWidgets('Disallow providing a bottomMode without a corresponding bottom', (WidgetTester tester) async {
-    expect(
-      () => const CupertinoSliverNavigationBar(
-        bottom: PreferredSize(
-          preferredSize: Size.fromHeight(10.0),
-          child: Placeholder(),
-        ),
-        bottomMode: NavigationBarBottomMode.automatic,
-      ),
-      returnsNormally,
-    );
-
-    expect(
-      () => const CupertinoSliverNavigationBar(
-        bottom: PreferredSize(
-          preferredSize: Size.fromHeight(10.0),
-          child: Placeholder(),
-        ),
-      ),
-      returnsNormally,
-    );
-
-    expect(
-      () => CupertinoSliverNavigationBar(
-        bottomMode: NavigationBarBottomMode.automatic,
-      ),
-      throwsA(isA<AssertionError>().having(
-        (AssertionError e) => e.message,
-        'message',
-        contains('A bottomMode was provided without a corresponding bottom.'),
-      )),
-    );
-  });
-
-  testWidgets('Overscroll when stretched does not resize bottom in automatic mode', (WidgetTester tester) async {
-    const double bottomHeight = 10.0;
-    const double bottomDisplacement = 96.0;
-
-    await tester.pumpWidget(
-      CupertinoApp(
-        home: CupertinoPageScaffold(
-          child: CustomScrollView(
-            slivers: <Widget>[
-              const CupertinoSliverNavigationBar(
-                stretch: true,
-                largeTitle: Text('Large title'),
-                bottom: PreferredSize(
-                  preferredSize: Size.fromHeight(bottomHeight),
-                  child: Placeholder(),
-                ),
-                bottomMode: NavigationBarBottomMode.automatic,
-              ),
-              SliverToBoxAdapter(
-                child: Container(
-                  height: 1200.0,
-                ),
-              ),
-            ],
-          ),
-        ),
-      ),
-    );
-
-    final Finder bottomFinder = find.byType(Placeholder);
-    expect(tester.getTopLeft(bottomFinder).dy, bottomDisplacement);
-    expect(
-      tester.getBottomLeft(bottomFinder).dy - tester.getTopLeft(bottomFinder).dy,
-      bottomHeight,
-    );
-
-    // Overscroll to stretch the navigation bar.
-    await tester.fling(find.byType(CustomScrollView), const Offset(0.0, 50.0), 10.0);
-    await tester.pump();
-
-    // The bottom stretches without resizing.
-    expect(tester.getTopLeft(bottomFinder).dy, greaterThan(bottomDisplacement));
-    expect(
-      tester.getBottomLeft(bottomFinder).dy - tester.getTopLeft(bottomFinder).dy,
-      bottomHeight,
-    );
->>>>>>> fbbbb7d4
   });
 }
 
