--- conflicted
+++ resolved
@@ -2087,7 +2087,6 @@
     );
   });
 
-<<<<<<< HEAD
   testWidgets('Large title snaps up to app bar when partially scrolled more than halfway up', (WidgetTester tester) async {
     final ScrollController scrollController = ScrollController();
     const double largeTitleHeight = 52.0;
@@ -2173,7 +2172,7 @@
     // Expect the large title to snap back to its extended height.
     expect(scrollController.position.pixels, 0.0);
     expect(renderOpacity?.opacity.value, 0.0);
-=======
+    
   testWidgets('CupertinoNavigationBar with bottom widget', (WidgetTester tester) async {
     const double persistentHeight = 44.0;
     const double bottomHeight = 10.0;
@@ -2220,7 +2219,6 @@
       findsOneWidget,
     );
     expect(navBar.preferredSize.height, persistentHeight + bottomHeight);
->>>>>>> f9eebe03
   });
 }
 
