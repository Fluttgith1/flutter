--- conflicted
+++ resolved
@@ -7,7 +7,6 @@
 import 'package:flutter/semantics.dart';
 import 'package:flutter_test/flutter_test.dart';
 
-<<<<<<< HEAD
 // scrolling by this offset will move the picker to the next item
 const Offset _kRowOffset = Offset(0.0, -32.0);
 
@@ -90,9 +89,6 @@
     expect(duration, initialDuration);
   });
 
-=======
-void main() {
->>>>>>> ef23205e
   group('Countdown timer picker', () {
     testWidgets('onTimerDurationChanged is not null', (WidgetTester tester) async {
       expect(
@@ -891,158 +887,6 @@
     expect(lastSelectedItem, 1);
     handle.dispose();
   });
-
-  testWidgets('date picker scrolls to 3/20/18 after reset', (WidgetTester tester) async {
-    final CupertinoPickerController controller = CupertinoPickerController();
-
-    await tester.pumpWidget(
-      CupertinoApp(
-        home: Padding(
-          padding: const EdgeInsets.all(40.0),
-          child: Column(
-            children: <Widget>[
-              CupertinoButton(
-                child: const Text('Reset Picker'),
-                onPressed: () { controller.reset(); },
-              ),
-              Container(
-                height: 300,
-                child: CupertinoDatePicker(
-                  controller: controller,
-                  mode: CupertinoDatePickerMode.date,
-                  initialDateTime: DateTime(2018, 3, 20),
-                  onDateTimeChanged: (DateTime newDate) {},
-                ),
-              ),
-            ],
-          ),
-        ),
-      ),
-    );
-
-    await tester.drag(find.text('20'), const Offset(0.0, 60.0));
-    await tester.drag(find.text('March'), const Offset(0.0, 60.0));
-    await tester.drag(find.text('2018'), const Offset(0.0, 60.0));
-
-    expect(
-      tester.getTopLeft(find.text('2016')).dy,
-      tester.getTopLeft(find.text('18')).dy,
-    );
-
-    expect(
-      tester.getTopLeft(find.text('2016')).dy,
-      tester.getTopLeft(find.text('January')).dy,
-    );
-
-    await tester.pumpAndSettle();
-    controller.reset();
-    await tester.pumpAndSettle();
-
-    expect(
-      tester.getTopLeft(find.text('March')).dy,
-      tester.getTopLeft(find.text('20')).dy,
-    );
-
-    expect(
-      tester.getTopLeft(find.text('March')).dy,
-      tester.getTopLeft(find.text('2018')).dy,
-    );
-  });
-
-  testWidgets('date time picker scrolls to 3/20/18 after reset', (WidgetTester tester) async {
-    final CupertinoPickerController controller = CupertinoPickerController();
-    await tester.pumpWidget(
-      CupertinoApp(
-        home: Padding(
-          padding: const EdgeInsets.all(40.0),
-          child: Column(
-            children: <Widget>[
-              CupertinoButton(
-                child: const Text('Reset Picker'),
-                onPressed: () { controller.reset(); },
-              ),
-              Container(
-                height: 300,
-                child: CupertinoDatePicker(
-                  controller: controller,
-                  mode: CupertinoDatePickerMode.dateAndTime,
-                  initialDateTime: DateTime(2018, 3, 20),
-                  onDateTimeChanged: (DateTime newDate) {},
-                ),
-              ),
-            ],
-          ),
-        ),
-      ),
-    );
-
-    await tester.drag(find.text('12'), const Offset(0.0, 60.0));
-    await tester.drag(find.text('Tue Mar 20'), const Offset(0.0, 60.0));
-    await tester.drag(find.text('00'), const Offset(0.0, 60.0));
-    await tester.drag(find.text('AM'), const Offset(0.0, -60.0));
-
-    expect(
-      tester.getTopLeft(find.text('Sun Mar 18')).dy,
-      tester.getTopLeft(find.text('10')).dy,
-    );
-
-    expect(
-      tester.getTopLeft(find.text('10')).dy,
-      tester.getTopLeft(find.text('58')).dy,
-    );
-
-    await tester.pumpAndSettle();
-    controller.reset();
-    await tester.pumpAndSettle();
-
-    expect(
-      tester.getTopLeft(find.text('Tue Mar 20')).dy,
-      tester.getTopLeft(find.text('00')).dy,
-    );
-
-    expect(
-      tester.getTopLeft(find.text('00')).dy,
-      tester.getTopLeft(find.text('12')).dy,
-    );
-  });
-
-  testWidgets('time picker scrolls to 00:00:00 after reset', (WidgetTester tester) async {
-    final CupertinoPickerController controller = CupertinoPickerController();
-    Duration duration;
-    await tester.pumpWidget(
-      CupertinoApp(
-        home: Padding(
-          padding: const EdgeInsets.all(40.0),
-          child: Column(
-            children: <Widget>[
-              CupertinoButton(
-                child: const Text('Reset Picker'),
-                onPressed: () { controller.reset(); },
-              ),
-              Container(
-                height: 300,
-                child: CupertinoTimerPicker(
-                  controller: controller,
-                  onTimerDurationChanged: (Duration dur) { duration = dur;},
-                ),
-              ),
-            ],
-          ),
-        ),
-      ),
-    );
-
-    await tester.drag(find.text('0').first, const Offset(0.0, -60.0));
-    await tester.drag(find.text('0').at(1), const Offset(0.0, -90.0));
-    await tester.drag(find.text('0').last, const Offset(0.0, -120.0));
-
-    expect(duration, const Duration(hours: 2, minutes: 3, seconds: 4));
-
-    controller.reset();
-    await tester.pumpAndSettle();
-
-    expect(duration, const Duration());
-  });
 }
 
 Widget _buildPicker({FixedExtentScrollController controller, ValueChanged<int> onSelectedItemChanged}) {
