// Copyright 2014 The Flutter Authors. All rights reserved.
// Use of this source code is governed by a BSD-style license that can be
// found in the LICENSE file.

// no-shuffle:
//   //TODO(gspencergoog): Remove this tag once this test's state leaks/test
//   dependencies have been fixed.
//   https://github.com/flutter/flutter/issues/85160
//   Fails with "flutter test --test-randomize-ordering-seed=456"
// reduced-test-set:
//   This file is run as part of a reduced test set in CI on Mac and Windows
//   machines.
@Tags(<String>['reduced-test-set', 'no-shuffle'])

import 'dart:ui' as ui show BoxHeightStyle, BoxWidthStyle, Color;

import 'package:flutter/cupertino.dart';
import 'package:flutter/foundation.dart';
import 'package:flutter/gestures.dart' show DragStartBehavior, PointerDeviceKind, kDoubleTapTimeout, kSecondaryMouseButton;
import 'package:flutter/material.dart';
import 'package:flutter/rendering.dart';
import 'package:flutter/services.dart';
import 'package:flutter_test/flutter_test.dart';

import '../rendering/mock_canvas.dart';
import '../widgets/clipboard_utils.dart';
import '../widgets/editable_text_utils.dart' show OverflowWidgetTextEditingController;
import '../widgets/semantics_tester.dart';

// On web, the context menu (aka toolbar) is provided by the browser.
const bool isContextMenuProvidedByPlatform = isBrowser;

class MockTextSelectionControls extends TextSelectionControls {
  @override
  Widget buildHandle(BuildContext context, TextSelectionHandleType type, double textLineHeight, [VoidCallback? onTap]) {
    throw UnimplementedError();
  }

  @override
  Widget buildToolbar(
    BuildContext context,
    Rect globalEditableRegion,
    double textLineHeight,
    Offset position,
    List<TextSelectionPoint> endpoints,
    TextSelectionDelegate delegate,
    ClipboardStatusNotifier? clipboardStatus,
    Offset? lastSecondaryTapDownPosition,
  ) {
    throw UnimplementedError();
  }

  @override
  Offset getHandleAnchor(TextSelectionHandleType type, double textLineHeight) {
    throw UnimplementedError();
  }

  @override
  Size getHandleSize(double textLineHeight) {
    throw UnimplementedError();
  }
}

class PathBoundsMatcher extends Matcher {
  const PathBoundsMatcher({
    this.rectMatcher,
    this.topMatcher,
    this.leftMatcher,
    this.rightMatcher,
    this.bottomMatcher,
  }) : super();

  final Matcher? rectMatcher;
  final Matcher? topMatcher;
  final Matcher? leftMatcher;
  final Matcher? rightMatcher;
  final Matcher? bottomMatcher;

  @override
  bool matches(covariant Path item, Map<dynamic, dynamic> matchState) {
    final Rect bounds = item.getBounds();

    final List<Matcher?> matchers = <Matcher?> [rectMatcher, topMatcher, leftMatcher, rightMatcher, bottomMatcher];
    final List<dynamic> values = <dynamic> [bounds, bounds.top, bounds.left, bounds.right, bounds.bottom];
    final Map<Matcher, dynamic> failedMatcher = <Matcher, dynamic> {};

    for(int idx = 0; idx < matchers.length; idx++) {
      if (!(matchers[idx]?.matches(values[idx], matchState) ?? true)) {
        failedMatcher[matchers[idx]!] = values[idx];
      }
    }

    matchState['failedMatcher'] = failedMatcher;
    return failedMatcher.isEmpty;
  }

  @override
  Description describe(Description description) => description.add('The actual Rect does not match');

  @override
  Description describeMismatch(covariant Path item, Description mismatchDescription, Map<dynamic, dynamic> matchState, bool verbose) {
    final Description description = super.describeMismatch(item, mismatchDescription, matchState, verbose);
    final Map<Matcher, dynamic> map = matchState['failedMatcher'] as Map<Matcher, dynamic>;
    final Iterable<String> descriptions = map.entries
      .map<String>(
        (MapEntry<Matcher, dynamic> entry) => entry.key.describeMismatch(entry.value, StringDescription(), matchState, verbose).toString(),
      );

    // description is guaranteed to be non-null.
    return description
        ..add('mismatch Rect: ${item.getBounds()}')
        .addAll(': ', ', ', '. ', descriptions);
  }
}

class PathPointsMatcher extends Matcher {
  const PathPointsMatcher({
    this.includes = const <Offset>[],
    this.excludes = const <Offset>[],
  }) : super();

  final Iterable<Offset> includes;
  final Iterable<Offset> excludes;

  @override
  bool matches(covariant Path item, Map<dynamic, dynamic> matchState) {
    final Offset? notIncluded = includes.cast<Offset?>().firstWhere((Offset? offset) => !item.contains(offset!), orElse: () => null);
    final Offset? notExcluded = excludes.cast<Offset?>().firstWhere((Offset? offset) => item.contains(offset!), orElse: () => null);

    matchState['notIncluded'] = notIncluded;
    matchState['notExcluded'] = notExcluded;
    return (notIncluded ?? notExcluded) == null;
  }

  @override
  Description describe(Description description) => description.add('must include these points $includes and must not include $excludes');

  @override
  Description describeMismatch(covariant Path item, Description mismatchDescription, Map<dynamic, dynamic> matchState, bool verbose) {
    final Offset? notIncluded = matchState['notIncluded'] as Offset?;
    final Offset? notExcluded = matchState['notExcluded'] as Offset?;
    final Description desc = super.describeMismatch(item, mismatchDescription, matchState, verbose);

    if ((notExcluded ?? notIncluded) != null) {
      desc.add('Within the bounds of the path ${item.getBounds()}: ');
    }

    if (notIncluded != null) {
      desc.add('$notIncluded is not included. ');
    }
    if (notExcluded != null) {
      desc.add('$notExcluded is not excluded. ');
    }
    return desc;
  }
}

void main() {
  TestWidgetsFlutterBinding.ensureInitialized();
  final MockClipboard mockClipboard = MockClipboard();
  TestDefaultBinaryMessengerBinding.instance!.defaultBinaryMessenger.setMockMethodCallHandler(SystemChannels.platform, mockClipboard.handleMethodCall);

  // Returns the first RenderEditable.
  RenderEditable findRenderEditable(WidgetTester tester) {
    final RenderObject root = tester.renderObject(find.byType(EditableText));
    expect(root, isNotNull);

    RenderEditable? renderEditable;
    void recursiveFinder(RenderObject child) {
      if (child is RenderEditable) {
        renderEditable = child;
        return;
      }
      child.visitChildren(recursiveFinder);
    }
    root.visitChildren(recursiveFinder);
    expect(renderEditable, isNotNull);
    return renderEditable!;
  }

  List<TextSelectionPoint> globalize(Iterable<TextSelectionPoint> points, RenderBox box) {
    return points.map<TextSelectionPoint>((TextSelectionPoint point) {
      return TextSelectionPoint(
        box.localToGlobal(point.point),
        point.direction,
      );
    }).toList();
  }

  Offset textOffsetToBottomLeftPosition(WidgetTester tester, int offset) {
    final RenderEditable renderEditable = findRenderEditable(tester);
    final List<TextSelectionPoint> endpoints = globalize(
      renderEditable.getEndpointsForSelection(
        TextSelection.collapsed(offset: offset),
      ),
      renderEditable,
    );
    expect(endpoints.length, 1);
    return endpoints[0].point;
  }

  // Web has a less threshold for downstream/upstream text position.
  Offset textOffsetToPosition(WidgetTester tester, int offset) => textOffsetToBottomLeftPosition(tester, offset) + const Offset(kIsWeb ? 1 : 0, -2);

  setUp(() async {
    EditableText.debugDeterministicCursor = false;
    // Fill the clipboard so that the Paste option is available in the text
    // selection menu.
    await Clipboard.setData(const ClipboardData(text: 'Clipboard data'));
  });

  testWidgets('can use the desktop cut/copy/paste buttons on Mac', (WidgetTester tester) async {
    final TextEditingController controller = TextEditingController(
      text: 'blah1 blah2',
    );
    await tester.pumpWidget(
      CupertinoApp(
        home: Center(
          child: ConstrainedBox(
            constraints: BoxConstraints.loose(const Size(400, 200)),
            child: CupertinoTextField(controller: controller),
          ),
        ),
      ),
    );

    // Initially, the menu is not shown and there is no selection.
    expect(find.byType(CupertinoButton), findsNothing);
    expect(controller.selection, const TextSelection(baseOffset: -1, extentOffset: -1));

    final Offset midBlah1 = textOffsetToPosition(tester, 2);

    // Right clicking shows the menu.
    final TestGesture gesture = await tester.startGesture(
      midBlah1,
      kind: PointerDeviceKind.mouse,
      buttons: kSecondaryMouseButton,
    );
    await tester.pump();
    await gesture.up();
    await tester.pumpAndSettle();
    expect(controller.selection, const TextSelection(baseOffset: 0, extentOffset: 5));
    expect(find.text('Copy'), findsOneWidget);
    expect(find.text('Cut'), findsOneWidget);
    expect(find.text('Paste'), findsOneWidget);

    // Copy the first word.
    await tester.tap(find.text('Copy'));
    await tester.pumpAndSettle();
    expect(controller.text, 'blah1 blah2');
    expect(controller.selection, const TextSelection(baseOffset: 0, extentOffset: 5));
    expect(find.byType(CupertinoButton), findsNothing);

    // Paste it at the end.
    await gesture.down(textOffsetToPosition(tester, controller.text.length));
    await tester.pump();
    await gesture.up();
    await tester.pumpAndSettle();
    expect(controller.selection, const TextSelection(baseOffset: 11, extentOffset: 11, affinity: TextAffinity.upstream));
    expect(find.text('Cut'), findsNothing);
    expect(find.text('Copy'), findsNothing);
    expect(find.text('Paste'), findsOneWidget);
    await tester.tap(find.text('Paste'));
    await tester.pumpAndSettle();
    expect(controller.text, 'blah1 blah2blah1');
    expect(controller.selection, const TextSelection.collapsed(offset: 16));

    // Cut the first word.
    await gesture.down(midBlah1);
    await tester.pump();
    await gesture.up();
    await tester.pumpAndSettle();
    expect(find.text('Cut'), findsOneWidget);
    expect(find.text('Copy'), findsOneWidget);
    expect(find.text('Paste'), findsOneWidget);
    expect(controller.selection, const TextSelection(baseOffset: 0, extentOffset: 5));
    await tester.tap(find.text('Cut'));
    await tester.pumpAndSettle();
    expect(controller.text, ' blah2blah1');
    expect(controller.selection, const TextSelection(baseOffset: 0, extentOffset: 0));
    expect(find.byType(CupertinoButton), findsNothing);
  },
    variant: const TargetPlatformVariant(<TargetPlatform>{ TargetPlatform.macOS }),
    skip: kIsWeb, // [intended] the web handles this on its own.
  );

  testWidgets('can get text selection color initially on desktop', (WidgetTester tester) async {
    final FocusNode focusNode = FocusNode();
    final TextEditingController controller = TextEditingController(
      text: 'blah1 blah2',
    );
    await tester.pumpWidget(
      CupertinoApp(
        home: Center(
          child: RepaintBoundary(
            child: CupertinoTextField(
              key: const ValueKey<int>(1),
              controller: controller,
              focusNode: focusNode,
            ),
          ),
        ),
      ),
    );

    controller.selection = const TextSelection(baseOffset: 0, extentOffset: 11);
    focusNode.requestFocus();
    await tester.pump();

    expect(focusNode.hasFocus, true);
    await expectLater(
      find.byKey(const ValueKey<int>(1)),
      matchesGoldenFile('text_field_golden.text_selection_color.0.png'),
    );
  });

  testWidgets('Activates the text field when receives semantics focus on Mac, Windows', (WidgetTester tester) async {
    final SemanticsTester semantics = SemanticsTester(tester);
    final SemanticsOwner semanticsOwner = tester.binding.pipelineOwner.semanticsOwner!;
    final FocusNode focusNode = FocusNode();
    await tester.pumpWidget(
      CupertinoApp(
        home: CupertinoTextField(focusNode: focusNode),
      ),
    );
    expect(semantics, hasSemantics(
      TestSemantics.root(
        children: <TestSemantics>[
          TestSemantics(
            id: 1,
            textDirection: TextDirection.ltr,
            children: <TestSemantics>[
              TestSemantics(
                id: 2,
                children: <TestSemantics>[
                  TestSemantics(
                    id: 3,
                    flags: <SemanticsFlag>[SemanticsFlag.scopesRoute],
                    children: <TestSemantics>[
                      TestSemantics(
                        id: 4,
                        flags: <SemanticsFlag>[SemanticsFlag.isTextField,
                          SemanticsFlag.hasEnabledState, SemanticsFlag.isEnabled,],
                        actions: <SemanticsAction>[SemanticsAction.tap,
                          SemanticsAction.didGainAccessibilityFocus,],
                        textDirection: TextDirection.ltr,
                      ),
                    ],
                  ),
                ],
              ),
            ],
          ),
        ],
      ),
      ignoreRect: true,
      ignoreTransform: true,
    ));

    expect(focusNode.hasFocus, isFalse);
    semanticsOwner.performAction(4, SemanticsAction.didGainAccessibilityFocus);
    await tester.pumpAndSettle();
    expect(focusNode.hasFocus, isTrue);
    semantics.dispose();
  }, variant: const TargetPlatformVariant(<TargetPlatform>{ TargetPlatform.macOS, TargetPlatform.windows }));

  testWidgets(
    'takes available space horizontally and takes intrinsic space vertically no-strut',
    (WidgetTester tester) async {
      await tester.pumpWidget(
        CupertinoApp(
          home: Center(
            child: ConstrainedBox(
              constraints: BoxConstraints.loose(const Size(200, 200)),
              child: const CupertinoTextField(strutStyle: StrutStyle.disabled),
            ),
          ),
        ),
      );

      expect(
        tester.getSize(find.byType(CupertinoTextField)),
        const Size(200, 31), // 31 is the height of the default font + padding etc.
      );
    },
  );

  testWidgets(
    'takes available space horizontally and takes intrinsic space vertically',
    (WidgetTester tester) async {
      await tester.pumpWidget(
        CupertinoApp(
          home: Center(
            child: ConstrainedBox(
              constraints: BoxConstraints.loose(const Size(200, 200)),
              child: const CupertinoTextField(),
            ),
          ),
        ),
      );

      expect(
        tester.getSize(find.byType(CupertinoTextField)),
        const Size(200, 31), // 31 is the height of the default font (17) + decoration (12).
      );
    },
  );

  testWidgets(
    'uses DefaultSelectionStyle for selection and cursor colors if provided',
    (WidgetTester tester) async {
      const Color selectionColor = Colors.black;
      const Color cursorColor = Colors.white;

      await tester.pumpWidget(
        const CupertinoApp(
          home: Center(
            child: DefaultSelectionStyle(
              selectionColor: selectionColor,
              cursorColor: cursorColor,
              child: CupertinoTextField(
                autofocus: true,
              )
            ),
          ),
        ),
      );
      await tester.pump();
      final EditableTextState state = tester.state<EditableTextState>(find.byType(EditableText));
      expect(state.widget.selectionColor, selectionColor);
      expect(state.widget.cursorColor, cursorColor);
    },
  );

  testWidgets('Text field drops selection color when losing focus', (WidgetTester tester) async {
    // Regression test for https://github.com/flutter/flutter/issues/103341.
    final Key key1 = UniqueKey();
    final Key key2 = UniqueKey();
    final TextEditingController controller1 = TextEditingController();
    const Color selectionColor = Colors.orange;
    const Color cursorColor = Colors.red;

    await tester.pumpWidget(
      CupertinoApp(
        home: Center(
          child: DefaultSelectionStyle(
            selectionColor: selectionColor,
            cursorColor: cursorColor,
            child: Column(
              children: <Widget>[
                CupertinoTextField(
                  key: key1,
                  controller: controller1,
                ),
                CupertinoTextField(key: key2),
              ],
            ),
          ),
        ),
      ),
    );

    const TextSelection selection = TextSelection(baseOffset: 0, extentOffset: 4);
    final EditableTextState state1 = tester.state<EditableTextState>(find.byType(EditableText).first);
    final EditableTextState state2 = tester.state<EditableTextState>(find.byType(EditableText).last);

    await tester.tap(find.byKey(key1));
    await tester.enterText(find.byKey(key1), 'abcd');
    await tester.pump();

    await tester.tap(find.byKey(key2));
    await tester.enterText(find.byKey(key2), 'dcba');
    await tester.pump();

    // Focus and selection is active on first TextField, so the second TextFields
    // selectionColor should be dropped.
    await tester.tap(find.byKey(key1));
    controller1.selection = const TextSelection(baseOffset: 0, extentOffset: 4);
    await tester.pump();
    expect(controller1.selection, selection);
    expect(state1.widget.selectionColor, selectionColor);
    expect(state2.widget.selectionColor, null);

    // Focus and selection is active on second TextField, so the first TextFields
    // selectionColor should be dropped.
    await tester.tap(find.byKey(key2));
    await tester.pump();
    expect(state1.widget.selectionColor, null);
    expect(state2.widget.selectionColor, selectionColor);
  });

  testWidgets(
    'multi-lined text fields are intrinsically taller no-strut',
    (WidgetTester tester) async {
      await tester.pumpWidget(
        CupertinoApp(
          home: Center(
            child: ConstrainedBox(
              constraints: BoxConstraints.loose(const Size(200, 200)),
              child: const CupertinoTextField(
                maxLines: 3,
                strutStyle: StrutStyle.disabled,
              ),
            ),
          ),
        ),
      );

      expect(
        tester.getSize(find.byType(CupertinoTextField)),
        const Size(200, 65), // 65 is the height of the default font (17) * maxlines (3) + decoration height (12).
      );
    },
  );

  testWidgets(
    'multi-lined text fields are intrinsically taller',
    (WidgetTester tester) async {
      await tester.pumpWidget(
        CupertinoApp(
          home: Center(
            child: ConstrainedBox(
              constraints: BoxConstraints.loose(const Size(200, 200)),
              child: const CupertinoTextField(maxLines: 3),
            ),
          ),
        ),
      );

      expect(
        tester.getSize(find.byType(CupertinoTextField)),
        const Size(200, 65),
      );
    },
  );

  testWidgets(
    'strut height override',
    (WidgetTester tester) async {
      await tester.pumpWidget(
        CupertinoApp(
          home: Center(
            child: ConstrainedBox(
              constraints: BoxConstraints.loose(const Size(200, 200)),
              child: const CupertinoTextField(
                maxLines: 3,
                strutStyle: StrutStyle(
                  fontSize: 8,
                  forceStrutHeight: true,
                ),
              ),
            ),
          ),
        ),
      );

      expect(
        tester.getSize(find.byType(CupertinoTextField)),
        const Size(200, 38),
      );
    },
    // TODO(mdebbar): Strut styles support.
    skip: isBrowser, // https://github.com/flutter/flutter/issues/32243
  );

  testWidgets(
    'strut forces field taller',
    (WidgetTester tester) async {
      await tester.pumpWidget(
        CupertinoApp(
          home: Center(
            child: ConstrainedBox(
              constraints: BoxConstraints.loose(const Size(200, 200)),
              child: const CupertinoTextField(
                maxLines: 3,
                style: TextStyle(fontSize: 10),
                strutStyle: StrutStyle(
                  fontSize: 18,
                  forceStrutHeight: true,
                ),
              ),
            ),
          ),
        ),
      );

      expect(
        tester.getSize(find.byType(CupertinoTextField)),
        const Size(200, 68),
      );
    },
    // TODO(mdebbar): Strut styles support.
    skip: isBrowser, // https://github.com/flutter/flutter/issues/32243
  );

  testWidgets(
    'default text field has a border',
    (WidgetTester tester) async {
      await tester.pumpWidget(
        const CupertinoApp(
          home: Center(
            child: CupertinoTextField(),
          ),
        ),
      );

      BoxDecoration decoration = tester.widget<DecoratedBox>(
        find.descendant(
          of: find.byType(CupertinoTextField),
          matching: find.byType(DecoratedBox),
        ),
      ).decoration as BoxDecoration;

      expect(
        decoration.borderRadius,
        const BorderRadius.all(Radius.circular(5)),
      );
      expect(
        decoration.border!.bottom.color.value,
        0x33000000,
      );

      // Dark mode.
      await tester.pumpWidget(
        const CupertinoApp(
          theme: CupertinoThemeData(brightness: Brightness.dark),
          home: Center(
            child: CupertinoTextField(),
          ),
        ),
      );

      decoration = tester.widget<DecoratedBox>(
        find.descendant(
          of: find.byType(CupertinoTextField),
          matching: find.byType(DecoratedBox),
        ),
      ).decoration as BoxDecoration;

      expect(
        decoration.borderRadius,
        const BorderRadius.all(Radius.circular(5)),
      );
      expect(
        decoration.border!.bottom.color.value,
        0x33FFFFFF,
      );
    },
  );

  testWidgets(
    'decoration can be overrriden',
    (WidgetTester tester) async {
      await tester.pumpWidget(
        const CupertinoApp(
          home: Center(
            child: CupertinoTextField(
              decoration: null,
            ),
          ),
        ),
      );

      expect(
        find.descendant(
          of: find.byType(CupertinoTextField),
          matching: find.byType(DecoratedBox),
        ),
        findsNothing,
      );
    },
  );

  testWidgets(
    'text entries are padded by default',
    (WidgetTester tester) async {
      await tester.pumpWidget(
        CupertinoApp(
          home: Center(
            child: CupertinoTextField(
              controller: TextEditingController(text: 'initial'),
            ),
          ),
        ),
      );

      expect(
        tester.getTopLeft(find.text('initial')) - tester.getTopLeft(find.byType(CupertinoTextField)),
        const Offset(7.0, 7.0),
      );
    },
  );

  testWidgets('iOS cursor has offset', (WidgetTester tester) async {
    await tester.pumpWidget(
      const CupertinoApp(
        home: CupertinoTextField(),
      ),
    );

    final EditableText editableText = tester.firstWidget(find.byType(EditableText));
    expect(editableText.cursorOffset, const Offset(-2.0 / 3.0, 0));
  });

  testWidgets('Cursor radius is 2.0', (WidgetTester tester) async {
    await tester.pumpWidget(
      const CupertinoApp(
        home: CupertinoTextField(),
      ),
    );

    final EditableTextState editableTextState = tester.firstState(find.byType(EditableText));
    final RenderEditable renderEditable = editableTextState.renderEditable;

    expect(renderEditable.cursorRadius, const Radius.circular(2.0));
  }, variant: const TargetPlatformVariant(<TargetPlatform>{ TargetPlatform.iOS, TargetPlatform.macOS }));

  testWidgets('Cupertino cursor android golden', (WidgetTester tester) async {
    final Widget widget = CupertinoApp(
      home: Center(
        child: RepaintBoundary(
          key: const ValueKey<int>(1),
          child: ConstrainedBox(
            constraints: BoxConstraints.loose(const Size(400, 400)),
            child: const CupertinoTextField(),
          ),
        ),
      ),
    );
    await tester.pumpWidget(widget);

    const String testValue = 'A short phrase';
    await tester.enterText(find.byType(CupertinoTextField), testValue);
    await tester.pump();

    await tester.tapAt(textOffsetToPosition(tester, testValue.length));
    await tester.pumpAndSettle();

    await expectLater(
      find.byKey(const ValueKey<int>(1)),
      matchesGoldenFile('text_field_cursor_test.cupertino.0.png'),
    );
  });

  testWidgets('Cupertino cursor golden', (WidgetTester tester) async {
    final Widget widget = CupertinoApp(
      home: Center(
        child: RepaintBoundary(
          key: const ValueKey<int>(1),
          child: ConstrainedBox(
            constraints: BoxConstraints.loose(const Size(400, 400)),
            child: const CupertinoTextField(),
          ),
        ),
      ),
    );
    await tester.pumpWidget(widget);

    const String testValue = 'A short phrase';
    await tester.enterText(find.byType(CupertinoTextField), testValue);
    await tester.pump();

    await tester.tapAt(textOffsetToPosition(tester, testValue.length));
    await tester.pumpAndSettle();

    await expectLater(
      find.byKey(const ValueKey<int>(1)),
      matchesGoldenFile(
        'text_field_cursor_test.cupertino_${debugDefaultTargetPlatformOverride!.name.toLowerCase()}.1.png',
      ),
    );
  }, variant: const TargetPlatformVariant(<TargetPlatform>{ TargetPlatform.iOS,  TargetPlatform.macOS }));

  testWidgets(
    'can control text content via controller',
    (WidgetTester tester) async {
      final TextEditingController controller = TextEditingController();

      await tester.pumpWidget(
        CupertinoApp(
          home: Center(
            child: CupertinoTextField(
              controller: controller,
            ),
          ),
        ),
      );

      controller.text = 'controller text';
      await tester.pump();

      expect(find.text('controller text'), findsOneWidget);

      controller.text = '';
      await tester.pump();

      expect(find.text('controller text'), findsNothing);
    },
  );

  testWidgets(
    'placeholder respects textAlign',
    (WidgetTester tester) async {
      await tester.pumpWidget(
        const CupertinoApp(
          home: Center(
            child: CupertinoTextField(
              placeholder: 'placeholder',
              textAlign: TextAlign.right,
            ),
          ),
        ),
      );

      final Text placeholder = tester.widget(find.text('placeholder'));
      expect(placeholder.textAlign, TextAlign.right);

      await tester.enterText(find.byType(CupertinoTextField), 'input');
      await tester.pump();

      final EditableText inputText = tester.widget(find.text('input'));
      expect(placeholder.textAlign, inputText.textAlign);
    },
  );

  testWidgets('placeholder dark mode', (WidgetTester tester) async {
    await tester.pumpWidget(
      const CupertinoApp(
        theme: CupertinoThemeData(brightness: Brightness.dark),
        home: Center(
          child: CupertinoTextField(
            placeholder: 'placeholder',
            textAlign: TextAlign.right,
          ),
        ),
      ),
    );

    final Text placeholder = tester.widget(find.text('placeholder'));
    expect(placeholder.style!.color!.value, CupertinoColors.placeholderText.darkColor.value);
  });

  testWidgets(
    'placeholders are lightly colored and disappears once typing starts',
    (WidgetTester tester) async {
      await tester.pumpWidget(
        const CupertinoApp(
          home: Center(
            child: CupertinoTextField(
              placeholder: 'placeholder',
            ),
          ),
        ),
      );

      final Text placeholder = tester.widget(find.text('placeholder'));
      expect(placeholder.style!.color!.value, CupertinoColors.placeholderText.color.value);

      await tester.enterText(find.byType(CupertinoTextField), 'input');
      await tester.pump();
      expect(find.text('placeholder'), findsNothing);
    },
  );

  testWidgets(
    "placeholderStyle modifies placeholder's style and doesn't affect text's style",
    (WidgetTester tester) async {
      await tester.pumpWidget(
        const CupertinoApp(
          home: Center(
            child: CupertinoTextField(
              placeholder: 'placeholder',
              style: TextStyle(
                color: Color(0x00FFFFFF),
                fontWeight: FontWeight.w300,
              ),
              placeholderStyle: TextStyle(
                color: Color(0xAAFFFFFF),
                fontWeight: FontWeight.w600,
              ),
            ),
          ),
        ),
      );

      final Text placeholder = tester.widget(find.text('placeholder'));
      expect(placeholder.style!.color, const Color(0xAAFFFFFF));
      expect(placeholder.style!.fontWeight, FontWeight.w600);

      await tester.enterText(find.byType(CupertinoTextField), 'input');
      await tester.pump();

      final EditableText inputText = tester.widget(find.text('input'));
      expect(inputText.style.color, const Color(0x00FFFFFF));
      expect(inputText.style.fontWeight, FontWeight.w300);
    },
  );

  testWidgets(
    'prefix widget is in front of the text',
    (WidgetTester tester) async {
      final FocusNode focusNode = FocusNode();
      await tester.pumpWidget(
        CupertinoApp(
          home: Center(
            child: CupertinoTextField(
              focusNode: focusNode,
              prefix: const Icon(CupertinoIcons.add),
              controller: TextEditingController(text: 'input'),
            ),
          ),
        ),
      );

      expect(
        tester.getTopRight(find.byIcon(CupertinoIcons.add)).dx + 7.0, // 7px standard padding around input.
        tester.getTopLeft(find.byType(EditableText)).dx,
      );

      expect(
        tester.getTopLeft(find.byType(EditableText)).dx,
        tester.getTopLeft(find.byType(CupertinoTextField)).dx
            + tester.getSize(find.byIcon(CupertinoIcons.add)).width
            + 7.0,
      );
    },
  );

  testWidgets(
    'prefix widget respects visibility mode',
    (WidgetTester tester) async {
      await tester.pumpWidget(
        const CupertinoApp(
          home: Center(
            child: CupertinoTextField(
              prefix: Icon(CupertinoIcons.add),
              prefixMode: OverlayVisibilityMode.editing,
            ),
          ),
        ),
      );

      expect(find.byIcon(CupertinoIcons.add), findsNothing);
      // The position should just be the edge of the whole text field plus padding.
      expect(
        tester.getTopLeft(find.byType(EditableText)).dx,
        tester.getTopLeft(find.byType(CupertinoTextField)).dx + 7.0,
      );

      await tester.enterText(find.byType(CupertinoTextField), 'text input');
      await tester.pump();

      expect(find.text('text input'), findsOneWidget);
      expect(find.byIcon(CupertinoIcons.add), findsOneWidget);

      // Text is now moved to the right.
      expect(
        tester.getTopLeft(find.byType(EditableText)).dx,
        tester.getTopLeft(find.byType(CupertinoTextField)).dx
            + tester.getSize(find.byIcon(CupertinoIcons.add)).width
            + 7.0,
      );
    },
  );

  testWidgets(
    'suffix widget is after the text',
    (WidgetTester tester) async {
      final FocusNode focusNode = FocusNode();
      await tester.pumpWidget(
        CupertinoApp(
          home: Center(
            child: CupertinoTextField(
              focusNode: focusNode,
              suffix: const Icon(CupertinoIcons.add),
            ),
          ),
        ),
      );

      expect(
        tester.getTopRight(find.byType(EditableText)).dx + 7.0,
        tester.getTopLeft(find.byIcon(CupertinoIcons.add)).dx, // 7px standard padding around input.
      );

      expect(
        tester.getTopRight(find.byType(EditableText)).dx,
        tester.getTopRight(find.byType(CupertinoTextField)).dx
            - tester.getSize(find.byIcon(CupertinoIcons.add)).width
            - 7.0,
      );
    },
  );

  testWidgets(
    'suffix widget respects visibility mode',
    (WidgetTester tester) async {
      await tester.pumpWidget(
        const CupertinoApp(
          home: Center(
            child: CupertinoTextField(
              suffix: Icon(CupertinoIcons.add),
              suffixMode: OverlayVisibilityMode.notEditing,
            ),
          ),
        ),
      );

      expect(find.byIcon(CupertinoIcons.add), findsOneWidget);

      await tester.enterText(find.byType(CupertinoTextField), 'text input');
      await tester.pump();

      expect(find.text('text input'), findsOneWidget);
      expect(find.byIcon(CupertinoIcons.add), findsNothing);
    },
  );

  testWidgets(
    'can customize padding',
    (WidgetTester tester) async {
      await tester.pumpWidget(
        const CupertinoApp(
          home: Center(
            child: CupertinoTextField(
              padding: EdgeInsets.zero,
            ),
          ),
        ),
      );

      expect(
        tester.getSize(find.byType(EditableText)),
        tester.getSize(find.byType(CupertinoTextField)),
      );
    },
  );

  testWidgets(
    'padding is in between prefix and suffix no-strut',
    (WidgetTester tester) async {
      await tester.pumpWidget(
        const CupertinoApp(
          home: Center(
            child: CupertinoTextField(
              padding: EdgeInsets.all(20.0),
              prefix: SizedBox(height: 100.0, width: 100.0),
              suffix: SizedBox(height: 50.0, width: 50.0),
              strutStyle: StrutStyle.disabled,
            ),
          ),
        ),
      );

      expect(
        tester.getTopLeft(find.byType(EditableText)).dx,
        // Size of prefix + padding.
        100.0 + 20.0,
      );

      expect(tester.getTopLeft(find.byType(EditableText)).dy, 291.5);

      expect(
        tester.getTopRight(find.byType(EditableText)).dx,
        800.0 - 50.0 - 20.0,
      );

      await tester.pumpWidget(
        const CupertinoApp(
          home: Center(
            child: CupertinoTextField(
              padding: EdgeInsets.all(30.0),
              prefix: SizedBox(height: 100.0, width: 100.0),
              suffix: SizedBox(height: 50.0, width: 50.0),
              strutStyle: StrutStyle.disabled,
            ),
          ),
        ),
      );

      expect(
        tester.getTopLeft(find.byType(EditableText)).dx,
        100.0 + 30.0,
      );

      // Since the highest component, the prefix box, is higher than
      // the text + paddings, the text's vertical position isn't affected.
      expect(tester.getTopLeft(find.byType(EditableText)).dy, 291.5);

      expect(
        tester.getTopRight(find.byType(EditableText)).dx,
        800.0 - 50.0 - 30.0,
      );
    },
  );

  testWidgets(
    'padding is in between prefix and suffix',
    (WidgetTester tester) async {
      await tester.pumpWidget(
        const CupertinoApp(
          home: Center(
            child: CupertinoTextField(
              padding: EdgeInsets.all(20.0),
              prefix: SizedBox(height: 100.0, width: 100.0),
              suffix: SizedBox(height: 50.0, width: 50.0),
            ),
          ),
        ),
      );

      expect(
        tester.getTopLeft(find.byType(EditableText)).dx,
        // Size of prefix + padding.
        100.0 + 20.0,
      );

      expect(tester.getTopLeft(find.byType(EditableText)).dy, 291.5);

      expect(
        tester.getTopRight(find.byType(EditableText)).dx,
        800.0 - 50.0 - 20.0,
      );

      await tester.pumpWidget(
        const CupertinoApp(
          home: Center(
            child: CupertinoTextField(
              padding: EdgeInsets.all(30.0),
              prefix: SizedBox(height: 100.0, width: 100.0),
              suffix: SizedBox(height: 50.0, width: 50.0),
            ),
          ),
        ),
      );

      expect(
        tester.getTopLeft(find.byType(EditableText)).dx,
        100.0 + 30.0,
      );

      // Since the highest component, the prefix box, is higher than
      // the text + paddings, the text's vertical position isn't affected.
      expect(tester.getTopLeft(find.byType(EditableText)).dy, 291.5);

      expect(
        tester.getTopRight(find.byType(EditableText)).dx,
        800.0 - 50.0 - 30.0,
      );
    },
  );

  testWidgets(
    'clear button shows with right visibility mode',
    (WidgetTester tester) async {
      final TextEditingController controller = TextEditingController();
      await tester.pumpWidget(
        CupertinoApp(
          home: Center(
            child: CupertinoTextField(
              controller: controller,
              placeholder: 'placeholder does not affect clear button',
              clearButtonMode: OverlayVisibilityMode.always,
            ),
          ),
        ),
      );

      expect(find.byIcon(CupertinoIcons.clear_thick_circled), findsOneWidget);

      expect(
        tester.getTopRight(find.byType(EditableText)).dx,
        800.0 - 30.0  /* size of button */ - 7.0 /* padding */,
      );

      await tester.pumpWidget(
        CupertinoApp(
          home: Center(
            child: CupertinoTextField(
              controller: controller,
              placeholder: 'placeholder does not affect clear button',
              clearButtonMode: OverlayVisibilityMode.editing,
            ),
          ),
        ),
      );

      expect(find.byIcon(CupertinoIcons.clear_thick_circled), findsNothing);
      expect(
        tester.getTopRight(find.byType(EditableText)).dx,
        800.0 - 7.0 /* padding */,
      );

      await tester.enterText(find.byType(CupertinoTextField), 'text input');
      await tester.pump();

      expect(find.byIcon(CupertinoIcons.clear_thick_circled), findsOneWidget);
      expect(find.text('text input'), findsOneWidget);
      expect(
        tester.getTopRight(find.byType(EditableText)).dx,
        800.0 - 30.0 - 7.0,
      );

      await tester.pumpWidget(
        CupertinoApp(
          home: Center(
            child: CupertinoTextField(
              controller: controller,
              placeholder: 'placeholder does not affect clear button',
              clearButtonMode: OverlayVisibilityMode.notEditing,
            ),
          ),
        ),
      );
      expect(find.byIcon(CupertinoIcons.clear_thick_circled), findsNothing);

      controller.text = '';
      await tester.pump();

      expect(find.byIcon(CupertinoIcons.clear_thick_circled), findsOneWidget);
    },
  );

  testWidgets(
    'clear button removes text',
    (WidgetTester tester) async {
      final TextEditingController controller = TextEditingController();
      await tester.pumpWidget(
        CupertinoApp(
          home: Center(
            child: CupertinoTextField(
              controller: controller,
              placeholder: 'placeholder',
              clearButtonMode: OverlayVisibilityMode.editing,
            ),
          ),
        ),
      );

      controller.text = 'text entry';
      await tester.pump();

      await tester.tap(find.byIcon(CupertinoIcons.clear_thick_circled));
      await tester.pump();

      expect(controller.text, '');
      expect(find.text('placeholder'), findsOneWidget);
      expect(find.text('text entry'), findsNothing);
      expect(find.byIcon(CupertinoIcons.clear_thick_circled), findsNothing);
    },
  );

  testWidgets(
    'tapping clear button also calls onChanged when text not empty',
    (WidgetTester tester) async {
      String value = 'text entry';
      final TextEditingController controller = TextEditingController();
      await tester.pumpWidget(
        CupertinoApp(
          home: Center(
            child: CupertinoTextField(
              controller: controller,
              placeholder: 'placeholder',
              onChanged: (String newValue) => value = newValue,
              clearButtonMode: OverlayVisibilityMode.always,
            ),
          ),
        ),
      );

      controller.text = value;
      await tester.pump();

      await tester.tap(find.byIcon(CupertinoIcons.clear_thick_circled));
      await tester.pump();

      expect(controller.text, isEmpty);
      expect(find.text('text entry'), findsNothing);
      expect(value, isEmpty);
    },
  );

  testWidgets(
    'clear button yields precedence to suffix',
    (WidgetTester tester) async {
      final TextEditingController controller = TextEditingController();
      await tester.pumpWidget(
        CupertinoApp(
          home: Center(
            child: CupertinoTextField(
              controller: controller,
              clearButtonMode: OverlayVisibilityMode.always,
              suffix: const Icon(CupertinoIcons.add_circled_solid),
              suffixMode: OverlayVisibilityMode.editing,
            ),
          ),
        ),
      );

      expect(find.byIcon(CupertinoIcons.clear_thick_circled), findsOneWidget);
      expect(find.byIcon(CupertinoIcons.add_circled_solid), findsNothing);

      expect(
        tester.getTopRight(find.byType(EditableText)).dx,
        800.0 - 30.0  /* size of button */ - 7.0 /* padding */,
      );

      controller.text = 'non empty text';
      await tester.pump();

      expect(find.byIcon(CupertinoIcons.clear_thick_circled), findsNothing);
      expect(find.byIcon(CupertinoIcons.add_circled_solid), findsOneWidget);

      // Still just takes the space of one widget.
      expect(
        tester.getTopRight(find.byType(EditableText)).dx,
        800.0 - 24.0  /* size of button */ - 7.0 /* padding */,
      );
    },
  );

  testWidgets(
    'font style controls intrinsic height no-strut',
    (WidgetTester tester) async {
      await tester.pumpWidget(
        const CupertinoApp(
          home: Center(
            child: CupertinoTextField(
              strutStyle: StrutStyle.disabled,
            ),
          ),
        ),
      );

      expect(
        tester.getSize(find.byType(CupertinoTextField)).height,
        31.0,
      );

      await tester.pumpWidget(
        const CupertinoApp(
          home: Center(
            child: CupertinoTextField(
              style: TextStyle(
                // A larger font.
                fontSize: 50.0,
              ),
              strutStyle: StrutStyle.disabled,
            ),
          ),
        ),
      );

      expect(
        tester.getSize(find.byType(CupertinoTextField)).height,
        64.0,
      );
    },
  );

  testWidgets(
    'font style controls intrinsic height',
    (WidgetTester tester) async {
      await tester.pumpWidget(
        const CupertinoApp(
          home: Center(
            child: CupertinoTextField(),
          ),
        ),
      );

      expect(
        tester.getSize(find.byType(CupertinoTextField)).height,
        31.0,
      );

      await tester.pumpWidget(
        const CupertinoApp(
          home: Center(
            child: CupertinoTextField(
              style: TextStyle(
                // A larger font.
                fontSize: 50.0,
              ),
            ),
          ),
        ),
      );

      expect(
        tester.getSize(find.byType(CupertinoTextField)).height,
        64.0,
      );
    },
  );

  testWidgets(
    'RTL puts attachments to the right places',
    (WidgetTester tester) async {
      await tester.pumpWidget(
        const CupertinoApp(
          home: Directionality(
            textDirection: TextDirection.rtl,
            child: Center(
              child: CupertinoTextField(
                padding: EdgeInsets.all(20.0),
                prefix: Icon(CupertinoIcons.book),
                clearButtonMode: OverlayVisibilityMode.always,
              ),
            ),
          ),
        ),
      );

      expect(
        tester.getTopLeft(find.byIcon(CupertinoIcons.book)).dx,
        800.0 - 24.0,
      );

      expect(
        tester.getTopRight(find.byIcon(CupertinoIcons.clear_thick_circled)).dx,
        24.0,
      );
    },
  );

  testWidgets(
    'text fields with no max lines can grow no-strut',
    (WidgetTester tester) async {
      await tester.pumpWidget(
        const CupertinoApp(
          home: Center(
            child: CupertinoTextField(
              maxLines: null,
              strutStyle: StrutStyle.disabled,
            ),
          ),
        ),
      );

      expect(
        tester.getSize(find.byType(CupertinoTextField)).height,
        31.0, // Initially one line high.
      );

      await tester.enterText(find.byType(CupertinoTextField), '\n');
      await tester.pump();

      expect(
        tester.getSize(find.byType(CupertinoTextField)).height,
        48.0, // Initially one line high.
      );
    },
  );

  testWidgets(
    'text fields with no max lines can grow',
    (WidgetTester tester) async {
      await tester.pumpWidget(
        const CupertinoApp(
          home: Center(
            child: CupertinoTextField(
              maxLines: null,
            ),
          ),
        ),
      );

      expect(
        tester.getSize(find.byType(CupertinoTextField)).height,
        31.0, // Initially one line high.
      );

      await tester.enterText(find.byType(CupertinoTextField), '\n');
      await tester.pump();

      expect(
        tester.getSize(find.byType(CupertinoTextField)).height,
        48.0, // Initially one line high.
      );
    },
  );

  testWidgets('cannot enter new lines onto single line TextField', (WidgetTester tester) async {
    final TextEditingController controller = TextEditingController();

    await tester.pumpWidget(
      CupertinoApp(
        home: Center(
          child: CupertinoTextField(
            controller: controller,
          ),
        ),
      ),
    );

    await tester.enterText(find.byType(CupertinoTextField), 'abc\ndef');

    expect(controller.text, 'abcdef');
  });

  testWidgets('toolbar has the same visual regardless of theming', (WidgetTester tester) async {
    final TextEditingController controller = TextEditingController(
      text: "j'aime la poutine",
    );

    await tester.pumpWidget(
      CupertinoApp(
        home: Column(
          children: <Widget>[
            CupertinoTextField(
              controller: controller,
            ),
          ],
        ),
      ),
    );

    await tester.longPressAt(
      tester.getTopRight(find.text("j'aime la poutine")),
    );
    await tester.pump();
    await tester.pump(const Duration(milliseconds: 200));

    Text text = tester.widget<Text>(find.text('Paste'));
    expect(text.style!.color, CupertinoColors.white);
    expect(text.style!.fontSize, 14);
    expect(text.style!.letterSpacing, -0.15);
    expect(text.style!.fontWeight, FontWeight.w400);

    // Change the theme.
    await tester.pumpWidget(
      CupertinoApp(
        theme: const CupertinoThemeData(
          brightness: Brightness.dark,
          textTheme: CupertinoTextThemeData(
            textStyle: TextStyle(fontSize: 100, fontWeight: FontWeight.w800),
          ),
        ),
        home: Column(
          children: <Widget>[
            CupertinoTextField(
              controller: controller,
            ),
          ],
        ),
      ),
    );

    await tester.longPressAt(
      tester.getTopRight(find.text("j'aime la poutine")),
    );
    await tester.pump();
    await tester.pump(const Duration(milliseconds: 200));

    text = tester.widget<Text>(find.text('Paste'));
    // The toolbar buttons' text are still the same style.
    expect(text.style!.color, CupertinoColors.white);
    expect(text.style!.fontSize, 14);
    expect(text.style!.letterSpacing, -0.15);
    expect(text.style!.fontWeight, FontWeight.w400);
  }, skip: isContextMenuProvidedByPlatform); // [intended] only applies to platforms where we supply the context menu.

  testWidgets('text field toolbar options correctly changes options on Apple Platforms', (WidgetTester tester) async {
    final TextEditingController controller = TextEditingController(
      text: 'Atwater Peel Sherbrooke Bonaventure',
    );
    await tester.pumpWidget(
      CupertinoApp(
        home: Column(
          children: <Widget>[
            CupertinoTextField(
              controller: controller,
              toolbarOptions: const ToolbarOptions(copy: true),
            ),
          ],
        ),
      ),
    );

    // Long press to put the cursor after the "w".
    const int index = 3;
    await tester.longPressAt(textOffsetToPosition(tester, index));
    await tester.pump();
    expect(
      controller.selection,
      const TextSelection.collapsed(offset: index),
    );

    // Double tap on the same location to select the word around the cursor.
    await tester.tapAt(textOffsetToPosition(tester, index));
    await tester.pump(const Duration(milliseconds: 50));
    await tester.tapAt(textOffsetToPosition(tester, index));
    await tester.pump();
    expect(
      controller.selection,
      const TextSelection(baseOffset: 0, extentOffset: 7),
    );

    // Selected text shows 'Copy'.
    expect(find.text('Paste'), findsNothing);
    expect(find.text('Copy'), findsOneWidget);
    expect(find.text('Cut'), findsNothing);
    expect(find.text('Select All'), findsNothing);
  },
    variant: const TargetPlatformVariant(<TargetPlatform>{ TargetPlatform.iOS, TargetPlatform.macOS }),
    skip: isContextMenuProvidedByPlatform, // [intended] only applies to platforms where we supply the context menu.
  );

  testWidgets('text field toolbar options correctly changes options on non-Apple Platforms', (WidgetTester tester) async {
    final TextEditingController controller = TextEditingController(
      text: 'Atwater Peel Sherbrooke Bonaventure',
    );
    await tester.pumpWidget(
      CupertinoApp(
        home: Column(
          children: <Widget>[
            CupertinoTextField(
              controller: controller,
              toolbarOptions: const ToolbarOptions(copy: true),
            ),
          ],
        ),
      ),
    );

    // Long press to select 'Atwater'
    const int index = 3;
    await tester.longPressAt(textOffsetToPosition(tester, index));
    await tester.pump();
    expect(
      controller.selection,
      const TextSelection(baseOffset: 0, extentOffset: 7),
    );

    // Tap elsewhere to hide the context menu so that subsequent taps don't
    // collide with it.
    await tester.tapAt(textOffsetToPosition(tester, controller.text.length));
    await tester.pump();
    expect(
      controller.selection,
      const TextSelection.collapsed(offset: 35, affinity: TextAffinity.upstream),
    );

    // Double tap on the same location to select the word around the cursor.
    await tester.tapAt(textOffsetToPosition(tester, 10));
    await tester.pump(const Duration(milliseconds: 50));
    await tester.tapAt(textOffsetToPosition(tester, 10));
    await tester.pump();
    expect(
      controller.selection,
      const TextSelection(baseOffset: 8, extentOffset: 12),
    );

    // Selected text shows 'Copy'.
    expect(find.text('Paste'), findsNothing);
    expect(find.text('Copy'), findsOneWidget);
    expect(find.text('Cut'), findsNothing);
    expect(find.text('Select All'), findsNothing);
  },
    variant: TargetPlatformVariant.all(excluding: <TargetPlatform>{ TargetPlatform.iOS, TargetPlatform.macOS }),
    skip: isContextMenuProvidedByPlatform, // [intended] only applies to platforms where we supply the context menu.
  );

  testWidgets('Read only text field', (WidgetTester tester) async {
    final TextEditingController controller = TextEditingController(text: 'readonly');

    await tester.pumpWidget(
      CupertinoApp(
        home: Column(
          children: <Widget>[
            CupertinoTextField(
              controller: controller,
              readOnly: true,
            ),
          ],
        ),
      ),
    );
    // Read only text field cannot open keyboard.
    await tester.showKeyboard(find.byType(CupertinoTextField));
    expect(tester.testTextInput.hasAnyClients, false);

    await tester.longPressAt(
      tester.getTopRight(find.text('readonly')),
    );

    await tester.pump();

    expect(find.text('Paste'), findsNothing);
    expect(find.text('Cut'), findsNothing);
    expect(find.text('Select All'), findsOneWidget);

    await tester.tap(find.text('Select All'));
    await tester.pump();

    expect(find.text('Copy'), findsOneWidget);
    expect(find.text('Paste'), findsNothing);
    expect(find.text('Cut'), findsNothing);
  }, skip: isContextMenuProvidedByPlatform); // [intended] only applies to platforms where we supply the context menu.

  testWidgets('copy paste', (WidgetTester tester) async {
    await tester.pumpWidget(
      CupertinoApp(
        home: Column(
          children: const <Widget>[
            CupertinoTextField(
              placeholder: 'field 1',
            ),
            CupertinoTextField(
              placeholder: 'field 2',
            ),
          ],
        ),
      ),
    );

    await tester.enterText(
      find.widgetWithText(CupertinoTextField, 'field 1'),
      "j'aime la poutine",
    );
    await tester.pump();

    // Tap an area inside the EditableText but with no text.
    await tester.longPressAt(
      tester.getTopRight(find.text("j'aime la poutine")),
    );
    await tester.pump();
    await tester.pump(const Duration(milliseconds: 200));

    await tester.tap(find.text('Select All'));
    await tester.pump();

    await tester.tap(find.text('Cut'));
    await tester.pump();

    // Placeholder 1 is back since the text is cut.
    expect(find.text('field 1'), findsOneWidget);
    expect(find.text('field 2'), findsOneWidget);

    await tester.longPress(find.text('field 2'), warnIfMissed: false); // can't actually hit placeholder
    await tester.pump();
    await tester.pump(const Duration(milliseconds: 200));

    await tester.tap(find.text('Paste'));
    await tester.pump();

    expect(find.text('field 1'), findsOneWidget);
    expect(find.text("j'aime la poutine"), findsOneWidget);
    expect(find.text('field 2'), findsNothing);
  }, skip: isContextMenuProvidedByPlatform); // [intended] only applies to platforms where we supply the context menu.

  testWidgets(
    'tap moves cursor to the edge of the word it tapped on',
    (WidgetTester tester) async {
      final TextEditingController controller = TextEditingController(
        text: 'Atwater Peel Sherbrooke Bonaventure',
      );
      await tester.pumpWidget(
        CupertinoApp(
          home: Center(
            child: CupertinoTextField(
              controller: controller,
            ),
          ),
        ),
      );

      final Offset textFieldStart = tester.getTopLeft(find.byType(CupertinoTextField));

      await tester.tapAt(textFieldStart + const Offset(50.0, 5.0));
      await tester.pump();

      // We moved the cursor.
      expect(
        controller.selection,
        const TextSelection.collapsed(offset: 7, affinity: TextAffinity.upstream),
      );

      // But don't trigger the toolbar.
      expect(find.byType(CupertinoButton), findsNothing);
  }, variant: const TargetPlatformVariant(<TargetPlatform>{ TargetPlatform.iOS }));

  testWidgets(
    'slow double tap does not trigger double tap',
    (WidgetTester tester) async {
      final TextEditingController controller = TextEditingController(
        text: 'Atwater Peel Sherbrooke Bonaventure',
      );
      // On iOS/iPadOS, during a tap we select the edge of the word closest to the tap.
      // On macOS, we select the precise position of the tap.
      final bool isTargetPlatformMobile = defaultTargetPlatform == TargetPlatform.iOS;
      await tester.pumpWidget(
        CupertinoApp(
          home: Center(
            child: CupertinoTextField(
              controller: controller,
            ),
          ),
        ),
      );

      final Offset pos = textOffsetToPosition(tester, 6); // Index of 'Atwate|r'.

      await tester.tapAt(pos);
      await tester.pump(const Duration(milliseconds: 500));
      await tester.tapAt(pos);
      await tester.pump();

      // Plain collapsed selection.
      expect(controller.selection.isCollapsed, isTrue);
      expect(controller.selection.baseOffset, isTargetPlatformMobile ? 7 : 6);

      // Toolbar shows on mobile.
      expect(find.byType(CupertinoButton), isContextMenuProvidedByPlatform ? findsNothing : isTargetPlatformMobile ? findsNWidgets(2) : findsNothing);
  }, variant: const TargetPlatformVariant(<TargetPlatform>{ TargetPlatform.iOS,  TargetPlatform.macOS }));

  testWidgets(
    'Tapping on a collapsed selection toggles the toolbar',
    (WidgetTester tester) async {
      final TextEditingController controller = TextEditingController(
        text: 'Atwater Peel Sherbrooke Bonaventure Angrignon Peel Côte-des-Neigse Atwater Peel Sherbrooke Bonaventure Angrignon Peel Côte-des-Neiges',
      );
      // On iOS/iPadOS, during a tap we select the edge of the word closest to the tap.
      await tester.pumpWidget(
        CupertinoApp(
          home: Center(
            child: CupertinoTextField(
              controller: controller,
              maxLines: 2,
            ),
          ),
        ),
      );

      final double lineHeight = findRenderEditable(tester).preferredLineHeight;
      final Offset begPos = textOffsetToPosition(tester, 0);
      final Offset endPos = textOffsetToPosition(tester, 35) + const Offset(200.0, 0.0); // Index of 'Bonaventure|' + Offset(200.0,0), which is at the end of the first line.
      final Offset vPos = textOffsetToPosition(tester, 29); // Index of 'Bonav|enture'.
      final Offset wPos = textOffsetToPosition(tester, 3); // Index of 'Atw|ater'.

      // This tap just puts the cursor somewhere different than where the double
      // tap will occur to test that the double tap moves the existing cursor first.
      await tester.tapAt(wPos);
      await tester.pump(const Duration(milliseconds: 500));

      await tester.tapAt(vPos);
      await tester.pump(const Duration(milliseconds: 500));
      // First tap moved the cursor. Here we tap the position where 'v' is located.
      // On iOS this will select the closest word edge, in this case the cursor is placed
      // at the end of the word 'Bonaventure|'.
      expect(controller.selection.isCollapsed, true);
      expect(controller.selection.baseOffset, 35);
      expect(find.byType(CupertinoButton), findsNothing);

      await tester.tapAt(vPos);
      await tester.pumpAndSettle(const Duration(milliseconds: 500));
      // Second tap toggles the toolbar. Here we tap on 'v' again, and select the word edge. Since
      // the selection has not changed we toggle the toolbar.
      expect(controller.selection.isCollapsed, true);
      expect(controller.selection.baseOffset, 35);
      expect(find.byType(CupertinoButton), isContextMenuProvidedByPlatform ? findsNothing : findsNWidgets(2));

      // Tap the 'v' position again to hide the toolbar.
      await tester.tapAt(vPos);
      await tester.pumpAndSettle();
      expect(controller.selection.isCollapsed, true);
      expect(controller.selection.baseOffset, 35);
      expect(find.byType(CupertinoButton), findsNothing);

      // Long press at the end of the first line to move the cursor to the end of the first line
      // where the word wrap is. Since there is a word wrap here, and the direction of the text is LTR,
      // the TextAffinity will be upstream and against the natural direction. The toolbar is also
      // shown after a long press.
      await tester.longPressAt(endPos);
      await tester.pumpAndSettle(const Duration(milliseconds: 500));
      expect(controller.selection.isCollapsed, true);
      expect(controller.selection.baseOffset, 46);
      expect(controller.selection.affinity, TextAffinity.upstream);
      expect(find.byType(CupertinoButton), isContextMenuProvidedByPlatform ? findsNothing : findsNWidgets(2));

      // Tap at the same position to toggle the toolbar.
      await tester.tapAt(endPos);
      await tester.pumpAndSettle();
      expect(controller.selection.isCollapsed, true);
      expect(controller.selection.baseOffset, 46);
      expect(controller.selection.affinity, TextAffinity.upstream);
      expect(find.byType(CupertinoButton), findsNothing);

      // Tap at the beginning of the second line to move the cursor to the front of the first word on the
      // second line, where the word wrap is. Since there is a word wrap here, and the direction of the text is LTR,
      // the TextAffinity will be downstream and following the natural direction. The toolbar will be hidden after this tap.
      await tester.tapAt(begPos + Offset(0.0, lineHeight));
      await tester.pumpAndSettle();
      expect(controller.selection.isCollapsed, true);
      expect(controller.selection.baseOffset, 46);
      expect(controller.selection.affinity, TextAffinity.downstream);
      expect(find.byType(CupertinoButton), findsNothing);
    },
    variant: const TargetPlatformVariant(<TargetPlatform>{ TargetPlatform.iOS }),
  );

  testWidgets(
    'Tapping on a non-collapsed selection toggles the toolbar and retains the selection',
    (WidgetTester tester) async {
      final TextEditingController controller = TextEditingController(
        text: 'Atwater Peel Sherbrooke Bonaventure',
      );
      // On iOS/iPadOS, during a tap we select the edge of the word closest to the tap.
      await tester.pumpWidget(
        CupertinoApp(
          home: Center(
            child: CupertinoTextField(
              controller: controller,
            ),
          ),
        ),
      );

      final Offset vPos = textOffsetToPosition(tester, 29); // Index of 'Bonav|enture'.
      final Offset ePos = textOffsetToPosition(tester, 35) + const Offset(7.0, 0.0); // Index of 'Bonaventure|' + Offset(7.0,0), which taps slightly to the right of the end of the text.
      final Offset wPos = textOffsetToPosition(tester, 3); // Index of 'Atw|ater'.

      // This tap just puts the cursor somewhere different than where the double
      // tap will occur to test that the double tap moves the existing cursor first.
      await tester.tapAt(wPos);
      await tester.pump(const Duration(milliseconds: 500));

      await tester.tapAt(vPos);
      await tester.pump(const Duration(milliseconds: 50));
      // First tap moved the cursor.
      expect(controller.selection.isCollapsed, true);
      expect(
        controller.selection.baseOffset,
        35,
      );
      await tester.tapAt(vPos);
      await tester.pumpAndSettle(const Duration(milliseconds: 500));

      // Second tap selects the word around the cursor.
      expect(
        controller.selection,
        const TextSelection(baseOffset: 24, extentOffset: 35),
      );

      // Selected text shows 3 toolbar buttons.
      expect(find.byType(CupertinoButton), isContextMenuProvidedByPlatform ? findsNothing : findsNWidgets(3));

      // Tap the selected word to hide the toolbar and retain the selection.
      await tester.tapAt(vPos);
      await tester.pumpAndSettle();
      expect(
        controller.selection,
        const TextSelection(baseOffset: 24, extentOffset: 35),
      );
      expect(find.byType(CupertinoButton), findsNothing);

      // Tap the selected word to show the toolbar and retain the selection.
      await tester.tapAt(vPos);
      await tester.pumpAndSettle();
      expect(
        controller.selection,
        const TextSelection(baseOffset: 24, extentOffset: 35),
      );
      expect(find.byType(CupertinoButton), isContextMenuProvidedByPlatform ? findsNothing : findsNWidgets(3));

      // Tap past the selected word to move the cursor and hide the toolbar.
      await tester.tapAt(ePos);
      await tester.pumpAndSettle();
      expect(controller.selection.isCollapsed, true);
      expect(controller.selection.baseOffset, 35);
      expect(find.byType(CupertinoButton), findsNothing);
    },
    variant: const TargetPlatformVariant(<TargetPlatform>{ TargetPlatform.iOS }),
  );

  testWidgets(
    'double tap selects word for non-Apple platforms',
    (WidgetTester tester) async {
      final TextEditingController controller = TextEditingController(
        text: 'Atwater Peel Sherbrooke Bonaventure',
      );
      await tester.pumpWidget(
        CupertinoApp(
          home: Center(
            child: CupertinoTextField(
              controller: controller,
            ),
          ),
        ),
      );

      // Long press to select 'Atwater'.
      const int index = 3;
      await tester.longPressAt(textOffsetToPosition(tester, index));
      await tester.pump();
      expect(
        controller.selection,
        const TextSelection(baseOffset: 0, extentOffset: 7),
      );

      // Tap elsewhere to hide the context menu so that subsequent taps don't
      // collide with it.
      await tester.tapAt(textOffsetToPosition(tester, controller.text.length));
      await tester.pump();
      expect(
        controller.selection,
        const TextSelection.collapsed(offset: 35, affinity: TextAffinity.upstream),
      );

      // Double tap in the middle of 'Peel' to select the word.
      await tester.tapAt(textOffsetToPosition(tester, 10));
      await tester.pump(const Duration(milliseconds: 50));
      await tester.tapAt(textOffsetToPosition(tester, 10));
      await tester.pumpAndSettle();
      expect(
        controller.selection,
        const TextSelection(baseOffset: 8, extentOffset: 12),
      );

      // Selected text shows 3 toolbar buttons.
      expect(find.byType(CupertinoButton), isContextMenuProvidedByPlatform ? findsNothing : findsNWidgets(4));

      // Tap somewhere else to move the cursor.
      await tester.tapAt(textOffsetToPosition(tester, index));
      await tester.pumpAndSettle();
      expect(controller.selection, const TextSelection.collapsed(offset: index));
    },
    variant: TargetPlatformVariant.all(excluding: <TargetPlatform>{ TargetPlatform.iOS, TargetPlatform.macOS}),
  );

  testWidgets(
    'double tap selects word for Apple platforms',
    (WidgetTester tester) async {
      final TextEditingController controller = TextEditingController(
        text: 'Atwater Peel Sherbrooke Bonaventure',
      );
      await tester.pumpWidget(
        CupertinoApp(
          home: Center(
            child: CupertinoTextField(
              controller: controller,
            ),
          ),
        ),
      );

      // Long press to put the cursor after the "w".
      const int index = 3;
      await tester.longPressAt(textOffsetToPosition(tester, index));
      await tester.pump();
      expect(
        controller.selection,
        const TextSelection.collapsed(offset: index),
      );

      // Double tap to select the word around the cursor. Move slightly left of
      // the previous tap in order to avoid hitting the text selection toolbar
      // on Mac.
      await tester.tapAt(textOffsetToPosition(tester, index) - const Offset(1.0, 0.0));
      await tester.pump(const Duration(milliseconds: 50));
      await tester.tapAt(textOffsetToPosition(tester, index));
      await tester.pumpAndSettle();
      expect(
        controller.selection,
        const TextSelection(baseOffset: 0, extentOffset: 7),
      );

      if (isContextMenuProvidedByPlatform) {
        expect(find.byType(CupertinoButton), findsNothing);
      } else {
        switch (defaultTargetPlatform) {
          case TargetPlatform.macOS:
          case TargetPlatform.iOS:
            expect(find.byType(CupertinoButton), findsNWidgets(3));
            break;
          case TargetPlatform.android:
          case TargetPlatform.fuchsia:
          case TargetPlatform.linux:
          case TargetPlatform.windows:
            expect(find.byType(CupertinoButton), findsNWidgets(4));
            break;
        }
      }
    },
    variant: const TargetPlatformVariant(<TargetPlatform>{ TargetPlatform.iOS, TargetPlatform.macOS }),
  );

  testWidgets(
    'double tap does not select word on read-only obscured field',
        (WidgetTester tester) async {
      final TextEditingController controller = TextEditingController(
        text: 'Atwater Peel Sherbrooke Bonaventure',
      );
      await tester.pumpWidget(
        CupertinoApp(
          home: Center(
            child: CupertinoTextField(
              readOnly: true,
              obscureText: true,
              controller: controller,
            ),
          ),
        ),
      );

      // Long press to put the cursor after the "w".
      const int index = 3;
      await tester.longPressAt(textOffsetToPosition(tester, index));
      await tester.pump();

      // Second tap doesn't select anything.
      await tester.tapAt(textOffsetToPosition(tester, index));
      await tester.pump(const Duration(milliseconds: 50));
      await tester.tapAt(textOffsetToPosition(tester, index));
      await tester.pumpAndSettle();
      expect(
        controller.selection,
        const TextSelection.collapsed(offset: 35),
      );

      // Selected text shows nothing.
      expect(find.byType(CupertinoButton), findsNothing);
    },
  );

  testWidgets('Readonly text field does not have tap action', (WidgetTester tester) async {
    final SemanticsTester semantics = SemanticsTester(tester);

    await tester.pumpWidget(
      const CupertinoApp(
        home: Center(
          child: CupertinoTextField(
            maxLength: 10,
            readOnly: true,
          ),
        ),
      ),
    );

    expect(semantics, isNot(includesNodeWith(actions: <SemanticsAction>[SemanticsAction.tap])));

    semantics.dispose();
  });

  testWidgets(
    'double tap selects word and first tap of double tap moves cursor',
    (WidgetTester tester) async {
      final TextEditingController controller = TextEditingController(
        text: 'Atwater Peel Sherbrooke Bonaventure',
      );
      // On iOS/iPadOS, during a tap we select the edge of the word closest to the tap.
      // On macOS, we select the precise position of the tap.
      final bool isTargetPlatformMobile = defaultTargetPlatform == TargetPlatform.iOS;
      await tester.pumpWidget(
        CupertinoApp(
          home: Center(
            child: CupertinoTextField(
              controller: controller,
            ),
          ),
        ),
      );

      final Offset ePos = textOffsetToPosition(tester, 6); // Index of 'Atwate|r'.
      final Offset pPos = textOffsetToPosition(tester, 9); // Index of 'P|eel'.


      await tester.tapAt(ePos);
      await tester.pump(const Duration(milliseconds: 500));

      await tester.tapAt(pPos);
      await tester.pump(const Duration(milliseconds: 50));
      // First tap moved the cursor.
      expect(controller.selection.isCollapsed, isTrue);
      expect(controller.selection.baseOffset, isTargetPlatformMobile ? 12 : 9);

      await tester.tapAt(pPos);
      await tester.pumpAndSettle();

      // Second tap selects the word around the cursor.
      expect(
        controller.selection,
        const TextSelection(baseOffset: 8, extentOffset: 12),
      );

      // Selected text shows 3 toolbar buttons.
      expect(find.byType(CupertinoButton), isContextMenuProvidedByPlatform ? findsNothing : findsNWidgets(3));
  }, variant: const TargetPlatformVariant(<TargetPlatform>{ TargetPlatform.iOS,  TargetPlatform.macOS }));

  testWidgets(
    'double tap hold selects word',
    (WidgetTester tester) async {
      final TextEditingController controller = TextEditingController(
        text: 'Atwater Peel Sherbrooke Bonaventure',
      );
      await tester.pumpWidget(
        CupertinoApp(
          home: Center(
            child: CupertinoTextField(
              controller: controller,
            ),
          ),
        ),
      );

      final Offset textFieldStart = tester.getTopLeft(find.byType(CupertinoTextField));

      await tester.tapAt(textFieldStart + const Offset(150.0, 5.0));
      await tester.pump(const Duration(milliseconds: 50));
      final TestGesture gesture =
         await tester.startGesture(textFieldStart + const Offset(150.0, 5.0));
      // Hold the press.
      await tester.pumpAndSettle();

      expect(
        controller.selection,
        const TextSelection(baseOffset: 8, extentOffset: 12),
      );

      final Matcher matchToolbarButtons;
      if (isContextMenuProvidedByPlatform) {
        matchToolbarButtons = findsNothing;
      } else {
        switch (defaultTargetPlatform) {
          case TargetPlatform.macOS:
          case TargetPlatform.iOS:
            matchToolbarButtons = findsNWidgets(3);
            break;
          case TargetPlatform.android:
          case TargetPlatform.fuchsia:
          case TargetPlatform.linux:
          case TargetPlatform.windows:
            matchToolbarButtons = findsNWidgets(4);
            break;
        }
      }
      expect(find.byType(CupertinoButton), matchToolbarButtons);

      await gesture.up();
      await tester.pump();

      // Still selected.
      expect(
        controller.selection,
        const TextSelection(baseOffset: 8, extentOffset: 12),
      );
      expect(find.byType(CupertinoButton), matchToolbarButtons);
    },
  );

  testWidgets(
    'tap after a double tap select is not affected',
    (WidgetTester tester) async {
      final TextEditingController controller = TextEditingController(
        text: 'Atwater Peel Sherbrooke Bonaventure',
      );
      // On iOS/iPadOS, during a tap we select the edge of the word closest to the tap.
      // On macOS, we select the precise position of the tap.
      final bool isTargetPlatformMobile = defaultTargetPlatform == TargetPlatform.iOS;
      await tester.pumpWidget(
        CupertinoApp(
          home: Center(
            child: CupertinoTextField(
              controller: controller,
            ),
          ),
        ),
      );

      final Offset pPos = textOffsetToPosition(tester, 9); // Index of 'P|eel'.
      final Offset ePos = textOffsetToPosition(tester, 6); // Index of 'Atwate|r'

      await tester.tapAt(pPos);
      await tester.pump(const Duration(milliseconds: 50));
      // First tap moved the cursor.
      expect(controller.selection.isCollapsed, isTrue);
      expect(controller.selection.baseOffset, isTargetPlatformMobile ? 12 : 9);

      await tester.tapAt(pPos);
      await tester.pump(const Duration(milliseconds: 500));

      await tester.tapAt(ePos);
      await tester.pump();

      // Plain collapsed selection at the edge of first word. In iOS 12, the
      // first tap after a double tap ends up putting the cursor at where
      // you tapped instead of the edge like every other single tap. This is
      // likely a bug in iOS 12 and not present in other versions.
      expect(controller.selection.isCollapsed, isTrue);
      expect(controller.selection.baseOffset, isTargetPlatformMobile ? 7 : 6);

      // No toolbar.
      expect(find.byType(CupertinoButton), findsNothing);
  }, variant: const TargetPlatformVariant(<TargetPlatform>{ TargetPlatform.iOS,  TargetPlatform.macOS }));

  testWidgets('double tapping a space selects the previous word on iOS', (WidgetTester tester) async {
    final TextEditingController controller = TextEditingController(
      text: ' blah blah  \n  blah',
    );
    await tester.pumpWidget(
      CupertinoApp(
        home: Center(
          child: CupertinoTextField(
            controller: controller,
            maxLines: 2,
          ),
        ),
      ),
    );

    expect(controller.value.selection, isNotNull);
    expect(controller.value.selection.baseOffset, -1);
    expect(controller.value.selection.extentOffset, -1);

    // Put the cursor at the end of the field.
    await tester.tapAt(textOffsetToPosition(tester, 19));
    expect(controller.value.selection, isNotNull);
    expect(controller.value.selection.baseOffset, 19);
    expect(controller.value.selection.extentOffset, 19);

    // Double tapping the second space selects the previous word.
    await tester.pump(const Duration(milliseconds: 500));
    await tester.tapAt(textOffsetToPosition(tester, 5));
    await tester.pump(const Duration(milliseconds: 50));
    await tester.tapAt(textOffsetToPosition(tester, 5));
    await tester.pumpAndSettle();
    expect(controller.value.selection, isNotNull);
    expect(controller.value.selection.baseOffset, 1);
    expect(controller.value.selection.extentOffset, 5);

    // Put the cursor at the end of the field.
    await tester.tapAt(textOffsetToPosition(tester, 19));
    expect(controller.value.selection, isNotNull);
    expect(controller.value.selection.baseOffset, 19);
    expect(controller.value.selection.extentOffset, 19);

    // Double tapping the first space selects the space.
    await tester.pump(const Duration(milliseconds: 500));
    await tester.tapAt(textOffsetToPosition(tester, 0));
    await tester.pump(const Duration(milliseconds: 50));
    await tester.tapAt(textOffsetToPosition(tester, 0));
    await tester.pumpAndSettle();
    expect(controller.value.selection, isNotNull);
    expect(controller.value.selection.baseOffset, 0);
    expect(controller.value.selection.extentOffset, 1);

    // Put the cursor at the end of the field.
    await tester.tapAt(textOffsetToPosition(tester, 19));
    expect(controller.value.selection, isNotNull);
    expect(controller.value.selection.baseOffset, 19);
    expect(controller.value.selection.extentOffset, 19);

    // Double tapping the last space selects all previous contiguous spaces on
    // both lines and the previous word.
    await tester.pump(const Duration(milliseconds: 500));
    await tester.tapAt(textOffsetToPosition(tester, 14));
    await tester.pump(const Duration(milliseconds: 50));
    await tester.tapAt(textOffsetToPosition(tester, 14));
    await tester.pumpAndSettle();
    expect(controller.value.selection, isNotNull);
    expect(controller.value.selection.baseOffset, 6);
    expect(controller.value.selection.extentOffset, 14);
  }, variant: const TargetPlatformVariant(<TargetPlatform>{ TargetPlatform.iOS }));

  testWidgets('double tapping a space selects the space on Mac', (WidgetTester tester) async {
    final TextEditingController controller = TextEditingController(
      text: ' blah blah',
    );
    await tester.pumpWidget(
      CupertinoApp(
        home: Center(
          child: CupertinoTextField(
            controller: controller,
          ),
        ),
      ),
    );

    expect(controller.value.selection, isNotNull);
    expect(controller.value.selection.baseOffset, -1);
    expect(controller.value.selection.extentOffset, -1);

    // Put the cursor at the end of the field.
    await tester.tapAt(textOffsetToPosition(tester, 10));
    expect(controller.value.selection, isNotNull);
    expect(controller.value.selection.baseOffset, 10);
    expect(controller.value.selection.extentOffset, 10);

    // Double tapping the second space selects it.
    await tester.pump(const Duration(milliseconds: 500));
    await tester.tapAt(textOffsetToPosition(tester, 5));
    await tester.pump(const Duration(milliseconds: 50));
    await tester.tapAt(textOffsetToPosition(tester, 5));
    await tester.pumpAndSettle();

    expect(controller.value.selection, isNotNull);
    expect(controller.value.selection.baseOffset, 5);
    expect(controller.value.selection.extentOffset, 6);

    // Tap at the end of the text to move the selection to the end. On some
    // platforms, the context menu "Cut" button blocks this tap, so move it out
    // of the way by an Offset.
    await tester.tapAt(textOffsetToPosition(tester, 10) + const Offset(200.0, 0.0));
    expect(controller.value.selection, isNotNull);
    expect(controller.value.selection.baseOffset, 10);
    expect(controller.value.selection.extentOffset, 10);

    // Double tapping the first space selects it.
    await tester.pump(const Duration(milliseconds: 500));
    await tester.tapAt(textOffsetToPosition(tester, 0));
    await tester.pump(const Duration(milliseconds: 50));
    await tester.tapAt(textOffsetToPosition(tester, 0));
    await tester.pumpAndSettle();
    expect(controller.value.selection, isNotNull);
    expect(controller.value.selection.baseOffset, 0);
    expect(controller.value.selection.extentOffset, 1);
  }, variant: const TargetPlatformVariant(<TargetPlatform>{ TargetPlatform.macOS }));

  testWidgets('double clicking a space selects the space on Mac', (WidgetTester tester) async {
    final TextEditingController controller = TextEditingController(
      text: ' blah blah',
    );
    await tester.pumpWidget(
      CupertinoApp(
        home: Center(
          child: CupertinoTextField(
            controller: controller,
          ),
        ),
      ),
    );

    expect(controller.value.selection, isNotNull);
    expect(controller.value.selection.baseOffset, -1);
    expect(controller.value.selection.extentOffset, -1);

    // Put the cursor at the end of the field.
    final TestGesture gesture = await tester.startGesture(
      textOffsetToPosition(tester, 10),
      pointer: 7,
      kind: PointerDeviceKind.mouse,
    );
    await tester.pump();
    await gesture.up();
    expect(controller.value.selection, isNotNull);
    expect(controller.value.selection.baseOffset, 10);
    expect(controller.value.selection.extentOffset, 10);

    // Double tapping the second space selects it.
    await tester.pump(const Duration(milliseconds: 500));
    await gesture.down(textOffsetToPosition(tester, 5));
    await tester.pump();
    await gesture.up();
    await tester.pump(const Duration(milliseconds: 50));
    await gesture.down(textOffsetToPosition(tester, 5));
    await tester.pump();
    await gesture.up();
    await tester.pumpAndSettle();
    expect(controller.value.selection, isNotNull);
    expect(controller.value.selection.baseOffset, 5);
    expect(controller.value.selection.extentOffset, 6);

    // Put the cursor at the end of the field.
    await gesture.down(textOffsetToPosition(tester, 10));
    await tester.pump();
    await gesture.up();
    expect(controller.value.selection, isNotNull);
    expect(controller.value.selection.baseOffset, 10);
    expect(controller.value.selection.extentOffset, 10);

    // Double tapping the first space selects it.
    await tester.pump(const Duration(milliseconds: 500));
    await gesture.down(textOffsetToPosition(tester, 0));
    await tester.pump();
    await gesture.up();
    await tester.pump(const Duration(milliseconds: 50));
    await gesture.down(textOffsetToPosition(tester, 0));
    await tester.pump();
    await gesture.up();
    await tester.pumpAndSettle();
    expect(controller.value.selection, isNotNull);
    expect(controller.value.selection.baseOffset, 0);
    expect(controller.value.selection.extentOffset, 1);
  }, variant: const TargetPlatformVariant(<TargetPlatform>{ TargetPlatform.macOS }));

  testWidgets(
    'An obscured CupertinoTextField is not selectable when disabled',
    (WidgetTester tester) async {
      final TextEditingController controller = TextEditingController(
        text: 'Atwater Peel Sherbrooke Bonaventure',
      );
      await tester.pumpWidget(
        CupertinoApp(
          home: Center(
            child: CupertinoTextField(
              controller: controller,
              obscureText: true,
              enableInteractiveSelection: false,
            ),
          ),
        ),
      );

      final Offset textFieldStart = tester.getTopLeft(find.byType(CupertinoTextField));

      await tester.tapAt(textFieldStart + const Offset(150.0, 5.0));
      await tester.pump(const Duration(milliseconds: 50));
      final TestGesture gesture =
         await tester.startGesture(textFieldStart + const Offset(150.0, 5.0));
      // Hold the press.
      await tester.pump(const Duration(milliseconds: 500));

      // Nothing is selected despite the double tap long press gesture.
      expect(
        controller.selection,
        const TextSelection(baseOffset: 35, extentOffset: 35),
      );

      // The selection menu is not present.
      expect(find.byType(CupertinoButton), findsNWidgets(0));

      await gesture.up();
      await tester.pump();

      // Still nothing selected and no selection menu.
      expect(
        controller.selection,
        const TextSelection(baseOffset: 35, extentOffset: 35),
      );
      expect(find.byType(CupertinoButton), findsNWidgets(0));
    },
  );

  testWidgets(
    'A read-only obscured CupertinoTextField is not selectable',
        (WidgetTester tester) async {
      final TextEditingController controller = TextEditingController(
        text: 'Atwater Peel Sherbrooke Bonaventure',
      );
      await tester.pumpWidget(
        CupertinoApp(
          home: Center(
            child: CupertinoTextField(
              controller: controller,
              obscureText: true,
              readOnly: true,
            ),
          ),
        ),
      );

      final Offset textFieldStart = tester.getTopLeft(find.byType(CupertinoTextField));

      await tester.tapAt(textFieldStart + const Offset(150.0, 5.0));
      await tester.pump(const Duration(milliseconds: 50));
      final TestGesture gesture =
      await tester.startGesture(textFieldStart + const Offset(150.0, 5.0));
      // Hold the press.
      await tester.pump(const Duration(milliseconds: 500));

      // Nothing is selected despite the double tap long press gesture.
      expect(
        controller.selection,
        const TextSelection(baseOffset: 35, extentOffset: 35),
      );

      // The selection menu is not present.
      expect(find.byType(CupertinoButton), findsNWidgets(0));

      await gesture.up();
      await tester.pump();

      // Still nothing selected and no selection menu.
      expect(
        controller.selection,
        const TextSelection.collapsed(offset: 35),
      );
      expect(find.byType(CupertinoButton), findsNWidgets(0));
    },
  );

  testWidgets(
    'An obscured CupertinoTextField is selectable by default',
    (WidgetTester tester) async {
      final TextEditingController controller = TextEditingController(
        text: 'Atwater Peel Sherbrooke Bonaventure',
      );
      await tester.pumpWidget(
        CupertinoApp(
          home: Center(
            child: CupertinoTextField(
              controller: controller,
              obscureText: true,
            ),
          ),
        ),
      );

      final Offset textFieldStart = tester.getTopLeft(find.byType(CupertinoTextField));

      await tester.tapAt(textFieldStart + const Offset(150.0, 5.0));
      await tester.pump(const Duration(milliseconds: 50));
      final TestGesture gesture =
         await tester.startGesture(textFieldStart + const Offset(150.0, 5.0));
      // Hold the press.
      await tester.pumpAndSettle();

      // The obscured text is treated as one word, should select all
      expect(
        controller.selection,
        const TextSelection(baseOffset: 0, extentOffset: 35),
      );

      // Selected text shows paste toolbar buttons.
      expect(find.byType(CupertinoButton), isContextMenuProvidedByPlatform ? findsNothing : findsNWidgets(1));

      await gesture.up();
      await tester.pump();

      // Still selected.
      expect(
        controller.selection,
        const TextSelection(baseOffset: 0, extentOffset: 35),
      );
      expect(find.byType(CupertinoButton), isContextMenuProvidedByPlatform ? findsNothing : findsNWidgets(1));
    },
  );

  testWidgets('An obscured TextField has correct default context menu', (WidgetTester tester) async {
    final TextEditingController controller = TextEditingController(
      text: 'Atwater Peel Sherbrooke Bonaventure',
    );

    await tester.pumpWidget(
      CupertinoApp(
        home: Center(
          child: CupertinoTextField(
            controller: controller,
            obscureText: true,
          ),
        ),
      ),
    );

    final Offset textFieldStart = tester.getCenter(find.byType(CupertinoTextField));

    await tester.tapAt(textFieldStart + const Offset(150.0, 5.0));
    await tester.pump(const Duration(milliseconds: 50));
    await tester.longPressAt(textFieldStart + const Offset(150.0, 5.0));
    await tester.pump();

    // Should only have paste option when whole obscure text is selected.
    expect(find.text('Paste'), findsOneWidget);
    expect(find.text('Copy'), findsNothing);
    expect(find.text('Cut'), findsNothing);
    expect(find.text('Select All'), findsNothing);

    // Tap to cancel selection.
    final Offset textFieldEnd = tester.getTopRight(find.byType(CupertinoTextField));
    await tester.tapAt(textFieldEnd + const Offset(-10.0, 5.0));
    await tester.pump(const Duration(milliseconds: 50));
    // Long tap at the end.
    await tester.longPressAt(textFieldEnd + const Offset(-10.0, 5.0));
    await tester.pump();

    // Should have paste and select all options when collapse.
    expect(find.text('Paste'), findsOneWidget);
    expect(find.text('Select All'), findsOneWidget);
    expect(find.text('Copy'), findsNothing);
    expect(find.text('Cut'), findsNothing);
  }, skip: isContextMenuProvidedByPlatform); // [intended] only applies to platforms where we supply the context menu.

  testWidgets(
    'long press selects the word at the long press position and shows toolbar on non-Apple platforms',
    (WidgetTester tester) async {
      final TextEditingController controller = TextEditingController(
        text: 'Atwater Peel Sherbrooke Bonaventure',
      );
      await tester.pumpWidget(
        CupertinoApp(
          home: Center(
            child: CupertinoTextField(
              controller: controller,
            ),
          ),
        ),
      );

      final Offset textFieldStart = tester.getTopLeft(find.byType(CupertinoTextField));

      await tester.longPressAt(textFieldStart + const Offset(50.0, 5.0));
      await tester.pumpAndSettle();

      // Select word, 'Atwater, on long press.
      expect(
        controller.selection,
        const TextSelection(baseOffset: 0, extentOffset: 7, affinity: TextAffinity.upstream),
      );

      // Non-Collapsed toolbar shows 4 buttons.
      expect(find.byType(CupertinoButton), isContextMenuProvidedByPlatform ? findsNothing : findsNWidgets(4));
    },
    variant: TargetPlatformVariant.all(excluding: <TargetPlatform>{ TargetPlatform.iOS, TargetPlatform.macOS }),
  );

  testWidgets(
    'long press moves cursor to the exact long press position and shows toolbar on Apple platforms',
    (WidgetTester tester) async {
      final TextEditingController controller = TextEditingController(
        text: 'Atwater Peel Sherbrooke Bonaventure',
      );
      await tester.pumpWidget(
        CupertinoApp(
          home: Center(
            child: CupertinoTextField(
              controller: controller,
            ),
          ),
        ),
      );

      final Offset textFieldStart = tester.getTopLeft(find.byType(CupertinoTextField));

      await tester.longPressAt(textFieldStart + const Offset(50.0, 5.0));
      await tester.pumpAndSettle();

      // Collapsed cursor for iOS long press.
      expect(
        controller.selection,
        const TextSelection.collapsed(offset: 3, affinity: TextAffinity.upstream),
      );

      // Collapsed toolbar shows 2 buttons.
      expect(
        find.byType(CupertinoButton),
        isContextMenuProvidedByPlatform
            ? findsNothing
            : defaultTargetPlatform == TargetPlatform.iOS
                ? findsNWidgets(2)
                : findsNWidgets(1),
      );
    },
    variant: const TargetPlatformVariant(<TargetPlatform>{ TargetPlatform.iOS, TargetPlatform.macOS }),
  );

  testWidgets(
    'long press tap cannot initiate a double tap',
    (WidgetTester tester) async {
      final TextEditingController controller = TextEditingController(
        text: 'Atwater Peel Sherbrooke Bonaventure',
      );
      await tester.pumpWidget(
        CupertinoApp(
          home: Center(
            child: CupertinoTextField(
              controller: controller,
            ),
          ),
        ),
      );

      final Offset ePos = textOffsetToPosition(tester, 6); // Index of 'Atwate|r'

      await tester.longPressAt(ePos);
      await tester.pump(const Duration(milliseconds: 50));

      final bool isTargetPlatformMobile = defaultTargetPlatform == TargetPlatform.iOS;
      if (kIsWeb) {
        expect(find.byType(CupertinoButton), findsNothing);
      } else {
        expect(find.byType(CupertinoButton), findsNWidgets(isTargetPlatformMobile ? 2 : 1));
      }
      expect(controller.selection.isCollapsed, isTrue);
      expect(controller.selection.baseOffset, 6);

      // Tap in a slightly different position to avoid hitting the context menu
      // on desktop.
      final Offset secondTapPos = isTargetPlatformMobile
          ? ePos
          : ePos + const Offset(-1.0, 0.0);
      await tester.tapAt(secondTapPos);
      await tester.pump();

      // The cursor does not move and the toolbar is toggled.
      expect(controller.selection.isCollapsed, isTrue);
      expect(controller.selection.baseOffset, 6);

      // The toolbar from the long press is now dismissed by the second tap.
      expect(find.byType(CupertinoButton), findsNothing);
  }, variant: const TargetPlatformVariant(<TargetPlatform>{ TargetPlatform.iOS,  TargetPlatform.macOS }));

  testWidgets(
    'long press drag selects word by word and shows toolbar on lift on non-Apple platforms',
    (WidgetTester tester) async {
      final TextEditingController controller = TextEditingController(
        text: 'Atwater Peel Sherbrooke Bonaventure',
      );
      await tester.pumpWidget(
        CupertinoApp(
          home: Center(
            child: CupertinoTextField(
              controller: controller,
            ),
          ),
        ),
      );

      final Offset textFieldStart = tester.getTopLeft(find.byType(CupertinoTextField));

      final TestGesture gesture =
          await tester.startGesture(textFieldStart + const Offset(50.0, 5.0));
      await tester.pump(const Duration(milliseconds: 500));

      // Long press on non-Apple platforms selects the word at the long press position.
      expect(
        controller.selection,
        const TextSelection(baseOffset: 0, extentOffset: 7, affinity: TextAffinity.upstream),
      );
      // Toolbar only shows up on long press up.
      expect(find.byType(CupertinoButton), findsNothing);

      await gesture.moveBy(const Offset(100, 0));
      await tester.pump();

      // The selection is extended word by word to the drag position.
      expect(
        controller.selection,
        const TextSelection(baseOffset: 0, extentOffset: 12, affinity: TextAffinity.upstream),
      );
      expect(find.byType(CupertinoButton), findsNothing);

      await gesture.moveBy(const Offset(200, 0));
      await tester.pump();

      // The selection is extended word by word to the drag position.
      expect(
        controller.selection,
        const TextSelection(baseOffset: 0, extentOffset: 23, affinity: TextAffinity.upstream),
      );
      expect(find.byType(CupertinoButton), findsNothing);

      await gesture.up();
      await tester.pumpAndSettle();

      // The selection isn't affected by the gesture lift.
      expect(
        controller.selection,
        const TextSelection(baseOffset: 0, extentOffset: 23, affinity: TextAffinity.upstream),
      );
      // The toolbar now shows up.
      expect(find.byType(CupertinoButton), isContextMenuProvidedByPlatform ? findsNothing : findsNWidgets(4));
    },
    variant: TargetPlatformVariant.all(excluding: <TargetPlatform>{ TargetPlatform.iOS, TargetPlatform.macOS }),
  );

  testWidgets(
    'long press drag moves the cursor under the drag and shows toolbar on lift on Apple platforms',
    (WidgetTester tester) async {
      final TextEditingController controller = TextEditingController(
        text: 'Atwater Peel Sherbrooke Bonaventure',
      );
      await tester.pumpWidget(
        CupertinoApp(
          home: Center(
            child: CupertinoTextField(
              controller: controller,
            ),
          ),
        ),
      );

      final Offset textFieldStart = tester.getTopLeft(find.byType(CupertinoTextField));

      final TestGesture gesture =
          await tester.startGesture(textFieldStart + const Offset(50.0, 5.0));
      await tester.pump(const Duration(milliseconds: 500));

      // Long press on iOS shows collapsed selection cursor.
      expect(
        controller.selection,
        const TextSelection.collapsed(offset: 3, affinity: TextAffinity.upstream),
      );
      // Toolbar only shows up on long press up.
      expect(find.byType(CupertinoButton), findsNothing);

      await gesture.moveBy(const Offset(50, 0));
      await tester.pump();

      // The selection position is now moved with the drag.
      expect(
        controller.selection,
        const TextSelection.collapsed(offset: 6, affinity: TextAffinity.upstream),
      );
      expect(find.byType(CupertinoButton), findsNothing);

      await gesture.moveBy(const Offset(50, 0));
      await tester.pump();

      // The selection position is now moved with the drag.
      expect(
        controller.selection,
        const TextSelection.collapsed(offset: 9, affinity: TextAffinity.upstream),
      );
      expect(find.byType(CupertinoButton), findsNothing);

      await gesture.up();
      await tester.pumpAndSettle();

      // The selection isn't affected by the gesture lift.
      expect(
        controller.selection,
        const TextSelection.collapsed(offset: 9, affinity: TextAffinity.upstream),
      );
      // The toolbar now shows up.
      expect(
        find.byType(CupertinoButton),
        isContextMenuProvidedByPlatform
            ? findsNothing
            : defaultTargetPlatform == TargetPlatform.iOS
                ? findsNWidgets(2)
                : findsNWidgets(1),
      );
    },
    variant: const TargetPlatformVariant(<TargetPlatform>{ TargetPlatform.iOS, TargetPlatform.macOS }),
  );

  testWidgets('long press drag can edge scroll on non-Apple platforms', (WidgetTester tester) async {
    final TextEditingController controller = TextEditingController(
      text: 'Atwater Peel Sherbrooke Bonaventure Angrignon Peel Côte-des-Neiges',
    );
    await tester.pumpWidget(
      CupertinoApp(
        home: Center(
          child: CupertinoTextField(
            controller: controller,
          ),
        ),
      ),
    );

    final RenderEditable renderEditable = findRenderEditable(tester);

    List<TextSelectionPoint> lastCharEndpoint = renderEditable.getEndpointsForSelection(
      const TextSelection.collapsed(offset: 66), // Last character's position.
    );

    expect(lastCharEndpoint.length, 1);
    // Just testing the test and making sure that the last character is off
    // the right side of the screen.
    expect(lastCharEndpoint[0].point.dx, moreOrLessEquals(1094.73, epsilon: 0.25));

    final Offset textfieldStart = tester.getTopLeft(find.byType(CupertinoTextField));

    final TestGesture gesture =
        await tester.startGesture(textfieldStart);
    await tester.pump(const Duration(milliseconds: 500));

    expect(
      controller.selection,
      const TextSelection(baseOffset: 0, extentOffset: 7, affinity: TextAffinity.upstream),
    );
    expect(find.byType(CupertinoButton), findsNothing);

    await gesture.moveBy(const Offset(950, 5));
    // To the edge of the screen basically.
    await tester.pump();
    expect(
      controller.selection,
      const TextSelection(baseOffset: 0, extentOffset: 59),
    );
    // Keep moving out.
    await gesture.moveBy(const Offset(1, 0));
    await tester.pump();
    expect(
      controller.selection,
      const TextSelection(baseOffset: 0, extentOffset: 66),
    );
    await gesture.moveBy(const Offset(1, 0));
    await tester.pump();
    expect(
      controller.selection,
      const TextSelection(baseOffset: 0, extentOffset: 66, affinity: TextAffinity.upstream),
    ); // We're at the edge now.
    expect(find.byType(CupertinoButton), findsNothing);

    await gesture.up();
    await tester.pumpAndSettle();

    // The selection isn't affected by the gesture lift.
    expect(
      controller.selection,
      const TextSelection(baseOffset: 0, extentOffset: 66, affinity: TextAffinity.upstream),
    );
    // The toolbar now shows up.
    expect(find.byType(CupertinoButton), isContextMenuProvidedByPlatform ? findsNothing : findsNWidgets(3));

    lastCharEndpoint = renderEditable.getEndpointsForSelection(
      const TextSelection.collapsed(offset: 66), // Last character's position.
    );

    expect(lastCharEndpoint.length, 1);
    // The last character is now on screen near the right edge.
    expect(lastCharEndpoint[0].point.dx, moreOrLessEquals(785.40, epsilon: 1));

    final List<TextSelectionPoint> firstCharEndpoint = renderEditable.getEndpointsForSelection(
      const TextSelection.collapsed(offset: 0), // First character's position.
    );
    expect(firstCharEndpoint.length, 1);
    // The first character is now offscreen to the left.
    expect(firstCharEndpoint[0].point.dx, moreOrLessEquals(-309.30, epsilon: 1));
  }, variant: TargetPlatformVariant.all(excluding: <TargetPlatform>{ TargetPlatform.iOS, TargetPlatform.macOS }));

  testWidgets('long press drag can edge scroll on Apple platforms', (WidgetTester tester) async {
    final TextEditingController controller = TextEditingController(
      text: 'Atwater Peel Sherbrooke Bonaventure Angrignon Peel Côte-des-Neiges',
    );
    await tester.pumpWidget(
      CupertinoApp(
        home: Center(
          child: CupertinoTextField(
            controller: controller,
          ),
        ),
      ),
    );

    final RenderEditable renderEditable = tester.renderObject<RenderEditable>(
      find.byElementPredicate((Element element) => element.renderObject is RenderEditable).last,
    );

    List<TextSelectionPoint> lastCharEndpoint = renderEditable.getEndpointsForSelection(
      const TextSelection.collapsed(offset: 66), // Last character's position.
    );

    expect(lastCharEndpoint.length, 1);
    // Just testing the test and making sure that the last character is off
    // the right side of the screen.
    expect(lastCharEndpoint[0].point.dx, moreOrLessEquals(1094.73, epsilon: 0.25));

    final Offset textFieldStart = tester.getTopLeft(find.byType(CupertinoTextField));

    final TestGesture gesture =
        await tester.startGesture(textFieldStart + const Offset(300, 5));
    await tester.pump(const Duration(milliseconds: 500));

    expect(
      controller.selection,
      const TextSelection.collapsed(offset: 18, affinity: TextAffinity.upstream),
    );
    expect(find.byType(CupertinoButton), findsNothing);

    await gesture.moveBy(const Offset(600, 0));
    // To the edge of the screen basically.
    await tester.pump();
    expect(
      controller.selection,
      const TextSelection.collapsed(offset: 54, affinity: TextAffinity.upstream),
    );
    // Keep moving out.
    await gesture.moveBy(const Offset(1, 0));
    await tester.pump();
    expect(
      controller.selection,
      const TextSelection.collapsed(offset: 61, affinity: TextAffinity.upstream),
    );
    await gesture.moveBy(const Offset(1, 0));
    await tester.pump();
    expect(
      controller.selection,
      const TextSelection.collapsed(offset: 66, affinity: TextAffinity.upstream),
    ); // We're at the edge now.
    expect(find.byType(CupertinoButton), findsNothing);

    await gesture.up();
    await tester.pumpAndSettle();

    // The selection isn't affected by the gesture lift.
    expect(
      controller.selection,
      const TextSelection.collapsed(offset: 66, affinity: TextAffinity.upstream),
    );
    // The toolbar now shows up.
    final int toolbarButtons;
    if (isContextMenuProvidedByPlatform) {
      toolbarButtons = 0;
    } else if (defaultTargetPlatform == TargetPlatform.iOS) {
      toolbarButtons = 2;
    } else {
      // MacOS has no 'Select all' button.
      toolbarButtons = 1;
    }
    expect(find.byType(CupertinoButton), findsNWidgets(toolbarButtons));

    lastCharEndpoint = renderEditable.getEndpointsForSelection(
      const TextSelection.collapsed(offset: 66), // Last character's position.
    );

    expect(lastCharEndpoint.length, 1);
    // The last character is now on screen.
    expect(lastCharEndpoint[0].point.dx, moreOrLessEquals(784.73, epsilon: 0.25));

    final List<TextSelectionPoint> firstCharEndpoint = renderEditable.getEndpointsForSelection(
      const TextSelection.collapsed(offset: 0), // First character's position.
    );
    expect(firstCharEndpoint.length, 1);
    // The first character is now offscreen to the left.
    expect(firstCharEndpoint[0].point.dx, moreOrLessEquals(-310.20, epsilon: 0.25));
  }, variant: const TargetPlatformVariant(<TargetPlatform>{ TargetPlatform.iOS,  TargetPlatform.macOS }));

  testWidgets(
    'long tap after a double tap select is not affected',
    (WidgetTester tester) async {
      final TextEditingController controller = TextEditingController(
        text: 'Atwater Peel Sherbrooke Bonaventure',
      );
      // On iOS/iPadOS, during a tap we select the edge of the word closest to the tap.
      // On macOS, we select the precise position of the tap.
      final bool isTargetPlatformMobile = defaultTargetPlatform == TargetPlatform.iOS;
      await tester.pumpWidget(
        CupertinoApp(
          home: Center(
            child: CupertinoTextField(
              controller: controller,
            ),
          ),
        ),
      );

      final Offset pPos = textOffsetToPosition(tester, 9); // Index of 'P|eel'
      final Offset ePos = textOffsetToPosition(tester, 6); // Index of 'Atwate|r'

      await tester.tapAt(pPos);
      await tester.pump(const Duration(milliseconds: 50));
      // First tap moved the cursor to the beginning of the second word.
      expect(controller.selection.isCollapsed, isTrue);
      expect(controller.selection.baseOffset, isTargetPlatformMobile ? 12 : 9);
      await tester.tapAt(pPos);
      await tester.pump(const Duration(milliseconds: 500));

      await tester.longPressAt(ePos);
      await tester.pumpAndSettle();

      // Plain collapsed selection at the exact tap position.
      expect(
        controller.selection,
        const TextSelection.collapsed(offset: 6),
      );

      // Long press toolbar.
      final int toolbarButtons;
      if (isContextMenuProvidedByPlatform) {
        toolbarButtons = 0;
      } else if (defaultTargetPlatform == TargetPlatform.iOS) {
        toolbarButtons = 2;
      } else {
        // MacOS has no 'Select all' button.
        toolbarButtons = 1;
      }
      expect(find.byType(CupertinoButton), findsNWidgets(toolbarButtons));
  }, variant: const TargetPlatformVariant(<TargetPlatform>{ TargetPlatform.iOS,  TargetPlatform.macOS }));

  testWidgets(
    'double tap after a long tap is not affected',
    (WidgetTester tester) async {
      final TextEditingController controller = TextEditingController(
        text: 'Atwater Peel Sherbrooke Bonaventure',
      );
      // On iOS/iPadOS, during a tap we select the edge of the word closest to the tap.
      // On macOS, we select the precise position of the tap.
      final bool isTargetPlatformMobile = defaultTargetPlatform == TargetPlatform.iOS;
      await tester.pumpWidget(
        CupertinoApp(
          home: Center(
            child: CupertinoTextField(
              controller: controller,
            ),
          ),
        ),
      );

      // Use a position higher than wPos to avoid tapping the context menu on
      // desktop.
      final Offset pPos = textOffsetToPosition(tester, 9) + const Offset(0.0, -20.0); // Index of 'P|eel'
      final Offset wPos = textOffsetToPosition(tester, 3); // Index of 'Atw|ater'

      await tester.longPressAt(wPos);
      await tester.pump(const Duration(milliseconds: 50));

      expect(controller.selection.isCollapsed, isTrue);
      expect(controller.selection.baseOffset, 3);
      if (isContextMenuProvidedByPlatform) {
        expect(find.byType(CupertinoButton), findsNothing);
      } else {
        expect(find.byType(CupertinoButton), isTargetPlatformMobile ? findsNWidgets(2) : findsNWidgets(1));
      }

      await tester.tapAt(pPos);
      await tester.pump(const Duration(milliseconds: 50));

      // First tap moved the cursor.
      expect(find.byType(CupertinoButton), findsNothing);
      expect(controller.selection.isCollapsed, isTrue);
      expect(controller.selection.baseOffset, isTargetPlatformMobile ? 12 : 9);

      await tester.tapAt(pPos);
      await tester.pumpAndSettle();

      // Double tap selection.
      expect(
        controller.selection,
        const TextSelection(baseOffset: 8, extentOffset: 12),
      );
      // Shows toolbar.
      expect(find.byType(CupertinoButton), isContextMenuProvidedByPlatform ? findsNothing : findsNWidgets(3));
  }, variant: const TargetPlatformVariant(<TargetPlatform>{ TargetPlatform.iOS,  TargetPlatform.macOS }));

  testWidgets(
    'double tap chains work',
    (WidgetTester tester) async {
      final TextEditingController controller = TextEditingController(
        text: 'Atwater Peel Sherbrooke Bonaventure',
      );
      await tester.pumpWidget(
        CupertinoApp(
          home: Center(
            child: CupertinoTextField(
              controller: controller,
            ),
          ),
        ),
      );

      final Offset textFieldStart = tester.getTopLeft(find.byType(CupertinoTextField));

      await tester.tapAt(textFieldStart + const Offset(50.0, 5.0));
      await tester.pump(const Duration(milliseconds: 50));
      expect(
        controller.selection,
        const TextSelection.collapsed(offset: 7, affinity: TextAffinity.upstream),
      );
      await tester.tapAt(textFieldStart + const Offset(50.0, 5.0));
      await tester.pumpAndSettle();
      expect(
        controller.selection,
        const TextSelection(baseOffset: 0, extentOffset: 7),
      );
      expect(find.byType(CupertinoButton), isContextMenuProvidedByPlatform ? findsNothing : findsNWidgets(3));

      // Double tap selecting the same word somewhere else is fine.
      await tester.tapAt(textFieldStart + const Offset(100.0, 5.0));
      await tester.pump(const Duration(milliseconds: 50));
      // First tap hides the toolbar, and retains the selection.
      expect(
        controller.selection,
        const TextSelection(baseOffset: 0, extentOffset: 7),
      );
      expect(find.byType(CupertinoButton), findsNothing);
      // Second tap shows the toolbar, and retains the selection.
      await tester.tapAt(textFieldStart + const Offset(100.0, 5.0));
      await tester.pumpAndSettle();
      expect(
        controller.selection,
        const TextSelection(baseOffset: 0, extentOffset: 7),
      );
      expect(find.byType(CupertinoButton), isContextMenuProvidedByPlatform ? findsNothing : findsNWidgets(3));

      await tester.tapAt(textFieldStart + const Offset(150.0, 5.0));
      await tester.pump(const Duration(milliseconds: 50));
      // First tap moved the cursor and hides the toolbar.
      expect(
        controller.selection,
        const TextSelection.collapsed(offset: 12, affinity: TextAffinity.upstream),
      );
      expect(find.byType(CupertinoButton), findsNothing);
      await tester.tapAt(textFieldStart + const Offset(150.0, 5.0));
      await tester.pumpAndSettle();
      expect(
        controller.selection,
        const TextSelection(baseOffset: 8, extentOffset: 12),
      );
      expect(find.byType(CupertinoButton), isContextMenuProvidedByPlatform ? findsNothing : findsNWidgets(3));
  }, variant: const TargetPlatformVariant(<TargetPlatform>{ TargetPlatform.iOS }));

  testWidgets('force press selects word', (WidgetTester tester) async {
    final TextEditingController controller = TextEditingController(
      text: 'Atwater Peel Sherbrooke Bonaventure',
    );
    await tester.pumpWidget(
      CupertinoApp(
        home: Center(
          child: CupertinoTextField(
            controller: controller,
          ),
        ),
      ),
    );

    final Offset textFieldStart = tester.getTopLeft(find.byType(CupertinoTextField));

    final int pointerValue = tester.nextPointer;
    final TestGesture gesture = await tester.createGesture();
    await gesture.downWithCustomEvent(
      textFieldStart + const Offset(150.0, 5.0),
      PointerDownEvent(
        pointer: pointerValue,
        position: textFieldStart + const Offset(150.0, 5.0),
        pressure: 3.0,
        pressureMax: 6.0,
        pressureMin: 0.0,
      ),
    );
    // We expect the force press to select a word at the given location.
    expect(
      controller.selection,
      const TextSelection(baseOffset: 8, extentOffset: 12),
    );

    await gesture.up();
    await tester.pumpAndSettle();
    // Shows toolbar.
    final Matcher matchToolbarButtons;
    if (isContextMenuProvidedByPlatform) {
      matchToolbarButtons = findsNothing;
    } else {
      switch (defaultTargetPlatform) {
        case TargetPlatform.macOS:
        case TargetPlatform.iOS:
          matchToolbarButtons = findsNWidgets(3);
          break;
        case TargetPlatform.android:
        case TargetPlatform.fuchsia:
        case TargetPlatform.linux:
        case TargetPlatform.windows:
          matchToolbarButtons = findsNWidgets(4);
          break;
      }
    }
    expect(find.byType(CupertinoButton), matchToolbarButtons);
  });

  testWidgets('force press on unsupported devices falls back to tap', (WidgetTester tester) async {
    final TextEditingController controller = TextEditingController(
      text: 'Atwater Peel Sherbrooke Bonaventure',
    );
    // On iOS/iPadOS, during a tap we select the edge of the word closest to the tap.
    // On macOS, we select the precise position of the tap.
    final bool isTargetPlatformMobile = defaultTargetPlatform == TargetPlatform.iOS;
    await tester.pumpWidget(
      CupertinoApp(
        home: Center(
          child: CupertinoTextField(
            controller: controller,
          ),
        ),
      ),
    );

    final Offset pPos = textOffsetToPosition(tester, 9); // Index of 'P|eel'

    final int pointerValue = tester.nextPointer;
    final TestGesture gesture = await tester.createGesture();
    await gesture.downWithCustomEvent(
      pPos,
      PointerDownEvent(
        pointer: pointerValue,
        position: pPos,
        // iPhone 6 and below report 0 across the board.
        pressure: 0,
        pressureMax: 0,
        pressureMin: 0,
      ),
    );
    await gesture.up();
    // Fall back to a single tap which selects the edge of the word on iOS, and
    // a precise position on macOS.
    expect(controller.selection.isCollapsed, isTrue);
    expect(controller.selection.baseOffset, isTargetPlatformMobile ? 12 : 9);

    await tester.pump();
    // Falling back to a single tap doesn't trigger a toolbar.
    expect(find.byType(CupertinoButton), findsNothing);
  }, variant: const TargetPlatformVariant(<TargetPlatform>{ TargetPlatform.iOS,  TargetPlatform.macOS }));

  testWidgets('Cannot drag one handle past the other', (WidgetTester tester) async {
    final TextEditingController controller = TextEditingController(
      text: 'abc def ghi',
    );
    // On iOS/iPadOS, during a tap we select the edge of the word closest to the tap.
    // On macOS, we select the precise position of the tap.
    final bool isTargetPlatformMobile = defaultTargetPlatform == TargetPlatform.iOS;

    await tester.pumpWidget(
      CupertinoApp(
        home: Center(
          child: CupertinoTextField(
            dragStartBehavior: DragStartBehavior.down,
            controller: controller,
            style: const TextStyle(
              fontFamily: 'Ahem',
              fontSize: 10.0,
            ),
          ),
        ),
      ),
    );

    // Double tap on 'e' to select 'def'.
    final Offset ePos = textOffsetToPosition(tester, 5);
    await tester.tapAt(ePos, pointer: 7);
    await tester.pump(const Duration(milliseconds: 50));
    expect(controller.selection.isCollapsed, isTrue);
    expect(controller.selection.baseOffset, isTargetPlatformMobile ? 7 : 5);
    await tester.tapAt(ePos, pointer: 7);
    await tester.pumpAndSettle();
    expect(controller.selection.baseOffset, 4);
    expect(controller.selection.extentOffset, 7);

    final RenderEditable renderEditable = findRenderEditable(tester);
    final List<TextSelectionPoint> endpoints = globalize(
      renderEditable.getEndpointsForSelection(controller.selection),
      renderEditable,
    );
    expect(endpoints.length, 2);

    // On Mac, the toolbar blocks the drag on the right handle, so hide it.
    final EditableTextState editableTextState = tester.state(find.byType(EditableText));
    editableTextState.hideToolbar(false);
    await tester.pumpAndSettle();

    // Drag the right handle until there's only 1 char selected.
    // We use a small offset because the endpoint is on the very corner
    // of the handle.
    final Offset handlePos = endpoints[1].point;
    Offset newHandlePos = textOffsetToPosition(tester, 5); // Position of 'e'.
    final TestGesture gesture = await tester.startGesture(handlePos, pointer: 7);
    await tester.pump();
    await gesture.moveTo(newHandlePos);
    await tester.pump();
    expect(controller.selection.baseOffset, 4);
    expect(controller.selection.extentOffset, 5);

    newHandlePos = textOffsetToPosition(tester, 2); // Position of 'c'.
    await gesture.moveTo(newHandlePos);
    await tester.pump();
    await gesture.up();
    await tester.pump();

    expect(controller.selection.baseOffset, 4);
    // The selection doesn't move beyond the left handle. There's always at
    // least 1 char selected.
    expect(controller.selection.extentOffset, 5);
  }, variant: const TargetPlatformVariant(<TargetPlatform>{ TargetPlatform.iOS, TargetPlatform.macOS }));

  testWidgets('Dragging between multiple lines keeps the contact point at the same place on the handle on Android', (WidgetTester tester) async {
    final TextEditingController controller = TextEditingController(
      // 11 first line, 19 second line, 17 third line = length 49
      text: 'a big house\njumped over a mouse\nOne more line yay',
    );

    await tester.pumpWidget(
      CupertinoApp(
        home: Center(
          child: CupertinoTextField(
            dragStartBehavior: DragStartBehavior.down,
            controller: controller,
            maxLines: 3,
            minLines: 3,
          ),
        ),
      ),
    );

    // Double tap to select 'over'.
    final Offset pos = textOffsetToPosition(tester, controller.text.indexOf('v'));
    // The first tap.
    TestGesture gesture = await tester.startGesture(pos, pointer: 7);
    await tester.pump();
    await gesture.up();
    await tester.pump();
    await tester.pump(const Duration(milliseconds: 200)); // skip past the frame where the opacity is zero

    // The second tap.
    await gesture.down(pos);
    await tester.pump();
    await gesture.up();
    await tester.pump();

    final TextSelection selection = controller.selection;
    expect(
      controller.selection,
      const TextSelection(
        baseOffset: 19,
        extentOffset: 23,
      ),
    );

    final RenderEditable renderEditable = findRenderEditable(tester);
    List<TextSelectionPoint> endpoints = globalize(
      renderEditable.getEndpointsForSelection(selection),
      renderEditable,
    );
    expect(endpoints.length, 2);

    // Drag the right handle 4 letters to the right.
    // The adjustment moves the tap from the text position to the handle.
    const Offset endHandleAdjustment = Offset(1.0, 6.0);
    Offset handlePos = endpoints[1].point + endHandleAdjustment;
    Offset newHandlePos = textOffsetToPosition(tester, 27) + endHandleAdjustment;
    await tester.pump();
    gesture = await tester.startGesture(handlePos, pointer: 7);
    await tester.pump();
    await gesture.moveTo(newHandlePos);
    await tester.pump();
    await gesture.up();
    await tester.pump();

    expect(
      controller.selection,
      const TextSelection(
        baseOffset: 19,
        extentOffset: 27,
      ),
    );

    // Drag the right handle 1 line down.
    endpoints = globalize(
      renderEditable.getEndpointsForSelection(controller.selection),
      renderEditable,
    );
    handlePos = endpoints[1].point + endHandleAdjustment;
    final Offset toNextLine = Offset(
      0.0,
      findRenderEditable(tester).preferredLineHeight + 3.0,
    );
    newHandlePos = handlePos + toNextLine;
    gesture = await tester.startGesture(handlePos, pointer: 7);
    await tester.pump();
    await gesture.moveTo(newHandlePos);
    await tester.pump();
    await gesture.up();
    await tester.pump();

    expect(
      controller.selection,
      const TextSelection(
        baseOffset: 19,
        extentOffset: 47,
      ),
    );

    // Drag the right handle back up 1 line.
    endpoints = globalize(
      renderEditable.getEndpointsForSelection(controller.selection),
      renderEditable,
    );
    handlePos = endpoints[1].point + endHandleAdjustment;
    newHandlePos = handlePos - toNextLine;
    gesture = await tester.startGesture(handlePos, pointer: 7);
    await tester.pump();
    await gesture.moveTo(newHandlePos);
    await tester.pump();
    await gesture.up();
    await tester.pump();

    expect(
      controller.selection,
      const TextSelection(
        baseOffset: 19,
        extentOffset: 27,
      ),
    );

    // Drag the left handle 4 letters to the left.
    // The adjustment moves the tap from the text position to the handle.
    const Offset startHandleAdjustment = Offset(-1.0, 6.0);
    endpoints = globalize(
      renderEditable.getEndpointsForSelection(controller.selection),
      renderEditable,
    );
    handlePos = endpoints[0].point + startHandleAdjustment;
    newHandlePos = textOffsetToPosition(tester, 15) + startHandleAdjustment;
    gesture = await tester.startGesture(handlePos, pointer: 7);
    await tester.pump();
    await gesture.moveTo(newHandlePos);
    await tester.pump();
    await gesture.up();
    await tester.pump();

    expect(
      controller.selection,
      const TextSelection(
        baseOffset: 15,
        extentOffset: 27,
      ),
    );

    // Drag the left handle 1 line up.
    endpoints = globalize(
      renderEditable.getEndpointsForSelection(controller.selection),
      renderEditable,
    );
    handlePos = endpoints[0].point + startHandleAdjustment;
    newHandlePos = handlePos - toNextLine;
    gesture = await tester.startGesture(handlePos, pointer: 7);
    await tester.pump();
    await gesture.moveTo(newHandlePos);
    await tester.pump();
    await gesture.up();
    await tester.pump();

    expect(
      controller.selection,
      const TextSelection(
        baseOffset: 3,
        extentOffset: 27,
      ),
    );

    // Drag the left handle 1 line back down.
    endpoints = globalize(
      renderEditable.getEndpointsForSelection(controller.selection),
      renderEditable,
    );
    handlePos = endpoints[0].point + startHandleAdjustment;
    newHandlePos = handlePos + toNextLine;
    gesture = await tester.startGesture(handlePos, pointer: 7);
    await tester.pump();
    await gesture.moveTo(newHandlePos);
    await tester.pump();
    await gesture.up();
    await tester.pump();

    expect(
      controller.selection,
      const TextSelection(
        baseOffset: 15,
        extentOffset: 27,
      ),
    );
  },
    variant: const TargetPlatformVariant(<TargetPlatform>{ TargetPlatform.android }),
  );

  testWidgets('Dragging between multiple lines keeps the contact point at the same place on the handle on iOS', (WidgetTester tester) async {
    final TextEditingController controller = TextEditingController(
      // 11 first line, 19 second line, 17 third line = length 49
      text: 'a big house\njumped over a mouse\nOne more line yay',
    );

    await tester.pumpWidget(
      CupertinoApp(
        home: Center(
          child: CupertinoTextField(
            dragStartBehavior: DragStartBehavior.down,
            controller: controller,
            maxLines: 3,
            minLines: 3,
          ),
        ),
      ),
    );

    // Double tap to select 'over'.
    final Offset pos = textOffsetToPosition(tester, controller.text.indexOf('v'));
    // The first tap.
    TestGesture gesture = await tester.startGesture(pos, pointer: 7);
    await tester.pump();
    await gesture.up();
    await tester.pump();
    await tester.pump(const Duration(milliseconds: 200)); // skip past the frame where the opacity is zero

    // The second tap.
    await gesture.down(pos);
    await tester.pump();
    await gesture.up();
    await tester.pump();

    final TextSelection selection = controller.selection;
    expect(
      controller.selection,
      const TextSelection(
        baseOffset: 19,
        extentOffset: 23,
      ),
    );

    final RenderEditable renderEditable = findRenderEditable(tester);
    List<TextSelectionPoint> endpoints = globalize(
      renderEditable.getEndpointsForSelection(selection),
      renderEditable,
    );
    expect(endpoints.length, 2);

    // Drag the right handle 4 letters to the right.
    // The adjustment moves the tap from the text position to the handle.
    const Offset endHandleAdjustment = Offset(1.0, 6.0);
    Offset handlePos = endpoints[1].point + endHandleAdjustment;
    Offset newHandlePos = textOffsetToPosition(tester, 27) + endHandleAdjustment;
    await tester.pump();
    gesture = await tester.startGesture(handlePos, pointer: 7);
    await tester.pump();
    await gesture.moveTo(newHandlePos);
    await tester.pump();
    await gesture.up();
    await tester.pump();

    expect(
      controller.selection,
      const TextSelection(
        baseOffset: 19,
        extentOffset: 27,
      ),
    );

    // Drag the right handle 1 line down.
    endpoints = globalize(
      renderEditable.getEndpointsForSelection(controller.selection),
      renderEditable,
    );
    handlePos = endpoints[1].point + endHandleAdjustment;
    final double lineHeight = findRenderEditable(tester).preferredLineHeight;
    final Offset toNextLine = Offset(0.0, lineHeight + 3.0);
    newHandlePos = handlePos + toNextLine;
    gesture = await tester.startGesture(handlePos, pointer: 7);
    await tester.pump();
    await gesture.moveTo(newHandlePos);
    await tester.pump();
    await gesture.up();
    await tester.pump();

    expect(
      controller.selection,
      const TextSelection(
        baseOffset: 19,
        extentOffset: 47,
      ),
    );

    // Drag the right handle back up 1 line.
    endpoints = globalize(
      renderEditable.getEndpointsForSelection(controller.selection),
      renderEditable,
    );
    handlePos = endpoints[1].point + endHandleAdjustment;
    newHandlePos = handlePos - toNextLine;
    gesture = await tester.startGesture(handlePos, pointer: 7);
    await tester.pump();
    await gesture.moveTo(newHandlePos);
    await tester.pump();
    await gesture.up();
    await tester.pump();

    expect(
      controller.selection,
      const TextSelection(
        baseOffset: 19,
        extentOffset: 27,
      ),
    );

    // Drag the left handle 4 letters to the left.
    // The adjustment moves the tap from the text position to the handle.
    final Offset startHandleAdjustment = Offset(-1.0, -lineHeight + 6.0);
    endpoints = globalize(
      renderEditable.getEndpointsForSelection(controller.selection),
      renderEditable,
    );
    handlePos = endpoints[0].point + startHandleAdjustment;
    newHandlePos = textOffsetToPosition(tester, 15) + startHandleAdjustment;
    gesture = await tester.startGesture(handlePos, pointer: 7);
    await tester.pump();
    await gesture.moveTo(newHandlePos);
    await tester.pump();
    await gesture.up();
    await tester.pump();

    // On Apple platforms, dragging the base handle makes it the extent.
    expect(
      controller.selection,
      const TextSelection(
        baseOffset: 27,
        extentOffset: 15,
      ),
    );

    // Drag the left handle 1 line up.
    endpoints = globalize(
      renderEditable.getEndpointsForSelection(controller.selection),
      renderEditable,
    );
    handlePos = endpoints[0].point + startHandleAdjustment;
    newHandlePos = handlePos - toNextLine;
    gesture = await tester.startGesture(handlePos, pointer: 7);
    await tester.pump();
    await gesture.moveTo(newHandlePos);
    await tester.pump();
    await gesture.up();
    await tester.pump();

    expect(
      controller.selection,
      const TextSelection(
        baseOffset: 27,
        extentOffset: 3,
      ),
    );

    // Drag the left handle 1 line back down.
    endpoints = globalize(
      renderEditable.getEndpointsForSelection(controller.selection),
      renderEditable,
    );
    handlePos = endpoints[0].point + startHandleAdjustment;
    newHandlePos = handlePos + toNextLine;
    gesture = await tester.startGesture(handlePos, pointer: 7);
    await tester.pump();
    await gesture.moveTo(newHandlePos);
    await tester.pump();
    await gesture.up();
    await tester.pump();

    expect(
      controller.selection,
      const TextSelection(
        baseOffset: 27,
        extentOffset: 15,
      ),
    );
  },
    variant: const TargetPlatformVariant(<TargetPlatform>{ TargetPlatform.iOS }),
  );

  testWidgets('Selection updates on tap down (Desktop platforms)', (WidgetTester tester) async {
    final TextEditingController controller = TextEditingController();

    await tester.pumpWidget(
      CupertinoApp(
        home: Center(
          child: CupertinoTextField(controller: controller),
        ),
      ),
    );

    const String testValue = 'abc def ghi';
    await tester.enterText(find.byType(CupertinoTextField), testValue);
    // Skip past scrolling animation.
    await tester.pump();
    await tester.pump(const Duration(milliseconds: 200));

    final Offset ePos = textOffsetToPosition(tester, 5);
    final Offset gPos = textOffsetToPosition(tester, 8);

    final TestGesture gesture = await tester.startGesture(ePos, kind: PointerDeviceKind.mouse);
    await tester.pumpAndSettle();
    expect(controller.selection.baseOffset, 5);
    expect(controller.selection.extentOffset, 5);

    await gesture.up();
    await tester.pumpAndSettle(kDoubleTapTimeout);

    await gesture.down(gPos);
    await tester.pumpAndSettle();
    expect(controller.selection.baseOffset, 8);
    expect(controller.selection.extentOffset, 8);

    // This should do nothing. The selection is set on tap down on desktop platforms.
    await gesture.up();
    expect(controller.selection.baseOffset, 8);
    expect(controller.selection.extentOffset, 8);
  },
      variant: TargetPlatformVariant.desktop(),
  );

  testWidgets('Selection updates on tap up (Mobile platforms)', (WidgetTester tester) async {
    final TextEditingController controller = TextEditingController();
    final bool isTargetPlatformApple = defaultTargetPlatform == TargetPlatform.iOS;

    await tester.pumpWidget(
      CupertinoApp(
        home: Center(
          child: CupertinoTextField(controller: controller),
        ),
      ),
    );

    const String testValue = 'abc def ghi';
    await tester.enterText(find.byType(CupertinoTextField), testValue);
    // Skip past scrolling animation.
    await tester.pump();
    await tester.pump(const Duration(milliseconds: 200));

    final Offset ePos = textOffsetToPosition(tester, 5);
    final Offset gPos = textOffsetToPosition(tester, 8);

    final TestGesture gesture = await tester.startGesture(ePos, kind: PointerDeviceKind.mouse);
    await gesture.up();
    await tester.pumpAndSettle(kDoubleTapTimeout);

    await gesture.down(gPos);
    await tester.pumpAndSettle();
    expect(controller.selection.baseOffset, 5);
    expect(controller.selection.extentOffset, 5);

    await gesture.up();
    await tester.pumpAndSettle(kDoubleTapTimeout);
    expect(controller.selection.baseOffset, 8);
    expect(controller.selection.extentOffset, 8);

    final TestGesture touchGesture = await tester.startGesture(ePos);
    await touchGesture.up();
    await tester.pumpAndSettle(kDoubleTapTimeout);
    // On iOS, a tap to select, selects the word edge instead of the exact tap position.
    expect(controller.selection.baseOffset, isTargetPlatformApple ? 7 : 5);
    expect(controller.selection.extentOffset, isTargetPlatformApple ? 7 : 5);

    // Selection should stay the same since it is set on tap up for mobile platforms.
    await touchGesture.down(gPos);
    await tester.pump();
    expect(controller.selection.baseOffset, isTargetPlatformApple ? 7 : 5);
    expect(controller.selection.extentOffset, isTargetPlatformApple ? 7 : 5);

    await touchGesture.up();
    await tester.pumpAndSettle();
    expect(controller.selection.baseOffset, 8);
    expect(controller.selection.extentOffset, 8);
  },
      variant: TargetPlatformVariant.mobile(),
  );

  testWidgets('Can select text by dragging with a mouse', (WidgetTester tester) async {
    final TextEditingController controller = TextEditingController();

    await tester.pumpWidget(
      CupertinoApp(
        home: Center(
          child: CupertinoTextField(
            dragStartBehavior: DragStartBehavior.down,
            controller: controller,
            style: const TextStyle(
              fontFamily: 'Ahem',
              fontSize: 10.0,
            ),
          ),
        ),
      ),
    );

    const String testValue = 'abc def ghi';
    await tester.enterText(find.byType(CupertinoTextField), testValue);
    // Skip past scrolling animation.
    await tester.pump();
    await tester.pump(const Duration(milliseconds: 200));

    final Offset ePos = textOffsetToPosition(tester, testValue.indexOf('e'));
    final Offset gPos = textOffsetToPosition(tester, testValue.indexOf('g'));

    final TestGesture gesture = await tester.startGesture(ePos, kind: PointerDeviceKind.mouse);
    await tester.pump();
    await gesture.moveTo(gPos);
    await tester.pump();
    await gesture.up();
    await tester.pumpAndSettle();

    expect(controller.selection.baseOffset, testValue.indexOf('e'));
    expect(controller.selection.extentOffset, testValue.indexOf('g'));
  });

  testWidgets('Continuous dragging does not cause flickering', (WidgetTester tester) async {
    int selectionChangedCount = 0;
    const String testValue = 'abc def ghi';
    final TextEditingController controller = TextEditingController(text: testValue);

    controller.addListener(() {
      selectionChangedCount++;
    });

    await tester.pumpWidget(
      CupertinoApp(
        home: Center(
          child: CupertinoTextField(
            dragStartBehavior: DragStartBehavior.down,
            controller: controller,
            style: const TextStyle(
              fontFamily: 'Ahem',
              fontSize: 10.0,
            ),
          ),
        ),
      ),
    );

    final Offset cPos = textOffsetToPosition(tester, 2); // Index of 'c'.
    final Offset gPos = textOffsetToPosition(tester, 8); // Index of 'g'.
    final Offset hPos = textOffsetToPosition(tester, 9); // Index of 'h'.

    // Drag from 'c' to 'g'.
    final TestGesture gesture = await tester.startGesture(cPos, kind: PointerDeviceKind.mouse);
    await tester.pump();
    await gesture.moveTo(gPos);
    await tester.pumpAndSettle();

    expect(selectionChangedCount, isNonZero);
    selectionChangedCount = 0;
    expect(controller.selection.baseOffset, 2);
    expect(controller.selection.extentOffset, 8);

    // Tiny movement shouldn't cause text selection to change.
    await gesture.moveTo(gPos + const Offset(2.0, 0.0));
    await tester.pumpAndSettle();
    expect(selectionChangedCount, 0);

    // Now a text selection change will occur after a significant movement.
    await gesture.moveTo(hPos);
    await tester.pump();
    await gesture.up();
    await tester.pumpAndSettle();

    expect(selectionChangedCount, 1);
    expect(controller.selection.baseOffset, 2);
    expect(controller.selection.extentOffset, 9);
  });

  testWidgets('Tap does not show handles nor toolbar', (WidgetTester tester) async {
    final TextEditingController controller = TextEditingController(
      text: 'abc def ghi',
    );

    await tester.pumpWidget(
      CupertinoApp(
        home: Center(
          child: CupertinoTextField(controller: controller),
        ),
      ),
    );

    // Tap to trigger the text field.
    await tester.tap(find.byType(CupertinoTextField));
    await tester.pump();

    final EditableTextState editableText = tester.state(find.byType(EditableText));
    expect(editableText.selectionOverlay!.handlesAreVisible, isFalse);
    expect(editableText.selectionOverlay!.toolbarIsVisible, isFalse);
  });

  testWidgets('Long press shows toolbar but not handles', (WidgetTester tester) async {
    final TextEditingController controller = TextEditingController(
      text: 'abc def ghi',
    );

    await tester.pumpWidget(
      CupertinoApp(
        home: Center(
          child: CupertinoTextField(controller: controller),
        ),
      ),
    );

    // Long press to trigger the text field.
    await tester.longPress(find.byType(CupertinoTextField));
    await tester.pump();
    // A long press in Cupertino should position the cursor without any selection.
    expect(controller.selection.isCollapsed, isTrue);

    final EditableTextState editableText = tester.state(find.byType(EditableText));
    expect(editableText.selectionOverlay!.handlesAreVisible, isFalse);
    expect(editableText.selectionOverlay!.toolbarIsVisible, isContextMenuProvidedByPlatform ? isFalse : isTrue);
  });

  testWidgets(
    'Double tap shows handles and toolbar if selection is not collapsed',
    (WidgetTester tester) async {
      final TextEditingController controller = TextEditingController(
        text: 'abc def ghi',
      );

      await tester.pumpWidget(
        CupertinoApp(
          home: Center(
            child: CupertinoTextField(controller: controller),
          ),
        ),
      );

      final Offset hPos = textOffsetToPosition(tester, 9); // Position of 'h'.

      // Double tap on 'h' to select 'ghi'.
      await tester.tapAt(hPos);
      await tester.pump(const Duration(milliseconds: 50));
      await tester.tapAt(hPos);
      await tester.pump();

      final EditableTextState editableText = tester.state(find.byType(EditableText));
      expect(editableText.selectionOverlay!.handlesAreVisible, isTrue);
      expect(editableText.selectionOverlay!.toolbarIsVisible, isContextMenuProvidedByPlatform ? isFalse : isTrue);
    },
  );

  testWidgets(
    'Double tap shows toolbar but not handles if selection is collapsed',
    (WidgetTester tester) async {
      final TextEditingController controller = TextEditingController(
        text: 'abc def ghi',
      );

      await tester.pumpWidget(
        CupertinoApp(
          home: Center(
            child: CupertinoTextField(controller: controller),
          ),
        ),
      );

      final Offset textEndPos = textOffsetToPosition(tester, 11); // Position at the end of text.

      // Double tap to place the cursor at the end.
      await tester.tapAt(textEndPos);
      await tester.pump(const Duration(milliseconds: 50));
      await tester.tapAt(textEndPos);
      await tester.pump();

      final EditableTextState editableText = tester.state(find.byType(EditableText));
      expect(editableText.selectionOverlay!.handlesAreVisible, isFalse);
      expect(editableText.selectionOverlay!.toolbarIsVisible, isContextMenuProvidedByPlatform ? isFalse : isTrue);
    },
  );

  testWidgets(
    'Mouse long press does not show handles nor toolbar',
    (WidgetTester tester) async {
      final TextEditingController controller = TextEditingController(
        text: 'abc def ghi',
      );

      await tester.pumpWidget(
        CupertinoApp(
          home: Center(
            child: CupertinoTextField(controller: controller),
          ),
        ),
      );

      // Long press to trigger the text field.
      final Offset textFieldPos = tester.getCenter(find.byType(CupertinoTextField));
      final TestGesture gesture = await tester.startGesture(
        textFieldPos,
        kind: PointerDeviceKind.mouse,
      );
      await tester.pump(const Duration(seconds: 2));
      await gesture.up();
      await tester.pump();

      final EditableTextState editableText = tester.state(find.byType(EditableText));
      expect(editableText.selectionOverlay!.toolbarIsVisible, isFalse);
      expect(editableText.selectionOverlay!.handlesAreVisible, isFalse);
    },
  );

  testWidgets(
    'Mouse double tap does not show handles nor toolbar',
    (WidgetTester tester) async {
      final TextEditingController controller = TextEditingController(
        text: 'abc def ghi',
      );

      await tester.pumpWidget(
        CupertinoApp(
          home: Center(
            child: CupertinoTextField(controller: controller),
          ),
        ),
      );

      final EditableTextState editableText = tester.state(find.byType(EditableText));

      // Double tap at the end of text.
      final Offset textEndPos = textOffsetToPosition(tester, 11); // Position at the end of text.
      final TestGesture gesture = await tester.startGesture(
        textEndPos,
        kind: PointerDeviceKind.mouse,
      );
      await tester.pump(const Duration(milliseconds: 50));
      await gesture.up();
      await tester.pump();
      await gesture.down(textEndPos);
      await tester.pump();
      await gesture.up();
      await tester.pump();

      expect(editableText.selectionOverlay!.toolbarIsVisible, isFalse);
      expect(editableText.selectionOverlay!.handlesAreVisible, isFalse);

      final Offset hPos = textOffsetToPosition(tester, 9); // Position of 'h'.

      // Double tap on 'h' to select 'ghi'.
      await gesture.down(hPos);
      await tester.pump(const Duration(milliseconds: 50));
      await gesture.up();
      await tester.pump();
      await gesture.down(hPos);
      await tester.pump();
      await gesture.up();
      await tester.pump();

      expect(editableText.selectionOverlay!.handlesAreVisible, isFalse);
      expect(editableText.selectionOverlay!.toolbarIsVisible, isFalse);
    },
  );

  testWidgets('onTap is called upon tap', (WidgetTester tester) async {
    int tapCount = 0;
    await tester.pumpWidget(
      CupertinoApp(
        home: Center(
          child: CupertinoTextField(
            onTap: () => tapCount++,
          ),
        ),
      ),
    );

    expect(tapCount, 0);
    await tester.tap(find.byType(CupertinoTextField));
    await tester.pump();
    expect(tapCount, 1);

    // Wait out the double tap interval so the next tap doesn't end up being
    // recognized as a double tap.
    await tester.pump(const Duration(seconds: 1));

    // Double tap count as one single tap.
    await tester.tap(find.byType(CupertinoTextField));
    await tester.pump(const Duration(milliseconds: 100));
    await tester.tap(find.byType(CupertinoTextField));
    await tester.pump();
    expect(tapCount, 2);
  });

  testWidgets(
    'onTap does not work when the text field is disabled',
    (WidgetTester tester) async {
      int tapCount = 0;
      await tester.pumpWidget(
        CupertinoApp(
          home: Center(
            child: CupertinoTextField(
              enabled: false,
              onTap: () => tapCount++,
            ),
          ),
        ),
      );

      expect(tapCount, 0);
      await tester.tap(find.byType(CupertinoTextField), warnIfMissed: false); // disabled
      await tester.pump();
      expect(tapCount, 0);

      // Wait out the double tap interval so the next tap doesn't end up being
      // recognized as a double tap.
      await tester.pump(const Duration(seconds: 1));

      // Enabling the text field, now it should accept taps.
      await tester.pumpWidget(
        CupertinoApp(
          home: Center(
            child: CupertinoTextField(
              onTap: () => tapCount++,
            ),
          ),
        ),
      );

      await tester.tap(find.byType(CupertinoTextField));
      expect(tapCount, 1);

      await tester.pump(const Duration(seconds: 1));

      // Disable it again.
      await tester.pumpWidget(
        CupertinoApp(
          home: Center(
            child: CupertinoTextField(
              enabled: false,
              onTap: () => tapCount++,
            ),
          ),
        ),
      );
      await tester.tap(find.byType(CupertinoTextField), warnIfMissed: false); // disabled
      await tester.pump();
      expect(tapCount, 1);
    },
  );

  testWidgets('Focus test when the text field is disabled', (WidgetTester tester) async {
    final FocusNode focusNode = FocusNode();
    await tester.pumpWidget(
      CupertinoApp(
        home: Center(
          child: CupertinoTextField(
            focusNode: focusNode,
          ),
        ),
      ),
    );

    expect(focusNode.hasFocus, false); // initial status

    // Should accept requestFocus.
    focusNode.requestFocus();
    await tester.pump();
    expect(focusNode.hasFocus, true);

    // Disable the text field, now it should not accept requestFocus.
    await tester.pumpWidget(
      CupertinoApp(
        home: Center(
          child: CupertinoTextField(
            enabled: false,
            focusNode: focusNode,
          ),
        ),
      ),
    );

    // Should not accept requestFocus.
    focusNode.requestFocus();
    await tester.pump();
    expect(focusNode.hasFocus, false);
  });

  testWidgets(
    'text field respects theme',
    (WidgetTester tester) async {
      await tester.pumpWidget(
        const CupertinoApp(
          theme: CupertinoThemeData(
            brightness: Brightness.dark,
          ),
          home: Center(
            child: CupertinoTextField(),
          ),
        ),
      );

      final BoxDecoration decoration = tester.widget<DecoratedBox>(
        find.descendant(
          of: find.byType(CupertinoTextField),
          matching: find.byType(DecoratedBox),
        ),
      ).decoration as BoxDecoration;

      expect(
        decoration.border!.bottom.color.value,
        0x33FFFFFF,
      );

      await tester.enterText(find.byType(CupertinoTextField), 'smoked meat');
      await tester.pump();

      expect(
        tester.renderObject<RenderEditable>(
          find.byElementPredicate((Element element) => element.renderObject is RenderEditable).last,
        ).text!.style!.color,
        isSameColorAs(CupertinoColors.white),
      );
    },
  );

  testWidgets(
    'Check the toolbar appears below the TextField when there is not enough space above the TextField to show it',
    (WidgetTester tester) async {
      // This is a regression test for
      // https://github.com/flutter/flutter/issues/29808
      const String testValue = 'abc def ghi';
      final TextEditingController controller = TextEditingController();

      await tester.pumpWidget(
        CupertinoApp(
          home: Container(
            padding: const EdgeInsets.all(30),
            child: CupertinoTextField(
              controller: controller,
            ),
          ),
        ),
      );

      await tester.enterText(find.byType(CupertinoTextField), testValue);
      // Tap the selection handle to bring up the "paste / select all" menu.
      await tester.tapAt(textOffsetToPosition(tester, testValue.indexOf('e')));
      await tester.pump();
      await tester.pump(const Duration(milliseconds: 200)); // skip past the frame where the opacity is zero
      RenderEditable renderEditable = findRenderEditable(tester);
      List<TextSelectionPoint> endpoints = globalize(
        renderEditable.getEndpointsForSelection(controller.selection),
        renderEditable,
      );
      await tester.tapAt(endpoints[0].point + const Offset(1.0, 1.0));
      await tester.pump();
      await tester.pump(const Duration(milliseconds: 200)); // skip past the frame where the opacity is zero

      // Verify the selection toolbar position
      Offset toolbarTopLeft = tester.getTopLeft(find.text('Paste'));
      Offset textFieldTopLeft = tester.getTopLeft(find.byType(CupertinoTextField));
      expect(textFieldTopLeft.dy, lessThan(toolbarTopLeft.dy));

      await tester.pumpWidget(
        CupertinoApp(
          home: Container(
            padding: const EdgeInsets.all(150),
            child: CupertinoTextField(
              controller: controller,
            ),
          ),
        ),
      );

      await tester.enterText(find.byType(CupertinoTextField), testValue);
      // Tap the selection handle to bring up the "paste / select all" menu.
      await tester.tapAt(textOffsetToPosition(tester, testValue.indexOf('e')));
      await tester.pump();
      await tester.pump(const Duration(milliseconds: 200)); // skip past the frame where the opacity is zero
      renderEditable = findRenderEditable(tester);
      endpoints = globalize(
        renderEditable.getEndpointsForSelection(controller.selection),
        renderEditable,
      );
      await tester.tapAt(endpoints[0].point + const Offset(1.0, 1.0));
      await tester.pump();
      await tester.pump(const Duration(milliseconds: 200)); // skip past the frame where the opacity is zero

      // Verify the selection toolbar position
      toolbarTopLeft = tester.getTopLeft(find.text('Paste'));
      textFieldTopLeft = tester.getTopLeft(find.byType(CupertinoTextField));
      expect(toolbarTopLeft.dy, lessThan(textFieldTopLeft.dy));
    },
    skip: isContextMenuProvidedByPlatform, // [intended] only applies to platforms where we supply the context menu.
  );

  testWidgets('text field respects keyboardAppearance from theme', (WidgetTester tester) async {
    final List<MethodCall> log = <MethodCall>[];
    tester.binding.defaultBinaryMessenger.setMockMethodCallHandler(SystemChannels.textInput, (MethodCall methodCall) async {
      log.add(methodCall);
      return null;
    });

    await tester.pumpWidget(
      const CupertinoApp(
        theme: CupertinoThemeData(
          brightness: Brightness.dark,
        ),
        home: Center(
          child: CupertinoTextField(),
        ),
      ),
    );

    await tester.showKeyboard(find.byType(EditableText));
    final MethodCall setClient = log.first;
    expect(setClient.method, 'TextInput.setClient');
    expect(((setClient.arguments as List<dynamic>).last as Map<String, dynamic>)['keyboardAppearance'], 'Brightness.dark');
  });

  testWidgets('text field can override keyboardAppearance from theme', (WidgetTester tester) async {
    final List<MethodCall> log = <MethodCall>[];
    tester.binding.defaultBinaryMessenger.setMockMethodCallHandler(SystemChannels.textInput, (MethodCall methodCall) async {
      log.add(methodCall);
      return null;
    });

    await tester.pumpWidget(
      const CupertinoApp(
        theme: CupertinoThemeData(
          brightness: Brightness.dark,
        ),
        home: Center(
          child: CupertinoTextField(
            keyboardAppearance: Brightness.light,
          ),
        ),
      ),
    );

    await tester.showKeyboard(find.byType(EditableText));
    final MethodCall setClient = log.first;
    expect(setClient.method, 'TextInput.setClient');
    expect(((setClient.arguments as List<dynamic>).last as Map<String, dynamic>)['keyboardAppearance'], 'Brightness.light');
  });

  testWidgets('cursorColor respects theme', (WidgetTester tester) async {
    await tester.pumpWidget(
      const CupertinoApp(
        home: CupertinoTextField(),
      ),
    );

    final Finder textFinder = find.byType(CupertinoTextField);
    await tester.tap(textFinder);
    await tester.pump();

    final EditableTextState editableTextState =
    tester.firstState(find.byType(EditableText));
    final RenderEditable renderEditable = editableTextState.renderEditable;

    expect(renderEditable.cursorColor, CupertinoColors.activeBlue.color);

    await tester.pumpWidget(
      const CupertinoApp(
        home: CupertinoTextField(),
        theme: CupertinoThemeData(
          brightness: Brightness.dark,
        ),
      ),
    );

    await tester.pump();
    expect(renderEditable.cursorColor, CupertinoColors.activeBlue.darkColor);

    await tester.pumpWidget(
      const CupertinoApp(
        home: CupertinoTextField(),
        theme: CupertinoThemeData(
          primaryColor: Color(0xFFF44336),
        ),
      ),
    );

    await tester.pump();
    expect(renderEditable.cursorColor, const Color(0xFFF44336));
  });

  testWidgets('cursor can override color from theme', (WidgetTester tester) async {
    const CupertinoDynamicColor cursorColor = CupertinoDynamicColor.withBrightness(
      color: Color(0x12345678),
      darkColor: Color(0x87654321),
    );

    await tester.pumpWidget(
      const CupertinoApp(
        theme: CupertinoThemeData(),
        home: Center(
          child: CupertinoTextField(
            cursorColor: cursorColor,
          ),
        ),
      ),
    );

    EditableText editableText = tester.firstWidget(find.byType(EditableText));
    expect(editableText.cursorColor.value, 0x12345678);

    await tester.pumpWidget(
      const CupertinoApp(
        theme: CupertinoThemeData(brightness: Brightness.dark),
        home: Center(
          child: CupertinoTextField(
            cursorColor: cursorColor,
          ),
        ),
      ),
    );

    editableText = tester.firstWidget(find.byType(EditableText));
    expect(editableText.cursorColor.value, 0x87654321);
  });

  testWidgets('shows selection handles', (WidgetTester tester) async {
    const String testText = 'lorem ipsum';
    final TextEditingController controller = TextEditingController(text: testText);

    await tester.pumpWidget(
      CupertinoApp(
        theme: const CupertinoThemeData(),
        home: Center(
          child: CupertinoTextField(
            controller: controller,
          ),
        ),
      ),
    );

    final RenderEditable renderEditable =
      tester.state<EditableTextState>(find.byType(EditableText)).renderEditable;

    await tester.tapAt(textOffsetToPosition(tester, 5));
    renderEditable.selectWord(cause: SelectionChangedCause.longPress);
    await tester.pumpAndSettle();

    final List<Widget> transitions =
      find.byType(FadeTransition).evaluate().map((Element e) => e.widget).toList();
    expect(transitions.length, 2);
    final FadeTransition left = transitions[0] as FadeTransition;
    final FadeTransition right = transitions[1] as FadeTransition;

    expect(left.opacity.value, equals(1.0));
    expect(right.opacity.value, equals(1.0));
  }, variant: const TargetPlatformVariant(<TargetPlatform>{ TargetPlatform.iOS, TargetPlatform.macOS }));

  testWidgets('when CupertinoTextField would be blocked by keyboard, it is shown with enough space for the selection handle', (WidgetTester tester) async {
    final ScrollController scrollController = ScrollController();
    final TextEditingController controller = TextEditingController();

    await tester.pumpWidget(CupertinoApp(
      theme: const CupertinoThemeData(),
      home: Center(
        child: ListView(
          controller: scrollController,
          children: <Widget>[
            Container(height: 583), // Push field almost off screen.
            CupertinoTextField(controller: controller),
            Container(height: 1000),
          ],
        ),
      ),
    ));

    // Tap the TextField to put the cursor into it and bring it into view.
    expect(scrollController.offset, 0.0);
    await tester.tap(find.byType(CupertinoTextField));
    await tester.pumpAndSettle();

    // The ListView has scrolled to keep the TextField and cursor handle
    // visible.
<<<<<<< HEAD
    expect(scrollController.offset, 28.0);
=======
    expect(scrollController.offset, 25.0);
>>>>>>> b75f1a94
  });

  testWidgets('disabled state golden', (WidgetTester tester) async {
    await tester.pumpWidget(
      CupertinoApp(
        home: DecoratedBox(
          decoration: const BoxDecoration(color: Color(0xFFFFFFFF)),
          child: Center(
            child: SizedBox(
              width: 200,
              height: 200,
              child: RepaintBoundary(
                key: const ValueKey<int>(1),
                child: CupertinoTextField(
                  controller: TextEditingController(text: 'lorem'),
                  enabled: false,
                ),
              ),
            ),
          ),
        ),
      ),
    );

    await expectLater(
      find.byKey(const ValueKey<int>(1)),
      matchesGoldenFile('text_field_test.disabled.png'),
    );
  });

  group('Text selection toolbar', () {
    testWidgets('Collapsed selection works', (WidgetTester tester) async {
      EditableText.debugDeterministicCursor = true;
      tester.binding.window.physicalSizeTestValue = const Size(400, 400);
      tester.binding.window.devicePixelRatioTestValue = 1;
      TextEditingController controller;
      EditableTextState state;
      Offset bottomLeftSelectionPosition;

      controller = TextEditingController(text: 'a');
      // Top left collapsed selection. The toolbar should flip vertically, and
      // the arrow should not point exactly to the caret because the caret is
      // too close to the left.
      await tester.pumpWidget(
        CupertinoApp(
          debugShowCheckedModeBanner: false,
          home: CupertinoPageScaffold(
            child: Align(
              alignment: Alignment.topLeft,
              child: SizedBox(
                width: 200,
                height: 200,
                child: CupertinoTextField(
                  controller: controller,
                  maxLines: null,
                ),
              ),
            ),
          ),
        ),
      );

      state = tester.state<EditableTextState>(find.byType(EditableText));
      final double lineHeight = state.renderEditable.preferredLineHeight;

      state.renderEditable.selectPositionAt(from: textOffsetToPosition(tester, 0), cause: SelectionChangedCause.tap);
      expect(state.showToolbar(), true);
      await tester.pumpAndSettle();

      bottomLeftSelectionPosition = textOffsetToBottomLeftPosition(tester, 0);
      expect(
        find.byType(CupertinoTextSelectionToolbar),
        paints..clipPath(
          pathMatcher: PathPointsMatcher(
            excludes: <Offset> [
              // Arrow should not point to the selection handle.
              bottomLeftSelectionPosition.translate(0, 8 + 0.1),
            ],
            includes: <Offset> [
              // Expected center of the arrow.
              Offset(26.0, bottomLeftSelectionPosition.dy + 8 + 0.1),
            ],
          ),
        ),
      );

      expect(
        find.byType(CupertinoTextSelectionToolbar),
        paints..clipPath(
          pathMatcher: PathBoundsMatcher(
            topMatcher: moreOrLessEquals(bottomLeftSelectionPosition.dy + 8, epsilon: 0.01),
            leftMatcher: moreOrLessEquals(8),
            rightMatcher: lessThanOrEqualTo(400 - 8),
            bottomMatcher: moreOrLessEquals(bottomLeftSelectionPosition.dy + 8 + 43, epsilon: 0.01),
          ),
        ),
      );

      // Top Right collapsed selection. The toolbar should flip vertically, and
      // the arrow should not point exactly to the caret because the caret is
      // too close to the right.
      controller = TextEditingController(text: List<String>.filled(200, 'a').join());
      await tester.pumpWidget(
        CupertinoApp(
          debugShowCheckedModeBanner: false,
          home: CupertinoPageScaffold(
            child: Align(
              alignment: Alignment.topRight,
              child: SizedBox(
                width: 200,
                height: 200,
                child: CupertinoTextField(
                  controller: controller,
                  maxLines: null,
                ),
              ),
            ),
          ),
        ),
      );

      state = tester.state<EditableTextState>(find.byType(EditableText));
      state.renderEditable.selectPositionAt(
        from: tester.getTopRight(find.byType(CupertinoApp)),
        cause: SelectionChangedCause.tap,
      );
      await tester.pumpAndSettle();

      // -1 because we want to reach the end of the line, not the start of a new line.
      bottomLeftSelectionPosition = textOffsetToBottomLeftPosition(tester, state.renderEditable.selection!.baseOffset - 1);

      expect(
        find.byType(CupertinoTextSelectionToolbar),
        paints..clipPath(
          pathMatcher: PathPointsMatcher(
            excludes: <Offset> [
              // Arrow should not point to the selection handle.
              bottomLeftSelectionPosition.translate(0, 8 + 0.1),
            ],
            includes: <Offset> [
              // Expected center of the arrow.
              Offset(400 - 26.0, bottomLeftSelectionPosition.dy + 8 + 0.1),
            ],
          ),
        ),
      );

      expect(
        find.byType(CupertinoTextSelectionToolbar),
        paints..clipPath(
          pathMatcher: PathBoundsMatcher(
            topMatcher: moreOrLessEquals(bottomLeftSelectionPosition.dy + 8, epsilon: 0.01),
            rightMatcher: moreOrLessEquals(400.0 - 8),
            bottomMatcher: moreOrLessEquals(bottomLeftSelectionPosition.dy + 8 + 43, epsilon: 0.01),
            leftMatcher: greaterThanOrEqualTo(8),
          ),
        ),
      );

      // Normal centered collapsed selection. The toolbar arrow should point down, and
      // it should point exactly to the caret.
      controller = TextEditingController(text: List<String>.filled(200, 'a').join());
      await tester.pumpWidget(
        CupertinoApp(
          debugShowCheckedModeBanner: false,
          home: CupertinoPageScaffold(
            child: Align(
              child: SizedBox(
                width: 200,
                height: 200,
                child: CupertinoTextField(
                  controller: controller,
                  maxLines: null,
                ),
              ),
            ),
          ),
        ),
      );

      state = tester.state<EditableTextState>(find.byType(EditableText));
      state.renderEditable.selectPositionAt(
        from: tester.getCenter(find.byType(EditableText)),
        cause: SelectionChangedCause.tap,
      );
      await tester.pumpAndSettle();

      bottomLeftSelectionPosition = textOffsetToBottomLeftPosition(tester, state.renderEditable.selection!.baseOffset);

      expect(
        find.byType(CupertinoTextSelectionToolbar),
        paints..clipPath(
          pathMatcher: PathPointsMatcher(
            includes: <Offset> [
              // Expected center of the arrow.
              bottomLeftSelectionPosition.translate(0, -lineHeight - 8 - 0.1),
            ],
          ),
        ),
      );

      expect(
        find.byType(CupertinoTextSelectionToolbar),
        paints..clipPath(
          pathMatcher: PathBoundsMatcher(
            bottomMatcher: moreOrLessEquals(bottomLeftSelectionPosition.dy - 8 - lineHeight, epsilon: 0.01),
            topMatcher: moreOrLessEquals(bottomLeftSelectionPosition.dy - 8 - lineHeight - 43, epsilon: 0.01),
            rightMatcher: lessThanOrEqualTo(400 - 8),
            leftMatcher: greaterThanOrEqualTo(8),
          ),
        ),
      );

      tester.binding.window.clearPhysicalSizeTestValue();
      tester.binding.window.clearDevicePixelRatioTestValue();
    });

    testWidgets('selecting multiple words works', (WidgetTester tester) async {
      EditableText.debugDeterministicCursor = true;
      tester.binding.window.physicalSizeTestValue = const Size(400, 400);
      tester.binding.window.devicePixelRatioTestValue = 1;
      final TextEditingController controller;
      final EditableTextState state;

      // Normal multiword collapsed selection. The toolbar arrow should point down, and
      // it should point exactly to the caret.
      controller = TextEditingController(text: List<String>.filled(20, 'a').join('  '));
      await tester.pumpWidget(
        CupertinoApp(
          debugShowCheckedModeBanner: false,
          home: CupertinoPageScaffold(
            child: Align(
              child: SizedBox(
                width: 200,
                height: 200,
                child: CupertinoTextField(
                  controller: controller,
                  maxLines: null,
                ),
              ),
            ),
          ),
        ),
      );

      state = tester.state<EditableTextState>(find.byType(EditableText));
      final double lineHeight = state.renderEditable.preferredLineHeight;

      // Select the first 2 words.
      state.renderEditable.selectPositionAt(
        from: textOffsetToPosition(tester, 0),
        to: textOffsetToPosition(tester, 4),
        cause: SelectionChangedCause.tap,
      );
      expect(state.showToolbar(), true);
      await tester.pumpAndSettle();

      final Offset selectionPosition = (textOffsetToBottomLeftPosition(tester, 0) + textOffsetToBottomLeftPosition(tester, 4)) / 2;

      expect(
        find.byType(CupertinoTextSelectionToolbar),
        paints..clipPath(
          pathMatcher: PathPointsMatcher(
            includes: <Offset> [
              // Expected center of the arrow.
              selectionPosition.translate(0, -lineHeight - 8 - 0.1),
            ],
          ),
        ),
      );

      expect(
        find.byType(CupertinoTextSelectionToolbar),
        paints..clipPath(
          pathMatcher: PathBoundsMatcher(
            bottomMatcher: moreOrLessEquals(selectionPosition.dy - 8 - lineHeight, epsilon: 0.01),
            topMatcher: moreOrLessEquals(selectionPosition.dy - 8 - lineHeight - 43, epsilon: 0.01),
            rightMatcher: lessThanOrEqualTo(400 - 8),
            leftMatcher: greaterThanOrEqualTo(8),
          ),
        ),
      );

      tester.binding.window.clearPhysicalSizeTestValue();
      tester.binding.window.clearDevicePixelRatioTestValue();
    });

    testWidgets('selecting multiline works', (WidgetTester tester) async {
      EditableText.debugDeterministicCursor = true;
      tester.binding.window.physicalSizeTestValue = const Size(400, 400);
      tester.binding.window.devicePixelRatioTestValue = 1;
      final TextEditingController controller;
      final EditableTextState state;

      // Normal multiline collapsed selection. The toolbar arrow should point down, and
      // it should point exactly to the horizontal center of the text field.
      controller = TextEditingController(text: List<String>.filled(20, 'a  a  ').join('\n'));
      await tester.pumpWidget(
        CupertinoApp(
          debugShowCheckedModeBanner: false,
          home: CupertinoPageScaffold(
            child: Align(
              child: SizedBox(
                width: 200,
                height: 200,
                child: CupertinoTextField(
                  controller: controller,
                  maxLines: null,
                ),
              ),
            ),
          ),
        ),
      );

      state = tester.state<EditableTextState>(find.byType(EditableText));
      final double lineHeight = state.renderEditable.preferredLineHeight;

      // Select the first 2 words.
      state.renderEditable.selectPositionAt(
        from: textOffsetToPosition(tester, 0),
        to: textOffsetToPosition(tester, 10),
        cause: SelectionChangedCause.tap,
      );
      expect(state.showToolbar(), true);
      await tester.pumpAndSettle();

      final Offset selectionPosition = Offset(
        // Toolbar should be centered.
        200,
        textOffsetToBottomLeftPosition(tester, 0).dy,
      );

      expect(
        find.byType(CupertinoTextSelectionToolbar),
        paints..clipPath(
          pathMatcher: PathPointsMatcher(
            includes: <Offset> [
              // Expected center of the arrow.
              selectionPosition.translate(0, -lineHeight - 8 - 0.1),
            ],
          ),
        ),
      );

      expect(
        find.byType(CupertinoTextSelectionToolbar),
        paints..clipPath(
          pathMatcher: PathBoundsMatcher(
            bottomMatcher: moreOrLessEquals(selectionPosition.dy - 8 - lineHeight, epsilon: 0.01),
            topMatcher: moreOrLessEquals(selectionPosition.dy - 8 - lineHeight - 43, epsilon: 0.01),
            rightMatcher: lessThanOrEqualTo(400 - 8),
            leftMatcher: greaterThanOrEqualTo(8),
          ),
        ),
      );

      tester.binding.window.clearPhysicalSizeTestValue();
      tester.binding.window.clearDevicePixelRatioTestValue();
    });

    // This is a regression test for
    // https://github.com/flutter/flutter/issues/37046.
    testWidgets('No exceptions when showing selection menu inside of nested Navigators', (WidgetTester tester) async {
      const String testValue = '123456';
      final TextEditingController controller = TextEditingController(
        text: testValue,
      );
      await tester.pumpWidget(
        CupertinoApp(
          home: CupertinoPageScaffold(
            child: Center(
              child: Column(
                children: <Widget>[
                  Container(
                    height: 100,
                    color: CupertinoColors.black,
                  ),
                  Expanded(
                    child: Navigator(
                      onGenerateRoute: (_) => CupertinoPageRoute<void>(
                        builder: (_) => CupertinoTextField(
                          controller: controller,
                        ),
                      ),
                    ),
                  ),
                ],
              ),
            ),
          ),
        ),
      );

      // No text selection toolbar.
      expect(find.byType(CupertinoTextSelectionToolbar), findsNothing);

      // Double tap on the text in the input.
      await tester.pumpAndSettle();
      await tester.tapAt(textOffsetToPosition(tester, testValue.length ~/ 2));
      await tester.pump(const Duration(milliseconds: 100));
      await tester.tapAt(textOffsetToPosition(tester, testValue.length ~/ 2));
      await tester.pumpAndSettle();

      // Now the text selection toolbar is showing and there were no exceptions.
      expect(find.byType(CupertinoTextSelectionToolbar), findsOneWidget);
      expect(tester.takeException(), null);
    });

    testWidgets('Drag selection hides the selection menu', (WidgetTester tester) async {
      final TextEditingController controller = TextEditingController(
        text: 'blah1 blah2',
      );
      await tester.pumpWidget(
        CupertinoApp(
          home: Center(
            child: CupertinoTextField(
              controller: controller,
            ),
          ),
        ),
      );

      // Initially, the menu is not shown and there is no selection.
      expect(controller.selection, const TextSelection(baseOffset: -1, extentOffset: -1));
      final Offset midBlah1 = textOffsetToPosition(tester, 2);
      final Offset midBlah2 = textOffsetToPosition(tester, 8);

      // Right click the second word.
      final TestGesture gesture = await tester.startGesture(
        midBlah2,
        kind: PointerDeviceKind.mouse,
        buttons: kSecondaryMouseButton,
      );
      await tester.pump();
      await gesture.up();
      await tester.pumpAndSettle();

      // The toolbar is shown.
      expect(find.text('Paste'), findsOneWidget);

      // Drag the mouse to the first word.
      final TestGesture gesture2 = await tester.startGesture(
        midBlah1,
        kind: PointerDeviceKind.mouse,
      );
      await tester.pump();
      await gesture2.moveTo(midBlah2);
      await tester.pump();
      await gesture2.up();
      await tester.pumpAndSettle();

      // The toolbar is hidden.
      expect(find.text('Paste'), findsNothing);
    }, variant: TargetPlatformVariant.desktop());
  }, skip: isContextMenuProvidedByPlatform); // [intended] only applies to platforms where we supply the context menu.

  group('textAlignVertical position', () {
    group('simple case', () {
      testWidgets('align top (default)', (WidgetTester tester) async {
        final FocusNode focusNode = FocusNode();
        const Size size = Size(200.0, 200.0);
        await tester.pumpWidget(
          CupertinoApp(
            debugShowCheckedModeBanner: false,
            home: CupertinoPageScaffold(
              child: Align(
                child: SizedBox(
                  width: size.width,
                  height: size.height,
                  child: CupertinoTextField(
                    focusNode: focusNode,
                    expands: true,
                    maxLines: null,
                  ),
                ),
              ),
            ),
          ),
        );

        // Fills the whole container since expands is true.
        expect(tester.getSize(find.byType(CupertinoTextField)), size);

        // Tapping anywhere inside focuses it.
        expect(focusNode.hasFocus, false);
        await tester.tapAt(tester.getTopLeft(find.byType(CupertinoTextField)));
        await tester.pumpAndSettle();
        expect(focusNode.hasFocus, true);
        focusNode.unfocus();
        await tester.pumpAndSettle();
        expect(focusNode.hasFocus, false);
        final Offset justInside = tester
          .getBottomLeft(find.byType(CupertinoTextField))
          .translate(0.0, -1.0);
        await tester.tapAt(justInside);
        await tester.pumpAndSettle();
        await tester.pump(const Duration(milliseconds: 300));
        expect(focusNode.hasFocus, true);

        // The EditableText is at the top.
        expect(tester.getTopLeft(find.byType(CupertinoTextField)).dy, moreOrLessEquals(size.height, epsilon: .0001));
        expect(tester.getTopLeft(find.byType(EditableText)).dy, moreOrLessEquals(207.0, epsilon: .0001));
      });

      testWidgets('align center', (WidgetTester tester) async {
        final FocusNode focusNode = FocusNode();
        const Size size = Size(200.0, 200.0);
        await tester.pumpWidget(
          CupertinoApp(
            debugShowCheckedModeBanner: false,
            home: CupertinoPageScaffold(
              child: Align(
                child: SizedBox(
                  width: size.width,
                  height: size.height,
                  child: CupertinoTextField(
                    textAlignVertical: TextAlignVertical.center,
                    focusNode: focusNode,
                    expands: true,
                    maxLines: null,
                  ),
                ),
              ),
            ),
          ),
        );

        // Fills the whole container since expands is true.
        expect(tester.getSize(find.byType(CupertinoTextField)), size);

        // Tapping anywhere inside focuses it.
        expect(focusNode.hasFocus, false);
        await tester.tapAt(tester.getTopLeft(find.byType(CupertinoTextField)));
        await tester.pumpAndSettle();
        expect(focusNode.hasFocus, true);
        focusNode.unfocus();
        await tester.pumpAndSettle();
        expect(focusNode.hasFocus, false);
        final Offset justInside = tester
          .getBottomLeft(find.byType(CupertinoTextField))
          .translate(0.0, -1.0);
        await tester.tapAt(justInside);
        await tester.pumpAndSettle();
        await tester.pump(const Duration(milliseconds: 300));
        expect(focusNode.hasFocus, true);

        // The EditableText is at the center.
        expect(tester.getTopLeft(find.byType(CupertinoTextField)).dy, moreOrLessEquals(size.height, epsilon: .0001));
        expect(tester.getTopLeft(find.byType(EditableText)).dy, moreOrLessEquals(291.5, epsilon: .0001));
      });

      testWidgets('align bottom', (WidgetTester tester) async {
        final FocusNode focusNode = FocusNode();
        const Size size = Size(200.0, 200.0);
        await tester.pumpWidget(
          CupertinoApp(
            debugShowCheckedModeBanner: false,
            home: CupertinoPageScaffold(
              child: Align(
                child: SizedBox(
                  width: size.width,
                  height: size.height,
                  child: CupertinoTextField(
                    textAlignVertical: TextAlignVertical.bottom,
                    focusNode: focusNode,
                    expands: true,
                    maxLines: null,
                  ),
                ),
              ),
            ),
          ),
        );

        // Fills the whole container since expands is true.
        expect(tester.getSize(find.byType(CupertinoTextField)), size);

        // Tapping anywhere inside focuses it.
        expect(focusNode.hasFocus, false);
        await tester.tapAt(tester.getTopLeft(find.byType(CupertinoTextField)));
        await tester.pumpAndSettle();
        expect(focusNode.hasFocus, true);
        focusNode.unfocus();
        await tester.pumpAndSettle();
        expect(focusNode.hasFocus, false);
        final Offset justInside = tester
          .getBottomLeft(find.byType(CupertinoTextField))
          .translate(0.0, -1.0);
        await tester.tapAt(justInside);
        await tester.pumpAndSettle();
        await tester.pump(const Duration(milliseconds: 300));
        expect(focusNode.hasFocus, true);

        // The EditableText is at the bottom.
        expect(tester.getTopLeft(find.byType(CupertinoTextField)).dy, moreOrLessEquals(size.height, epsilon: .0001));
        expect(tester.getTopLeft(find.byType(EditableText)).dy, moreOrLessEquals(376.0, epsilon: .0001));
      });

      testWidgets('align as a double', (WidgetTester tester) async {
        final FocusNode focusNode = FocusNode();
        const Size size = Size(200.0, 200.0);
        await tester.pumpWidget(
          CupertinoApp(
            debugShowCheckedModeBanner: false,
            home: CupertinoPageScaffold(
              child: Align(
                child: SizedBox(
                  width: size.width,
                  height: size.height,
                  child: CupertinoTextField(
                    textAlignVertical: const TextAlignVertical(y: 0.75),
                    focusNode: focusNode,
                    expands: true,
                    maxLines: null,
                  ),
                ),
              ),
            ),
          ),
        );

        // Fills the whole container since expands is true.
        expect(tester.getSize(find.byType(CupertinoTextField)), size);

        // Tapping anywhere inside focuses it.
        expect(focusNode.hasFocus, false);
        await tester.tapAt(tester.getTopLeft(find.byType(CupertinoTextField)));
        await tester.pumpAndSettle();
        expect(focusNode.hasFocus, true);
        focusNode.unfocus();
        await tester.pumpAndSettle();
        expect(focusNode.hasFocus, false);
        final Offset justInside = tester
          .getBottomLeft(find.byType(CupertinoTextField))
          .translate(0.0, -1.0);
        await tester.tapAt(justInside);
        await tester.pumpAndSettle();
        await tester.pump(const Duration(milliseconds: 300));
        expect(focusNode.hasFocus, true);

        // The EditableText is near the bottom.
        expect(tester.getTopLeft(find.byType(CupertinoTextField)).dy, moreOrLessEquals(size.height, epsilon: .0001));
        expect(tester.getTopLeft(find.byType(EditableText)).dy, moreOrLessEquals(354.875, epsilon: .0001));
      });
    });

    group('tall prefix', () {
      testWidgets('align center (default when prefix)', (WidgetTester tester) async {
        final FocusNode focusNode = FocusNode();
        const Size size = Size(200.0, 200.0);
        await tester.pumpWidget(
          CupertinoApp(
            debugShowCheckedModeBanner: false,
            home: CupertinoPageScaffold(
              child: Align(
                child: SizedBox(
                  width: size.width,
                  height: size.height,
                  child: CupertinoTextField(
                    focusNode: focusNode,
                    expands: true,
                    maxLines: null,
                    prefix: const SizedBox(
                      height: 100,
                      width: 10,
                    ),
                  ),
                ),
              ),
            ),
          ),
        );

        // Fills the whole container since expands is true.
        expect(tester.getSize(find.byType(CupertinoTextField)), size);

        // Tapping anywhere inside focuses it. This includes tapping on the
        // prefix, because in this case it is transparent.
        expect(focusNode.hasFocus, false);
        await tester.tapAt(tester.getTopLeft(find.byType(CupertinoTextField)));
        await tester.pumpAndSettle();
        expect(focusNode.hasFocus, true);
        focusNode.unfocus();
        await tester.pumpAndSettle();
        expect(focusNode.hasFocus, false);
        final Offset justInside = tester
          .getBottomLeft(find.byType(CupertinoTextField))
          .translate(0.0, -1.0);
        await tester.tapAt(justInside);
        await tester.pumpAndSettle();
        await tester.pump(const Duration(milliseconds: 300));
        expect(focusNode.hasFocus, true);

        // The EditableText is at the center. Same as without prefix.
        expect(tester.getTopLeft(find.byType(CupertinoTextField)).dy, moreOrLessEquals(size.height, epsilon: .0001));
        expect(tester.getTopLeft(find.byType(EditableText)).dy, moreOrLessEquals(291.5, epsilon: .0001));
      });

      testWidgets('align top', (WidgetTester tester) async {
        final FocusNode focusNode = FocusNode();
        const Size size = Size(200.0, 200.0);
        await tester.pumpWidget(
          CupertinoApp(
            debugShowCheckedModeBanner: false,
            home: CupertinoPageScaffold(
              child: Align(
                child: SizedBox(
                  width: size.width,
                  height: size.height,
                  child: CupertinoTextField(
                    textAlignVertical: TextAlignVertical.top,
                    focusNode: focusNode,
                    expands: true,
                    maxLines: null,
                    prefix: const SizedBox(
                      height: 100,
                      width: 10,
                    ),
                  ),
                ),
              ),
            ),
          ),
        );

        // Fills the whole container since expands is true.
        expect(tester.getSize(find.byType(CupertinoTextField)), size);

        // Tapping anywhere inside focuses it. This includes tapping on the
        // prefix, because in this case it is transparent.
        expect(focusNode.hasFocus, false);
        await tester.tapAt(tester.getTopLeft(find.byType(CupertinoTextField)));
        await tester.pumpAndSettle();
        expect(focusNode.hasFocus, true);
        focusNode.unfocus();
        await tester.pumpAndSettle();
        expect(focusNode.hasFocus, false);
        final Offset justInside = tester
          .getBottomLeft(find.byType(CupertinoTextField))
          .translate(0.0, -1.0);
        await tester.tapAt(justInside);
        await tester.pumpAndSettle();
        await tester.pump(const Duration(milliseconds: 300));
        expect(focusNode.hasFocus, true);

        // The prefix is at the top, and the EditableText is centered within its
        // height.
        expect(tester.getTopLeft(find.byType(CupertinoTextField)).dy, moreOrLessEquals(size.height, epsilon: .0001));
        expect(tester.getTopLeft(find.byType(EditableText)).dy, moreOrLessEquals(241.5, epsilon: .0001));
      });

      testWidgets('align bottom', (WidgetTester tester) async {
        final FocusNode focusNode = FocusNode();
        const Size size = Size(200.0, 200.0);
        await tester.pumpWidget(
          CupertinoApp(
            debugShowCheckedModeBanner: false,
            home: CupertinoPageScaffold(
              child: Align(
                child: SizedBox(
                  width: size.width,
                  height: size.height,
                  child: CupertinoTextField(
                    textAlignVertical: TextAlignVertical.bottom,
                    focusNode: focusNode,
                    expands: true,
                    maxLines: null,
                    prefix: const SizedBox(
                      height: 100,
                      width: 10,
                    ),
                  ),
                ),
              ),
            ),
          ),
        );

        // Fills the whole container since expands is true.
        expect(tester.getSize(find.byType(CupertinoTextField)), size);

        // Tapping anywhere inside focuses it. This includes tapping on the
        // prefix, because in this case it is transparent.
        expect(focusNode.hasFocus, false);
        await tester.tapAt(tester.getTopLeft(find.byType(CupertinoTextField)));
        await tester.pumpAndSettle();
        expect(focusNode.hasFocus, true);
        focusNode.unfocus();
        await tester.pumpAndSettle();
        expect(focusNode.hasFocus, false);
        final Offset justInside = tester
          .getBottomLeft(find.byType(CupertinoTextField))
          .translate(0.0, -1.0);
        await tester.tapAt(justInside);
        await tester.pumpAndSettle();
        await tester.pump(const Duration(milliseconds: 300));
        expect(focusNode.hasFocus, true);

        // The prefix is at the bottom, and the EditableText is centered within
        // its height.
        expect(tester.getTopLeft(find.byType(CupertinoTextField)).dy, moreOrLessEquals(size.height, epsilon: .0001));
        expect(tester.getTopLeft(find.byType(EditableText)).dy, moreOrLessEquals(341.5, epsilon: .0001));
      });

      testWidgets('align as a double', (WidgetTester tester) async {
        final FocusNode focusNode = FocusNode();
        const Size size = Size(200.0, 200.0);
        await tester.pumpWidget(
          CupertinoApp(
            debugShowCheckedModeBanner: false,
            home: CupertinoPageScaffold(
              child: Align(
                child: SizedBox(
                  width: size.width,
                  height: size.height,
                  child: CupertinoTextField(
                    textAlignVertical: const TextAlignVertical(y: 0.75),
                    focusNode: focusNode,
                    expands: true,
                    maxLines: null,
                    prefix: const SizedBox(
                      height: 100,
                      width: 10,
                    ),
                  ),
                ),
              ),
            ),
          ),
        );

        // Fills the whole container since expands is true.
        expect(tester.getSize(find.byType(CupertinoTextField)), size);

        // Tapping anywhere inside focuses it. This includes tapping on the
        // prefix, because in this case it is transparent.
        expect(focusNode.hasFocus, false);
        await tester.tapAt(tester.getTopLeft(find.byType(CupertinoTextField)));
        await tester.pumpAndSettle();
        expect(focusNode.hasFocus, true);
        focusNode.unfocus();
        await tester.pumpAndSettle();
        expect(focusNode.hasFocus, false);
        final Offset justInside = tester
          .getBottomLeft(find.byType(CupertinoTextField))
          .translate(0.0, -1.0);
        await tester.tapAt(justInside);
        await tester.pumpAndSettle();
        await tester.pump(const Duration(milliseconds: 300));
        expect(focusNode.hasFocus, true);

        // The EditableText is near the bottom.
        expect(tester.getTopLeft(find.byType(CupertinoTextField)).dy, moreOrLessEquals(size.height, epsilon: .0001));
        expect(tester.getTopLeft(find.byType(EditableText)).dy, moreOrLessEquals(329.0, epsilon: .0001));
      });
    });

    testWidgets(
      'Long press on an autofocused field shows the selection menu',
      (WidgetTester tester) async {
        await tester.pumpWidget(
          CupertinoApp(
            home: Center(
              child: ConstrainedBox(
                constraints: BoxConstraints.loose(const Size(200, 200)),
                child: const CupertinoTextField(
                  autofocus: true,
                ),
              ),
            ),
          ),
        );
        // This extra pump allows the selection set by autofocus to propagate to
        // the RenderEditable.
        await tester.pump();

        // Long press shows the selection menu.
        await tester.longPressAt(textOffsetToPosition(tester, 0));
        await tester.pumpAndSettle();
        expect(find.text('Paste'), isContextMenuProvidedByPlatform ? findsNothing : findsOneWidget);
      },
    );
  });

  testWidgets("Arrow keys don't move input focus", (WidgetTester tester) async {
    final TextEditingController controller1 = TextEditingController();
    final TextEditingController controller2 = TextEditingController();
    final TextEditingController controller3 = TextEditingController();
    final TextEditingController controller4 = TextEditingController();
    final TextEditingController controller5 = TextEditingController();
    final FocusNode focusNode1 = FocusNode(debugLabel: 'Field 1');
    final FocusNode focusNode2 = FocusNode(debugLabel: 'Field 2');
    final FocusNode focusNode3 = FocusNode(debugLabel: 'Field 3');
    final FocusNode focusNode4 = FocusNode(debugLabel: 'Field 4');
    final FocusNode focusNode5 = FocusNode(debugLabel: 'Field 5');

    // Lay out text fields in a "+" formation, and focus the center one.
    await tester.pumpWidget(CupertinoApp(
      home: Center(
          child: Column(
            mainAxisAlignment: MainAxisAlignment.center,
            mainAxisSize: MainAxisSize.min,
            children: <Widget>[
              SizedBox(
                width: 100.0,
                child: CupertinoTextField(
                  controller: controller1,
                  focusNode: focusNode1,
                ),
              ),
              Row(
                mainAxisAlignment: MainAxisAlignment.center,
                mainAxisSize: MainAxisSize.min,
                children: <Widget>[
                  SizedBox(
                    width: 100.0,
                    child: CupertinoTextField(
                      controller: controller2,
                      focusNode: focusNode2,
                    ),
                  ),
                  SizedBox(
                    width: 100.0,
                    child: CupertinoTextField(
                      controller: controller3,
                      focusNode: focusNode3,
                    ),
                  ),
                  SizedBox(
                    width: 100.0,
                    child: CupertinoTextField(
                      controller: controller4,
                      focusNode: focusNode4,
                    ),
                  ),
                ],
              ),
              SizedBox(
                width: 100.0,
                child: CupertinoTextField(
                  controller: controller5,
                  focusNode: focusNode5,
                ),
              ),
            ],
          ),
        ),
      ),
    );

    focusNode3.requestFocus();
    await tester.pump();
    expect(focusNode3.hasPrimaryFocus, isTrue);

    await tester.sendKeyEvent(LogicalKeyboardKey.arrowUp);
    await tester.pump();
    expect(focusNode3.hasPrimaryFocus, isTrue);

    await tester.sendKeyEvent(LogicalKeyboardKey.arrowDown);
    await tester.pump();
    expect(focusNode3.hasPrimaryFocus, isTrue);

    await tester.sendKeyEvent(LogicalKeyboardKey.arrowLeft);
    await tester.pump();
    expect(focusNode3.hasPrimaryFocus, isTrue);

    await tester.sendKeyEvent(LogicalKeyboardKey.arrowRight);
    await tester.pump();
    expect(focusNode3.hasPrimaryFocus, isTrue);
  }, variant: KeySimulatorTransitModeVariant.all());

  testWidgets('Scrolling shortcuts are disabled in text fields', (WidgetTester tester) async {
    bool scrollInvoked = false;
    await tester.pumpWidget(
      CupertinoApp(
        home: Actions(
          actions: <Type, Action<Intent>>{
            ScrollIntent: CallbackAction<ScrollIntent>(onInvoke: (Intent intent) {
              scrollInvoked = true;
              return null;
            }),
          },
          child: ListView(
            children: const <Widget>[
              Padding(padding: EdgeInsets.symmetric(vertical: 200)),
              CupertinoTextField(),
              Padding(padding: EdgeInsets.symmetric(vertical: 800)),
            ],
          ),
        ),
      ),
    );
    await tester.pump();
    expect(scrollInvoked, isFalse);

    // Set focus on the text field.
    await tester.tapAt(tester.getTopLeft(find.byType(CupertinoTextField)));

    await tester.sendKeyEvent(LogicalKeyboardKey.space);
    expect(scrollInvoked, isFalse);

    await tester.sendKeyEvent(LogicalKeyboardKey.arrowDown);
    expect(scrollInvoked, isFalse);
  }, variant: KeySimulatorTransitModeVariant.all());

  testWidgets('Cupertino text field semantics', (WidgetTester tester) async {
    await tester.pumpWidget(
      CupertinoApp(
        home: Center(
          child: ConstrainedBox(
            constraints: BoxConstraints.loose(const Size(200, 200)),
            child: const CupertinoTextField(),
          ),
        ),
      ),
    );

    expect(
      tester.getSemantics(
        find.descendant(
          of: find.byType(CupertinoTextField),
          matching: find.byType(Semantics),
        ).first,
      ),
      matchesSemantics(
        isTextField: true,
        isEnabled: true,
        hasEnabledState: true,
        hasTapAction: true,
      ),
    );
  });

  testWidgets('Disabled Cupertino text field semantics', (WidgetTester tester) async {
    await tester.pumpWidget(
      CupertinoApp(
        home: Center(
          child: ConstrainedBox(
            constraints: BoxConstraints.loose(const Size(200, 200)),
            child: const CupertinoTextField(
              enabled: false,
            ),
          ),
        ),
      ),
    );

    expect(
      tester.getSemantics(
        find.descendant(
          of: find.byType(CupertinoTextField),
          matching: find.byType(Semantics),
        ).first,
      ),
      matchesSemantics(
        hasEnabledState: true,
      ),
    );
  });

  testWidgets('text selection style 1', (WidgetTester tester) async {
    final TextEditingController controller = TextEditingController(
      text: 'Atwater Peel Sherbrooke Bonaventure\nhi\nwassssup!',
    );
    await tester.pumpWidget(
       CupertinoApp(
        home: Center(
          child: RepaintBoundary(
            child: Container(
              width: 650.0,
              height: 600.0,
              decoration: const BoxDecoration(
                color: Color(0xff00ff00),
              ),
              child: Column(
                children: <Widget>[
                  CupertinoTextField(
                    key: const Key('field0'),
                    controller: controller,
                    style: const TextStyle(height: 4, color: ui.Color.fromARGB(100, 0, 0, 0)),
                    toolbarOptions: const ToolbarOptions(selectAll: true),
                    selectionHeightStyle: ui.BoxHeightStyle.includeLineSpacingTop,
                    selectionWidthStyle: ui.BoxWidthStyle.max,
                    maxLines: 3,
                  ),
                ],
              ),
            ),
          ),
        ),
      ),
    );

    final Offset textFieldStart = tester.getTopLeft(find.byKey(const Key('field0')));

    await tester.longPressAt(textFieldStart + const Offset(50.0, 2.0));
    await tester.pump(const Duration(milliseconds: 150));
    // Tap the Select All button.
    await tester.tapAt(textFieldStart + const Offset(20.0, 100.0));
    await tester.pump(const Duration(milliseconds: 300));

    await expectLater(
      find.byType(CupertinoApp),
      matchesGoldenFile('text_field_golden.TextSelectionStyle.1.png'),
    );
  },
    variant: const TargetPlatformVariant(<TargetPlatform>{ TargetPlatform.iOS }),
    skip: kIsWeb, // [intended] the web has its own Select All.
  );

  testWidgets('text selection style 2', (WidgetTester tester) async {
    final TextEditingController controller = TextEditingController(
      text: 'Atwater Peel Sherbrooke Bonaventure\nhi\nwassssup!',
    );
    await tester.pumpWidget(
      CupertinoApp(
        home: Center(
          child: RepaintBoundary(
            child: Container(
              width: 650.0,
              height: 600.0,
              decoration: const BoxDecoration(
                color: Color(0xff00ff00),
              ),
              child: Column(
                children: <Widget>[
                  CupertinoTextField(
                    key: const Key('field0'),
                    controller: controller,
                    style: const TextStyle(height: 4, color: ui.Color.fromARGB(100, 0, 0, 0)),
                    toolbarOptions: const ToolbarOptions(selectAll: true),
                    selectionHeightStyle: ui.BoxHeightStyle.includeLineSpacingBottom,
                    maxLines: 3,
                  ),
                ],
              ),
            ),
          ),
        ),
      ),
    );

    final Offset textFieldStart = tester.getTopLeft(find.byKey(const Key('field0')));

    await tester.longPressAt(textFieldStart + const Offset(50.0, 2.0));
    await tester.pump(const Duration(milliseconds: 150));
    // Tap the Select All button.
    await tester.tapAt(textFieldStart + const Offset(20.0, 100.0));
    await tester.pump(const Duration(milliseconds: 300));

    await expectLater(
      find.byType(CupertinoApp),
      matchesGoldenFile('text_field_golden.TextSelectionStyle.2.png'),
    );
  },
    variant: const TargetPlatformVariant(<TargetPlatform>{ TargetPlatform.iOS }),
    skip: kIsWeb, // [intended] the web has its own Select All.
  );

  testWidgets('textSelectionControls is passed to EditableText', (WidgetTester tester) async {
    final MockTextSelectionControls selectionControl = MockTextSelectionControls();
    await tester.pumpWidget(
       CupertinoApp(
        home: Center(
          child: CupertinoTextField(
              selectionControls: selectionControl,
            ),
          ),
        ),
      );

    final EditableText widget = tester.widget(find.byType(EditableText));
    expect(widget.selectionControls, equals(selectionControl));
  });

  testWidgets('Do not add LengthLimiting formatter to the user supplied list', (WidgetTester tester) async {
    final List<TextInputFormatter> formatters = <TextInputFormatter>[];

    await tester.pumpWidget(
      CupertinoApp(
        home: CupertinoTextField(maxLength: 5, inputFormatters: formatters),
      ),
    );

    expect(formatters.isEmpty, isTrue);
  });

  group('MaxLengthEnforcement', () {
    const int maxLength = 5;

    Future<void> setupWidget(
      WidgetTester tester,
      MaxLengthEnforcement? enforcement,
    ) async {

      final Widget widget = CupertinoApp(
        home: Center(
          child: CupertinoTextField(
            maxLength: maxLength,
            maxLengthEnforcement: enforcement,
          ),
        ),
      );

      await tester.pumpWidget(widget);
      await tester.pumpAndSettle();
    }

    testWidgets('using none enforcement.', (WidgetTester tester) async {
      const MaxLengthEnforcement enforcement = MaxLengthEnforcement.none;

      await setupWidget(tester, enforcement);

      final EditableTextState state = tester.state(find.byType(EditableText));

      state.updateEditingValue(const TextEditingValue(text: 'abc'));
      expect(state.currentTextEditingValue.text, 'abc');
      expect(state.currentTextEditingValue.composing, TextRange.empty);

      state.updateEditingValue(const TextEditingValue(text: 'abcdef', composing: TextRange(start: 3, end: 6)));
      expect(state.currentTextEditingValue.text, 'abcdef');
      expect(state.currentTextEditingValue.composing, const TextRange(start: 3, end: 6));

      state.updateEditingValue(const TextEditingValue(text: 'abcdef'));
      expect(state.currentTextEditingValue.text, 'abcdef');
      expect(state.currentTextEditingValue.composing, TextRange.empty);
    });

    testWidgets('using enforced.', (WidgetTester tester) async {
      const MaxLengthEnforcement enforcement = MaxLengthEnforcement.enforced;

      await setupWidget(tester, enforcement);

      final EditableTextState state = tester.state(find.byType(EditableText));

      state.updateEditingValue(const TextEditingValue(text: 'abc'));
      expect(state.currentTextEditingValue.text, 'abc');
      expect(state.currentTextEditingValue.composing, TextRange.empty);

      state.updateEditingValue(const TextEditingValue(text: 'abcde', composing: TextRange(start: 3, end: 5)));
      expect(state.currentTextEditingValue.text, 'abcde');
      expect(state.currentTextEditingValue.composing, const TextRange(start: 3, end: 5));

      state.updateEditingValue(const TextEditingValue(text: 'abcdef', composing: TextRange(start: 3, end: 6)));
      expect(state.currentTextEditingValue.text, 'abcde');
      expect(state.currentTextEditingValue.composing, const TextRange(start: 3, end: 5));

      state.updateEditingValue(const TextEditingValue(text: 'abcdef'));
      expect(state.currentTextEditingValue.text, 'abcde');
      expect(state.currentTextEditingValue.composing, const TextRange(start: 3, end: 5));
    });

    testWidgets('using truncateAfterCompositionEnds.', (WidgetTester tester) async {
      const MaxLengthEnforcement enforcement = MaxLengthEnforcement.truncateAfterCompositionEnds;

      await setupWidget(tester, enforcement);

      final EditableTextState state = tester.state(find.byType(EditableText));

      state.updateEditingValue(const TextEditingValue(text: 'abc'));
      expect(state.currentTextEditingValue.text, 'abc');
      expect(state.currentTextEditingValue.composing, TextRange.empty);

      state.updateEditingValue(const TextEditingValue(text: 'abcde', composing: TextRange(start: 3, end: 5)));
      expect(state.currentTextEditingValue.text, 'abcde');
      expect(state.currentTextEditingValue.composing, const TextRange(start: 3, end: 5));

      state.updateEditingValue(const TextEditingValue(text: 'abcdef', composing: TextRange(start: 3, end: 6)));
      expect(state.currentTextEditingValue.text, 'abcdef');
      expect(state.currentTextEditingValue.composing, const TextRange(start: 3, end: 6));

      state.updateEditingValue(const TextEditingValue(text: 'abcdef'));
      expect(state.currentTextEditingValue.text, 'abcde');
      expect(state.currentTextEditingValue.composing, TextRange.empty);
    });

    testWidgets('using default behavior for different platforms.', (WidgetTester tester) async {
      await setupWidget(tester, null);

      final EditableTextState state = tester.state(find.byType(EditableText));

      state.updateEditingValue(const TextEditingValue(text: '侬好啊'));
      expect(state.currentTextEditingValue.text, '侬好啊');
      expect(state.currentTextEditingValue.composing, TextRange.empty);

      state.updateEditingValue(const TextEditingValue(text: '侬好啊旁友', composing: TextRange(start: 3, end: 5)));
      expect(state.currentTextEditingValue.text, '侬好啊旁友');
      expect(state.currentTextEditingValue.composing, const TextRange(start: 3, end: 5));

      state.updateEditingValue(const TextEditingValue(text: '侬好啊旁友们', composing: TextRange(start: 3, end: 6)));
      if (kIsWeb ||
        defaultTargetPlatform == TargetPlatform.iOS ||
        defaultTargetPlatform == TargetPlatform.macOS ||
        defaultTargetPlatform == TargetPlatform.linux ||
        defaultTargetPlatform == TargetPlatform.fuchsia
      ) {
        expect(state.currentTextEditingValue.text, '侬好啊旁友们');
        expect(state.currentTextEditingValue.composing, const TextRange(start: 3, end: 6));
      } else {
        expect(state.currentTextEditingValue.text, '侬好啊旁友');
        expect(state.currentTextEditingValue.composing, const TextRange(start: 3, end: 5));
      }

      state.updateEditingValue(const TextEditingValue(text: '侬好啊旁友'));
      expect(state.currentTextEditingValue.text, '侬好啊旁友');
      expect(state.currentTextEditingValue.composing, TextRange.empty);
    });
  });

  testWidgets('disabled widget changes background color', (WidgetTester tester) async {
    await tester.pumpWidget(
      const CupertinoApp(
        home: Center(
          child: CupertinoTextField(
            enabled: false,
          ),
        ),
      ),
    );

    BoxDecoration decoration = tester
        .widget<DecoratedBox>(
          find.descendant(
            of: find.byType(CupertinoTextField),
            matching: find.byType(DecoratedBox),
          ),
        )
        .decoration as BoxDecoration;

    expect(
      decoration.color!.value,
      0xFFFAFAFA,
    );

    await tester.pumpWidget(
      const CupertinoApp(
        home: Center(
          child: CupertinoTextField(
            enabled: true,
          ),
        ),
      ),
    );

    decoration = tester
        .widget<DecoratedBox>(
          find.descendant(
            of: find.byType(CupertinoTextField),
            matching: find.byType(DecoratedBox),
          ),
        )
        .decoration as BoxDecoration;

    expect(
      decoration.color!.value,
      CupertinoColors.white.value,
    );

    await tester.pumpWidget(
      const CupertinoApp(
        theme: CupertinoThemeData(
          brightness: Brightness.dark,
        ),
        home: Center(
          child: CupertinoTextField(
            enabled: false,
          ),
        ),
      ),
    );

    decoration = tester
        .widget<DecoratedBox>(
          find.descendant(
            of: find.byType(CupertinoTextField),
            matching: find.byType(DecoratedBox),
          ),
        )
        .decoration as BoxDecoration;

    expect(
      decoration.color!.value,
      0xFF050505,
    );
  });

  // Regression test for https://github.com/flutter/flutter/issues/78097.
  testWidgets(
    'still gets disabled background color when decoration is null',
    (WidgetTester tester) async {
      await tester.pumpWidget(
        const CupertinoApp(
          home: Center(
            child: CupertinoTextField(
              decoration: null,
              enabled: false,
            ),
          ),
        ),
      );

      final Color disabledColor = tester.widget<ColoredBox>(
        find.descendant(
          of: find.byType(CupertinoTextField),
          matching: find.byType(ColoredBox),
        ),
      ).color;
      expect(disabledColor, isSameColorAs(const Color(0xFFFAFAFA)));
    },
  );

  testWidgets('autofill info has placeholder text', (WidgetTester tester) async {
    await tester.pumpWidget(
      const CupertinoApp(
        home: CupertinoTextField(
          placeholder: 'placeholder text',
        ),
      ),
    );
    await tester.tap(find.byType(CupertinoTextField));

    expect(
      tester.testTextInput.setClientArgs?['autofill'],
      containsPair('hintText', 'placeholder text'),
    );
  });

  testWidgets('textDirection is passed to EditableText', (WidgetTester tester) async {
    await tester.pumpWidget(
      const CupertinoApp(
        home: Center(
          child: CupertinoTextField(
            textDirection: TextDirection.ltr,
          ),
        ),
      ),
    );

    final EditableText ltrWidget = tester.widget(find.byType(EditableText));
    expect(ltrWidget.textDirection, TextDirection.ltr);

    await tester.pumpWidget(
      const CupertinoApp(
        home: Center(
          child: CupertinoTextField(
            textDirection: TextDirection.rtl,
          ),
        ),
      ),
    );

    final EditableText rtlWidget = tester.widget(find.byType(EditableText));
    expect(rtlWidget.textDirection, TextDirection.rtl);
  });

  testWidgets('clipBehavior has expected defaults', (WidgetTester tester) async {
    await tester.pumpWidget(
      const CupertinoApp(
        home: CupertinoTextField(
        ),
      ),
    );

    final CupertinoTextField textField = tester.firstWidget(find.byType(CupertinoTextField));
    expect(textField.clipBehavior, Clip.hardEdge);
  });

  testWidgets('Overflow clipBehavior none golden', (WidgetTester tester) async {
    final Widget widget = CupertinoApp(
      home: RepaintBoundary(
        key: const ValueKey<int>(1),
        child: SizedBox(
          height: 200.0,
          width: 200.0,
          child: Center(
            child: SizedBox(
              // Make sure the input field is not high enough for the WidgetSpan.
              height: 50,
              child: CupertinoTextField(
                controller: OverflowWidgetTextEditingController(),
                clipBehavior: Clip.none,
              ),
            ),
          ),
        ),
      ),
    );
    await tester.pumpWidget(widget);

    final CupertinoTextField textField = tester.firstWidget(find.byType(CupertinoTextField));
    expect(textField.clipBehavior, Clip.none);

    final EditableText editableText = tester.firstWidget(find.byType(EditableText));
    expect(editableText.clipBehavior, Clip.none);

    await expectLater(
      find.byKey(const ValueKey<int>(1)),
      matchesGoldenFile('overflow_clipbehavior_none.cupertino.0.png'),
    );
  });

  testWidgets('can shift + tap to select with a keyboard (Apple platforms)', (WidgetTester tester) async {
    final TextEditingController controller = TextEditingController(
      text: 'Atwater Peel Sherbrooke Bonaventure',
    );
    await tester.pumpWidget(
      CupertinoApp(
        home: Center(
          child: CupertinoTextField(
            controller: controller,
          ),
        ),
      ),
    );

    await tester.tapAt(textOffsetToPosition(tester, 13));
    await tester.pumpAndSettle();
    expect(controller.selection.baseOffset, 13);
    expect(controller.selection.extentOffset, 13);

    await tester.pump(kDoubleTapTimeout);
    await tester.sendKeyDownEvent(LogicalKeyboardKey.shift);
    await tester.tapAt(textOffsetToPosition(tester, 20));
    await tester.pumpAndSettle();
    expect(controller.selection.baseOffset, 13);
    expect(controller.selection.extentOffset, 20);

    await tester.pump(kDoubleTapTimeout);
    await tester.tapAt(textOffsetToPosition(tester, 23));
    await tester.pumpAndSettle();
    expect(controller.selection.baseOffset, 13);
    expect(controller.selection.extentOffset, 23);

    await tester.pump(kDoubleTapTimeout);
    await tester.tapAt(textOffsetToPosition(tester, 4));
    await tester.pumpAndSettle();
    expect(controller.selection.baseOffset, 23);
    expect(controller.selection.extentOffset, 4);

    await tester.sendKeyUpEvent(LogicalKeyboardKey.shift);
    expect(controller.selection.baseOffset, 23);
    expect(controller.selection.extentOffset, 4);
  }, variant: const TargetPlatformVariant(<TargetPlatform>{ TargetPlatform.iOS,  TargetPlatform.macOS }));

  testWidgets('can shift + tap to select with a keyboard (non-Apple platforms)', (WidgetTester tester) async {
    final TextEditingController controller = TextEditingController(
      text: 'Atwater Peel Sherbrooke Bonaventure',
    );
    await tester.pumpWidget(
      CupertinoApp(
        home: Center(
          child: CupertinoTextField(
            controller: controller,
          ),
        ),
      ),
    );

    await tester.tapAt(textOffsetToPosition(tester, 13));
    await tester.pumpAndSettle();
    expect(controller.selection.baseOffset, 13);
    expect(controller.selection.extentOffset, 13);

    await tester.pump(kDoubleTapTimeout);
    await tester.sendKeyDownEvent(LogicalKeyboardKey.shift);
    await tester.tapAt(textOffsetToPosition(tester, 20));
    await tester.pumpAndSettle();
    expect(controller.selection.baseOffset, 13);
    expect(controller.selection.extentOffset, 20);

    await tester.pump(kDoubleTapTimeout);
    await tester.sendKeyDownEvent(LogicalKeyboardKey.shift);
    await tester.tapAt(textOffsetToPosition(tester, 23));
    await tester.pumpAndSettle();
    expect(controller.selection.baseOffset, 13);
    expect(controller.selection.extentOffset, 23);

    await tester.pump(kDoubleTapTimeout);
    await tester.sendKeyDownEvent(LogicalKeyboardKey.shift);
    await tester.tapAt(textOffsetToPosition(tester, 4));
    await tester.pumpAndSettle();
    expect(controller.selection.baseOffset, 13);
    expect(controller.selection.extentOffset, 4);

    await tester.sendKeyUpEvent(LogicalKeyboardKey.shift);
    expect(controller.selection.baseOffset, 13);
    expect(controller.selection.extentOffset, 4);
  }, variant: const TargetPlatformVariant(<TargetPlatform>{ TargetPlatform.android, TargetPlatform.fuchsia, TargetPlatform.linux, TargetPlatform.windows }));

  testWidgets('shift tapping an unfocused field', (WidgetTester tester) async {
    final TextEditingController controller = TextEditingController(
      text: 'Atwater Peel Sherbrooke Bonaventure',
    );
    final FocusNode focusNode = FocusNode();
    await tester.pumpWidget(
      CupertinoApp(
        home: Center(
          child: CupertinoTextField(
            controller: controller,
            focusNode: focusNode,
          ),
        ),
      ),
    );

    expect(focusNode.hasFocus, isFalse);

    // Put the cursor at the end of the field.
    await tester.tapAt(textOffsetToPosition(tester, controller.text.length));
    await tester.pump(kDoubleTapTimeout);
    await tester.pumpAndSettle();
    expect(focusNode.hasFocus, isTrue);
    expect(controller.selection.baseOffset, 35);
    expect(controller.selection.extentOffset, 35);

    // Unfocus the field, but the selection remains.
    focusNode.unfocus();
    await tester.pumpAndSettle();
    expect(focusNode.hasFocus, isFalse);
    expect(controller.selection.baseOffset, 35);
    expect(controller.selection.extentOffset, 35);

    // Shift tap in the middle of the field.
    await tester.sendKeyDownEvent(LogicalKeyboardKey.shift);
    await tester.tapAt(textOffsetToPosition(tester, 20));
    await tester.pumpAndSettle();
    expect(focusNode.hasFocus, isTrue);
    switch (defaultTargetPlatform) {
      // Apple platforms start the selection from 0.
      case TargetPlatform.iOS:
      case TargetPlatform.macOS:
        expect(controller.selection.baseOffset, 0);
        break;

      // Other platforms start from the previous selection.
      case TargetPlatform.android:
      case TargetPlatform.fuchsia:
      case TargetPlatform.linux:
      case TargetPlatform.windows:
        expect(controller.selection.baseOffset, 35);
        break;
    }
    expect(controller.selection.extentOffset, 20);
  }, variant: TargetPlatformVariant.all());

  testWidgets('can shift + tap + drag to select with a keyboard (Apple platforms)', (WidgetTester tester) async {
    final TextEditingController controller = TextEditingController(
      text: 'Atwater Peel Sherbrooke Bonaventure',
    );
    final bool isTargetPlatformMobile = defaultTargetPlatform == TargetPlatform.iOS;
    await tester.pumpWidget(
      CupertinoApp(
        home: Center(
          child: CupertinoTextField(
            controller: controller,
          ),
        ),
      ),
    );

    await tester.tapAt(textOffsetToPosition(tester, 8));
    await tester.pumpAndSettle();
    expect(controller.selection.baseOffset, 8);
    expect(controller.selection.extentOffset, 8);

    await tester.pump(kDoubleTapTimeout);
    await tester.sendKeyDownEvent(LogicalKeyboardKey.shift);
    final TestGesture gesture =
        await tester.startGesture(
          textOffsetToPosition(tester, 23),
          pointer: 7,
          kind: PointerDeviceKind.mouse,
        );
    if (isTargetPlatformMobile) {
      await gesture.up();
    }
    await tester.pumpAndSettle();
    expect(controller.selection.baseOffset, 8);
    expect(controller.selection.extentOffset, 23);

    // Expand the selection a bit.
    if (isTargetPlatformMobile) {
      await gesture.down(textOffsetToPosition(tester, 24));
    }
    await gesture.moveTo(textOffsetToPosition(tester, 28));
    await tester.pumpAndSettle();
    expect(controller.selection.baseOffset, 8);
    expect(controller.selection.extentOffset, 28);

    // Move back to the original selection.
    await gesture.moveTo(textOffsetToPosition(tester, 23));
    await tester.pumpAndSettle();
    expect(controller.selection.baseOffset, 8);
    expect(controller.selection.extentOffset, 23);

    // Collapse the selection.
    await gesture.moveTo(textOffsetToPosition(tester, 8));
    await tester.pumpAndSettle();
    expect(controller.selection.baseOffset, 8);
    expect(controller.selection.extentOffset, 8);

    // Invert the selection. The base jumps to the original extent.
    await gesture.moveTo(textOffsetToPosition(tester, 7));
    await tester.pumpAndSettle();
    expect(controller.selection.baseOffset, 23);
    expect(controller.selection.extentOffset, 7);

    // Continuing to move in the inverted direction expands the selection.
    await gesture.moveTo(textOffsetToPosition(tester, 4));
    await tester.pumpAndSettle();
    expect(controller.selection.baseOffset, 23);
    expect(controller.selection.extentOffset, 4);

    // Move back to the original base.
    await gesture.moveTo(textOffsetToPosition(tester, 8));
    await tester.pumpAndSettle();
    expect(controller.selection.baseOffset, 23);
    expect(controller.selection.extentOffset, 8);

    // Continue to move past the original base, which will cause the selection
    // to invert back to the original orientation.
    await gesture.moveTo(textOffsetToPosition(tester, 9));
    await tester.pumpAndSettle();
    expect(controller.selection.baseOffset, 8);
    expect(controller.selection.extentOffset, 9);

    // Continuing to select in this direction selects just like it did
    // originally.
    await gesture.moveTo(textOffsetToPosition(tester, 24));
    await tester.pumpAndSettle();
    expect(controller.selection.baseOffset, 8);
    expect(controller.selection.extentOffset, 24);

    // Releasing the shift key has no effect; the selection continues as the
    // mouse continues to move.
    await tester.sendKeyUpEvent(LogicalKeyboardKey.shift);
    expect(controller.selection.baseOffset, 8);
    expect(controller.selection.extentOffset, 24);
    await gesture.moveTo(textOffsetToPosition(tester, 26));
    await tester.pumpAndSettle();
    expect(controller.selection.baseOffset, 8);
    expect(controller.selection.extentOffset, 26);

    await gesture.up();
    expect(controller.selection.baseOffset, 8);
    expect(controller.selection.extentOffset, 26);
  }, variant: const TargetPlatformVariant(<TargetPlatform>{ TargetPlatform.iOS,  TargetPlatform.macOS }));

  testWidgets('can shift + tap + drag to select with a keyboard (non-Apple platforms)', (WidgetTester tester) async {
    final TextEditingController controller = TextEditingController(
      text: 'Atwater Peel Sherbrooke Bonaventure',
    );
    final bool isTargetPlatformMobile = defaultTargetPlatform == TargetPlatform.android
        || defaultTargetPlatform == TargetPlatform.fuchsia;
    await tester.pumpWidget(
      CupertinoApp(
        home: Center(
          child: CupertinoTextField(
            controller: controller,
          ),
        ),
      ),
    );

    await tester.tapAt(textOffsetToPosition(tester, 8));
    await tester.pumpAndSettle();
    expect(controller.selection.baseOffset, 8);
    expect(controller.selection.extentOffset, 8);

    await tester.pump(kDoubleTapTimeout);
    await tester.sendKeyDownEvent(LogicalKeyboardKey.shift);
    final TestGesture gesture =
        await tester.startGesture(
          textOffsetToPosition(tester, 23),
          pointer: 7,
          kind: PointerDeviceKind.mouse,
        );
    if (isTargetPlatformMobile) {
      await gesture.up();
    }
    await tester.pumpAndSettle();
    expect(controller.selection.baseOffset, 8);
    expect(controller.selection.extentOffset, 23);

    // Expand the selection a bit.
    if (isTargetPlatformMobile) {
      await gesture.down(textOffsetToPosition(tester, 24));
    }
    await gesture.moveTo(textOffsetToPosition(tester, 28));
    await tester.pumpAndSettle();
    expect(controller.selection.baseOffset, 8);
    expect(controller.selection.extentOffset, 28);

    // Move back to the original selection.
    await gesture.moveTo(textOffsetToPosition(tester, 23));
    await tester.pumpAndSettle();
    expect(controller.selection.baseOffset, 8);
    expect(controller.selection.extentOffset, 23);

    // Collapse the selection.
    await gesture.moveTo(textOffsetToPosition(tester, 8));
    await tester.pumpAndSettle();
    expect(controller.selection.baseOffset, 8);
    expect(controller.selection.extentOffset, 8);

    // Invert the selection. The original selection is not restored like on iOS
    // and Mac.
    await gesture.moveTo(textOffsetToPosition(tester, 7));
    await tester.pumpAndSettle();
    expect(controller.selection.baseOffset, 8);
    expect(controller.selection.extentOffset, 7);

    // Continuing to move in the inverted direction expands the selection.
    await gesture.moveTo(textOffsetToPosition(tester, 4));
    await tester.pumpAndSettle();
    expect(controller.selection.baseOffset, 8);
    expect(controller.selection.extentOffset, 4);

    // Move back to the original base.
    await gesture.moveTo(textOffsetToPosition(tester, 8));
    await tester.pumpAndSettle();
    expect(controller.selection.baseOffset, 8);
    expect(controller.selection.extentOffset, 8);

    // Continue to move past the original base.
    await gesture.moveTo(textOffsetToPosition(tester, 9));
    await tester.pumpAndSettle();
    expect(controller.selection.baseOffset, 8);
    expect(controller.selection.extentOffset, 9);

    // Continuing to select in this direction selects just like it did
    // originally.
    await gesture.moveTo(textOffsetToPosition(tester, 24));
    await tester.pumpAndSettle();
    expect(controller.selection.baseOffset, 8);
    expect(controller.selection.extentOffset, 24);

    // Releasing the shift key has no effect; the selection continues as the
    // mouse continues to move.
    await tester.sendKeyUpEvent(LogicalKeyboardKey.shift);
    expect(controller.selection.baseOffset, 8);
    expect(controller.selection.extentOffset, 24);
    await gesture.moveTo(textOffsetToPosition(tester, 26));
    await tester.pumpAndSettle();
    expect(controller.selection.baseOffset, 8);
    expect(controller.selection.extentOffset, 26);

    await gesture.up();
    expect(controller.selection.baseOffset, 8);
    expect(controller.selection.extentOffset, 26);
  }, variant: const TargetPlatformVariant(<TargetPlatform>{ TargetPlatform.linux,  TargetPlatform.android, TargetPlatform.fuchsia, TargetPlatform.windows }));

  testWidgets('can shift + tap + drag to select with a keyboard, reversed (Apple platforms)', (WidgetTester tester) async {
    final TextEditingController controller = TextEditingController(
      text: 'Atwater Peel Sherbrooke Bonaventure',
    );
    final bool isTargetPlatformMobile = defaultTargetPlatform == TargetPlatform.iOS;
    await tester.pumpWidget(
      CupertinoApp(
        home: Center(
          child: CupertinoTextField(
            controller: controller,
          ),
        ),
      ),
    );

    // Make a selection from right to left.
    await tester.tapAt(textOffsetToPosition(tester, 23));
    await tester.pumpAndSettle();
    expect(controller.selection.baseOffset, 23);
    expect(controller.selection.extentOffset, 23);
    await tester.pump(kDoubleTapTimeout);
    await tester.sendKeyDownEvent(LogicalKeyboardKey.shift);
    final TestGesture gesture =
        await tester.startGesture(
          textOffsetToPosition(tester, 8),
          pointer: 7,
          kind: PointerDeviceKind.mouse,
        );
    if (isTargetPlatformMobile) {
      await gesture.up();
    }
    await tester.pumpAndSettle();
    expect(controller.selection.baseOffset, 23);
    expect(controller.selection.extentOffset, 8);

    // Expand the selection a bit.
    if (isTargetPlatformMobile) {
      await gesture.down(textOffsetToPosition(tester, 7));
    }
    await gesture.moveTo(textOffsetToPosition(tester, 5));
    await tester.pumpAndSettle();
    expect(controller.selection.baseOffset, 23);
    expect(controller.selection.extentOffset, 5);

    // Move back to the original selection.
    await gesture.moveTo(textOffsetToPosition(tester, 8));
    await tester.pumpAndSettle();
    expect(controller.selection.baseOffset, 23);
    expect(controller.selection.extentOffset, 8);

    // Collapse the selection.
    await gesture.moveTo(textOffsetToPosition(tester, 23));
    await tester.pumpAndSettle();
    expect(controller.selection.baseOffset, 23);
    expect(controller.selection.extentOffset, 23);

    // Invert the selection. The base jumps to the original extent.
    await gesture.moveTo(textOffsetToPosition(tester, 24));
    await tester.pumpAndSettle();
    expect(controller.selection.baseOffset, 8);
    expect(controller.selection.extentOffset, 24);

    // Continuing to move in the inverted direction expands the selection.
    await gesture.moveTo(textOffsetToPosition(tester, 27));
    await tester.pumpAndSettle();
    expect(controller.selection.baseOffset, 8);
    expect(controller.selection.extentOffset, 27);

    // Move back to the original base.
    await gesture.moveTo(textOffsetToPosition(tester, 23));
    await tester.pumpAndSettle();
    expect(controller.selection.baseOffset, 8);
    expect(controller.selection.extentOffset, 23);

    // Continue to move past the original base, which will cause the selection
    // to invert back to the original orientation.
    await gesture.moveTo(textOffsetToPosition(tester, 22));
    await tester.pumpAndSettle();
    expect(controller.selection.baseOffset, 23);
    expect(controller.selection.extentOffset, 22);

    // Continuing to select in this direction selects just like it did
    // originally.
    await gesture.moveTo(textOffsetToPosition(tester, 16));
    await tester.pumpAndSettle();
    expect(controller.selection.baseOffset, 23);
    expect(controller.selection.extentOffset, 16);

    // Releasing the shift key has no effect; the selection continues as the
    // mouse continues to move.
    await tester.sendKeyUpEvent(LogicalKeyboardKey.shift);
    expect(controller.selection.baseOffset, 23);
    expect(controller.selection.extentOffset, 16);
    await gesture.moveTo(textOffsetToPosition(tester, 14));
    await tester.pumpAndSettle();
    expect(controller.selection.baseOffset, 23);
    expect(controller.selection.extentOffset, 14);

    await gesture.up();
    expect(controller.selection.baseOffset, 23);
    expect(controller.selection.extentOffset, 14);
  }, variant: const TargetPlatformVariant(<TargetPlatform>{ TargetPlatform.iOS,  TargetPlatform.macOS }));

  testWidgets('can shift + tap + drag to select with a keyboard, reversed (non-Apple platforms)', (WidgetTester tester) async {
    final TextEditingController controller = TextEditingController(
      text: 'Atwater Peel Sherbrooke Bonaventure',
    );
    final bool isTargetPlatformMobile = defaultTargetPlatform == TargetPlatform.android
        || defaultTargetPlatform == TargetPlatform.fuchsia;
    await tester.pumpWidget(
      CupertinoApp(
        home: Center(
          child: CupertinoTextField(
            controller: controller,
          ),
        ),
      ),
    );

    // Make a selection from right to left.
    await tester.tapAt(textOffsetToPosition(tester, 23));
    await tester.pumpAndSettle();
    expect(controller.selection.baseOffset, 23);
    expect(controller.selection.extentOffset, 23);
    await tester.pump(kDoubleTapTimeout);
    await tester.sendKeyDownEvent(LogicalKeyboardKey.shift);
    final TestGesture gesture =
        await tester.startGesture(
          textOffsetToPosition(tester, 8),
          pointer: 7,
          kind: PointerDeviceKind.mouse,
        );
    if (isTargetPlatformMobile) {
      await gesture.up();
    }
    await tester.pumpAndSettle();
    expect(controller.selection.baseOffset, 23);
    expect(controller.selection.extentOffset, 8);

    // Expand the selection a bit.
    if (isTargetPlatformMobile) {
      await gesture.down(textOffsetToPosition(tester, 7));
    }
    await gesture.moveTo(textOffsetToPosition(tester, 5));
    await tester.pumpAndSettle();
    expect(controller.selection.baseOffset, 23);
    expect(controller.selection.extentOffset, 5);

    // Move back to the original selection.
    await gesture.moveTo(textOffsetToPosition(tester, 8));
    await tester.pumpAndSettle();
    expect(controller.selection.baseOffset, 23);
    expect(controller.selection.extentOffset, 8);

    // Collapse the selection.
    await gesture.moveTo(textOffsetToPosition(tester, 23));
    await tester.pumpAndSettle();
    expect(controller.selection.baseOffset, 23);
    expect(controller.selection.extentOffset, 23);

    // Invert the selection. The selection is not restored like it would be on
    // iOS and Mac.
    await gesture.moveTo(textOffsetToPosition(tester, 24));
    await tester.pumpAndSettle();
    expect(controller.selection.baseOffset, 23);
    expect(controller.selection.extentOffset, 24);

    // Continuing to move in the inverted direction expands the selection.
    await gesture.moveTo(textOffsetToPosition(tester, 27));
    await tester.pumpAndSettle();
    expect(controller.selection.baseOffset, 23);
    expect(controller.selection.extentOffset, 27);

    // Move back to the original base.
    await gesture.moveTo(textOffsetToPosition(tester, 23));
    await tester.pumpAndSettle();
    expect(controller.selection.baseOffset, 23);
    expect(controller.selection.extentOffset, 23);

    // Continue to move past the original base.
    await gesture.moveTo(textOffsetToPosition(tester, 22));
    await tester.pumpAndSettle();
    expect(controller.selection.baseOffset, 23);
    expect(controller.selection.extentOffset, 22);

    // Continuing to select in this direction selects just like it did
    // originally.
    await gesture.moveTo(textOffsetToPosition(tester, 16));
    await tester.pumpAndSettle();
    expect(controller.selection.baseOffset, 23);
    expect(controller.selection.extentOffset, 16);

    // Releasing the shift key has no effect; the selection continues as the
    // mouse continues to move.
    await tester.sendKeyUpEvent(LogicalKeyboardKey.shift);
    expect(controller.selection.baseOffset, 23);
    expect(controller.selection.extentOffset, 16);
    await gesture.moveTo(textOffsetToPosition(tester, 14));
    await tester.pumpAndSettle();
    expect(controller.selection.baseOffset, 23);
    expect(controller.selection.extentOffset, 14);

    await gesture.up();
    expect(controller.selection.baseOffset, 23);
    expect(controller.selection.extentOffset, 14);
  }, variant: const TargetPlatformVariant(<TargetPlatform>{ TargetPlatform.linux,  TargetPlatform.android, TargetPlatform.fuchsia, TargetPlatform.windows }));

  // Regression test for https://github.com/flutter/flutter/issues/101587.
  testWidgets('Right clicking menu behavior', (WidgetTester tester) async {
    final TextEditingController controller = TextEditingController(
      text: 'blah1 blah2',
    );
    await tester.pumpWidget(
      CupertinoApp(
        home: Center(
          child: CupertinoTextField(
            controller: controller,
          ),
        ),
      ),
    );

    // Initially, the menu is not shown and there is no selection.
    expect(find.byType(CupertinoButton), findsNothing);
    expect(controller.selection, const TextSelection(baseOffset: -1, extentOffset: -1));

    final Offset midBlah1 = textOffsetToPosition(tester, 2);
    final Offset midBlah2 = textOffsetToPosition(tester, 8);

    // Right click the second word.
    final TestGesture gesture = await tester.startGesture(
      midBlah2,
      kind: PointerDeviceKind.mouse,
      buttons: kSecondaryMouseButton,
    );
    await tester.pump();
    await gesture.up();
    await tester.pumpAndSettle();

    switch (defaultTargetPlatform) {
      case TargetPlatform.iOS:
      case TargetPlatform.macOS:
        expect(controller.selection, const TextSelection(baseOffset: 6, extentOffset: 11));
        expect(find.text('Cut'), findsOneWidget);
        expect(find.text('Copy'), findsOneWidget);
        expect(find.text('Paste'), findsOneWidget);
        break;

      case TargetPlatform.android:
      case TargetPlatform.fuchsia:
      case TargetPlatform.linux:
      case TargetPlatform.windows:
        expect(controller.selection, const TextSelection.collapsed(offset: 8));
        expect(find.text('Cut'), findsNothing);
        expect(find.text('Copy'), findsNothing);
        expect(find.text('Paste'), findsOneWidget);
        break;
    }

    // Right click the first word.
    await gesture.down(midBlah1);
    await tester.pump();
    await gesture.up();
    await tester.pumpAndSettle();

    switch (defaultTargetPlatform) {
      case TargetPlatform.iOS:
      case TargetPlatform.macOS:
        expect(controller.selection, const TextSelection(baseOffset: 0, extentOffset: 5));
        expect(find.text('Cut'), findsOneWidget);
        expect(find.text('Copy'), findsOneWidget);
        expect(find.text('Paste'), findsOneWidget);
        break;

      case TargetPlatform.android:
      case TargetPlatform.fuchsia:
      case TargetPlatform.linux:
      case TargetPlatform.windows:
        expect(controller.selection, const TextSelection.collapsed(offset: 8));
        expect(find.text('Cut'), findsNothing);
        expect(find.text('Copy'), findsNothing);
        expect(find.text('Paste'), findsNothing);
        break;
    }
  },
    variant: TargetPlatformVariant.all(),
    skip: isContextMenuProvidedByPlatform, // [intended] only applies to platforms where we supply the context menu.
  );

  group('Right click focus', () {
    testWidgets('Can right click to focus multiple times', (WidgetTester tester) async {
      // Regression test for https://github.com/flutter/flutter/pull/103228
      final FocusNode focusNode1 = FocusNode();
      final FocusNode focusNode2 = FocusNode();
      final UniqueKey key1 = UniqueKey();
      final UniqueKey key2 = UniqueKey();
      await tester.pumpWidget(
        CupertinoApp(
          home: Column(
            children: <Widget>[
              CupertinoTextField(
                key: key1,
                focusNode: focusNode1,
              ),
              // This spacer prevents the context menu in one field from
              // overlapping with the other field.
              const SizedBox(height: 100.0),
              CupertinoTextField(
                key: key2,
                focusNode: focusNode2,
              ),
            ],
          ),
        ),
      );

      // Interact with the field to establish the input connection.
      await tester.tapAt(
        tester.getCenter(find.byKey(key1)),
        buttons: kSecondaryMouseButton,
      );
      await tester.pump();

      expect(focusNode1.hasFocus, isTrue);
      expect(focusNode2.hasFocus, isFalse);

      await tester.tapAt(
        tester.getCenter(find.byKey(key2)),
        buttons: kSecondaryMouseButton,
      );
      await tester.pump();

      expect(focusNode1.hasFocus, isFalse);
      expect(focusNode2.hasFocus, isTrue);

      await tester.tapAt(
        tester.getCenter(find.byKey(key1)),
        buttons: kSecondaryMouseButton,
      );
      await tester.pump();

      expect(focusNode1.hasFocus, isTrue);
      expect(focusNode2.hasFocus, isFalse);
    });

    testWidgets('Can right click to focus on previously selected word on Apple platforms', (WidgetTester tester) async {
      final FocusNode focusNode1 = FocusNode();
      final FocusNode focusNode2 = FocusNode();
      final TextEditingController controller = TextEditingController(
        text: 'first second',
      );
      final UniqueKey key1 = UniqueKey();
      await tester.pumpWidget(
        CupertinoApp(
          home: Column(
            mainAxisAlignment: MainAxisAlignment.center,
            children: <Widget>[
              CupertinoTextField(
                key: key1,
                controller: controller,
                focusNode: focusNode1,
              ),
              Focus(
                focusNode: focusNode2,
                child: const Text('focusable'),
              ),
            ],
          ),
        ),
      );

      // Interact with the field to establish the input connection.
      await tester.tapAt(
        tester.getCenter(find.byKey(key1)),
        buttons: kSecondaryMouseButton,
      );
      await tester.pump();

      expect(focusNode1.hasFocus, isTrue);
      expect(focusNode2.hasFocus, isFalse);

      // Select the second word.
      controller.selection = const TextSelection(
        baseOffset: 6,
        extentOffset: 12,
      );
      await tester.pump();

      expect(focusNode1.hasFocus, isTrue);
      expect(focusNode2.hasFocus, isFalse);
      expect(controller.selection.isCollapsed, isFalse);
      expect(controller.selection.baseOffset, 6);
      expect(controller.selection.extentOffset, 12);

      // Unfocus the first field.
      focusNode2.requestFocus();
      await tester.pumpAndSettle();

      expect(focusNode1.hasFocus, isFalse);
      expect(focusNode2.hasFocus, isTrue);

      // Right click the second word in the first field, which is still selected
      // even though the selection is not visible.
      await tester.tapAt(
        textOffsetToPosition(tester, 8),
        buttons: kSecondaryMouseButton,
      );
      await tester.pump();

      expect(focusNode1.hasFocus, isTrue);
      expect(focusNode2.hasFocus, isFalse);
      expect(controller.selection.baseOffset, 6);
      expect(controller.selection.extentOffset, 12);

      // Select everything.
      controller.selection = const TextSelection(
        baseOffset: 0,
        extentOffset: 12,
      );
      await tester.pump();

      expect(focusNode1.hasFocus, isTrue);
      expect(focusNode2.hasFocus, isFalse);
      expect(controller.selection.baseOffset, 0);
      expect(controller.selection.extentOffset, 12);

      // Unfocus the first field.
      focusNode2.requestFocus();
      await tester.pumpAndSettle();

      // Right click the first word in the first field.
      await tester.tapAt(
        textOffsetToPosition(tester, 2),
        buttons: kSecondaryMouseButton,
      );
      await tester.pump();

      expect(focusNode1.hasFocus, isTrue);
      expect(focusNode2.hasFocus, isFalse);
      expect(controller.selection.baseOffset, 0);
      expect(controller.selection.extentOffset, 5);
    }, variant: const TargetPlatformVariant(<TargetPlatform>{ TargetPlatform.iOS, TargetPlatform.macOS }));
  });

  group('context menu', () {
    testWidgets('builds CupertinoAdaptiveTextSelectionToolbar by default', (WidgetTester tester) async {
      final TextEditingController controller = TextEditingController(text: '');
      await tester.pumpWidget(
        CupertinoApp(
          home: Column(
            mainAxisAlignment: MainAxisAlignment.center,
            children: <Widget>[
              CupertinoTextField(
                controller: controller,
              ),
            ],
          ),
        ),
      );

      await tester.pump(); // Wait for autofocus to take effect.

      expect(find.byType(CupertinoAdaptiveTextSelectionToolbar), findsNothing);

      // Long-press to bring up the context menu.
      final Finder textFinder = find.byType(EditableText);
      await tester.longPress(textFinder);
      tester.state<EditableTextState>(textFinder).showToolbar();
      await tester.pumpAndSettle();

      expect(find.byType(CupertinoAdaptiveTextSelectionToolbar), findsOneWidget);
    },
      skip: kIsWeb, // [intended] on web the browser handles the context menu.
    );

    testWidgets('contextMenuBuilder is used in place of the default text selection toolbar', (WidgetTester tester) async {
      final GlobalKey key = GlobalKey();
      final TextEditingController controller = TextEditingController(text: '');
      await tester.pumpWidget(
        CupertinoApp(
          home: Column(
            mainAxisAlignment: MainAxisAlignment.center,
            children: <Widget>[
              CupertinoTextField(
                controller: controller,
                contextMenuBuilder: (
                  BuildContext context,
                  EditableTextState editableTextState,
                ) {
                  return Placeholder(key: key);
                },
              ),
            ],
          ),
        ),
      );

      await tester.pump(); // Wait for autofocus to take effect.

      expect(find.byKey(key), findsNothing);

      // Long-press to bring up the context menu.
      final Finder textFinder = find.byType(EditableText);
      await tester.longPress(textFinder);
      tester.state<EditableTextState>(textFinder).showToolbar();
      await tester.pumpAndSettle();

      expect(find.byKey(key), findsOneWidget);
    },
      skip: kIsWeb, // [intended] on web the browser handles the context menu.
    );
  });

  group('magnifier', () {
    late ValueNotifier<MagnifierInfo> magnifierInfo;
    final Widget fakeMagnifier = Container(key: UniqueKey());

    group('magnifier builder', () {
      testWidgets('should build custom magnifier if given', (WidgetTester tester) async {
        final Widget customMagnifier = Container(
          key: UniqueKey(),
        );
        final CupertinoTextField defaultCupertinoTextField = CupertinoTextField(
          magnifierConfiguration: TextMagnifierConfiguration(magnifierBuilder: (_, __, ___) => customMagnifier),
        );

        await tester.pumpWidget(const CupertinoApp(
          home: Placeholder(),
        ));

        final BuildContext context =
            tester.firstElement(find.byType(Placeholder));

        expect(
            defaultCupertinoTextField.magnifierConfiguration!.magnifierBuilder(
                context,
                MagnifierController(),
                ValueNotifier<MagnifierInfo>(MagnifierInfo.empty),
              ),
            isA<Widget>().having((Widget widget) => widget.key, 'key', equals(customMagnifier.key)));
      });

      group('defaults', () {
        testWidgets('should build CupertinoMagnifier on iOS and Android', (WidgetTester tester) async {
          await tester.pumpWidget(const CupertinoApp(
            home: CupertinoTextField(),
          ));

        final BuildContext context = tester.firstElement(find.byType(CupertinoTextField));
        final EditableText editableText = tester.widget(find.byType(EditableText));

          expect(
              editableText.magnifierConfiguration.magnifierBuilder(
                  context,
                  MagnifierController(),
                  ValueNotifier<MagnifierInfo>(MagnifierInfo.empty),
                ),
              isA<CupertinoTextMagnifier>());
        },
            variant: const TargetPlatformVariant(
                <TargetPlatform>{TargetPlatform.iOS, TargetPlatform.android}));
      });

      testWidgets('should build nothing on all platforms but iOS and Android', (WidgetTester tester) async {
        await tester.pumpWidget(const CupertinoApp(
          home: CupertinoTextField(),
        ));

        final BuildContext context = tester.firstElement(find.byType(CupertinoTextField));
        final EditableText editableText = tester.widget(find.byType(EditableText));

        expect(
            editableText.magnifierConfiguration.magnifierBuilder(
                context,
                MagnifierController(),
                ValueNotifier<MagnifierInfo>(MagnifierInfo.empty),
              ),
            isNull);
      },
          variant: TargetPlatformVariant.all(
              excluding: <TargetPlatform>{TargetPlatform.iOS, TargetPlatform.android}));
    });

    testWidgets('Can drag handles to show, unshow, and update magnifier',
        (WidgetTester tester) async {
      final TextEditingController controller = TextEditingController();
      await tester.pumpWidget(
        CupertinoApp(
          home: CupertinoPageScaffold(
            child: Builder(
              builder: (BuildContext context) => CupertinoTextField(
                dragStartBehavior: DragStartBehavior.down,
                controller: controller,
                magnifierConfiguration: TextMagnifierConfiguration(
                    magnifierBuilder: (_,
                        MagnifierController controller,
                        ValueNotifier<MagnifierInfo>
                            localMagnifierInfo) {
                  magnifierInfo = localMagnifierInfo;
                  return fakeMagnifier;
                }),
              ),
            ),
          ),
        ),
      );

      const String testValue = 'abc def ghi';
      await tester.enterText(find.byType(CupertinoTextField), testValue);

      // Double tap the 'e' to select 'def'.
      await tester.tapAt(textOffsetToPosition(tester, testValue.indexOf('e')));
      await tester.pump(const Duration(milliseconds: 30));
      await tester.tapAt(textOffsetToPosition(tester, testValue.indexOf('e')));
      await tester.pump(const Duration(milliseconds: 30));

      final TextSelection selection = controller.selection;

      final RenderEditable renderEditable = findRenderEditable(tester);
      final List<TextSelectionPoint> endpoints = globalize(
        renderEditable.getEndpointsForSelection(selection),
        renderEditable,
      );

      // Drag the right handle 2 letters to the right.
      final Offset handlePos = endpoints.last.point + const Offset(1.0, 1.0);
      final TestGesture gesture =
          await tester.startGesture(handlePos, pointer: 7);

      Offset? firstDragGesturePosition;

      await gesture.moveTo(textOffsetToPosition(tester, testValue.length - 2));
      await tester.pump();

      expect(find.byKey(fakeMagnifier.key!), findsOneWidget);
      firstDragGesturePosition = magnifierInfo.value.globalGesturePosition;

      await gesture.moveTo(textOffsetToPosition(tester, testValue.length));
      await tester.pump();

      // Expect the position the magnifier gets to have moved.
      expect(firstDragGesturePosition,
          isNot(magnifierInfo.value.globalGesturePosition));

      await gesture.up();
      await tester.pump();

      expect(find.byKey(fakeMagnifier.key!), findsNothing);
    }, variant: TargetPlatformVariant.only(TargetPlatform.iOS));

    testWidgets('Can long press to show, unshow, and update magnifier on non-Apple platforms', (WidgetTester tester) async {
      final TextEditingController controller = TextEditingController();
      final bool isTargetPlatformAndroid = defaultTargetPlatform == TargetPlatform.android;
      await tester.pumpWidget(
        CupertinoApp(
          home: Center(
            child: CupertinoTextField(
              dragStartBehavior: DragStartBehavior.down,
              controller: controller,
              magnifierConfiguration: TextMagnifierConfiguration(
                magnifierBuilder: (
                    _,
                    MagnifierController controller,
                    ValueNotifier<MagnifierInfo> localMagnifierInfo
                  ) {
                    magnifierInfo = localMagnifierInfo;
                    return fakeMagnifier;
                  },
              ),
            ),
          ),
        ),
      );

      const String testValue = 'abc def ghi';
      await tester.enterText(find.byType(CupertinoTextField), testValue);
      await tester.pumpAndSettle();

      // Tap at 'e' to move the cursor before the 'e'.
      await tester.tapAt(textOffsetToPosition(tester, testValue.indexOf('e')));
      await tester.pumpAndSettle(const Duration(milliseconds: 300));
      expect(controller.selection.isCollapsed, true);
      expect(controller.selection.baseOffset, isTargetPlatformAndroid ? 5 : 4);
      expect(find.byKey(fakeMagnifier.key!), findsNothing);

      // Long press the 'e' to select 'def' and show the magnifier.
      final TestGesture gesture = await tester.startGesture(textOffsetToPosition(tester, testValue.indexOf('e')));
      await tester.pumpAndSettle(const Duration(milliseconds: 1000));
      expect(controller.selection.baseOffset, 4);
      expect(controller.selection.extentOffset, 7);
      expect(find.byKey(fakeMagnifier.key!), findsOneWidget);

      final Offset firstLongPressGesturePosition = magnifierInfo.value.globalGesturePosition;

      // Move the gesture to 'h' to extend the selection to 'ghi'.
      await gesture.moveTo(textOffsetToPosition(tester, testValue.indexOf('h')));
      await tester.pumpAndSettle();
      expect(controller.selection.baseOffset, 4);
      expect(controller.selection.extentOffset, 11);
      expect(find.byKey(fakeMagnifier.key!), findsOneWidget);
      // Expect the position the magnifier gets to have moved.
      expect(firstLongPressGesturePosition, isNot(magnifierInfo.value.globalGesturePosition));

      // End the long press to hide the magnifier.
      await gesture.up();
      await tester.pumpAndSettle();
      expect(find.byKey(fakeMagnifier.key!), findsNothing);
    }, variant: const TargetPlatformVariant(<TargetPlatform>{ TargetPlatform.android }));

    testWidgets('Can long press to show, unshow, and update magnifier on iOS', (WidgetTester tester) async {
      final TextEditingController controller = TextEditingController();
      final bool isTargetPlatformAndroid = defaultTargetPlatform == TargetPlatform.android;
      await tester.pumpWidget(
        CupertinoApp(
          home: Center(
            child: CupertinoTextField(
              dragStartBehavior: DragStartBehavior.down,
              controller: controller,
              magnifierConfiguration: TextMagnifierConfiguration(
                magnifierBuilder: (
                    _,
                    MagnifierController controller,
                    ValueNotifier<MagnifierInfo> localMagnifierInfo
                  ) {
                    magnifierInfo = localMagnifierInfo;
                    return fakeMagnifier;
                  },
              ),
            ),
          ),
        ),
      );

      const String testValue = 'abc def ghi';
      await tester.enterText(find.byType(CupertinoTextField), testValue);
      await tester.pumpAndSettle();

      // Tap at 'e' to set the selection to position 5 on Android.
      // Tap at 'e' to set the selection to the closest word edge, which is position 4 on iOS.
      await tester.tapAt(textOffsetToPosition(tester, testValue.indexOf('e')));
      await tester.pumpAndSettle(const Duration(milliseconds: 300));
      expect(controller.selection.isCollapsed, true);
      expect(controller.selection.baseOffset, isTargetPlatformAndroid ? 5 : 7);
      expect(find.byKey(fakeMagnifier.key!), findsNothing);

      // Long press the 'e' to move the cursor in front of the 'e' and show the magnifier.
      final TestGesture gesture = await tester.startGesture(textOffsetToPosition(tester, testValue.indexOf('e')));
      await tester.pumpAndSettle(const Duration(milliseconds: 1000));
      expect(controller.selection.baseOffset, 5);
      expect(controller.selection.extentOffset, 5);
      expect(find.byKey(fakeMagnifier.key!), findsOneWidget);

      final Offset firstLongPressGesturePosition = magnifierInfo.value.globalGesturePosition;

      // Move the gesture to 'h' to update the magnifier and move the cursor to 'h'.
      await gesture.moveTo(textOffsetToPosition(tester, testValue.indexOf('h')));
      await tester.pumpAndSettle();
      expect(controller.selection.baseOffset, 9);
      expect(controller.selection.extentOffset, 9);
      expect(find.byKey(fakeMagnifier.key!), findsOneWidget);
      // Expect the position the magnifier gets to have moved.
      expect(firstLongPressGesturePosition, isNot(magnifierInfo.value.globalGesturePosition));

      // End the long press to hide the magnifier.
      await gesture.up();
      await tester.pumpAndSettle();
      expect(find.byKey(fakeMagnifier.key!), findsNothing);
    }, variant: const TargetPlatformVariant(<TargetPlatform>{ TargetPlatform.iOS }));
  });

  group('TapRegion integration', () {
    testWidgets('Tapping outside loses focus on desktop', (WidgetTester tester) async {
      final FocusNode focusNode = FocusNode(debugLabel: 'Test Node');
      await tester.pumpWidget(
        CupertinoApp(
          home: Center(
            child: SizedBox(
              width: 100,
              height: 100,
              child: CupertinoTextField(
                autofocus: true,
                focusNode: focusNode,
              ),
            ),
          ),
        ),
      );
      await tester.pump();
      expect(focusNode.hasPrimaryFocus, isTrue);

      // Tap outside the border.
      await tester.tapAt(const Offset(10, 10));
      await tester.pump();

      expect(focusNode.hasPrimaryFocus, isFalse);
    }, variant: TargetPlatformVariant.desktop());

    testWidgets("Tapping outside doesn't lose focus on mobile", (WidgetTester tester) async {
      final FocusNode focusNode = FocusNode(debugLabel: 'Test Node');
      await tester.pumpWidget(
        CupertinoApp(
          home: Center(
            child: SizedBox(
              width: 100,
              height: 100,
              child: CupertinoTextField(
                autofocus: true,
                focusNode: focusNode,
              ),
            ),
          ),
        ),
      );
      await tester.pump();
      expect(focusNode.hasPrimaryFocus, isTrue);

      // Tap just outside the border, but not inside the EditableText.
      await tester.tapAt(const Offset(10, 10));
      await tester.pump();

      // Focus is lost on mobile browsers, but not mobile apps.
      expect(focusNode.hasPrimaryFocus, kIsWeb ? isFalse : isTrue);
    }, variant: TargetPlatformVariant.mobile());

    testWidgets("tapping on toolbar doesn't lose focus", (WidgetTester tester) async {
      final TextEditingController controller;
      final EditableTextState state;

      controller = TextEditingController(text: 'A B C');
      final FocusNode focusNode = FocusNode(debugLabel: 'Test Node');
      await tester.pumpWidget(
        CupertinoApp(
          debugShowCheckedModeBanner: false,
          home: CupertinoPageScaffold(
            child: Align(
              child: SizedBox(
                width: 200,
                height: 200,
                child: CupertinoTextField(
                  autofocus: true,
                  focusNode: focusNode,
                  controller: controller,
                ),
              ),
            ),
          ),
        ),
      );
      await tester.pump();
      expect(focusNode.hasPrimaryFocus, isTrue);

      state = tester.state<EditableTextState>(find.byType(EditableText));

      // Select the first 2 words.
      state.renderEditable.selectPositionAt(
        from: textOffsetToPosition(tester, 0),
        to: textOffsetToPosition(tester, 2),
        cause: SelectionChangedCause.tap,
      );

      final Offset midSelection = textOffsetToPosition(tester, 2);

      // Right click the selection.
      final TestGesture gesture = await tester.startGesture(
        midSelection,
        kind: PointerDeviceKind.mouse,
        buttons: kSecondaryMouseButton,
      );
      await tester.pump();
      await gesture.up();
      await tester.pumpAndSettle();

      expect(find.text('Copy'), findsOneWidget);

      // Copy the first word.
      await tester.tap(find.text('Copy'));
      await tester.pump();
      expect(focusNode.hasPrimaryFocus, isTrue);
    },
      variant: TargetPlatformVariant.all(),
      skip: kIsWeb, // [intended] The toolbar isn't rendered by Flutter on the web, it's rendered by the browser.
    );

    testWidgets("Tapping on border doesn't lose focus",
        (WidgetTester tester) async {
      final FocusNode focusNode = FocusNode(debugLabel: 'Test Node');
      await tester.pumpWidget(
        CupertinoApp(
          home: Center(
            child: SizedBox(
              width: 100,
              height: 100,
              child: CupertinoTextField(
                autofocus: true,
                focusNode: focusNode,
              ),
            ),
          ),
        ),
      );
      await tester.pump();
      expect(focusNode.hasPrimaryFocus, isTrue);

      final Rect borderBox = tester.getRect(find.byType(CupertinoTextField));
      // Tap just inside the border, but not inside the EditableText.
      await tester.tapAt(borderBox.topLeft + const Offset(1, 1));
      await tester.pump();

      expect(focusNode.hasPrimaryFocus, isTrue);
    }, variant: TargetPlatformVariant.all());
  });

  testWidgets('Can drag handles to change selection correctly in multiline', (WidgetTester tester) async {
    final TextEditingController controller = TextEditingController();

    await tester.pumpWidget(
      CupertinoApp(
        debugShowCheckedModeBanner: false,
        home: CupertinoPageScaffold(
          child: CupertinoTextField(
            dragStartBehavior: DragStartBehavior.down,
            controller: controller,
            style: const TextStyle(color: Colors.black, fontSize: 34.0),
            maxLines: 3,
          ),
        ),
      ),
    );

    const String testValue =
        'First line of text is\n'
        'Second line goes until\n'
        'Third line of stuff';

    const String cutValue =
        'First line of text is\n'
        'Second until\n'
        'Third line of stuff';
    await tester.enterText(find.byType(CupertinoTextField), testValue);

    // Skip past scrolling animation.
    await tester.pump();
    await tester.pumpAndSettle(const Duration(milliseconds: 200));

    // Check that the text spans multiple lines.
    final Offset firstPos = textOffsetToPosition(tester, testValue.indexOf('First'));
    final Offset secondPos = textOffsetToPosition(tester, testValue.indexOf('Second'));
    final Offset thirdPos = textOffsetToPosition(tester, testValue.indexOf('Third'));
    expect(firstPos.dx, secondPos.dx);
    expect(firstPos.dx, thirdPos.dx);
    expect(firstPos.dy, lessThan(secondPos.dy));
    expect(secondPos.dy, lessThan(thirdPos.dy));

    // Double tap on the 'n' in 'until' to select the word.
    final Offset untilPos = textOffsetToPosition(tester, testValue.indexOf('until')+1);
    await tester.tapAt(untilPos);
    await tester.pump(const Duration(milliseconds: 50));
    await tester.tapAt(untilPos);
    await tester.pumpAndSettle();

    // Skip past the frame where the opacity is zero.
    await tester.pump(const Duration(milliseconds: 200));

    expect(controller.selection.baseOffset, 39);
    expect(controller.selection.extentOffset, 44);

    final RenderEditable renderEditable = findRenderEditable(tester);
    final List<TextSelectionPoint> endpoints = globalize(
      renderEditable.getEndpointsForSelection(controller.selection),
      renderEditable,
    );
    expect(endpoints.length, 2);

    final Offset offsetFromEndPointToMiddlePoint = Offset(0.0, -renderEditable.preferredLineHeight / 2);

    // Drag the left handle to just after 'Second', still on the second line.
    Offset handlePos = endpoints[0].point + offsetFromEndPointToMiddlePoint;
    Offset newHandlePos = textOffsetToPosition(tester, testValue.indexOf('Second') + 6) + offsetFromEndPointToMiddlePoint;
    TestGesture gesture = await tester.startGesture(handlePos, pointer: 7);
    await tester.pump();
    await gesture.moveTo(newHandlePos);
    await tester.pump();
    await gesture.up();
    await tester.pump();

    expect(controller.selection.baseOffset, 28);
    expect(controller.selection.extentOffset, 44);

    // Drag the right handle to just after 'goes', still on the second line.
    handlePos = endpoints[1].point + offsetFromEndPointToMiddlePoint;
    newHandlePos = textOffsetToPosition(tester, testValue.indexOf('goes') + 4) + offsetFromEndPointToMiddlePoint;
    gesture = await tester.startGesture(handlePos, pointer: 7);
    await tester.pump();
    await gesture.moveTo(newHandlePos);
    await tester.pump();
    await gesture.up();
    await tester.pump();

    expect(controller.selection.baseOffset, 28);
    expect(controller.selection.extentOffset, 38);

    if (!isContextMenuProvidedByPlatform) {
      await tester.tap(find.text('Cut'));
      await tester.pump();
      expect(controller.selection.isCollapsed, true);
      expect(controller.text, cutValue);
    }
  });

  testWidgets('placeholder style overflow works', (WidgetTester tester) async {
    final String placeholder = 'hint text' * 20;
    const TextStyle placeholderStyle = TextStyle(
      fontFamily: 'Ahem',
      fontSize: 14.0,
      overflow: TextOverflow.fade,
    );

    await tester.pumpWidget(
      CupertinoApp(
        home: Center(
          child: CupertinoTextField(
            placeholder: placeholder,
            placeholderStyle: placeholderStyle,
          ),
        ),
      ),
    );
    await tester.pumpAndSettle();
    final Finder placeholderFinder = find.text(placeholder);
    final Text placeholderWidget = tester.widget(placeholderFinder);
    expect(placeholderWidget.overflow, placeholderStyle.overflow);
    expect(placeholderWidget.style!.overflow, placeholderStyle.overflow);
  });
}<|MERGE_RESOLUTION|>--- conflicted
+++ resolved
@@ -4623,11 +4623,7 @@
 
     // The ListView has scrolled to keep the TextField and cursor handle
     // visible.
-<<<<<<< HEAD
-    expect(scrollController.offset, 28.0);
-=======
-    expect(scrollController.offset, 25.0);
->>>>>>> b75f1a94
+    expect(scrollController.offset, 27.0);
   });
 
   testWidgets('disabled state golden', (WidgetTester tester) async {
