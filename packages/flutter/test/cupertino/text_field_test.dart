--- conflicted
+++ resolved
@@ -5053,24 +5053,16 @@
     expect(controller.selection.extentOffset, 4);
   }, variant: const TargetPlatformVariant(<TargetPlatform>{ TargetPlatform.android, TargetPlatform.fuchsia, TargetPlatform.linux, TargetPlatform.windows }));
 
-<<<<<<< HEAD
   testWidgets('shift tapping an unfocused field', (WidgetTester tester) async {
     final TextEditingController controller = TextEditingController(
       text: 'Atwater Peel Sherbrooke Bonaventure',
     );
     final FocusNode focusNode = FocusNode();
-=======
-  testWidgets('can shift + tap + drag to select with a keyboard (Apple platforms)', (WidgetTester tester) async {
-    final TextEditingController controller = TextEditingController(
-      text: 'Atwater Peel Sherbrooke Bonaventure',
-    );
->>>>>>> 965397cf
     await tester.pumpWidget(
       CupertinoApp(
         home: Center(
           child: CupertinoTextField(
             controller: controller,
-<<<<<<< HEAD
             focusNode: focusNode,
           ),
         ),
@@ -5116,7 +5108,16 @@
     }
     expect(controller.selection.extentOffset, 20);
   }, variant: TargetPlatformVariant.all());
-=======
+
+  testWidgets('can shift + tap + drag to select with a keyboard (Apple platforms)', (WidgetTester tester) async {
+    final TextEditingController controller = TextEditingController(
+      text: 'Atwater Peel Sherbrooke Bonaventure',
+    );
+    await tester.pumpWidget(
+      CupertinoApp(
+        home: Center(
+          child: CupertinoTextField(
+            controller: controller,
           ),
         ),
       ),
@@ -5495,5 +5496,4 @@
     expect(controller.selection.baseOffset, 23);
     expect(controller.selection.extentOffset, 14);
   }, variant: const TargetPlatformVariant(<TargetPlatform>{ TargetPlatform.linux,  TargetPlatform.android, TargetPlatform.fuchsia, TargetPlatform.windows }));
->>>>>>> 965397cf
 }