--- conflicted
+++ resolved
@@ -5961,7 +5961,6 @@
     }, variant: const TargetPlatformVariant(<TargetPlatform>{ TargetPlatform.iOS, TargetPlatform.macOS }));
   });
 
-<<<<<<< HEAD
   group('magnifier', () {
     late ValueNotifier<MagnifierOverlayInfoBearer> infoBearer;
     final Widget fakeMagnifier = Container(key: UniqueKey());
@@ -6047,19 +6046,19 @@
                 dragStartBehavior: DragStartBehavior.down,
                 controller: controller,
                 magnifierConfiguration: TextMagnifierConfiguration(
-                  magnifierBuilder: (
-                    _,
-                    MagnifierController controller,
-                    ValueNotifier<MagnifierOverlayInfoBearer> localInfoBearer
-                  ) {
-                    infoBearer = localInfoBearer;
-                    return fakeMagnifier;
+                    magnifierBuilder: (_,
+                        MagnifierController controller,
+                        ValueNotifier<MagnifierOverlayInfoBearer>
+                            localInfoBearer) {
+                  infoBearer = localInfoBearer;
+                  return fakeMagnifier;
                 }),
               ),
             ),
           ),
         ),
       );
+
 
       const String testValue = 'abc def ghi';
       await tester.enterText(find.byType(CupertinoTextField), testValue);
@@ -6103,7 +6102,7 @@
 
       expect(find.byKey(fakeMagnifier.key!), findsNothing);
     }, variant: TargetPlatformVariant.only(TargetPlatform.iOS));
-=======
+
   group('TapRegion integration', () {
     testWidgets('Tapping outside loses focus on desktop', (WidgetTester tester) async {
       final FocusNode focusNode = FocusNode(debugLabel: 'Test Node');
@@ -6216,32 +6215,34 @@
       variant: TargetPlatformVariant.all(),
       skip: kIsWeb, // [intended] The toolbar isn't rendered by Flutter on the web, it's rendered by the browser.
     );
-    testWidgets("Tapping on border doesn't lose focus", (WidgetTester tester) async {
-      final FocusNode focusNode = FocusNode(debugLabel: 'Test Node');
-      await tester.pumpWidget(
-        CupertinoApp(
-          home: Center(
-            child: SizedBox(
-              width: 100,
-              height: 100,
-              child: CupertinoTextField(
-                autofocus: true,
-                focusNode: focusNode,
+
+      testWidgets("Tapping on border doesn't lose focus",
+          (WidgetTester tester) async {
+        final FocusNode focusNode = FocusNode(debugLabel: 'Test Node');
+        await tester.pumpWidget(
+          CupertinoApp(
+            home: Center(
+              child: SizedBox(
+                width: 100,
+                height: 100,
+                child: CupertinoTextField(
+                  autofocus: true,
+                  focusNode: focusNode,
+                ),
               ),
             ),
           ),
-        ),
-      );
-      await tester.pump();
-      expect(focusNode.hasPrimaryFocus, isTrue);
-
-      final Rect borderBox = tester.getRect(find.byType(CupertinoTextField));
-      // Tap just inside the border, but not inside the EditableText.
-      await tester.tapAt(borderBox.topLeft + const Offset(1, 1));
-      await tester.pump();
-
-      expect(focusNode.hasPrimaryFocus, isTrue);
-    }, variant: TargetPlatformVariant.all());
->>>>>>> c7eb5b94
+        );
+        await tester.pump();
+        expect(focusNode.hasPrimaryFocus, isTrue);
+
+        final Rect borderBox = tester.getRect(find.byType(CupertinoTextField));
+        // Tap just inside the border, but not inside the EditableText.
+        await tester.tapAt(borderBox.topLeft + const Offset(1, 1));
+        await tester.pump();
+
+        expect(focusNode.hasPrimaryFocus, isTrue);
+      }, variant: TargetPlatformVariant.all());
+    });
   });
 }