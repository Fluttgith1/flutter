// Copyright 2014 The Flutter Authors. All rights reserved.
// Use of this source code is governed by a BSD-style license that can be
// found in the LICENSE file.

@Tags(<String>['reduced-test-set'])

import 'package:flutter/cupertino.dart';
import 'package:flutter/material.dart';
import 'package:flutter_test/flutter_test.dart';

void main() {
  final Offset basicOffset = Offset(CupertinoMagnifier.kDefaultSize.width / 2,
       CupertinoMagnifier.kDefaultSize.height - CupertinoMagnifier.kMagnifierAboveFocalPoint);
  const Rect reasonableTextField = Rect.fromLTRB(0, 100, 200, 200);
  final MagnifierController magnifierController = MagnifierController();

  // Make sure that your gesture in infoBearer is within the line in infoBearer,
  // or else the magnifier status will stay hidden and this will not complete.
  Future<void> showCupertinoMagnifier(
    BuildContext context,
    WidgetTester tester,
    ValueNotifier<MagnifierTextSelectionInfo> infoBearer,
  ) async {
    final Future<void> magnifierShown = magnifierController.show(
        context: context,
        builder: (_) => CupertinoTextMagnifier(
              controller: magnifierController,
              magnifierOverlayInfoBearer: infoBearer,
            ));

    WidgetsBinding.instance.scheduleFrame();
    await tester.pumpAndSettle();

    await magnifierShown;
  }

  tearDown(() async {
      magnifierController.removeFromOverlay();
  });

  group('CupertinoTextEditingMagnifier', () {
    group('position', () {
      Offset getMagnifierPosition(WidgetTester tester) {
        final AnimatedPositioned animatedPositioned =
            tester.firstWidget(find.byType(AnimatedPositioned));
        return Offset(
            animatedPositioned.left ?? 0, animatedPositioned.top ?? 0);
      }

      testWidgets('should be at gesture position if does not violate any positioning rules', (WidgetTester tester) async {
        final Key fakeTextFieldKey = UniqueKey();
        final Key outerKey = UniqueKey();

        await tester.pumpWidget(
          Container(
            key: outerKey,
            color: const Color.fromARGB(255, 0, 255, 179),
            child: MaterialApp(
              home: Center(
                child: Container(
                  key: fakeTextFieldKey,
                  width: 10,
                  height: 10,
                  color: Colors.red,
                  child: const Placeholder(),
                ),
              ),
            ),
          ),
        );
        final BuildContext context = tester.element(find.byType(Placeholder));

        // Magnifier should be positioned directly over the red square.
        final RenderBox tapPointRenderBox =
            tester.firstRenderObject(find.byKey(fakeTextFieldKey)) as RenderBox;
        final Rect fakeTextFieldRect =
            tapPointRenderBox.localToGlobal(Offset.zero) & tapPointRenderBox.size;

<<<<<<< HEAD
        final ValueNotifier<MagnifierTextSelectionInfo> magnifier =
            ValueNotifier<MagnifierTextSelectionInfo>(
          MagnifierTextSelectionInfo(
            currentLineBoundries: fakeTextFieldRect,
=======
        final ValueNotifier<MagnifierOverlayInfoBearer> magnifier =
            ValueNotifier<MagnifierOverlayInfoBearer>(
          MagnifierOverlayInfoBearer(
            currentLineBoundaries: fakeTextFieldRect,
>>>>>>> 5bc4a761
            fieldBounds: fakeTextFieldRect,
            caretRect: fakeTextFieldRect,
            // The tap position is dragBelow units below the text field.
            globalGesturePosition: fakeTextFieldRect.center,
          ),
        );

        await showCupertinoMagnifier(context, tester, magnifier);

        // Should show two red squares; original, and one in the magnifier,
        // directly ontop of one another.
        await expectLater(
          find.byKey(outerKey),
          matchesGoldenFile('cupertino_magnifier.position.default.png'),
        );
      });

      testWidgets('should never horizontally be outside of Screen Padding', (WidgetTester tester) async {
        await tester.pumpWidget(
          const MaterialApp(
            color: Color.fromARGB(7, 0, 129, 90),
            home: Placeholder(),
          ),
        );

        final BuildContext context = tester.firstElement(find.byType(Placeholder));

        await showCupertinoMagnifier(
          context,
          tester,
<<<<<<< HEAD
          ValueNotifier<MagnifierTextSelectionInfo>(
            MagnifierTextSelectionInfo(
              currentLineBoundries: reasonableTextField,
=======
          ValueNotifier<MagnifierOverlayInfoBearer>(
            MagnifierOverlayInfoBearer(
              currentLineBoundaries: reasonableTextField,
>>>>>>> 5bc4a761
              fieldBounds: reasonableTextField,
              caretRect: reasonableTextField,
              // The tap position is far out of the right side of the app.
              globalGesturePosition:
                  Offset(MediaQuery.of(context).size.width + 100, 0),
            ),
          ),
        );

        // Should be less than the right edge, since we have padding.
        expect(getMagnifierPosition(tester).dx,
            lessThan(MediaQuery.of(context).size.width));
      });

      testWidgets('should have some vertical drag', (WidgetTester tester) async {
        final double dragPositionBelowTextField = reasonableTextField.center.dy + 30;

        await tester.pumpWidget(
          const MaterialApp(
            color: Color.fromARGB(7, 0, 129, 90),
            home: Placeholder(),
          ),
        );

        final BuildContext context =
            tester.firstElement(find.byType(Placeholder));

        await showCupertinoMagnifier(
          context,
          tester,
<<<<<<< HEAD
          ValueNotifier<MagnifierTextSelectionInfo>(
            MagnifierTextSelectionInfo(
              currentLineBoundries: reasonableTextField,
=======
          ValueNotifier<MagnifierOverlayInfoBearer>(
            MagnifierOverlayInfoBearer(
              currentLineBoundaries: reasonableTextField,
>>>>>>> 5bc4a761
              fieldBounds: reasonableTextField,
              caretRect: reasonableTextField,
              // The tap position is dragBelow units below the text field.
              globalGesturePosition: Offset(
                  MediaQuery.of(context).size.width / 2,
                  dragPositionBelowTextField),
            ),
          ),
        );

        // The magnifier Y should be greater than the text field, since we "dragged" it down.
        expect(getMagnifierPosition(tester).dy + basicOffset.dy,
            greaterThan(reasonableTextField.center.dy));
        expect(getMagnifierPosition(tester).dy + basicOffset.dy,
            lessThan(dragPositionBelowTextField));
      });
    });

    group('status', () {
      testWidgets('should hide if gesture is far below the text field', (WidgetTester tester) async {
        await tester.pumpWidget(
          const MaterialApp(
            color: Color.fromARGB(7, 0, 129, 90),
            home: Placeholder(),
          ),
        );

        final BuildContext context =
            tester.firstElement(find.byType(Placeholder));

<<<<<<< HEAD
        final ValueNotifier<MagnifierTextSelectionInfo> magnifierinfo =
            ValueNotifier<MagnifierTextSelectionInfo>(
          MagnifierTextSelectionInfo(
            currentLineBoundries: reasonableTextField,
=======
        final ValueNotifier<MagnifierOverlayInfoBearer> magnifierinfo =
            ValueNotifier<MagnifierOverlayInfoBearer>(
          MagnifierOverlayInfoBearer(
            currentLineBoundaries: reasonableTextField,
>>>>>>> 5bc4a761
            fieldBounds: reasonableTextField,
            caretRect: reasonableTextField,
            // The tap position is dragBelow units below the text field.
            globalGesturePosition: Offset(
                MediaQuery.of(context).size.width / 2, reasonableTextField.top),
          ),
        );

        // Show the magnifier initally, so that we get it in a not hidden state.
        await showCupertinoMagnifier(context, tester, magnifierinfo);

        // Move the gesture to one that should hide it.
<<<<<<< HEAD
        magnifierinfo.value = MagnifierTextSelectionInfo(
            currentLineBoundries: reasonableTextField,
=======
        magnifierinfo.value = MagnifierOverlayInfoBearer(
            currentLineBoundaries: reasonableTextField,
>>>>>>> 5bc4a761
            fieldBounds: reasonableTextField,
            caretRect: reasonableTextField,
            globalGesturePosition: magnifierinfo.value.globalGesturePosition + const Offset(0, 100),
        );
        await tester.pumpAndSettle();

        expect(magnifierController.shown, false);
        expect(magnifierController.overlayEntry, isNotNull);
      });

      testWidgets('should re-show if gesture moves back up',
          (WidgetTester tester) async {
        await tester.pumpWidget(
          const MaterialApp(
            color: Color.fromARGB(7, 0, 129, 90),
            home: Placeholder(),
          ),
        );

        final BuildContext context =
            tester.firstElement(find.byType(Placeholder));

<<<<<<< HEAD
        final ValueNotifier<MagnifierTextSelectionInfo> magnifierInfo =
            ValueNotifier<MagnifierTextSelectionInfo>(
          MagnifierTextSelectionInfo(
            currentLineBoundries: reasonableTextField,
=======
        final ValueNotifier<MagnifierOverlayInfoBearer> magnifierInfo =
            ValueNotifier<MagnifierOverlayInfoBearer>(
          MagnifierOverlayInfoBearer(
            currentLineBoundaries: reasonableTextField,
>>>>>>> 5bc4a761
            fieldBounds: reasonableTextField,
            caretRect: reasonableTextField,
            // The tap position is dragBelow units below the text field.
            globalGesturePosition: Offset(MediaQuery.of(context).size.width / 2, reasonableTextField.top),
          ),
        );

        // Show the magnifier initally, so that we get it in a not hidden state.
        await showCupertinoMagnifier(context, tester, magnifierInfo);

        // Move the gesture to one that should hide it.
<<<<<<< HEAD
        magnifierInfo.value = MagnifierTextSelectionInfo(
            currentLineBoundries: reasonableTextField,
=======
        magnifierInfo.value = MagnifierOverlayInfoBearer(
            currentLineBoundaries: reasonableTextField,
>>>>>>> 5bc4a761
            fieldBounds: reasonableTextField,
            caretRect: reasonableTextField,
            globalGesturePosition:
                magnifierInfo.value.globalGesturePosition + const Offset(0, 100));
        await tester.pumpAndSettle();

        expect(magnifierController.shown, false);
        expect(magnifierController.overlayEntry, isNotNull);

        // Return the gesture to one that shows it.
<<<<<<< HEAD
        magnifierInfo.value = MagnifierTextSelectionInfo(
            currentLineBoundries: reasonableTextField,
=======
        magnifierInfo.value = MagnifierOverlayInfoBearer(
            currentLineBoundaries: reasonableTextField,
>>>>>>> 5bc4a761
            fieldBounds: reasonableTextField,
            caretRect: reasonableTextField,
            globalGesturePosition: Offset(MediaQuery.of(context).size.width / 2,
                reasonableTextField.top));
        await tester.pumpAndSettle();

        expect(magnifierController.shown, true);
        expect(magnifierController.overlayEntry, isNotNull);
      });
    });
  });
}<|MERGE_RESOLUTION|>--- conflicted
+++ resolved
@@ -76,17 +76,10 @@
         final Rect fakeTextFieldRect =
             tapPointRenderBox.localToGlobal(Offset.zero) & tapPointRenderBox.size;
 
-<<<<<<< HEAD
-        final ValueNotifier<MagnifierTextSelectionInfo> magnifier =
-            ValueNotifier<MagnifierTextSelectionInfo>(
-          MagnifierTextSelectionInfo(
-            currentLineBoundries: fakeTextFieldRect,
-=======
         final ValueNotifier<MagnifierOverlayInfoBearer> magnifier =
             ValueNotifier<MagnifierOverlayInfoBearer>(
           MagnifierOverlayInfoBearer(
             currentLineBoundaries: fakeTextFieldRect,
->>>>>>> 5bc4a761
             fieldBounds: fakeTextFieldRect,
             caretRect: fakeTextFieldRect,
             // The tap position is dragBelow units below the text field.
@@ -117,15 +110,9 @@
         await showCupertinoMagnifier(
           context,
           tester,
-<<<<<<< HEAD
-          ValueNotifier<MagnifierTextSelectionInfo>(
-            MagnifierTextSelectionInfo(
-              currentLineBoundries: reasonableTextField,
-=======
           ValueNotifier<MagnifierOverlayInfoBearer>(
             MagnifierOverlayInfoBearer(
               currentLineBoundaries: reasonableTextField,
->>>>>>> 5bc4a761
               fieldBounds: reasonableTextField,
               caretRect: reasonableTextField,
               // The tap position is far out of the right side of the app.
@@ -156,15 +143,9 @@
         await showCupertinoMagnifier(
           context,
           tester,
-<<<<<<< HEAD
-          ValueNotifier<MagnifierTextSelectionInfo>(
-            MagnifierTextSelectionInfo(
-              currentLineBoundries: reasonableTextField,
-=======
           ValueNotifier<MagnifierOverlayInfoBearer>(
             MagnifierOverlayInfoBearer(
               currentLineBoundaries: reasonableTextField,
->>>>>>> 5bc4a761
               fieldBounds: reasonableTextField,
               caretRect: reasonableTextField,
               // The tap position is dragBelow units below the text field.
@@ -195,17 +176,10 @@
         final BuildContext context =
             tester.firstElement(find.byType(Placeholder));
 
-<<<<<<< HEAD
-        final ValueNotifier<MagnifierTextSelectionInfo> magnifierinfo =
-            ValueNotifier<MagnifierTextSelectionInfo>(
-          MagnifierTextSelectionInfo(
-            currentLineBoundries: reasonableTextField,
-=======
         final ValueNotifier<MagnifierOverlayInfoBearer> magnifierinfo =
             ValueNotifier<MagnifierOverlayInfoBearer>(
           MagnifierOverlayInfoBearer(
             currentLineBoundaries: reasonableTextField,
->>>>>>> 5bc4a761
             fieldBounds: reasonableTextField,
             caretRect: reasonableTextField,
             // The tap position is dragBelow units below the text field.
@@ -218,13 +192,8 @@
         await showCupertinoMagnifier(context, tester, magnifierinfo);
 
         // Move the gesture to one that should hide it.
-<<<<<<< HEAD
-        magnifierinfo.value = MagnifierTextSelectionInfo(
-            currentLineBoundries: reasonableTextField,
-=======
         magnifierinfo.value = MagnifierOverlayInfoBearer(
             currentLineBoundaries: reasonableTextField,
->>>>>>> 5bc4a761
             fieldBounds: reasonableTextField,
             caretRect: reasonableTextField,
             globalGesturePosition: magnifierinfo.value.globalGesturePosition + const Offset(0, 100),
@@ -247,17 +216,10 @@
         final BuildContext context =
             tester.firstElement(find.byType(Placeholder));
 
-<<<<<<< HEAD
-        final ValueNotifier<MagnifierTextSelectionInfo> magnifierInfo =
-            ValueNotifier<MagnifierTextSelectionInfo>(
-          MagnifierTextSelectionInfo(
-            currentLineBoundries: reasonableTextField,
-=======
         final ValueNotifier<MagnifierOverlayInfoBearer> magnifierInfo =
             ValueNotifier<MagnifierOverlayInfoBearer>(
           MagnifierOverlayInfoBearer(
             currentLineBoundaries: reasonableTextField,
->>>>>>> 5bc4a761
             fieldBounds: reasonableTextField,
             caretRect: reasonableTextField,
             // The tap position is dragBelow units below the text field.
@@ -269,13 +231,8 @@
         await showCupertinoMagnifier(context, tester, magnifierInfo);
 
         // Move the gesture to one that should hide it.
-<<<<<<< HEAD
-        magnifierInfo.value = MagnifierTextSelectionInfo(
-            currentLineBoundries: reasonableTextField,
-=======
         magnifierInfo.value = MagnifierOverlayInfoBearer(
             currentLineBoundaries: reasonableTextField,
->>>>>>> 5bc4a761
             fieldBounds: reasonableTextField,
             caretRect: reasonableTextField,
             globalGesturePosition:
@@ -286,13 +243,8 @@
         expect(magnifierController.overlayEntry, isNotNull);
 
         // Return the gesture to one that shows it.
-<<<<<<< HEAD
-        magnifierInfo.value = MagnifierTextSelectionInfo(
-            currentLineBoundries: reasonableTextField,
-=======
         magnifierInfo.value = MagnifierOverlayInfoBearer(
             currentLineBoundaries: reasonableTextField,
->>>>>>> 5bc4a761
             fieldBounds: reasonableTextField,
             caretRect: reasonableTextField,
             globalGesturePosition: Offset(MediaQuery.of(context).size.width / 2,
