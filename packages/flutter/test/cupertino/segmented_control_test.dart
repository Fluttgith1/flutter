// Copyright 2018 The Chromium Authors. All rights reserved.
// Use of this source code is governed by a BSD-style license that can be
// found in the LICENSE file.

import 'dart:io';

import 'package:flutter/widgets.dart';
import 'package:flutter/cupertino.dart';
import 'package:flutter_test/flutter_test.dart';

import '../widgets/semantics_tester.dart';

dynamic getRenderSegmentedControl(WidgetTester tester) {
  return tester.allRenderObjects.firstWhere(
    (RenderObject currentObject) {
      return currentObject.toStringShort().contains('_RenderSegmentedControl');
    },
  );
}

StatefulBuilder setupSimpleSegmentedControl() {
  final Map<int, Widget> children = <int, Widget>{};
  children[0] = const Text('Child 1');
  children[1] = const Text('Child 2');
  int sharedValue = 0;

  return new StatefulBuilder(
    builder: (BuildContext context, StateSetter setState) {
      return boilerplate(
        child: new CupertinoSegmentedControl<int>(
          children: children,
          onValueChanged: (int newValue) {
            setState(() {
              sharedValue = newValue;
            });
          },
          groupValue: sharedValue,
        ),
      );
    },
  );
}

Widget boilerplate({Widget child}) {
  return new Directionality(
    textDirection: TextDirection.ltr,
    child: new Center(child: child),
  );
}

Color getBackgroundColor(WidgetTester tester, int childIndex) {
  return getRenderSegmentedControl(tester).backgroundColors[childIndex];
}

void main() {
  testWidgets('Tap changes toggle state', (WidgetTester tester) async {
    final Map<int, Widget> children = <int, Widget>{};
    children[0] = const Text('Child 1');
    children[1] = const Text('Child 2');
    children[2] = const Text('Child 3');

    int sharedValue = 0;

    await tester.pumpWidget(
      new StatefulBuilder(
        builder: (BuildContext context, StateSetter setState) {
          return boilerplate(
            child: new CupertinoSegmentedControl<int>(
              key: const ValueKey<String>('Segmented Control'),
              children: children,
              onValueChanged: (int newValue) {
                setState(() {
                  sharedValue = newValue;
                });
              },
              groupValue: sharedValue,
            ),
          );
        },
      ),
    );

    expect(sharedValue, 0);

    await tester.tap(find.byKey(const ValueKey<String>('Segmented Control')));

    expect(sharedValue, 1);
  });

  testWidgets('Need at least 2 children', (WidgetTester tester) async {
    final Map<int, Widget> children = <int, Widget>{};
    try {
      await tester.pumpWidget(
        boilerplate(
          child: new CupertinoSegmentedControl<int>(
            children: children,
            onValueChanged: (int newValue) {},
          ),
        ),
      );
      fail('Should not be possible to create a segmented control with no children');
    } on AssertionError catch (e) {
      expect(e.toString(), contains('children.length'));
    }
    try {
      children[0] = const Text('Child 1');

      await tester.pumpWidget(
        boilerplate(
          child: new CupertinoSegmentedControl<int>(
            children: children,
            onValueChanged: (int newValue) {},
          ),
        ),
      );
      fail('Should not be possible to create a segmented control with just one child');
    } on AssertionError catch (e) {
      expect(e.toString(), contains('children.length'));
    }
  });

  testWidgets('Value attribute must be the key of one of the children widgets',
          (WidgetTester tester) async {
    final Map<int, Widget> children = <int, Widget>{};
    children[0] = const Text('Child 1');
    children[1] = const Text('Child 2');

    try {
      await tester.pumpWidget(
        boilerplate(
          child: new CupertinoSegmentedControl<int>(
            children: children,
            onValueChanged: (int newValue) {},
            groupValue: 2,
          ),
        ),
      );
      fail('Should not be possible to create segmented control in which '
          'value is not the key of one of the children widgets');
    } on AssertionError catch (e) {
      expect(e.toString(), contains('children'));
    }
  });

  testWidgets('Children, onValueChanged, and color arguments can not be null',
          (WidgetTester tester) async {
    try {
      await tester.pumpWidget(
        boilerplate(
          child: new CupertinoSegmentedControl<int>(
            children: null,
            onValueChanged: (int newValue) {},
          ),
        ),
      );
      fail('Should not be possible to create segmented control with null children');
    } on AssertionError catch (e) {
      expect(e.toString(), contains('children'));
    }

    final Map<int, Widget> children = <int, Widget>{};
    children[0] = const Text('Child 1');
    children[1] = const Text('Child 2');

    try {
      await tester.pumpWidget(
        boilerplate(
          child: new CupertinoSegmentedControl<int>(
            children: children,
            onValueChanged: null,
          ),
        ),
      );
      fail('Should not be possible to create segmented control with null onValueChanged');
    } on AssertionError catch (e) {
      expect(e.toString(), contains('onValueChanged'));
    }

    try {
      await tester.pumpWidget(
        boilerplate(
          child: new CupertinoSegmentedControl<int>(
            children: children,
            onValueChanged: (int newValue) {},
            unselectedColor: null,
          ),
        ),
      );
      fail('Should not be possible to create segmented control with null unselectedColor');
    } on AssertionError catch (e) {
      expect(e.toString(), contains('unselectedColor'));
    }
  });

  testWidgets('Widgets have correct default text/icon styles, change correctly on selection',
          (WidgetTester tester) async {
    final Map<int, Widget> children = <int, Widget>{};
    children[0] = const Text('Child 1');
    children[1] = const Icon(IconData(1));

    int sharedValue = 0;

    await tester.pumpWidget(
      new StatefulBuilder(
        builder: (BuildContext context, StateSetter setState) {
          return boilerplate(
            child: new CupertinoSegmentedControl<int>(
              children: children,
              onValueChanged: (int newValue) {
                setState(() {
                  sharedValue = newValue;
                });
              },
              groupValue: sharedValue,
            ),
          );
        },
      ),
    );

    await tester.pumpAndSettle();

    DefaultTextStyle textStyle = tester.widget(find.widgetWithText(DefaultTextStyle, 'Child 1'));
    IconTheme iconTheme = tester.widget(find.widgetWithIcon(IconTheme, const IconData(1)));

    expect(textStyle.style.color, CupertinoColors.white);
    expect(iconTheme.data.color, CupertinoColors.activeBlue);

    await tester.tap(find.widgetWithIcon(IconTheme, const IconData(1)));
    await tester.pumpAndSettle();

    textStyle = tester.widget(find.widgetWithText(DefaultTextStyle, 'Child 1'));
    iconTheme = tester.widget(find.widgetWithIcon(IconTheme, const IconData(1)));

    expect(textStyle.style.color, CupertinoColors.activeBlue);
    expect(iconTheme.data.color, CupertinoColors.white);
  });

  testWidgets('SegmentedControl is correct when user provides custom colors',
          (WidgetTester tester) async {
    final Map<int, Widget> children = <int, Widget>{};
    children[0] = const Text('Child 1');
    children[1] = const Icon(IconData(1));

    int sharedValue = 0;

    await tester.pumpWidget(
      new StatefulBuilder(
        builder: (BuildContext context, StateSetter setState) {
          return boilerplate(
            child: new CupertinoSegmentedControl<int>(
<<<<<<< HEAD
              children: children,
              onValueChanged: (int newValue) {
                setState(() {
                  sharedValue = newValue;
                  });
                },
              groupValue: sharedValue,
              unselectedColor: CupertinoColors.lightBackgroundGray,
              selectedColor: CupertinoColors.activeGreen,
              borderColor: CupertinoColors.black,
              pressedColor: const Color(0x638CFC7B),
            ),
          );
          },
      ),
    );
    await tester.pumpWidget(
      new StatefulBuilder(
        builder: (BuildContext context, StateSetter setState) {
          return boilerplate(
            child: new CupertinoSegmentedControl<int>(
=======
>>>>>>> 2ec6398e
              children: children,
              onValueChanged: (int newValue) {
                setState(() {
                  sharedValue = newValue;
                });
              },
              groupValue: sharedValue,
              unselectedColor: CupertinoColors.lightBackgroundGray,
              selectedColor: CupertinoColors.activeGreen,
              borderColor: CupertinoColors.black,
              pressedColor: const Color(0x638CFC7B),
            ),
          );
        },
      ),
    );

    DefaultTextStyle textStyle = tester.widget(find.widgetWithText(DefaultTextStyle, 'Child 1'));
    IconTheme iconTheme = tester.widget(find.widgetWithIcon(IconTheme, const IconData(1)));

    expect(getRenderSegmentedControl(tester).borderColor, CupertinoColors.black);
    expect(textStyle.style.color, CupertinoColors.lightBackgroundGray);
    expect(iconTheme.data.color, CupertinoColors.activeGreen);
    expect(getBackgroundColor(tester, 0), CupertinoColors.activeGreen);
    expect(getBackgroundColor(tester, 1), CupertinoColors.lightBackgroundGray);

    await tester.tap(find.widgetWithIcon(IconTheme, const IconData(1)));
    await tester.pumpAndSettle();

    textStyle = tester.widget(find.widgetWithText(DefaultTextStyle, 'Child 1'));
    iconTheme = tester.widget(find.widgetWithIcon(IconTheme, const IconData(1)));

    expect(textStyle.style.color, CupertinoColors.activeGreen);
    expect(iconTheme.data.color, CupertinoColors.lightBackgroundGray);
    expect(getBackgroundColor(tester, 0), CupertinoColors.lightBackgroundGray);
    expect(getBackgroundColor(tester, 1), CupertinoColors.activeGreen);

    final Offset center = tester.getCenter(find.text('Child 1'));
    await tester.startGesture(center);
    await tester.pumpAndSettle();

    expect(getBackgroundColor(tester, 0), const Color(0x638CFC7B));
    expect(getBackgroundColor(tester, 1), CupertinoColors.activeGreen);
  });

  testWidgets('Widgets are centered within segments', (WidgetTester tester) async {
    final Map<int, Widget> children = <int, Widget>{};
    children[0] = const Text('Child 1');
    children[1] = const Text('Child 2');

    await tester.pumpWidget(
      new Directionality(
        textDirection: TextDirection.ltr,
        child: new Align(
          alignment: Alignment.topLeft,
          child: new SizedBox(
            width: 200.0,
            height: 200.0,
            child: new CupertinoSegmentedControl<int>(
              children: children,
              onValueChanged: (int newValue) {},
            ),
          ),
        ),
      ),
    );

    // Widgets are centered taking into account 16px of horizontal padding
    expect(tester.getCenter(find.text('Child 1')), const Offset(58.0, 100.0));
    expect(tester.getCenter(find.text('Child 2')), const Offset(142.0, 100.0));
  });

  testWidgets('Tap calls onValueChanged', (WidgetTester tester) async {
    final Map<int, Widget> children = <int, Widget>{};
    children[0] = const Text('Child 1');
    children[1] = const Text('Child 2');

    bool value = false;

    await tester.pumpWidget(
      new StatefulBuilder(
        builder: (BuildContext context, StateSetter setState) {
          return boilerplate(
            child: new CupertinoSegmentedControl<int>(
              children: children,
              onValueChanged: (int newValue) {
                value = true;
              },
            ),
          );
        },
      ),
    );

    expect(value, isFalse);

    await tester.tap(find.text('Child 2'));

    expect(value, isTrue);
  });

  testWidgets('State does not change if onValueChanged does not call setState()',
          (WidgetTester tester) async {
    final Map<int, Widget> children = <int, Widget>{};
    children[0] = const Text('Child 1');
    children[1] = const Text('Child 2');

    const int sharedValue = 0;

    await tester.pumpWidget(
      new StatefulBuilder(
        builder: (BuildContext context, StateSetter setState) {
          return boilerplate(
            child: new CupertinoSegmentedControl<int>(
              children: children,
              onValueChanged: (int newValue) {},
              groupValue: sharedValue,
            ),
          );
        },
      ),
    );

    expect(getBackgroundColor(tester, 0), CupertinoColors.activeBlue);
    expect(getBackgroundColor(tester, 1), CupertinoColors.white);

    await tester.tap(find.text('Child 2'));
    await tester.pump();

    expect(getBackgroundColor(tester, 0), CupertinoColors.activeBlue);
    expect(getBackgroundColor(tester, 1), CupertinoColors.white);
  });

  testWidgets(
      'Background color of child should change on selection, '
      'and should not change when tapped again', (WidgetTester tester) async {
    await tester.pumpWidget(setupSimpleSegmentedControl());

    expect(getBackgroundColor(tester, 1), CupertinoColors.white);

    await tester.tap(find.text('Child 2'));
    await tester.pumpAndSettle(const Duration(milliseconds: 200));

    expect(getBackgroundColor(tester, 1), CupertinoColors.activeBlue);

    await tester.tap(find.text('Child 2'));
    await tester.pump();

    expect(getBackgroundColor(tester, 1), CupertinoColors.activeBlue);
  });

  testWidgets(
    'Children can be non-Text or Icon widgets (in this case, '
        'a Container or Placeholder widget)',
    (WidgetTester tester) async {
      final Map<int, Widget> children = <int, Widget>{};
      children[0] = const Text('Child 1');
      children[1] = new Container(
        constraints: const BoxConstraints.tightFor(width: 50.0, height: 50.0),
      );
      children[2] = const Placeholder();

      int sharedValue = 0;

      await tester.pumpWidget(
        new StatefulBuilder(
          builder: (BuildContext context, StateSetter setState) {
            return boilerplate(
              child: new CupertinoSegmentedControl<int>(
                children: children,
                onValueChanged: (int newValue) {
                  setState(() {
                    sharedValue = newValue;
                  });
                },
                groupValue: sharedValue,
              ),
            );
          },
        ),
      );
    },
  );

  testWidgets('Passed in value is child initially selected',
          (WidgetTester tester) async {
    await tester.pumpWidget(setupSimpleSegmentedControl());

    expect(getRenderSegmentedControl(tester).selectedIndex, 0);

    expect(getBackgroundColor(tester, 0), CupertinoColors.activeBlue);
    expect(getBackgroundColor(tester, 1), CupertinoColors.white);
  });

  testWidgets('Null input for value results in no child initially selected',
          (WidgetTester tester) async {
    final Map<int, Widget> children = <int, Widget>{};
    children[0] = const Text('Child 1');
    children[1] = const Text('Child 2');

    int sharedValue;

    await tester.pumpWidget(
      new StatefulBuilder(
        builder: (BuildContext context, StateSetter setState) {
          return boilerplate(
            child: new CupertinoSegmentedControl<int>(
              children: children,
              onValueChanged: (int newValue) {
                setState(() {
                  sharedValue = newValue;
                });
              },
              groupValue: sharedValue,
            ),
          );
        },
      ),
    );

    expect(getRenderSegmentedControl(tester).selectedIndex, null);

    expect(getBackgroundColor(tester, 0), CupertinoColors.white);
    expect(getBackgroundColor(tester, 1), CupertinoColors.white);
  });

  testWidgets('Long press changes background color of not-selected child',
          (WidgetTester tester) async {
    await tester.pumpWidget(setupSimpleSegmentedControl());

    expect(getBackgroundColor(tester, 0), CupertinoColors.activeBlue);
    expect(getBackgroundColor(tester, 1), CupertinoColors.white);

    final Offset center = tester.getCenter(find.text('Child 2'));
    await tester.startGesture(center);
    await tester.pumpAndSettle();

    expect(getBackgroundColor(tester, 0), CupertinoColors.activeBlue);
    expect(getBackgroundColor(tester, 1), const Color(0x33007aff));
  });

  testWidgets('Long press does not change background color of currently-selected child',
          (WidgetTester tester) async {
    await tester.pumpWidget(setupSimpleSegmentedControl());

    expect(getBackgroundColor(tester, 0), CupertinoColors.activeBlue);
    expect(getBackgroundColor(tester, 1), CupertinoColors.white);

    final Offset center = tester.getCenter(find.text('Child 1'));
    await tester.startGesture(center);
    await tester.pumpAndSettle();

    expect(getBackgroundColor(tester, 0), CupertinoColors.activeBlue);
    expect(getBackgroundColor(tester, 1), CupertinoColors.white);
  });

  testWidgets('Height of segmented control is determined by tallest widget',
          (WidgetTester tester) async {
    final Map<int, Widget> children = <int, Widget>{};
    children[0] = new Container(
      constraints: const BoxConstraints.tightFor(height: 100.0),
    );
    children[1] = new Container(
      constraints: const BoxConstraints.tightFor(height: 400.0),
    );
    children[2] = new Container(
      constraints: const BoxConstraints.tightFor(height: 200.0),
    );

    await tester.pumpWidget(
      new StatefulBuilder(
        builder: (BuildContext context, StateSetter setState) {
          return boilerplate(
            child: new CupertinoSegmentedControl<int>(
              key: const ValueKey<String>('Segmented Control'),
              children: children,
              onValueChanged: (int newValue) {},
            ),
          );
        },
      ),
    );

    final RenderBox buttonBox = tester.renderObject(
        find.byKey(const ValueKey<String>('Segmented Control')));

    expect(buttonBox.size.height, 400.0);
  });

  testWidgets('Width of each segmented control segment is determined by widest widget',
          (WidgetTester tester) async {
    final Map<int, Widget> children = <int, Widget>{};
    children[0] = new Container(
      constraints: const BoxConstraints.tightFor(width: 50.0),
    );
    children[1] = new Container(
      constraints: const BoxConstraints.tightFor(width: 100.0),
    );
    children[2] = new Container(
      constraints: const BoxConstraints.tightFor(width: 200.0),
    );

    await tester.pumpWidget(
      new StatefulBuilder(
        builder: (BuildContext context, StateSetter setState) {
          return boilerplate(
            child: new CupertinoSegmentedControl<int>(
              key: const ValueKey<String>('Segmented Control'),
              children: children,
              onValueChanged: (int newValue) {},
            ),
          );
        },
      ),
    );

    final RenderBox segmentedControl = tester.renderObject(
        find.byKey(const ValueKey<String>('Segmented Control')));

    // Subtract the 16.0px from each side. Remaining width should be allocated
    // to each child equally.
    final double childWidth = (segmentedControl.size.width - 32.0) / 3;

    expect(childWidth, 200.0);

    expect(childWidth,
        getRenderSegmentedControl(tester).getChildrenAsList()[0].parentData.surroundingRect.width);
    expect(childWidth,
        getRenderSegmentedControl(tester).getChildrenAsList()[1].parentData.surroundingRect.width);
    expect(childWidth,
        getRenderSegmentedControl(tester).getChildrenAsList()[2].parentData.surroundingRect.width);
  });

  testWidgets('Width is finite in unbounded space', (WidgetTester tester) async {
    final Map<int, Widget> children = <int, Widget>{};
    children[0] = const Text('Child 1');
    children[1] = const Text('Child 2');

    await tester.pumpWidget(
      new StatefulBuilder(
        builder: (BuildContext context, StateSetter setState) {
          return boilerplate(
            child: Row(
              children: <Widget>[
                new CupertinoSegmentedControl<int>(
                  key: const ValueKey<String>('Segmented Control'),
                  children: children,
                  onValueChanged: (int newValue) {},
                ),
              ],
            ),
          );
        },
      ),
    );

    final RenderBox segmentedControl = tester.renderObject(
        find.byKey(const ValueKey<String>('Segmented Control')));

    expect(segmentedControl.size.width.isFinite, isTrue);
  });

  testWidgets('Directionality test - RTL should reverse order of widgets',
          (WidgetTester tester) async {
    final Map<int, Widget> children = <int, Widget>{};
    children[0] = const Text('Child 1');
    children[1] = const Text('Child 2');

    await tester.pumpWidget(
      Directionality(
        textDirection: TextDirection.rtl,
        child: new Center(
          child: new CupertinoSegmentedControl<int>(
            children: children,
            onValueChanged: (int newValue) {},
          ),
        ),
      ),
    );

    expect(tester.getTopRight(find.text('Child 1')).dx >
        tester.getTopRight(find.text('Child 2')).dx, isTrue);
  });

  testWidgets('Correct initial selection and toggling behavior - RTL',
          (WidgetTester tester) async {
    final Map<int, Widget> children = <int, Widget>{};
    children[0] = const Text('Child 1');
    children[1] = const Text('Child 2');

    int sharedValue = 0;

    await tester.pumpWidget(
      new StatefulBuilder(
        builder: (BuildContext context, StateSetter setState) {
          return Directionality(
            textDirection: TextDirection.rtl,
            child: new Center(
              child: new CupertinoSegmentedControl<int>(
                children: children,
                onValueChanged: (int newValue) {
                  setState(() {
                    sharedValue = newValue;
                  });
                },
                groupValue: sharedValue,
              ),
            ),
          );
        },
      ),
    );

    expect(getBackgroundColor(tester, 0), CupertinoColors.activeBlue);
    expect(getBackgroundColor(tester, 1), CupertinoColors.white);

    await tester.tap(find.text('Child 2'));
    await tester.pumpAndSettle();

    expect(getBackgroundColor(tester, 0), CupertinoColors.white);
    expect(getBackgroundColor(tester, 1), CupertinoColors.activeBlue);

    await tester.tap(find.text('Child 2'));
    await tester.pump();

    expect(getBackgroundColor(tester, 1), CupertinoColors.activeBlue);
  });

  testWidgets('Segmented control semantics', (WidgetTester tester) async {
    final SemanticsTester semantics = new SemanticsTester(tester);

    final Map<int, Widget> children = <int, Widget>{};
    children[0] = const Text('Child 1');
    children[1] = const Text('Child 2');
    int sharedValue = 0;

    await tester.pumpWidget(
      new StatefulBuilder(
        builder: (BuildContext context, StateSetter setState) {
          return Directionality(
            textDirection: TextDirection.ltr,
            child: new Center(
              child: new CupertinoSegmentedControl<int>(
                children: children,
                onValueChanged: (int newValue) {
                  setState(() {
                    sharedValue = newValue;
                  });
                },
                groupValue: sharedValue,
              ),
            ),
          );
        },
      ),
    );

    expect(
        semantics,
        hasSemantics(
          new TestSemantics.root(
            children: <TestSemantics>[
              new TestSemantics.rootChild(
                label: 'Child 1',
                flags: <SemanticsFlag>[
                  SemanticsFlag.isButton,
                  SemanticsFlag.isInMutuallyExclusiveGroup,
                  SemanticsFlag.isSelected,
                ],
                actions: <SemanticsAction>[
                  SemanticsAction.tap,
                ],
              ),
              new TestSemantics.rootChild(
                label: 'Child 2',
                flags: <SemanticsFlag>[
                  SemanticsFlag.isButton,
                  SemanticsFlag.isInMutuallyExclusiveGroup,
                ],
                actions: <SemanticsAction>[
                  SemanticsAction.tap,
                ],
              ),
            ],
          ),
          ignoreId: true,
          ignoreRect: true,
          ignoreTransform: true,
        ));

    await tester.tap(find.text('Child 2'));
    await tester.pump();

    expect(
        semantics,
        hasSemantics(
          new TestSemantics.root(
            children: <TestSemantics>[
              new TestSemantics.rootChild(
                label: 'Child 1',
                flags: <SemanticsFlag>[
                  SemanticsFlag.isButton,
                  SemanticsFlag.isInMutuallyExclusiveGroup,
                ],
                actions: <SemanticsAction>[
                  SemanticsAction.tap,
                ],
              ),
              new TestSemantics.rootChild(
                label: 'Child 2',
                flags: <SemanticsFlag>[
                  SemanticsFlag.isButton,
                  SemanticsFlag.isInMutuallyExclusiveGroup,
                  SemanticsFlag.isSelected,
                ],
                actions: <SemanticsAction>[
                  SemanticsAction.tap,
                ],
              ),
            ],
          ),
          ignoreId: true,
          ignoreRect: true,
          ignoreTransform: true,
        ));

    semantics.dispose();
  });

  testWidgets('Non-centered taps work on smaller widgets', (WidgetTester tester) async {
    final Map<int, Widget> children = <int, Widget>{};
    children[0] = const Text('Child 1');
    children[1] = const Text('Child 2');

    int sharedValue = 1;

    await tester.pumpWidget(
      new StatefulBuilder(
        builder: (BuildContext context, StateSetter setState) {
          return boilerplate(
            child: new CupertinoSegmentedControl<int>(
              key: const ValueKey<String>('Segmented Control'),
              children: children,
              onValueChanged: (int newValue) {
                setState(() {
                  sharedValue = newValue;
                });
              },
              groupValue: sharedValue,
            ),
          );
        },
      ),
    );

    expect(sharedValue, 1);

    final double childWidth = getRenderSegmentedControl(tester).firstChild.size.width;
    final Offset centerOfSegmentedControl = tester.getCenter(find.text('Child 1'));

    // Tap just inside segment bounds
    await tester.tapAt(
      new Offset(
        centerOfSegmentedControl.dx + (childWidth / 2) - 10.0,
        centerOfSegmentedControl.dy,
      ),
    );

    expect(sharedValue, 0);
  });

  testWidgets('Animation is correct when the selected segment changes',
          (WidgetTester tester) async {
    await tester.pumpWidget(setupSimpleSegmentedControl());

    await tester.tap(find.text('Child 2'));

    await tester.pump();
    expect(getBackgroundColor(tester, 0), CupertinoColors.activeBlue);
    expect(getBackgroundColor(tester, 1), const Color(0x33007aff));

    await tester.pump(const Duration(milliseconds: 40));
    expect(getBackgroundColor(tester, 0), const Color(0xff3d9aff));
    expect(getBackgroundColor(tester, 1), const Color(0x64007aff));

    await tester.pump(const Duration(milliseconds: 40));
    expect(getBackgroundColor(tester, 0), const Color(0xff7bbaff));
    expect(getBackgroundColor(tester, 1), const Color(0x95007aff));

    await tester.pump(const Duration(milliseconds: 40));
    expect(getBackgroundColor(tester, 0), const Color(0xffb9daff));
    expect(getBackgroundColor(tester, 1), const Color(0xc7007aff));

    await tester.pump(const Duration(milliseconds: 40));
    expect(getBackgroundColor(tester, 0), const Color(0xfff7faff));
    expect(getBackgroundColor(tester, 1), const Color(0xf8007aff));

    await tester.pump(const Duration(milliseconds: 40));
    expect(getBackgroundColor(tester, 0), CupertinoColors.white);
    expect(getBackgroundColor(tester, 1), CupertinoColors.activeBlue);
  });

  testWidgets('Animation is correct when widget is rebuilt', (WidgetTester tester) async {
    final Map<int, Widget> children = <int, Widget>{};
    children[0] = const Text('Child 1');
    children[1] = const Text('Child 2');
    int sharedValue = 0;

    await tester.pumpWidget(
      new StatefulBuilder(
        builder: (BuildContext context, StateSetter setState) {
          return boilerplate(
            child: new CupertinoSegmentedControl<int>(
              children: children,
              onValueChanged: (int newValue) {
                setState(() {
                  sharedValue = newValue;
                });
              },
              groupValue: sharedValue,
            ),
          );
        },
      ),
    );

    await tester.tap(find.text('Child 2'));

    await tester.pumpWidget(
      new StatefulBuilder(
        builder: (BuildContext context, StateSetter setState) {
          return boilerplate(
            child: new CupertinoSegmentedControl<int>(
              children: children,
              onValueChanged: (int newValue) {
                setState(() {
                  sharedValue = newValue;
                });
              },
              groupValue: sharedValue,
            ),
          );
        },
      ),
    );
    expect(getBackgroundColor(tester, 0), CupertinoColors.activeBlue);
    expect(getBackgroundColor(tester, 1), const Color(0x33007aff));

    await tester.pumpWidget(
      new StatefulBuilder(
        builder: (BuildContext context, StateSetter setState) {
          return boilerplate(
            child: new CupertinoSegmentedControl<int>(
              children: children,
              onValueChanged: (int newValue) {
                setState(() {
                  sharedValue = newValue;
                });
              },
              groupValue: sharedValue,
            ),
          );
        },
      ),
      const Duration(milliseconds: 40),
    );
    expect(getBackgroundColor(tester, 0), const Color(0xff3d9aff));
    expect(getBackgroundColor(tester, 1), const Color(0x64007aff));

    await tester.pumpWidget(
      new StatefulBuilder(
        builder: (BuildContext context, StateSetter setState) {
          return boilerplate(
            child: new CupertinoSegmentedControl<int>(
              children: children,
              onValueChanged: (int newValue) {
                setState(() {
                  sharedValue = newValue;
                });
              },
              groupValue: sharedValue,
            ),
          );
        },
      ),
      const Duration(milliseconds: 40),
    );
    expect(getBackgroundColor(tester, 0), const Color(0xff7bbaff));
    expect(getBackgroundColor(tester, 1), const Color(0x95007aff));

    await tester.pumpWidget(
      new StatefulBuilder(
        builder: (BuildContext context, StateSetter setState) {
          return boilerplate(
            child: new CupertinoSegmentedControl<int>(
              children: children,
              onValueChanged: (int newValue) {
                setState(() {
                  sharedValue = newValue;
                });
              },
              groupValue: sharedValue,
            ),
          );
        },
      ),
      const Duration(milliseconds: 40),
    );
    expect(getBackgroundColor(tester, 0), const Color(0xffb9daff));
    expect(getBackgroundColor(tester, 1), const Color(0xc7007aff));

    await tester.pumpWidget(
      new StatefulBuilder(
        builder: (BuildContext context, StateSetter setState) {
          return boilerplate(
            child: new CupertinoSegmentedControl<int>(
              children: children,
              onValueChanged: (int newValue) {
                setState(() {
                  sharedValue = newValue;
                });
              },
              groupValue: sharedValue,
            ),
          );
        },
      ),
      const Duration(milliseconds: 40),
    );
    expect(getBackgroundColor(tester, 0), const Color(0xfff7faff));
    expect(getBackgroundColor(tester, 1), const Color(0xf8007aff));

    await tester.pumpWidget(
      new StatefulBuilder(
        builder: (BuildContext context, StateSetter setState) {
          return boilerplate(
            child: new CupertinoSegmentedControl<int>(
              children: children,
              onValueChanged: (int newValue) {
                setState(() {
                  sharedValue = newValue;
                });
              },
              groupValue: sharedValue,
            ),
          );
        },
      ),
      const Duration(milliseconds: 40),
    );
    expect(getBackgroundColor(tester, 0), CupertinoColors.white);
    expect(getBackgroundColor(tester, 1), CupertinoColors.activeBlue);
  });

  testWidgets('Multiple segments are pressed', (WidgetTester tester) async {
    final Map<int, Widget> children = <int, Widget>{};
    children[0] = const Text('A');
    children[1] = const Text('B');
    children[2] = const Text('C');
    int sharedValue = 0;

    await tester.pumpWidget(
      new StatefulBuilder(
        builder: (BuildContext context, StateSetter setState) {
          return boilerplate(
            child: new CupertinoSegmentedControl<int>(
              key: const ValueKey<String>('Segmented Control'),
              children: children,
              onValueChanged: (int newValue) {
                setState(() {
                  sharedValue = newValue;
                });
              },
              groupValue: sharedValue,
            ),
          );
        },
      ),
    );

    expect(getBackgroundColor(tester, 1), CupertinoColors.white);

    await tester.startGesture(tester.getCenter(find.text('B')));
    await tester.pumpAndSettle(const Duration(milliseconds: 200));

    expect(getBackgroundColor(tester, 1), const Color(0x33007aff));
    expect(getBackgroundColor(tester, 2), CupertinoColors.white);

    await tester.startGesture(tester.getCenter(find.text('C')));
    await tester.pumpAndSettle(const Duration(milliseconds: 200));

    // Press on C has no effect while B is held down.
    expect(getBackgroundColor(tester, 1), const Color(0x33007aff));
    expect(getBackgroundColor(tester, 2), CupertinoColors.white);
  });

  testWidgets('Transition is triggered while a transition is already occurring',
          (WidgetTester tester) async {
    final Map<int, Widget> children = <int, Widget>{};
    children[0] = const Text('A');
    children[1] = const Text('B');
    children[2] = const Text('C');
    int sharedValue = 0;

    await tester.pumpWidget(
      new StatefulBuilder(
        builder: (BuildContext context, StateSetter setState) {
          return boilerplate(
            child: new CupertinoSegmentedControl<int>(
              key: const ValueKey<String>('Segmented Control'),
              children: children,
              onValueChanged: (int newValue) {
                setState(() {
                  sharedValue = newValue;
                });
              },
              groupValue: sharedValue,
            ),
          );
        },
      ),
    );

    await tester.tap(find.text('B'));

    await tester.pump();
    expect(getBackgroundColor(tester, 0), CupertinoColors.activeBlue);
    expect(getBackgroundColor(tester, 1), const Color(0x33007aff));

    await tester.pump(const Duration(milliseconds: 40));
    expect(getBackgroundColor(tester, 0), const Color(0xff3d9aff));
    expect(getBackgroundColor(tester, 1), const Color(0x64007aff));

    // While A to B transition is occurring, press on C.
    await tester.tap(find.text('C'));

    await tester.pump();

    // A and B are now both transitioning to white.
    expect(getBackgroundColor(tester, 0), const Color(0xff3d9aff));
    expect(getBackgroundColor(tester, 1), const Color(0xffc1deff));
    expect(getBackgroundColor(tester, 2), const Color(0x33007aff));

    await tester.pump(const Duration(milliseconds: 40));
    // B background color has reached unselected state.
    expect(getBackgroundColor(tester, 0), const Color(0xff7bbaff));
    expect(getBackgroundColor(tester, 1), CupertinoColors.white);
    expect(getBackgroundColor(tester, 2), const Color(0x64007aff));

    await tester.pump(const Duration(milliseconds: 100));
    // A background color has reached unselected state.
    expect(getBackgroundColor(tester, 0), CupertinoColors.white);
    expect(getBackgroundColor(tester, 2), const Color(0xe0007aff));

    await tester.pump(const Duration(milliseconds: 40));
    // C background color has reached selected state.
    expect(getBackgroundColor(tester, 2), CupertinoColors.activeBlue);
  });

  testWidgets('Segment is selected while it is transitioning to unselected state',
          (WidgetTester tester) async {
    await tester.pumpWidget(setupSimpleSegmentedControl());

    await tester.tap(find.text('Child 2'));

    await tester.pump();
    expect(getBackgroundColor(tester, 0), CupertinoColors.activeBlue);
    expect(getBackgroundColor(tester, 1), const Color(0x33007aff));

    await tester.pump(const Duration(milliseconds: 40));
    expect(getBackgroundColor(tester, 0), const Color(0xff3d9aff));
    expect(getBackgroundColor(tester, 1), const Color(0x64007aff));

    // While A to B transition is occurring, press on A again.
    await tester.tap(find.text('Child 1'));

    await tester.pump();

    // Both transitions start to reverse.
    expect(getBackgroundColor(tester, 0), const Color(0xcd007aff));
    expect(getBackgroundColor(tester, 1), const Color(0xffc1deff));

    await tester.pump(const Duration(milliseconds: 40));
    // A and B finish transitioning.
    expect(getBackgroundColor(tester, 0), CupertinoColors.activeBlue);
    expect(getBackgroundColor(tester, 1), CupertinoColors.white);
  });

  testWidgets('Add segment while animation is running', (WidgetTester tester) async {
    Map<int, Widget> children = <int, Widget>{};
    children[0] = const Text('A');
    children[1] = const Text('B');
    children[2] = const Text('C');
    int sharedValue = 0;

    await tester.pumpWidget(
      new StatefulBuilder(
        builder: (BuildContext context, StateSetter setState) {
          return boilerplate(
            child: new CupertinoSegmentedControl<int>(
              key: const ValueKey<String>('Segmented Control'),
              children: children,
              onValueChanged: (int newValue) {
                setState(() {
                  sharedValue = newValue;
                });
                if (sharedValue == 1) {
                  children = new Map<int, Widget>.from(children);
                  children[3] = const Text('D');
                }
              },
              groupValue: sharedValue,
            ),
          );
        },
      ),
    );

    await tester.tap(find.text('B'));

    await tester.pump();
    expect(getBackgroundColor(tester, 0), const Color(0xff007aff));
    expect(getBackgroundColor(tester, 1), const Color(0x33007aff));
    expect(getBackgroundColor(tester, 3), CupertinoColors.white);

    await tester.pump(const Duration(milliseconds: 40));
    expect(getBackgroundColor(tester, 0), const Color(0xff3d9aff));
    expect(getBackgroundColor(tester, 1), const Color(0x64007aff));
    expect(getBackgroundColor(tester, 3), CupertinoColors.white);

    await tester.pump(const Duration(milliseconds: 150));
    expect(getBackgroundColor(tester, 0), CupertinoColors.white);
    expect(getBackgroundColor(tester, 1), CupertinoColors.activeBlue);
    expect(getBackgroundColor(tester, 3), CupertinoColors.white);
  });

  testWidgets('Remove segment while animation is running', (WidgetTester tester) async {
    Map<int, Widget> children = <int, Widget>{};
    children[0] = const Text('A');
    children[1] = const Text('B');
    children[2] = const Text('C');
    int sharedValue = 0;

    await tester.pumpWidget(
      new StatefulBuilder(
        builder: (BuildContext context, StateSetter setState) {
          return boilerplate(
            child: new CupertinoSegmentedControl<int>(
              key: const ValueKey<String>('Segmented Control'),
              children: children,
              onValueChanged: (int newValue) {
                setState(() {
                  sharedValue = newValue;
                });
                if (sharedValue == 1) {
                  children.remove(2);
                  children = new Map<int, Widget>.from(children);
                }
              },
              groupValue: sharedValue,
            ),
          );
        },
      ),
    );

    expect(getRenderSegmentedControl(tester).getChildrenAsList().length, 3);

    await tester.tap(find.text('B'));

    await tester.pump();
    expect(getBackgroundColor(tester, 1), const Color(0x33007aff));
    expect(getRenderSegmentedControl(tester).getChildrenAsList().length, 2);

    await tester.pump(const Duration(milliseconds: 40));
    expect(getBackgroundColor(tester, 1), const Color(0x64007aff));

    await tester.pump(const Duration(milliseconds: 150));
    expect(getBackgroundColor(tester, 1), CupertinoColors.activeBlue);
  });

  testWidgets('Remove currently animating segment', (WidgetTester tester) async {
    Map<int, Widget> children = <int, Widget>{};
    children[0] = const Text('A');
    children[1] = const Text('B');
    children[2] = const Text('C');
    int sharedValue = 0;

    await tester.pumpWidget(
      new StatefulBuilder(
        builder: (BuildContext context, StateSetter setState) {
          return boilerplate(
            child: new CupertinoSegmentedControl<int>(
              key: const ValueKey<String>('Segmented Control'),
              children: children,
              onValueChanged: (int newValue) {
                setState(() {
                  sharedValue = newValue;
                });
                if (sharedValue == 1) {
                  children.remove(1);
                  children = new Map<int, Widget>.from(children);
                  sharedValue = null;
                }
              },
              groupValue: sharedValue,
            ),
          );
        },
      ),
    );

    expect(getRenderSegmentedControl(tester).getChildrenAsList().length, 3);

    await tester.tap(find.text('B'));

    await tester.pump();
    expect(getRenderSegmentedControl(tester).getChildrenAsList().length, 2);

    await tester.pump(const Duration(milliseconds: 40));
    expect(getBackgroundColor(tester, 0), const Color(0xff3d9aff));
    expect(getBackgroundColor(tester, 1), CupertinoColors.white);

    await tester.pump(const Duration(milliseconds: 40));
    expect(getBackgroundColor(tester, 0), const Color(0xff7bbaff));
    expect(getBackgroundColor(tester, 1), CupertinoColors.white);

    await tester.pump(const Duration(milliseconds: 100));
    expect(getBackgroundColor(tester, 0), CupertinoColors.white);
    expect(getBackgroundColor(tester, 1), CupertinoColors.white);
  });

  testWidgets('Golden Test Placeholder Widget', (WidgetTester tester) async {
    final Map<int, Widget> children = <int, Widget>{};
    children[0] = new Container();
    children[1] = const Placeholder();
    children[2] = new Container();

    const int currentValue = 0;

    await tester.pumpWidget(
      new RepaintBoundary(
        child: new StatefulBuilder(
          builder: (BuildContext context, StateSetter setState) {
            return boilerplate(
<<<<<<< HEAD
              child: new SizedBox(
                width: 800.0,
                child: new CupertinoSegmentedControl<int>(
                  key: const ValueKey<String>('Segmented Control'),
                  children: children,
                  onValueChanged: (int newValue) {},
                  groupValue: currentValue,
                ),
=======
              child: new CupertinoSegmentedControl<int>(
                key: const ValueKey<String>('Segmented Control'),
                children: children,
                onValueChanged: (int newValue) {},
                groupValue: currentValue,
>>>>>>> 2ec6398e
              ),
            );
          },
        ),
      ),
    );

    await expectLater(
      find.byType(RepaintBoundary),
      matchesGoldenFile('segmented_control_test.0.0.png'),
    );
  }, skip: !Platform.isMacOS);

  testWidgets('Golden Test Pressed State', (WidgetTester tester) async {
    final Map<int, Widget> children = <int, Widget>{};
    children[0] = const Text('A');
    children[1] = const Text('B');
    children[2] = const Text('C');

    const int currentValue = 0;

    await tester.pumpWidget(
      new RepaintBoundary(
        child: new StatefulBuilder(
          builder: (BuildContext context, StateSetter setState) {
            return boilerplate(
<<<<<<< HEAD
              child: new SizedBox(
                width: 800.0,
                child: new CupertinoSegmentedControl<int>(
                  key: const ValueKey<String>('Segmented Control'),
                  children: children,
                  onValueChanged: (int newValue) {},
                  groupValue: currentValue,
                ),
=======
              child: new CupertinoSegmentedControl<int>(
                key: const ValueKey<String>('Segmented Control'),
                children: children,
                onValueChanged: (int newValue) {},
                groupValue: currentValue,
>>>>>>> 2ec6398e
              ),
            );
          },
        ),
      ),
    );

    final Offset center = tester.getCenter(find.text('B'));
    await tester.startGesture(center);
    await tester.pumpAndSettle();

    await expectLater(
      find.byType(RepaintBoundary),
      matchesGoldenFile('segmented_control_test.1.0.png'),
    );
  }, skip: !Platform.isMacOS);
}<|MERGE_RESOLUTION|>--- conflicted
+++ resolved
@@ -249,7 +249,6 @@
         builder: (BuildContext context, StateSetter setState) {
           return boilerplate(
             child: new CupertinoSegmentedControl<int>(
-<<<<<<< HEAD
               children: children,
               onValueChanged: (int newValue) {
                 setState(() {
@@ -264,29 +263,6 @@
             ),
           );
           },
-      ),
-    );
-    await tester.pumpWidget(
-      new StatefulBuilder(
-        builder: (BuildContext context, StateSetter setState) {
-          return boilerplate(
-            child: new CupertinoSegmentedControl<int>(
-=======
->>>>>>> 2ec6398e
-              children: children,
-              onValueChanged: (int newValue) {
-                setState(() {
-                  sharedValue = newValue;
-                });
-              },
-              groupValue: sharedValue,
-              unselectedColor: CupertinoColors.lightBackgroundGray,
-              selectedColor: CupertinoColors.activeGreen,
-              borderColor: CupertinoColors.black,
-              pressedColor: const Color(0x638CFC7B),
-            ),
-          );
-        },
       ),
     );
 
@@ -1318,7 +1294,6 @@
         child: new StatefulBuilder(
           builder: (BuildContext context, StateSetter setState) {
             return boilerplate(
-<<<<<<< HEAD
               child: new SizedBox(
                 width: 800.0,
                 child: new CupertinoSegmentedControl<int>(
@@ -1327,13 +1302,6 @@
                   onValueChanged: (int newValue) {},
                   groupValue: currentValue,
                 ),
-=======
-              child: new CupertinoSegmentedControl<int>(
-                key: const ValueKey<String>('Segmented Control'),
-                children: children,
-                onValueChanged: (int newValue) {},
-                groupValue: currentValue,
->>>>>>> 2ec6398e
               ),
             );
           },
@@ -1360,7 +1328,6 @@
         child: new StatefulBuilder(
           builder: (BuildContext context, StateSetter setState) {
             return boilerplate(
-<<<<<<< HEAD
               child: new SizedBox(
                 width: 800.0,
                 child: new CupertinoSegmentedControl<int>(
@@ -1369,13 +1336,6 @@
                   onValueChanged: (int newValue) {},
                   groupValue: currentValue,
                 ),
-=======
-              child: new CupertinoSegmentedControl<int>(
-                key: const ValueKey<String>('Segmented Control'),
-                children: children,
-                onValueChanged: (int newValue) {},
-                groupValue: currentValue,
->>>>>>> 2ec6398e
               ),
             );
           },
