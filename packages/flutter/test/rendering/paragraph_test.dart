--- conflicted
+++ resolved
@@ -68,20 +68,11 @@
           const TextSelection(baseOffset: 25, extentOffset: 50)
       );
 
-<<<<<<< HEAD
-      expect(boxes.any((ui.TextBox box) => box.left == 250 && box.top == 0), isTrue);
-      expect(boxes.any((ui.TextBox box) => box.right == 100 && box.top == 10), isTrue);
-    },
-    // Ahem-based tests don't yet quite work on Windows or some MacOS environments
-    skip: Platform.isWindows || Platform.isMacOS);
-  }, tags: 'io_usage');
-=======
     expect(boxes.any((ui.TextBox box) => box.left == 250 && box.top == 0), isTrue);
     expect(boxes.any((ui.TextBox box) => box.right == 100 && box.top == 10), isTrue);
   },
   // Ahem-based tests don't yet quite work on Windows or some MacOS environments
   skip: isLinux);
->>>>>>> 1157e674
 
   test('getWordBoundary control test', () {
     final RenderParagraph paragraph = RenderParagraph(
