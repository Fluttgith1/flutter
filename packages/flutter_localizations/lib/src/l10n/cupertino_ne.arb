{
  "datePickerHourSemanticsLabelOne": "$hour बजे",
  "datePickerHourSemanticsLabelOther": "$hour बजे",
  "datePickerMinuteSemanticsLabelOne": "१ मिनेट",
  "datePickerMinuteSemanticsLabelOther": "$minute मिनेट",
  "datePickerDateOrder": "mdy",
  "datePickerDateTimeOrder": "date_time_dayPeriod",
  "anteMeridiemAbbreviation": "पूर्वाह्न",
  "postMeridiemAbbreviation": "अपराह्न",
  "todayLabel": "आज",
  "alertDialogLabel": "अलर्ट",
  "timerPickerHourLabelOne": "घन्टा",
  "timerPickerHourLabelOther": "घन्टा",
  "timerPickerMinuteLabelOne": "मिनेट",
  "timerPickerMinuteLabelOther": "मिनेट",
  "timerPickerSecondLabelOne": "सेकेन्ड",
  "timerPickerSecondLabelOther": "सेकेन्ड",
  "cutButtonLabel": "काट्नुहोस्",
  "copyButtonLabel": "प्रतिलिपि गर्नुहोस्",
  "pasteButtonLabel": "टाँस्नुहोस्",
  "selectAllButtonLabel": "सबै चयन गर्नुहोस्",
<<<<<<< HEAD
  "tabSemanticsLabel": "TBD"
=======
  "modalBarrierDismissLabel": "खारेज गर्नुहोस्"
>>>>>>> 0549ab23
}<|MERGE_RESOLUTION|>--- conflicted
+++ resolved
@@ -19,9 +19,6 @@
   "copyButtonLabel": "प्रतिलिपि गर्नुहोस्",
   "pasteButtonLabel": "टाँस्नुहोस्",
   "selectAllButtonLabel": "सबै चयन गर्नुहोस्",
-<<<<<<< HEAD
-  "tabSemanticsLabel": "TBD"
-=======
+  "tabSemanticsLabel": "TBD",
   "modalBarrierDismissLabel": "खारेज गर्नुहोस्"
->>>>>>> 0549ab23
 }