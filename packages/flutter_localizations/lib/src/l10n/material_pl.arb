--- conflicted
+++ resolved
@@ -142,22 +142,12 @@
   "bottomSheetLabel": "Plansza dolna",
   "scrimOnTapHint": "Zamknij: $modalRouteContentName",
   "keyboardKeyShift": "Shift",
-<<<<<<< HEAD
   "expansionTileExpandedHint": "kliknij dwukrotnie, aby zwinąć",
   "expansionTileCollapsedHint": "kliknij dwukrotnie, aby rozwinąć",
   "expansionTileExpandedTapHint": "Zwiń",
   "expansionTileCollapsedTapHint": "Rozwiń, aby wyświetlić więcej informacji",
   "expandedHint": "Zwinięto",
   "collapsedHint": "Rozwinięto",
-  "menuDismissLabel": "Zamknij menu"
-=======
-  "expansionTileExpandedHint": "double tap to collapse'",
-  "expansionTileCollapsedHint": "double tap to expand",
-  "expansionTileExpandedTapHint": "Collapse",
-  "expansionTileCollapsedTapHint": "Expand for more details",
-  "expandedHint": "Collapsed",
-  "collapsedHint": "Expanded",
-  "menuDismissLabel": "Dismiss menu",
+  "menuDismissLabel": "Zamknij menu",
   "lookUpButtonLabel": "Look Up"
->>>>>>> 9cda3092
 }