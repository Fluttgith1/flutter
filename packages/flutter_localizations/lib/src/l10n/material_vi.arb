--- conflicted
+++ resolved
@@ -142,9 +142,6 @@
   "expansionTileCollapsedTapHint": "Expand for more details",
   "expandedHint": "Collapsed",
   "collapsedHint": "Expanded",
-<<<<<<< HEAD
-  "lookUpButtonLabel": "Look Up"
-=======
+  "lookUpButtonLabel": "Look Up",
   "menuDismissLabel": "Dismiss menu"
->>>>>>> 548aa6fa
 }