{
  "scriptCategory": "English-like",
  "timeOfDayFormat": "HH:mm",
  "selectedRowCountTitleOne": "1 elemento selezionato",
  "openAppDrawerTooltip": "Apri il menu di navigazione",
  "backButtonTooltip": "Indietro",
  "closeButtonTooltip": "Chiudi",
  "deleteButtonTooltip": "Elimina",
  "nextMonthTooltip": "Mese successivo",
  "previousMonthTooltip": "Mese precedente",
  "nextPageTooltip": "Pagina successiva",
  "previousPageTooltip": "Pagina precedente",
  "firstPageTooltip": "Prima pagina",
  "lastPageTooltip": "Ultima pagina",
  "showMenuTooltip": "Mostra il menu",
  "aboutListTileTitle": "Informazioni su $applicationName",
  "licensesPageTitle": "Licenze",
  "pageRowsInfoTitle": "$firstRow-$lastRow di $rowCount",
  "pageRowsInfoTitleApproximate": "$firstRow-$lastRow di circa $rowCount",
  "rowsPerPageTitle": "Righe per pagina:",
  "tabLabel": "Scheda $tabIndex di $tabCount",
  "selectedRowCountTitleOther": "$selectedRowCount elementi selezionati",
  "cancelButtonLabel": "Annulla",
  "closeButtonLabel": "Chiudi",
  "continueButtonLabel": "Continua",
  "copyButtonLabel": "Copia",
  "cutButtonLabel": "Taglia",
  "scanTextButtonLabel": "Scansiona testo",
  "okButtonLabel": "OK",
  "pasteButtonLabel": "Incolla",
  "selectAllButtonLabel": "Seleziona tutto",
  "viewLicensesButtonLabel": "Visualizza licenze",
  "anteMeridiemAbbreviation": "AM",
  "postMeridiemAbbreviation": "PM",
  "timePickerHourModeAnnouncement": "Seleziona le ore",
  "timePickerMinuteModeAnnouncement": "Seleziona i minuti",
  "signedInLabel": "Connesso",
  "hideAccountsLabel": "Nascondi account",
  "showAccountsLabel": "Mostra account",
  "modalBarrierDismissLabel": "Ignora",
  "drawerLabel": "Menu di navigazione",
  "popupMenuLabel": "Menu popup",
  "dialogLabel": "Finestra di dialogo",
  "alertDialogLabel": "Avviso",
  "searchFieldLabel": "Cerca",
  "reorderItemToStart": "Sposta all'inizio",
  "reorderItemToEnd": "Sposta alla fine",
  "reorderItemUp": "Sposta su",
  "reorderItemDown": "Sposta giù",
  "reorderItemLeft": "Sposta a sinistra",
  "reorderItemRight": "Sposta a destra",
  "expandedIconTapHint": "Comprimi",
  "collapsedIconTapHint": "Espandi",
  "remainingTextFieldCharacterCountZero": "TBD",
  "remainingTextFieldCharacterCountOne": "1 carattere rimanente",
  "remainingTextFieldCharacterCountOther": "$remainingCount caratteri rimanenti",
  "refreshIndicatorSemanticLabel": "Aggiorna",
  "moreButtonTooltip": "Altro",
  "dateSeparator": "/",
  "dateHelpText": "mm/gg/aaaa",
  "selectYearSemanticsLabel": "Seleziona anno",
  "unspecifiedDate": "Data",
  "unspecifiedDateRange": "Intervallo di date",
  "dateInputLabel": "Inserisci data",
  "dateRangeStartLabel": "Data di inizio",
  "dateRangeEndLabel": "Data di fine",
  "dateRangeStartDateSemanticLabel": "Data di inizio $fullDate",
  "dateRangeEndDateSemanticLabel": "Data di fine $fullDate",
  "invalidDateFormatLabel": "Formato non valido.",
  "invalidDateRangeLabel": "Intervallo non valido.",
  "dateOutOfRangeLabel": "Fuori intervallo.",
  "saveButtonLabel": "Salva",
  "datePickerHelpText": "Seleziona data",
  "dateRangePickerHelpText": "Seleziona intervallo",
  "calendarModeButtonLabel": "Passa al calendario",
  "inputDateModeButtonLabel": "Passa alla modalità di immissione",
  "timePickerDialHelpText": "Seleziona ora",
  "timePickerInputHelpText": "Inserisci ora",
  "timePickerHourLabel": "Ora",
  "timePickerMinuteLabel": "Minuto",
  "invalidTimeLabel": "Inserisci un orario valido",
  "dialModeButtonLabel": "Passa alla modalità selettore del quadrante",
  "inputTimeModeButtonLabel": "Passa alla modalità immissione testo",
  "licensesPackageDetailTextZero": "No licenses",
  "licensesPackageDetailTextOne": "1 licenza",
  "licensesPackageDetailTextOther": "$licenseCount licenze",
  "keyboardKeyAlt": "Alt",
  "keyboardKeyAltGraph": "Alt Gr",
  "keyboardKeyBackspace": "Backspace",
  "keyboardKeyCapsLock": "Bloc Maiusc",
  "keyboardKeyChannelDown": "Canale giù",
  "keyboardKeyChannelUp": "Canale su",
  "keyboardKeyControl": "Ctrl",
  "keyboardKeyDelete": "Canc",
  "keyboardKeyEject": "Espelli",
  "keyboardKeyEnd": "Fine",
  "keyboardKeyEscape": "Esc",
  "keyboardKeyFn": "Fn",
  "keyboardKeyHome": "Home",
  "keyboardKeyInsert": "Ins",
  "keyboardKeyMeta": "Meta",
  "keyboardKeyNumLock": "Bloc Num",
  "keyboardKeyNumpad1": "Num 1",
  "keyboardKeyNumpad2": "Num 2",
  "keyboardKeyNumpad3": "Num 3",
  "keyboardKeyNumpad4": "Num 4",
  "keyboardKeyNumpad5": "Num 5",
  "keyboardKeyNumpad6": "Num 6",
  "keyboardKeyNumpad7": "Num 7",
  "keyboardKeyNumpad8": "Num 8",
  "keyboardKeyNumpad9": "Num 9",
  "keyboardKeyNumpad0": "Num 0",
  "keyboardKeyNumpadAdd": "Num +",
  "keyboardKeyNumpadComma": "Num ,",
  "keyboardKeyNumpadDecimal": "Num .",
  "keyboardKeyNumpadDivide": "Num /",
  "keyboardKeyNumpadEnter": "Num Invio",
  "keyboardKeyNumpadEqual": "Num =",
  "keyboardKeyNumpadMultiply": "Num *",
  "keyboardKeyNumpadParenLeft": "Num (",
  "keyboardKeyNumpadParenRight": "Num )",
  "keyboardKeyNumpadSubtract": "Num -",
  "keyboardKeyPageDown": "Pag giù",
  "keyboardKeyPageUp": "Pag su",
  "keyboardKeyPower": "Spegni/Accendi",
  "keyboardKeyPowerOff": "Spegni",
  "keyboardKeyPrintScreen": "Stamp",
  "keyboardKeyScrollLock": "Bloc Scorr",
  "keyboardKeySelect": "Seleziona",
  "keyboardKeySpace": "Barra spaziatrice",
  "keyboardKeyMetaMacOs": "Comando",
  "keyboardKeyMetaWindows": "Win",
  "menuBarMenuLabel": "Menu barra dei menu",
  "currentDateLabel": "Oggi",
  "scrimLabel": "Rete",
  "bottomSheetLabel": "Riquadro inferiore",
  "scrimOnTapHint": "Chiudi $modalRouteContentName",
  "keyboardKeyShift": "Maiusc",
<<<<<<< HEAD
  "expansionTileExpandedHint": "tocca due volte per comprimere",
  "expansionTileCollapsedHint": "Tocca due volte per espandere",
  "expansionTileExpandedTapHint": "comprimere",
  "expansionTileCollapsedTapHint": "espandere e visualizzare altri dettagli",
  "expandedHint": "Compresso",
  "collapsedHint": "Espanso",
  "menuDismissLabel": "Ignora menu",
  "lookUpButtonLabel": "Look Up"
=======
  "expansionTileExpandedHint": "double tap to collapse'",
  "expansionTileCollapsedHint": "double tap to expand",
  "expansionTileExpandedTapHint": "Collapse",
  "expansionTileCollapsedTapHint": "Expand for more details",
  "expandedHint": "Collapsed",
  "collapsedHint": "Expanded",
  "menuDismissLabel": "Dismiss menu",
  "lookUpButtonLabel": "Look Up",
  "searchWebButtonLabel": "Search Web"
>>>>>>> f10a6ef7
}<|MERGE_RESOLUTION|>--- conflicted
+++ resolved
@@ -25,7 +25,7 @@
   "continueButtonLabel": "Continua",
   "copyButtonLabel": "Copia",
   "cutButtonLabel": "Taglia",
-  "scanTextButtonLabel": "Scansiona testo",
+  "scanTextButtonLabel": "Scansiona il testo",
   "okButtonLabel": "OK",
   "pasteButtonLabel": "Incolla",
   "selectAllButtonLabel": "Seleziona tutto",
@@ -136,16 +136,6 @@
   "bottomSheetLabel": "Riquadro inferiore",
   "scrimOnTapHint": "Chiudi $modalRouteContentName",
   "keyboardKeyShift": "Maiusc",
-<<<<<<< HEAD
-  "expansionTileExpandedHint": "tocca due volte per comprimere",
-  "expansionTileCollapsedHint": "Tocca due volte per espandere",
-  "expansionTileExpandedTapHint": "comprimere",
-  "expansionTileCollapsedTapHint": "espandere e visualizzare altri dettagli",
-  "expandedHint": "Compresso",
-  "collapsedHint": "Espanso",
-  "menuDismissLabel": "Ignora menu",
-  "lookUpButtonLabel": "Look Up"
-=======
   "expansionTileExpandedHint": "double tap to collapse'",
   "expansionTileCollapsedHint": "double tap to expand",
   "expansionTileExpandedTapHint": "Collapse",
@@ -155,5 +145,4 @@
   "menuDismissLabel": "Dismiss menu",
   "lookUpButtonLabel": "Look Up",
   "searchWebButtonLabel": "Search Web"
->>>>>>> f10a6ef7
 }