{
  "datePickerHourSemanticsLabelOne": "$hour óra",
  "datePickerHourSemanticsLabelOther": "$hour óra",
  "datePickerMinuteSemanticsLabelOne": "1 perc",
  "datePickerMinuteSemanticsLabelOther": "$minute perc",
  "datePickerDateOrder": "ymd",
  "datePickerDateTimeOrder": "date_dayPeriod_time",
  "anteMeridiemAbbreviation": "de.",
  "postMeridiemAbbreviation": "du.",
  "todayLabel": "Ma",
  "alertDialogLabel": "Értesítés",
  "timerPickerHourLabelOne": "óra",
  "timerPickerHourLabelOther": "óra",
  "timerPickerMinuteLabelOne": "perc",
  "timerPickerMinuteLabelOther": "perc",
  "timerPickerSecondLabelOne": "mp",
  "timerPickerSecondLabelOther": "mp",
  "cutButtonLabel": "Kivágás",
  "copyButtonLabel": "Másolás",
  "pasteButtonLabel": "Beillesztés",
  "selectAllButtonLabel": "Összes kijelölése",
  "tabSemanticsLabel": "$tabCount/$tabIndex. lap",
  "modalBarrierDismissLabel": "Elvetés",
  "searchTextFieldPlaceholderLabel": "Keresés",
<<<<<<< HEAD
  "noSpellCheckReplacementsLabel": "Nem található javítás",
  "menuDismissLabel": "Menü bezárása"
=======
  "noSpellCheckReplacementsLabel": "No Replacements Found",
  "menuDismissLabel": "Dismiss menu",
  "lookUpButtonLabel": "Look Up"
>>>>>>> 9cda3092
}<|MERGE_RESOLUTION|>--- conflicted
+++ resolved
@@ -22,12 +22,7 @@
   "tabSemanticsLabel": "$tabCount/$tabIndex. lap",
   "modalBarrierDismissLabel": "Elvetés",
   "searchTextFieldPlaceholderLabel": "Keresés",
-<<<<<<< HEAD
   "noSpellCheckReplacementsLabel": "Nem található javítás",
-  "menuDismissLabel": "Menü bezárása"
-=======
-  "noSpellCheckReplacementsLabel": "No Replacements Found",
-  "menuDismissLabel": "Dismiss menu",
+  "menuDismissLabel": "Menü bezárása",
   "lookUpButtonLabel": "Look Up"
->>>>>>> 9cda3092
 }