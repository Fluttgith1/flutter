--- conflicted
+++ resolved
@@ -19,9 +19,6 @@
   "copyButtonLabel": "Kopyahin",
   "pasteButtonLabel": "I-paste",
   "selectAllButtonLabel": "Piliin Lahat",
-<<<<<<< HEAD
-  "tabSemanticsLabel": "TBD"
-=======
+  "tabSemanticsLabel": "TBD",
   "modalBarrierDismissLabel": "I-dismiss"
->>>>>>> 0549ab23
 }