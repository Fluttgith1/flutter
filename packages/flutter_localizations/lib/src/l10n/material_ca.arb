--- conflicted
+++ resolved
@@ -25,7 +25,7 @@
   "continueButtonLabel": "Continua",
   "copyButtonLabel": "Copia",
   "cutButtonLabel": "Retalla",
-  "scanTextButtonLabel": "Escaneja text",
+  "scanTextButtonLabel": "Escaneja el text",
   "okButtonLabel": "D'ACORD",
   "pasteButtonLabel": "Enganxa",
   "selectAllButtonLabel": "Selecciona-ho tot",
@@ -136,16 +136,6 @@
   "bottomSheetLabel": "Full inferior",
   "scrimOnTapHint": "Tanca $modalRouteContentName",
   "keyboardKeyShift": "Maj",
-<<<<<<< HEAD
-  "expansionTileExpandedHint": "fes doble toc per replegar",
-  "expansionTileCollapsedHint": "fes doble toc per desplegar",
-  "expansionTileExpandedTapHint": "Replega",
-  "expansionTileCollapsedTapHint": "Desplega per obtenir més informació",
-  "expandedHint": "S'ha replegat",
-  "collapsedHint": "S'ha desplegat",
-  "menuDismissLabel": "Ignora el menú",
-  "lookUpButtonLabel": "Look Up"
-=======
   "expansionTileExpandedHint": "double tap to collapse'",
   "expansionTileCollapsedHint": "double tap to expand",
   "expansionTileExpandedTapHint": "Collapse",
@@ -155,5 +145,4 @@
   "menuDismissLabel": "Dismiss menu",
   "lookUpButtonLabel": "Look Up",
   "searchWebButtonLabel": "Search Web"
->>>>>>> f10a6ef7
 }