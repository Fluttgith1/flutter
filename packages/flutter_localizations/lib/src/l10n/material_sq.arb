{
  "scriptCategory": "English-like",
  "timeOfDayFormat": "H:mm",
  "openAppDrawerTooltip": "Hap menynë e navigimit",
  "backButtonTooltip": "Prapa",
  "closeButtonTooltip": "Mbyll",
  "deleteButtonTooltip": "Fshi",
  "nextMonthTooltip": "Muaji i ardhshëm",
  "previousMonthTooltip": "Muaji i mëparshëm",
  "nextPageTooltip": "Faqja tjetër",
  "previousPageTooltip": "Faqja e mëparshme",
  "firstPageTooltip": "Faqja e parë",
  "lastPageTooltip": "Faqja e fundit",
  "showMenuTooltip": "Shfaq menynë",
  "aboutListTileTitle": "Rreth $applicationName",
  "licensesPageTitle": "Licencat",
  "pageRowsInfoTitle": "$firstRow–$lastRow nga $rowCount",
  "pageRowsInfoTitleApproximate": "$firstRow–$lastRow nga rreth $rowCount",
  "rowsPerPageTitle": "Rreshtat për faqe:",
  "tabLabel": "Skeda $tabIndex nga $tabCount",
  "selectedRowCountTitleOne": "U zgjodh 1 artikull",
  "selectedRowCountTitleOther": "$selectedRowCount artikuj u zgjodhën",
  "cancelButtonLabel": "Anulo",
  "closeButtonLabel": "Mbyll",
  "continueButtonLabel": "Vazhdo",
  "copyButtonLabel": "Kopjo",
  "cutButtonLabel": "Prit",
  "scanTextButtonLabel": "Skano tekstin",
  "okButtonLabel": "Në rregull",
  "pasteButtonLabel": "Ngjit",
  "selectAllButtonLabel": "Zgjidh të gjitha",
  "viewLicensesButtonLabel": "Shiko licencat",
  "anteMeridiemAbbreviation": "paradite",
  "postMeridiemAbbreviation": "pasdite",
  "timePickerHourModeAnnouncement": "Zgjidh orët",
  "timePickerMinuteModeAnnouncement": "Zgjidh minutat",
  "modalBarrierDismissLabel": "Hiq",
  "signedInLabel": "Je identifikuar",
  "hideAccountsLabel": "Fshih llogaritë",
  "showAccountsLabel": "Shfaq llogaritë",
  "drawerLabel": "Menyja e navigimit",
  "popupMenuLabel": "Menyja kërcyese",
  "dialogLabel": "Dialogu",
  "alertDialogLabel": "Sinjalizim",
  "searchFieldLabel": "Kërko",
  "reorderItemToStart": "Lëvize në fillim",
  "reorderItemToEnd": "Lëvize në fund",
  "reorderItemUp": "Lëvize lart",
  "reorderItemDown": "Lëvize poshtë",
  "reorderItemLeft": "Lëvize majtas",
  "reorderItemRight": "Lëvize djathtas",
  "expandedIconTapHint": "Palos",
  "collapsedIconTapHint": "Zgjero",
  "remainingTextFieldCharacterCountOne": "1 karakter i mbetur",
  "remainingTextFieldCharacterCountOther": "$remainingCount karaktere të mbetura",
  "refreshIndicatorSemanticLabel": "Rifresko",
  "moreButtonTooltip": "Më shumë",
  "dateSeparator": ".",
  "dateHelpText": "dd.mm.yyyy",
  "selectYearSemanticsLabel": "Zgjidh vitin",
  "unspecifiedDate": "Data",
  "unspecifiedDateRange": "Gama e datave",
  "dateInputLabel": "Vendos datën",
  "dateRangeStartLabel": "Data e fillimit",
  "dateRangeEndLabel": "Data e mbarimit",
  "dateRangeStartDateSemanticLabel": "Data e fillimit: $fullDate",
  "dateRangeEndDateSemanticLabel": "Data e mbarimit: $fullDate",
  "invalidDateFormatLabel": "Format i pavlefshëm.",
  "invalidDateRangeLabel": "Gamë e pavlefshme.",
  "dateOutOfRangeLabel": "Jashtë rrezes.",
  "saveButtonLabel": "Ruaj",
  "datePickerHelpText": "Zgjidh datën",
  "dateRangePickerHelpText": "Zgjidh gamën",
  "calendarModeButtonLabel": "Kalo te kalendari",
  "inputDateModeButtonLabel": "Kalo te hyrja",
  "timePickerDialHelpText": "Zgjidh orën",
  "timePickerInputHelpText": "Fut orën",
  "timePickerHourLabel": "Ora",
  "timePickerMinuteLabel": "Minuta",
  "invalidTimeLabel": "Fut një kohë të vlefshme",
  "dialModeButtonLabel": "Kalo te modaliteti i zgjedhësit të orës",
  "inputTimeModeButtonLabel": "Kalo te modaliteti i hyrjes së tekstit",
  "licensesPackageDetailTextZero": "No licenses",
  "licensesPackageDetailTextOne": "1 licencë",
  "licensesPackageDetailTextOther": "$licenseCount licenca",
  "keyboardKeyAlt": "Alt",
  "keyboardKeyAltGraph": "AltGr",
  "keyboardKeyBackspace": "Backspace",
  "keyboardKeyCapsLock": "Caps Lock",
  "keyboardKeyChannelDown": "Channel Down",
  "keyboardKeyChannelUp": "Channel Up",
  "keyboardKeyControl": "Ctrl",
  "keyboardKeyDelete": "Delete",
  "keyboardKeyEject": "Eject",
  "keyboardKeyEnd": "End",
  "keyboardKeyEscape": "Esc",
  "keyboardKeyFn": "Fn",
  "keyboardKeyHome": "Home",
  "keyboardKeyInsert": "Insert",
  "keyboardKeyMeta": "Meta",
  "keyboardKeyNumLock": "Num Lock",
  "keyboardKeyNumpad1": "Num 1",
  "keyboardKeyNumpad2": "Num 2",
  "keyboardKeyNumpad3": "Num 3",
  "keyboardKeyNumpad4": "Num 4",
  "keyboardKeyNumpad5": "Num 5",
  "keyboardKeyNumpad6": "Num 6",
  "keyboardKeyNumpad7": "Num 7",
  "keyboardKeyNumpad8": "Num 8",
  "keyboardKeyNumpad9": "Num 9",
  "keyboardKeyNumpad0": "Num 0",
  "keyboardKeyNumpadAdd": "Num +",
  "keyboardKeyNumpadComma": "Num ,",
  "keyboardKeyNumpadDecimal": "Num .",
  "keyboardKeyNumpadDivide": "Num /",
  "keyboardKeyNumpadEnter": "Num Enter",
  "keyboardKeyNumpadEqual": "Num =",
  "keyboardKeyNumpadMultiply": "Num *",
  "keyboardKeyNumpadParenLeft": "Num (",
  "keyboardKeyNumpadParenRight": "Num )",
  "keyboardKeyNumpadSubtract": "Num -",
  "keyboardKeyPageDown": "PgDown",
  "keyboardKeyPageUp": "PgUp",
  "keyboardKeyPower": "Power",
  "keyboardKeyPowerOff": "Power Off",
  "keyboardKeyPrintScreen": "Print Screen",
  "keyboardKeyScrollLock": "Scroll Lock",
  "keyboardKeySelect": "Select",
  "keyboardKeySpace": "Space",
  "keyboardKeyMetaMacOs": "Command",
  "keyboardKeyMetaWindows": "Win",
  "menuBarMenuLabel": "Menyja e shiritit të menysë",
  "currentDateLabel": "Sot",
  "scrimLabel": "Kanavacë",
  "bottomSheetLabel": "Fleta e poshtme",
  "scrimOnTapHint": "Mbyll $modalRouteContentName",
  "keyboardKeyShift": "Shift",
<<<<<<< HEAD
  "expansionTileExpandedHint": "trokit dy herë për ta palosur",
  "expansionTileCollapsedHint": "trokit dy herë për ta zgjeruar",
  "expansionTileExpandedTapHint": "Palos",
  "expansionTileCollapsedTapHint": "Zgjero për më shumë detaje",
  "expandedHint": "U palos",
  "collapsedHint": "U zgjerua",
  "menuDismissLabel": "Hiqe menynë",
  "lookUpButtonLabel": "Look Up"
=======
  "expansionTileExpandedHint": "double tap to collapse'",
  "expansionTileCollapsedHint": "double tap to expand",
  "expansionTileExpandedTapHint": "Collapse",
  "expansionTileCollapsedTapHint": "Expand for more details",
  "expandedHint": "Collapsed",
  "collapsedHint": "Expanded",
  "menuDismissLabel": "Dismiss menu",
  "lookUpButtonLabel": "Look Up",
  "searchWebButtonLabel": "Search Web"
>>>>>>> f10a6ef7
}<|MERGE_RESOLUTION|>--- conflicted
+++ resolved
@@ -25,7 +25,7 @@
   "continueButtonLabel": "Vazhdo",
   "copyButtonLabel": "Kopjo",
   "cutButtonLabel": "Prit",
-  "scanTextButtonLabel": "Skano tekstin",
+  "scanTextButtonLabel": "Skanoni tekstin",
   "okButtonLabel": "Në rregull",
   "pasteButtonLabel": "Ngjit",
   "selectAllButtonLabel": "Zgjidh të gjitha",
@@ -135,16 +135,6 @@
   "bottomSheetLabel": "Fleta e poshtme",
   "scrimOnTapHint": "Mbyll $modalRouteContentName",
   "keyboardKeyShift": "Shift",
-<<<<<<< HEAD
-  "expansionTileExpandedHint": "trokit dy herë për ta palosur",
-  "expansionTileCollapsedHint": "trokit dy herë për ta zgjeruar",
-  "expansionTileExpandedTapHint": "Palos",
-  "expansionTileCollapsedTapHint": "Zgjero për më shumë detaje",
-  "expandedHint": "U palos",
-  "collapsedHint": "U zgjerua",
-  "menuDismissLabel": "Hiqe menynë",
-  "lookUpButtonLabel": "Look Up"
-=======
   "expansionTileExpandedHint": "double tap to collapse'",
   "expansionTileCollapsedHint": "double tap to expand",
   "expansionTileExpandedTapHint": "Collapse",
@@ -154,5 +144,4 @@
   "menuDismissLabel": "Dismiss menu",
   "lookUpButtonLabel": "Look Up",
   "searchWebButtonLabel": "Search Web"
->>>>>>> f10a6ef7
 }