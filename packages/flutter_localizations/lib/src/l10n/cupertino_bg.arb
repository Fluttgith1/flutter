--- conflicted
+++ resolved
@@ -22,14 +22,8 @@
   "tabSemanticsLabel": "Раздел $tabIndex от $tabCount",
   "modalBarrierDismissLabel": "Отхвърляне",
   "searchTextFieldPlaceholderLabel": "Търсене",
-<<<<<<< HEAD
-  "noSpellCheckReplacementsLabel": "Не бяха намерени замествания",
-  "menuDismissLabel": "Отхвърляне на менюто",
-  "lookUpButtonLabel": "Look Up"
-=======
   "noSpellCheckReplacementsLabel": "No Replacements Found",
   "menuDismissLabel": "Dismiss menu",
   "lookUpButtonLabel": "Look Up",
   "searchWebButtonLabel": "Search Web"
->>>>>>> f10a6ef7
 }