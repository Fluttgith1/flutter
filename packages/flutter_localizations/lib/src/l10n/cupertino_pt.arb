--- conflicted
+++ resolved
@@ -22,12 +22,7 @@
   "tabSemanticsLabel": "Guia $tabIndex de $tabCount",
   "modalBarrierDismissLabel": "Dispensar",
   "searchTextFieldPlaceholderLabel": "Pesquisar",
-<<<<<<< HEAD
   "noSpellCheckReplacementsLabel": "Nenhuma alternativa encontrada",
-  "menuDismissLabel": "Dispensar menu"
-=======
-  "noSpellCheckReplacementsLabel": "No Replacements Found",
-  "menuDismissLabel": "Dismiss menu",
+  "menuDismissLabel": "Dispensar menu",
   "lookUpButtonLabel": "Look Up"
->>>>>>> 9cda3092
 }