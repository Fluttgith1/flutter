--- conflicted
+++ resolved
@@ -22,12 +22,7 @@
   "tabSemanticsLabel": "Flipi $tabIndex af $tabCount",
   "modalBarrierDismissLabel": "Hunsa",
   "searchTextFieldPlaceholderLabel": "Leit",
-<<<<<<< HEAD
   "noSpellCheckReplacementsLabel": "Engir staðgenglar fundust",
-  "menuDismissLabel": "Loka valmynd"
-=======
-  "noSpellCheckReplacementsLabel": "No Replacements Found",
-  "menuDismissLabel": "Dismiss menu",
+  "menuDismissLabel": "Loka valmynd",
   "lookUpButtonLabel": "Look Up"
->>>>>>> 9cda3092
 }