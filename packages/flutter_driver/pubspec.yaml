--- conflicted
+++ resolved
@@ -51,9 +51,5 @@
 dev_dependencies:
   mockito: 4.1.1
   quiver: 2.0.5
-<<<<<<< HEAD
-# PUBSPEC CHECKSUM: 04b6
-=======
 
-# PUBSPEC CHECKSUM: feb7
->>>>>>> 8afc67f7
+# PUBSPEC CHECKSUM: feb7