--- conflicted
+++ resolved
@@ -61,48 +61,6 @@
 @visibleForTesting
 const Duration kUnusuallyLongTimeout = Duration(seconds: 5);
 
-<<<<<<< HEAD
-=======
-/// The amount of time we wait prior to making the next attempt to connect to
-/// the VM service.
-const Duration _kPauseBetweenReconnectAttempts = Duration(seconds: 1);
-
-// See https://github.com/dart-lang/sdk/blob/master/runtime/vm/timeline.cc#L32
-String _timelineStreamsToString(List<TimelineStream> streams) {
-  final String contents = streams.map<String>((TimelineStream stream) {
-    switch (stream) {
-      case TimelineStream.all: return 'all';
-      case TimelineStream.api: return 'API';
-      case TimelineStream.compiler: return 'Compiler';
-      case TimelineStream.dart: return 'Dart';
-      case TimelineStream.debugger: return 'Debugger';
-      case TimelineStream.embedder: return 'Embedder';
-      case TimelineStream.gc: return 'GC';
-      case TimelineStream.isolate: return 'Isolate';
-      case TimelineStream.vm: return 'VM';
-      default:
-        throw 'Unknown timeline stream $stream';
-    }
-  }).join(', ');
-  return '[$contents]';
-}
-
-void _log(String message) {
-  driverLog('FlutterDriver', message);
-}
-
-Future<T> _warnIfSlow<T>({
-  @required Future<T> future,
-  @required Duration timeout,
-  @required String message,
-}) {
-  assert(future != null);
-  assert(timeout != null);
-  assert(message != null);
-  return future..timeout(timeout, onTimeout: () { _log(message); return null; });
-}
-
->>>>>>> f213f925
 /// A convenient accessor to frequently used finders.
 ///
 /// Examples:
@@ -156,7 +114,6 @@
     Pattern fuchsiaModuleTarget,
     bool browser = false,
   }) async {
-<<<<<<< HEAD
 
     if (browser) {
       return WebFlutterDriver.connectWeb(hostUrl: dartVmServiceUrl);
@@ -172,275 +129,6 @@
 
   /// Sends [command] to the Flutter Driver extensions.
   Future<Map<String, dynamic>> sendCommand(Command command);
-=======
-    // If running on a Fuchsia device, connect to the first isolate whose name
-    // matches FUCHSIA_MODULE_TARGET.
-    //
-    // If the user has already supplied an isolate number/URL to the Dart VM
-    // service, then this won't be run as it is unnecessary.
-    if (Platform.isFuchsia && isolateNumber == null) {
-      // On Fuchsia stderr/stdout appear to have issues working correctly,
-      // so we work around the issue by using print directly.
-      // TODO(awdavies): Fix Dart or Fuchsia to not need this workaround.
-      driverLog = (String source, String message) {
-        print('$source: $message');
-      };
-      fuchsiaModuleTarget ??= Platform.environment['FUCHSIA_MODULE_TARGET'];
-      if (fuchsiaModuleTarget == null) {
-        throw DriverError(
-          'No Fuchsia module target has been specified.\n'
-          'Please make sure to specify the FUCHSIA_MODULE_TARGET '
-          'environment variable.'
-        );
-      }
-      final fuchsia.FuchsiaRemoteConnection fuchsiaConnection =
-          await FuchsiaCompat.connect();
-      final List<fuchsia.IsolateRef> refs =
-          await fuchsiaConnection.getMainIsolatesByPattern(fuchsiaModuleTarget);
-      final fuchsia.IsolateRef ref = refs.first;
-      isolateNumber = ref.number;
-      dartVmServiceUrl = ref.dartVm.uri.toString();
-      await fuchsiaConnection.stop();
-      FuchsiaCompat.cleanup();
-    }
-
-    dartVmServiceUrl ??= Platform.environment['VM_SERVICE_URL'];
-
-    if (dartVmServiceUrl == null) {
-      throw DriverError(
-        'Could not determine URL to connect to application.\n'
-        'Either the VM_SERVICE_URL environment variable should be set, or an explicit '
-        'URL should be provided to the FlutterDriver.connect() method.'
-      );
-    }
-
-    // Connect to Dart VM services
-    _log('Connecting to Flutter application at $dartVmServiceUrl');
-    final VMServiceClientConnection connection =
-        await vmServiceConnectFunction(dartVmServiceUrl);
-    final VMServiceClient client = connection.client;
-    final VM vm = await client.getVM();
-    final VMIsolateRef isolateRef = isolateNumber ==
-        null ? vm.isolates.first :
-               vm.isolates.firstWhere(
-                   (VMIsolateRef isolate) => isolate.number == isolateNumber);
-    _log('Isolate found with number: ${isolateRef.number}');
-
-    VMIsolate isolate = await isolateRef.loadRunnable();
-
-    // TODO(yjbanov): vm_service_client does not support "None" pause event yet.
-    // It is currently reported as null, but we cannot rely on it because
-    // eventually the event will be reported as a non-null object. For now,
-    // list all the events we know about. Later we'll check for "None" event
-    // explicitly.
-    //
-    // See: https://github.com/dart-lang/vm_service_client/issues/4
-    if (isolate.pauseEvent is! VMPauseStartEvent &&
-        isolate.pauseEvent is! VMPauseExitEvent &&
-        isolate.pauseEvent is! VMPauseBreakpointEvent &&
-        isolate.pauseEvent is! VMPauseExceptionEvent &&
-        isolate.pauseEvent is! VMPauseInterruptedEvent &&
-        isolate.pauseEvent is! VMResumeEvent) {
-      isolate = await isolateRef.loadRunnable();
-    }
-
-    final FlutterDriver driver = FlutterDriver.connectedTo(
-      client, connection.peer, isolate,
-      printCommunication: printCommunication,
-      logCommunicationToFile: logCommunicationToFile,
-    );
-
-    driver._dartVmReconnectUrl = dartVmServiceUrl;
-
-    // Attempts to resume the isolate, but does not crash if it fails because
-    // the isolate is already resumed. There could be a race with other tools,
-    // such as a debugger, any of which could have resumed the isolate.
-    Future<dynamic> resumeLeniently() {
-      _log('Attempting to resume isolate...');
-      return isolate.resume().catchError((dynamic e) {
-        const int vmMustBePausedCode = 101;
-        if (e is rpc.RpcException && e.code == vmMustBePausedCode) {
-          // No biggie; something else must have resumed the isolate
-          _log(
-            'Attempted to resume an already resumed isolate. This may happen '
-            'when we lose a race with another tool (usually a debugger) that '
-            'is connected to the same isolate.'
-          );
-        } else {
-          // Failed to resume due to another reason. Fail hard.
-          throw e;
-        }
-      });
-    }
-
-    /// Waits for a signal from the VM service that the extension is registered.
-    /// Returns [_flutterExtensionMethodName]
-    Future<String> waitForServiceExtension() {
-      return isolate.onExtensionAdded.firstWhere((String extension) {
-        return extension == _flutterExtensionMethodName;
-      });
-    }
-
-    /// Tells the Dart VM Service to notify us about "Isolate" events.
-    ///
-    /// This is a workaround for an issue in package:vm_service_client, which
-    /// subscribes to the "Isolate" stream lazily upon subscription, which
-    /// results in lost events.
-    ///
-    /// Details: https://github.com/dart-lang/vm_service_client/issues/17
-    Future<void> enableIsolateStreams() async {
-      await connection.peer.sendRequest('streamListen', <String, String>{
-        'streamId': 'Isolate',
-      });
-    }
-
-    // Attempt to resume isolate if it was paused
-    if (isolate.pauseEvent is VMPauseStartEvent) {
-      _log('Isolate is paused at start.');
-
-      // If the isolate is paused at the start, e.g. via the --start-paused
-      // option, then the VM service extension is not registered yet. Wait for
-      // it to be registered.
-      await enableIsolateStreams();
-      final Future<String> whenServiceExtensionReady = waitForServiceExtension();
-      final Future<dynamic> whenResumed = resumeLeniently();
-      await whenResumed;
-
-      _log('Waiting for service extension...');
-      // We will never receive the extension event if the user does not
-      // register it. If that happens, show a message but continue waiting.
-      await _warnIfSlow<String>(
-        future: whenServiceExtensionReady,
-        timeout: kUnusuallyLongTimeout,
-        message: 'Flutter Driver extension is taking a long time to become available. '
-                 'Ensure your test app (often "lib/main.dart") imports '
-                 '"package:flutter_driver/driver_extension.dart" and '
-                 'calls enableFlutterDriverExtension() as the first call in main().',
-      );
-    } else if (isolate.pauseEvent is VMPauseExitEvent ||
-               isolate.pauseEvent is VMPauseBreakpointEvent ||
-               isolate.pauseEvent is VMPauseExceptionEvent ||
-               isolate.pauseEvent is VMPauseInterruptedEvent) {
-      // If the isolate is paused for any other reason, assume the extension is
-      // already there.
-      _log('Isolate is paused mid-flight.');
-      await resumeLeniently();
-    } else if (isolate.pauseEvent is VMResumeEvent) {
-      _log('Isolate is not paused. Assuming application is ready.');
-    } else {
-      _log(
-        'Unknown pause event type ${isolate.pauseEvent.runtimeType}. '
-        'Assuming application is ready.'
-      );
-    }
-
-    // Invoked checkHealth and try to fix delays in the registration of Service
-    // extensions
-    Future<Health> checkHealth() async {
-      try {
-        // At this point the service extension must be installed. Verify it.
-        return await driver.checkHealth();
-      } on rpc.RpcException catch (e) {
-        if (e.code != error_code.METHOD_NOT_FOUND) {
-          rethrow;
-        }
-        _log('Check Health failed, try to wait for the service extensions to be registered.');
-        await enableIsolateStreams();
-        await waitForServiceExtension();
-        return driver.checkHealth();
-      }
-    }
-
-    final Health health = await checkHealth();
-    if (health.status != HealthStatus.ok) {
-      await client.close();
-      throw DriverError('Flutter application health check failed.');
-    }
-
-    _log('Connected to Flutter application.');
-    return driver;
-  }
-
-  /// The unique ID of this driver instance.
-  final int _driverId;
-
-  /// Client connected to the Dart VM running the Flutter application
-  ///
-  /// You can use [VMServiceClient] to check VM version, flags and get
-  /// notified when a new isolate has been instantiated. That could be
-  /// useful if your application spawns multiple isolates that you
-  /// would like to instrument.
-  final VMServiceClient serviceClient;
-
-  /// JSON-RPC client useful for sending raw JSON requests.
-  rpc.Peer _peer;
-
-  String _dartVmReconnectUrl;
-
-  Future<void> _restorePeerConnectionIfNeeded() async {
-    if (!_peer.isClosed || _dartVmReconnectUrl == null) {
-      return;
-    }
-    _log('Peer connection is closed! Trying to restore the connection...');
-    final String webSocketUrl = _getWebSocketUrl(_dartVmReconnectUrl);
-    final WebSocket ws = await WebSocket.connect(webSocketUrl);
-    ws.done.whenComplete(() => _checkCloseCode(ws));
-    _peer = rpc.Peer(
-        IOWebSocketChannel(ws).cast(),
-        onUnhandledError: _unhandledJsonRpcError,
-    )..listen();
-  }
-
-  /// The main isolate hosting the Flutter application.
-  ///
-  /// If you used the [registerExtension] API to instrument your application,
-  /// you can use this [VMIsolate] to call these extension methods via
-  /// [invokeExtension].
-  final VMIsolate appIsolate;
-
-  /// Whether to print communication between host and app to `stdout`.
-  final bool _printCommunication;
-
-  /// Whether to log communication between host and app to `flutter_driver_commands.log`.
-  final bool _logCommunicationToFile;
-
-  Future<Map<String, dynamic>> _sendCommand(Command command) async {
-    Map<String, dynamic> response;
-    try {
-      final Map<String, String> serialized = command.serialize();
-      _logCommunication('>>> $serialized');
-      final Future<Map<String, dynamic>> future = appIsolate.invokeExtension(
-        _flutterExtensionMethodName,
-        serialized,
-      ).then<Map<String, dynamic>>((Object value) => value as Map<String, dynamic>);
-      response = await _warnIfSlow<Map<String, dynamic>>(
-        future: future,
-        timeout: command.timeout ?? kUnusuallyLongTimeout,
-        message: '${command.kind} message is taking a long time to complete...',
-      );
-      _logCommunication('<<< $response');
-    } catch (error, stackTrace) {
-      throw DriverError(
-        'Failed to fulfill ${command.runtimeType} due to remote error',
-        error,
-        stackTrace,
-      );
-    }
-    if (response['isError'] as bool)
-      throw DriverError('Error in Flutter application: ${response['response']}');
-    return response['response'] as Map<String, dynamic>;
-  }
-
-  void _logCommunication(String message) {
-    if (_printCommunication)
-      _log(message);
-    if (_logCommunicationToFile) {
-      final f.File file = fs.file(p.join(testOutputsDirectory, 'flutter_driver_commands_$_driverId.log'));
-      file.createSync(recursive: true); // no-op if file exists
-      file.writeAsStringSync('${DateTime.now()} $message\n', mode: f.FileMode.append, flush: true);
-    }
-  }
->>>>>>> f213f925
 
   /// Checks the status of the Flutter Driver extension.
   Future<Health> checkHealth({ Duration timeout }) async {
@@ -778,62 +466,7 @@
   /// Take a screenshot.
   ///
   /// The image will be returned as a PNG.
-<<<<<<< HEAD
   Future<List<int>> screenshot();
-=======
-  Future<List<int>> screenshot() async {
-    // HACK: this artificial delay here is to deal with a race between the
-    //       driver script and the GPU thread. The issue is that driver API
-    //       synchronizes with the framework based on transient callbacks, which
-    //       are out of sync with the GPU thread. Here's the timeline of events
-    //       in ASCII art:
-    //
-    //       -------------------------------------------------------------------
-    //       Without this delay:
-    //       -------------------------------------------------------------------
-    //       UI    : <-- build -->
-    //       GPU   :               <-- rasterize -->
-    //       Gap   :              | random |
-    //       Driver:                        <-- screenshot -->
-    //
-    //       In the diagram above, the gap is the time between the last driver
-    //       action taken, such as a `tap()`, and the subsequent call to
-    //       `screenshot()`. The gap is random because it is determined by the
-    //       unpredictable network communication between the driver process and
-    //       the application. If this gap is too short, which it typically will
-    //       be, the screenshot is taken before the GPU thread is done
-    //       rasterizing the frame, so the screenshot of the previous frame is
-    //       taken, which is wrong.
-    //
-    //       -------------------------------------------------------------------
-    //       With this delay, if we're lucky:
-    //       -------------------------------------------------------------------
-    //       UI    : <-- build -->
-    //       GPU   :               <-- rasterize -->
-    //       Gap   :              |    2 seconds or more   |
-    //       Driver:                                        <-- screenshot -->
-    //
-    //       The two-second gap should be long enough for the GPU thread to
-    //       finish rasterizing the frame, but not longer than necessary to keep
-    //       driver tests as fast a possible.
-    //
-    //       -------------------------------------------------------------------
-    //       With this delay, if we're not lucky:
-    //       -------------------------------------------------------------------
-    //       UI    : <-- build -->
-    //       GPU   :               <-- rasterize randomly slow today -->
-    //       Gap   :              |    2 seconds or more   |
-    //       Driver:                                        <-- screenshot -->
-    //
-    //       In practice, sometimes the device gets really busy for a while and
-    //       even two seconds isn't enough, which means that this is still racy
-    //       and a source of flakes.
-    await Future<void>.delayed(const Duration(seconds: 2));
-
-    final Map<String, dynamic> result = await _peer.sendRequest('_flutter.screenshot') as Map<String, dynamic>;
-    return base64.decode(result['screenshot'] as String);
-  }
->>>>>>> f213f925
 
   /// Returns the Flags set in the Dart VM as JSON.
   ///
@@ -854,17 +487,7 @@
   ///     ]
   ///
   /// [getFlagList]: https://github.com/dart-lang/sdk/blob/master/runtime/vm/service/service.md#getflaglist
-<<<<<<< HEAD
   Future<List<Map<String, dynamic>>> getVmFlags();
-=======
-  Future<List<Map<String, dynamic>>> getVmFlags() async {
-    await _restorePeerConnectionIfNeeded();
-    final Map<String, dynamic> result = await _peer.sendRequest('getFlagList') as Map<String, dynamic>;
-    return result != null
-        ? (result['flags'] as List<dynamic>).cast<Map<String,dynamic>>()
-        : const <Map<String, dynamic>>[];
-  }
->>>>>>> f213f925
 
   /// Starts recording performance traces.
   ///
@@ -883,37 +506,7 @@
   /// operation.
   Future<Timeline> stopTracingAndDownloadTimeline({
     Duration timeout = kUnusuallyLongTimeout,
-<<<<<<< HEAD
   });
-=======
-  }) async {
-    assert(timeout != null);
-    try {
-      await _warnIfSlow<void>(
-        future: _peer.sendRequest(_setVMTimelineFlagsMethodName, <String, String>{'recordedStreams': '[]'}),
-        timeout: timeout,
-        message: 'VM is taking an unusually long time to respond to being told to stop tracing...',
-      );
-      return Timeline.fromJson(await _peer.sendRequest(_getVMTimelineMethodName) as Map<String, dynamic>);
-    } catch (error, stackTrace) {
-      throw DriverError(
-        'Failed to stop tracing due to remote error',
-        error,
-        stackTrace,
-      );
-    }
-  }
-
-  Future<bool> _isPrecompiledMode() async {
-    final List<Map<String, dynamic>> flags = await getVmFlags();
-    for(Map<String, dynamic> flag in flags) {
-      if (flag['name'] == 'precompiled_mode') {
-        return flag['valueAsString'] == 'true';
-      }
-    }
-    return false;
-  }
->>>>>>> f213f925
 
   /// Runs [action] and outputs a performance trace for it.
   ///
@@ -936,22 +529,7 @@
     Future<dynamic> action(), {
     List<TimelineStream> streams = const <TimelineStream>[TimelineStream.all],
     bool retainPriorEvents = false,
-<<<<<<< HEAD
   });
-=======
-  }) async {
-    if (!retainPriorEvents) {
-      await clearTimeline();
-    }
-    await startTracing(streams: streams);
-    await action();
-
-    if (!(await _isPrecompiledMode())) {
-      _log(_kDebugWarning);
-    }
-    return stopTracingAndDownloadTimeline();
-  }
->>>>>>> f213f925
 
   /// Clears all timeline events recorded up until now.
   ///
@@ -995,130 +573,7 @@
   /// Closes the underlying connection to the VM service.
   ///
   /// Returns a [Future] that fires once the connection has been closed.
-<<<<<<< HEAD
   Future<void> close();
-=======
-  Future<void> close() async {
-    // Don't leak vm_service_client-specific objects, if any
-    await serviceClient.close();
-    await _peer.close();
-  }
-}
-
-/// Encapsulates connection information to an instance of a Flutter application.
-@visibleForTesting
-class VMServiceClientConnection {
-  /// Creates an instance of this class given a [client] and a [peer].
-  VMServiceClientConnection(this.client, this.peer);
-
-  /// Use this for structured access to the VM service's public APIs.
-  final VMServiceClient client;
-
-  /// Use this to make arbitrary raw JSON-RPC calls.
-  ///
-  /// This object allows reaching into private VM service APIs. Use with
-  /// caution.
-  final rpc.Peer peer;
-}
-
-/// A function that connects to a Dart VM service given the [url].
-typedef VMServiceConnectFunction = Future<VMServiceClientConnection> Function(String url);
-
-/// The connection function used by [FlutterDriver.connect].
-///
-/// Overwrite this function if you require a custom method for connecting to
-/// the VM service.
-VMServiceConnectFunction vmServiceConnectFunction = _waitAndConnect;
-
-/// Restores [vmServiceConnectFunction] to its default value.
-void restoreVmServiceConnectFunction() {
-  vmServiceConnectFunction = _waitAndConnect;
-}
-
-/// The JSON RPC 2 spec says that a notification from a client must not respond
-/// to the client. It's possible the client sent a notification as a "ping", but
-/// the service isn't set up yet to respond.
-///
-/// For example, if the client sends a notification message to the server for
-/// 'streamNotify', but the server has not finished loading, it will throw an
-/// exception. Since the message is a notification, the server follows the
-/// specification and does not send a response back, but is left with an
-/// unhandled exception. That exception is safe for us to ignore - the client
-/// is signaling that it will try again later if it doesn't get what it wants
-/// here by sending a notification.
-// This may be ignoring too many exceptions. It would be best to rewrite
-// the client code to not use notifications so that it gets error replies back
-// and can decide what to do from there.
-// TODO(dnfield): https://github.com/flutter/flutter/issues/31813
-bool _ignoreRpcError(dynamic error) {
-  if (error is rpc.RpcException) {
-    final rpc.RpcException exception = error;
-    return exception.data == null || exception.data['id'] == null;
-  } else if (error is String && error.startsWith('JSON-RPC error -32601')) {
-    return true;
-  }
-  return false;
-}
-
-void _unhandledJsonRpcError(dynamic error, dynamic stack) {
-  if (_ignoreRpcError(error)) {
-    return;
-  }
-  _log('Unhandled RPC error:\n$error\n$stack');
-  // TODO(dnfield): https://github.com/flutter/flutter/issues/31813
-  // assert(false);
-}
-
-String _getWebSocketUrl(String url) {
-  Uri uri = Uri.parse(url);
-  final List<String> pathSegments = <String>[
-    // If there's an authentication code (default), we need to add it to our path.
-    if (uri.pathSegments.isNotEmpty) uri.pathSegments.first,
-    'ws',
-  ];
-  if (uri.scheme == 'http')
-    uri = uri.replace(scheme: 'ws', pathSegments: pathSegments);
-  return uri.toString();
-}
-
-void _checkCloseCode(WebSocket ws) {
-  if (ws.closeCode != 1000 && ws.closeCode != null) {
-    _log('$ws is closed with an unexpected code ${ws.closeCode}');
-  }
-}
-
-/// Waits for a real Dart VM service to become available, then connects using
-/// the [VMServiceClient].
-Future<VMServiceClientConnection> _waitAndConnect(String url) async {
-  final String webSocketUrl = _getWebSocketUrl(url);
-  int attempts = 0;
-  while (true) {
-    WebSocket ws1;
-    WebSocket ws2;
-    try {
-      ws1 = await WebSocket.connect(webSocketUrl);
-      ws2 = await WebSocket.connect(webSocketUrl);
-
-      ws1.done.whenComplete(() => _checkCloseCode(ws1));
-      ws2.done.whenComplete(() => _checkCloseCode(ws2));
-
-      return VMServiceClientConnection(
-        VMServiceClient(IOWebSocketChannel(ws1).cast()),
-        rpc.Peer(
-            IOWebSocketChannel(ws2).cast(),
-            onUnhandledError: _unhandledJsonRpcError,
-        )..listen(),
-      );
-    } catch (e) {
-      await ws1?.close();
-      await ws2?.close();
-      if (attempts > 5)
-        _log('It is taking an unusually long time to connect to the VM...');
-      attempts += 1;
-      await Future<void>.delayed(_kPauseBetweenReconnectAttempts);
-    }
-  }
->>>>>>> f213f925
 }
 
 /// Provides convenient accessors to frequently used finders.
