--- conflicted
+++ resolved
@@ -253,13 +253,6 @@
   }
 }
 
-<<<<<<< HEAD
-
-/// A Flutter driver command that retrieves a semantics id using a specified
-/// finder.
-///
-/// Semantics must be enabled before using this command.
-=======
 /// A Flutter driver command that retrieves a semantics id using a specified finder.
 ///
 /// This command requires assertions to be enabled on the device.
@@ -272,7 +265,6 @@
 ///
 /// Semantics must be enabled to use this method, either using a platform
 /// specific shell command or [FlutterDriver.setSemantics].
->>>>>>> f44f625c
 class GetSemanticsId extends CommandWithTarget {
 
   /// Creates a command which finds a Widget and then looks up the semantic id.
