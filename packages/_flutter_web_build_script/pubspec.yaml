--- conflicted
+++ resolved
@@ -94,8 +94,4 @@
   # Exclude this package from the hosted API docs.
   nodoc: true
 
-<<<<<<< HEAD
-# PUBSPEC CHECKSUM: a25c
-=======
-# PUBSPEC CHECKSUM: 715b
->>>>>>> 2fa5e800
+# PUBSPEC CHECKSUM: a25c