--- conflicted
+++ resolved
@@ -4,18 +4,10 @@
     // VSCode formats files on save by default. Since Flutter source code is
     // hand-formatted, the default settings are changed to prevent inadvertent
     // reformatting of code.
-<<<<<<< HEAD
-    "editor.formatOnSave": false,
-    "editor.formatOnType": false,
-    "[dart]":{
-        "editor.formatOnSave": false,
-        "editor.formatOnType": false
-=======
     "[dart]": {
         "editor.formatOnSave": false,
         "editor.formatOnType": false,
         "editor.formatOnPaste": false,
->>>>>>> 457e98a1
     },
 
     "html.format.enable": false,
