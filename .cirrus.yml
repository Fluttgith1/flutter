container:
  image: gcr.io/flutter-cirrus/build-flutter-image:latest

task:
  use_compute_credits: $CIRRUS_USER_COLLABORATOR == 'true' && $CIRRUS_PR == ''
  env:
    # Name the SDK directory to include a space so that we constantly
    # test path names with spaces in them.
    CIRRUS_WORKING_DIR: "/tmp/flutter sdk"
    PATH: "$CIRRUS_WORKING_DIR/bin:$CIRRUS_WORKING_DIR/bin/cache/dart-sdk/bin:$PATH"
    ANDROID_SDK_ROOT: "/opt/android_sdk"
  git_fetch_script:
    - git clean -xfd
    - git fetch origin
    - git fetch origin master # To set FETCH_HEAD for "git merge-base" to work
  pub_cache:
    folder: $HOME/.pub-cache
    fingerprint_script: echo $OS; grep -r --include=pubspec.yaml 'PUBSPEC CHECKSUM' "$CIRRUS_WORKING_DIR"
  flutter_pkg_cache:
    folder: bin/cache/pkg
    fingerprint_script: echo $OS; cat bin/internal/*.version
  artifacts_cache:
    folder: bin/cache/artifacts
    fingerprint_script: echo $OS; cat bin/internal/*.version
  setup_script: ./dev/bots/cirrus_setup.sh
  matrix:
    - name: docs
      env:
        SHARD: docs
        # For uploading master docs to Firebase master branch staging site
        FIREBASE_MASTER_TOKEN: ENCRYPTED[eb768d18798fdc5abfe09b224e1724c4d82831d715ccf90df2c79d618c317216cbd99493278361f6fe7948b409b603f0]
        # For uploading beta docs to Firebase public live site
        FIREBASE_PUBLIC_TOKEN: ENCRYPTED[37e8b82f167864cae9a3f4d2cf3f37dea331d9375c295327c45de524f6c588fa6f6d63e5784f10f6d43ce29689f36c92]
      docs_script: ./dev/bots/docs.sh
    - name: deploy_gallery
      depends_on:
        - docs
        - analyze
        - build_tests-linux
      env:
        SHARD: deploy_gallery
        GOOGLE_DEVELOPER_SERVICE_ACCOUNT_ACTOR_FASTLANE: ENCRYPTED[d9ac1462c3c556fc2f8165c9d5566a16497d8ebc38a50357f7f3abf136b7f83e1d1d76dde36fee356cb0f9ebf7a89346]
        ANDROID_GALLERY_UPLOAD_KEY: ENCRYPTED[0f2aca35f05b26add5d9edea2a7449341269a2b7e22d5c667f876996e2e8bc44ff1369431ebf73b7c5581fd95d0e5902]
      test_script:
        # Unsetting CIRRUS_CHANGE_MESSAGE and CIRRUS_COMMIT_MESSAGE as they
        # might include non-ASCII characters which makes Gradle crash.
        # See: https://github.com/flutter/flutter/issues/24935
        # This is a temporary workaround until we figure how to properly configure
        # a UTF8 locale on Cirrus (or until the Gradle bug is fixed).
        # TODO(amirh): Set the locale to UTF8.
        - echo "$CIRRUS_CHANGE_MESSAGE" > /tmp/cirrus_change_message.txt
        - echo "$CIRRUS_COMMIT_MESSAGE" > /tmp/cirrus_commit_message.txt
        - export CIRRUS_CHANGE_MESSAGE=""
        - export CIRRUS_COMMIT_MESSAGE=""
        - ./dev/bots/deploy_gallery.sh
        - export CIRRUS_CHANGE_MESSAGE=`cat /tmp/cirrus_change_message.txt`
        - export CIRRUS_COMMIT_MESSAGE=`cat /tmp/cirrus_commit_message.txt`
    - name: analyze
      test_script:
        - dart --enable-asserts ./dev/bots/analyze.dart
    - name: tests_widgets-linux
      env:
        GCLOUD_SERVICE_ACCOUNT_KEY: ENCRYPTED[f12abe60f5045d619ef4c79b83dd1e0722a0b0b13dbea95fbe334e2db7fffbcd841a5a92da8824848b539a19afe0c9fb]
        SHARD: tests
        SUBSHARD: widgets
        GOLDCTL: "$CIRRUS_WORKING_DIR/depot_tools/goldctl"
        GOLD_SERVICE_ACCOUNT: ENCRYPTED[3afeea5ac7201151c3d0dc9648862f0462b5e4f55dc600ca8b692319622f7c3eda3d577b1b16cc2ef0311b7314c1c095]
      goldctl_script: ./dev/bots/download_goldctl.sh
      test_script:
        - dart --enable-asserts ./dev/bots/test.dart
      container:
        cpu: 4
        memory: 12G
    - name: tests_framework_other-linux
      env:
        GCLOUD_SERVICE_ACCOUNT_KEY: ENCRYPTED[f12abe60f5045d619ef4c79b83dd1e0722a0b0b13dbea95fbe334e2db7fffbcd841a5a92da8824848b539a19afe0c9fb]
        SHARD: tests
        SUBSHARD: framework_other
        GOLDCTL: "$CIRRUS_WORKING_DIR/depot_tools/goldctl"
        GOLD_SERVICE_ACCOUNT: ENCRYPTED[3afeea5ac7201151c3d0dc9648862f0462b5e4f55dc600ca8b692319622f7c3eda3d577b1b16cc2ef0311b7314c1c095]
      goldctl_script: ./dev/bots/download_goldctl.sh
      test_script:
        - dart --enable-asserts ./dev/bots/test.dart
      container:
        cpu: 4
        memory: 12G
    - name: tests_extras-linux
      env:
        GCLOUD_SERVICE_ACCOUNT_KEY: ENCRYPTED[f12abe60f5045d619ef4c79b83dd1e0722a0b0b13dbea95fbe334e2db7fffbcd841a5a92da8824848b539a19afe0c9fb]
        SHARD: tests
        SUBSHARD: extras
      test_script:
        - dart --enable-asserts ./dev/bots/test.dart
      container:
        cpu: 4
        memory: 12G
    # all of the tests except the ones in test/integration and test/commands/create_test for packages/flutter_tools
    - name: tool_tests-linux
      skip: "!changesInclude('packages/flutter_tools/**', 'bin/internal/**') && $CIRRUS_BRANCH != 'master'"
      env:
        GCLOUD_SERVICE_ACCOUNT_KEY: ENCRYPTED[f12abe60f5045d619ef4c79b83dd1e0722a0b0b13dbea95fbe334e2db7fffbcd841a5a92da8824848b539a19afe0c9fb]
        SHARD: tool_tests
        SUBSHARD: tool
      test_script:
        - dart --enable-asserts ./dev/bots/test.dart
      container:
        cpu: 4
        memory: 12G
    - name: tool_tests_create-linux
      skip: "!changesInclude('packages/flutter_tools/**', 'bin/internal/**') && $CIRRUS_BRANCH != 'master'"
      env:
        GCLOUD_SERVICE_ACCOUNT_KEY: ENCRYPTED[f12abe60f5045d619ef4c79b83dd1e0722a0b0b13dbea95fbe334e2db7fffbcd841a5a92da8824848b539a19afe0c9fb]
        SHARD: tool_tests
        SUBSHARD: create
      test_script:
        - dart --enable-asserts ./dev/bots/test.dart
      container:
        cpu: 4
        memory: 12G
    # all of the tests in test/integration for packages/flutter_tools
    - name: tool_tests_integration-linux
      skip: "!changesInclude('packages/flutter_tools/**', 'bin/internal/**') && $CIRRUS_BRANCH != 'master'"
      env:
        GCLOUD_SERVICE_ACCOUNT_KEY: ENCRYPTED[f12abe60f5045d619ef4c79b83dd1e0722a0b0b13dbea95fbe334e2db7fffbcd841a5a92da8824848b539a19afe0c9fb]
        SHARD: tool_tests
        SUBSHARD: integration
      test_script:
        - dart --enable-asserts ./dev/bots/test.dart
      container:
        cpu: 4
        memory: 12G
    - name: tool_coverage-linux
      skip: "!changesInclude('packages/flutter_tools/**/*.dart') && $CIRRUS_BRANCH != 'master'"
      env:
        GCLOUD_SERVICE_ACCOUNT_KEY: ENCRYPTED[f12abe60f5045d619ef4c79b83dd1e0722a0b0b13dbea95fbe334e2db7fffbcd841a5a92da8824848b539a19afe0c9fb]
        CODECOV_TOKEN: ENCRYPTED[7c76a7f8c9264f3b7f3fd63fcf186f93c62c4dfe43ec288861c2f506d456681032b89efe7b7a139c82156350ca2c752c]
        SHARD: tool_coverage
      test_script:
        - dart --enable-asserts ./dev/bots/test.dart
        - bash <(curl -s https://codecov.io/bash) -c -s ./packages/flutter_tools/coverage/ -f '*.lcov.info' -F flutter_tool
      container:
        cpu: 8
        memory: 24G
    # TODO(jonahwilliams): re-enabled once we've determined causes for flakiness
    # - name: web_tests-linux
    #   allow_failures: true
    #   env:
    #     SHARD: web_tests
    #   test_script:
    #     - dart --enable-asserts ./dev/bots/test.dart
    #   container:
    #     cpu: 4
    #     memory: 12G
    - name: build_tests-linux
      env:
        SHARD: build_tests
    - name: integration_tests-linux
      env:
        SHARD: integration_tests
      test_script:
        # Unsetting CIRRUS_CHANGE_MESSAGE and CIRRUS_COMMIT_MESSAGE as they
        # might include non-ASCII characters which makes Gradle crash.
        # See: https://github.com/flutter/flutter/issues/24935
        # This is a temporary workaround until we figure how to properly configure
        # a UTF8 locale on Cirrus (or until the Gradle bug is fixed).
        # TODO(amirh): Set the locale to UTF8.
        - echo "$CIRRUS_CHANGE_MESSAGE" > /tmp/cirrus_change_message.txt
        - echo "$CIRRUS_COMMIT_MESSAGE" > /tmp/cirrus_commit_message.txt
        - export CIRRUS_CHANGE_MESSAGE=""
        - export CIRRUS_COMMIT_MESSAGE=""
        - dart --enable-asserts ./dev/bots/test.dart
        - export CIRRUS_CHANGE_MESSAGE=`cat /tmp/cirrus_change_message.txt`
        - export CIRRUS_COMMIT_MESSAGE=`cat /tmp/cirrus_commit_message.txt`
      container:
        cpu: 4
        memory: 12G
    - name: integration_tests_gradle1-linux
      env:
        SHARD: integration_tests
        SUBSHARD: gradle1
      test_script:
        # Unsetting CIRRUS_CHANGE_MESSAGE and CIRRUS_COMMIT_MESSAGE as they
        # might include non-ASCII characters which makes Gradle crash.
        # See: https://github.com/flutter/flutter/issues/24935
        # This is a temporary workaround until we figure how to properly configure
        # a UTF8 locale on Cirrus (or until the Gradle bug is fixed).
        # TODO(amirh): Set the locale to UTF8.
        - echo "$CIRRUS_CHANGE_MESSAGE" > /tmp/cirrus_change_message.txt
        - echo "$CIRRUS_COMMIT_MESSAGE" > /tmp/cirrus_commit_message.txt
        - export CIRRUS_CHANGE_MESSAGE=""
        - export CIRRUS_COMMIT_MESSAGE=""
        - dart --enable-asserts ./dev/bots/test.dart
        - export CIRRUS_CHANGE_MESSAGE=`cat /tmp/cirrus_change_message.txt`
        - export CIRRUS_COMMIT_MESSAGE=`cat /tmp/cirrus_commit_message.txt`
      container:
        cpu: 4
        memory: 12G
    - name: integration_tests_gradle2-linux
      env:
        SHARD: integration_tests
        SUBSHARD: gradle2
      test_script:
        # Unsetting CIRRUS_CHANGE_MESSAGE and CIRRUS_COMMIT_MESSAGE as they
        # might include non-ASCII characters which makes Gradle crash.
        # See: https://github.com/flutter/flutter/issues/24935
        # This is a temporary workaround until we figure how to properly configure
        # a UTF8 locale on Cirrus (or until the Gradle bug is fixed).
        # TODO(amirh): Set the locale to UTF8.
        - echo "$CIRRUS_CHANGE_MESSAGE" > /tmp/cirrus_change_message.txt
        - echo "$CIRRUS_COMMIT_MESSAGE" > /tmp/cirrus_commit_message.txt
        - export CIRRUS_CHANGE_MESSAGE=""
        - export CIRRUS_COMMIT_MESSAGE=""
        - dart --enable-asserts ./dev/bots/test.dart
        - export CIRRUS_CHANGE_MESSAGE=`cat /tmp/cirrus_change_message.txt`
        - export CIRRUS_COMMIT_MESSAGE=`cat /tmp/cirrus_commit_message.txt`
      container:
        cpu: 4
        memory: 12G
    - name: release_smoke_tests
      env:
        CLOUDSDK_CORE_DISABLE_PROMPTS: 1
        GCLOUD_FIREBASE_TESTLAB_KEY: ENCRYPTED[1c140257edc48f5578fa5a0e5038b84c8e53270c405efa5a8e35ea303a4e0d135853989f448f72136206de854d17fbec]
      test_script:
        - echo "$CIRRUS_CHANGE_MESSAGE" > /tmp/cirrus_change_message.txt
        - echo "$CIRRUS_COMMIT_MESSAGE" > /tmp/cirrus_commit_message.txt
        - export CIRRUS_CHANGE_MESSAGE=""
        - export CIRRUS_COMMIT_MESSAGE=""
        - ./dev/bots/firebase_testlab.sh
        - export CIRRUS_CHANGE_MESSAGE=`cat /tmp/cirrus_change_message.txt`
        - export CIRRUS_COMMIT_MESSAGE=`cat /tmp/cirrus_commit_message.txt`
    - name: customer_testing-linux
      script:
        - rm -rf bin/cache/pkg/tests
        - git clone https://github.com/flutter/tests.git bin/cache/pkg/tests
        - dart --enable-asserts dev/customer_testing/run_tests.dart --skip-on-fetch-failure --skip-template bin/cache/pkg/tests/registry/*.test

task:
  use_compute_credits: $CIRRUS_USER_COLLABORATOR == 'true' && $CIRRUS_PR == ''
  windows_container:
    image: cirrusci/android-sdk:28-windowsservercore-2019
    os_version: 2019
    cpu: 4
  env:
    CIRRUS_WORKING_DIR: "C:\\Windows\\Temp\\flutter sdk"
    PATH: "$CIRRUS_WORKING_DIR/bin;$CIRRUS_WORKING_DIR/bin/cache/dart-sdk/bin;$PATH"
  git_fetch_script:
    - git clean -xfd
    - git fetch origin
    - git fetch origin master # To set FETCH_HEAD for "git merge-base" to work
  pub_cache:
    folder: $APPDATA\Pub\Cache
    fingerprint_script:
      - ps:  $Env:OS; Get-ChildItem -Path "$Env:CIRRUS_WORKING_DIR" pubspec.yaml -Recurse | Select-String -Pattern "PUBSPEC CHECKSUM" -SimpleMatch
  flutter_pkg_cache:
    folder: bin\cache\pkg
    fingerprint_script: echo %OS% & type bin\internal\*.version
  artifacts_cache:
    folder: bin\cache\artifacts
    fingerprint_script: echo %OS% & type bin\internal\engine.version
  setup_script:
    - flutter config --no-analytics
    - flutter doctor -v
    - flutter update-packages
    - git fetch origin master
  test_all_script:
    - dart --enable-asserts dev\bots\test.dart
  matrix:
    # all of the tests except test/integration and test/commands/create_test for packages/flutter_tools
    - name: tool_tests-windows
      skip: "!changesInclude('packages/flutter_tools/**', 'bin/internal/**') && $CIRRUS_BRANCH != 'master'"
      env:
        GCLOUD_SERVICE_ACCOUNT_KEY: ENCRYPTED[f12abe60f5045d619ef4c79b83dd1e0722a0b0b13dbea95fbe334e2db7fffbcd841a5a92da8824848b539a19afe0c9fb]
        SHARD: tool_tests
        SUBSHARD: tool
        SHARD_INDEX: 1
    # all of the tests in test/commands/create_test
    - name: tool_tests_create-windows
      skip: "!changesInclude('packages/flutter_tools/**', 'bin/internal/**') && $CIRRUS_BRANCH != 'master'"
      env:
        GCLOUD_SERVICE_ACCOUNT_KEY: ENCRYPTED[f12abe60f5045d619ef4c79b83dd1e0722a0b0b13dbea95fbe334e2db7fffbcd841a5a92da8824848b539a19afe0c9fb]
        SHARD: tool_tests
        SUBSHARD: create
    # all of the tests in test/integration for packages/flutter_tools
    - name: tool_tests_integration-windows
      skip: "!changesInclude('packages/flutter_tools/**', 'bin/internal/**') && $CIRRUS_BRANCH != 'master'"
      env:
        GCLOUD_SERVICE_ACCOUNT_KEY: ENCRYPTED[f12abe60f5045d619ef4c79b83dd1e0722a0b0b13dbea95fbe334e2db7fffbcd841a5a92da8824848b539a19afe0c9fb]
        SHARD: tool_tests
        SUBSHARD: integration

task:
  use_compute_credits: $CIRRUS_USER_COLLABORATOR == 'true' && $CIRRUS_PR == ''
  windows_container:
    image: cirrusci/android-sdk:28-windowsservercore-2019
    os_version: 2019
    cpu: 4
  env:
    CIRRUS_WORKING_DIR: "C:\\Windows\\Temp\\flutter sdk"
    PATH: "$CIRRUS_WORKING_DIR/bin;$CIRRUS_WORKING_DIR/bin/cache/dart-sdk/bin;$PATH"
  git_fetch_script:
    - git clean -xfd
    - git fetch origin
    - git fetch origin master # To set FETCH_HEAD for "git merge-base" to work
  pub_cache:
    folder: $APPDATA\Pub\Cache
    fingerprint_script:
      - ps:  $Env:OS; Get-ChildItem -Path "$Env:CIRRUS_WORKING_DIR" pubspec.yaml -Recurse | Select-String -Pattern "PUBSPEC CHECKSUM" -SimpleMatch
  flutter_pkg_cache:
    folder: bin\cache\pkg
    fingerprint_script: echo %OS% & type bin\internal\*.version
  artifacts_cache:
    folder: bin\cache\artifacts
    fingerprint_script: echo %OS% & type bin\internal\*.version
  setup_script:
    - flutter config --no-analytics
    - flutter doctor -v
    - flutter update-packages
    - git fetch origin master
  matrix:
    - name: tests_widgets-windows
      env:
        GCLOUD_SERVICE_ACCOUNT_KEY: ENCRYPTED[f12abe60f5045d619ef4c79b83dd1e0722a0b0b13dbea95fbe334e2db7fffbcd841a5a92da8824848b539a19afe0c9fb]
        SHARD: tests
        SUBSHARD: widgets
        GOLDCTL: "C:\\Windows\\Temp\\depot_tools\\goldctl.exe"
        GOLD_SERVICE_ACCOUNT: ENCRYPTED[3afeea5ac7201151c3d0dc9648862f0462b5e4f55dc600ca8b692319622f7c3eda3d577b1b16cc2ef0311b7314c1c095]
      goldctl_script: powershell dev\bots\download_goldctl.ps1
      test_all_script:
        - dart --enable-asserts dev\bots\test.dart
    - name: tests_framework_other-windows
      env:
        GCLOUD_SERVICE_ACCOUNT_KEY: ENCRYPTED[f12abe60f5045d619ef4c79b83dd1e0722a0b0b13dbea95fbe334e2db7fffbcd841a5a92da8824848b539a19afe0c9fb]
        SHARD: tests
        SUBSHARD: framework_other
        GOLDCTL: "C:\\Windows\\Temp\\depot_tools\\goldctl.exe"
        GOLD_SERVICE_ACCOUNT: ENCRYPTED[3afeea5ac7201151c3d0dc9648862f0462b5e4f55dc600ca8b692319622f7c3eda3d577b1b16cc2ef0311b7314c1c095]
      goldctl_script: powershell dev\bots\download_goldctl.ps1
      test_all_script:
        - dart --enable-asserts dev\bots\test.dart
    - name: tests_extras-windows
      env:
        GCLOUD_SERVICE_ACCOUNT_KEY: ENCRYPTED[f12abe60f5045d619ef4c79b83dd1e0722a0b0b13dbea95fbe334e2db7fffbcd841a5a92da8824848b539a19afe0c9fb]
        SHARD: tests
        SUBSHARD: extras
      test_all_script:
        - dart --enable-asserts dev\bots\test.dart
    - name: build_tests-windows
      env:
        SHARD: build_tests
      container:
        cpu: 4
        memory: 12G
      test_all_script:
        - dart --enable-asserts dev\bots\test.dart
    - name: integration_tests-windows
      env:
        SHARD: integration_tests
      container:
        cpu: 4
        memory: 12G
      test_all_script:
        - dart --enable-asserts dev\bots\test.dart
    - name: customer_testing-windows
      test_script:
        - CMD /S /C "IF EXIST "bin\cache\pkg\tests\" RMDIR /S /Q bin\cache\pkg\tests"
        - git clone https://github.com/flutter/tests.git bin\cache\pkg\tests
        - dart --enable-asserts dev\customer_testing\run_tests.dart --skip-on-fetch-failure --skip-template bin/cache/pkg/tests/registry/*.test
    - name: integration_tests_gradle1-windows
      env:
        SHARD: integration_tests
        SUBSHARD: gradle1
      test_script:
        - dart --enable-asserts dev\bots\test.dart
      container:
        cpu: 4
        memory: 12G
    - name: integration_tests_gradle2-windows
      env:
        SHARD: integration_tests
        SUBSHARD: gradle2
      test_script:
        - dart --enable-asserts dev\bots\test.dart
      container:
        cpu: 4
        memory: 12G

task:
  use_compute_credits: $CIRRUS_USER_COLLABORATOR == 'true'
  name: deploy_gallery-macos
  depends_on:
    - analyze
  env:
    # Name the SDK directory to include a space so that we constantly
    # test path names with spaces in them.
    CIRRUS_WORKING_DIR: "/tmp/flutter sdk"
    SHARD: deploy_gallery
    # Apple Fastlane password.
    FASTLANE_PASSWORD: ENCRYPTED[4b1f0b8d52874e9de965acd46c79743f3b81f3a513614179b9be7cf53dc8258753e257bdadb11a298ee455259df21865]
    # Private repo for publishing certificates.
    PUBLISHING_MATCH_CERTIFICATE_REPO: ENCRYPTED[3c0e78877d933fc80107aa6f3790fd1cf927250b852d6cb53202be696b4903ed8ca839b809626aaf18050bf7e436fab7]
    PUBLISHING_MATCH_REPO_TOKEN: ENCRYPTED[3d1230b744c6ed6c788a91bec741b769401dbcd426b18f9af8080bfeefdfc21913ca4047980c5b5b7ce823f12e7b6b19]
    # Apple Certificates Match Passphrase
    MATCH_PASSWORD: ENCRYPTED[db07f252234397090e3ec59152d9ec1831f5ecd0ef97d247b1dca757bbb9ef9b7c832a39bce2caf1949ccdf097e59a73]
  osx_instance:
    image: mojave-xcode-10.1
  # occasionally the clock on these machines is out of sync
  # with the actual time - this should help to verify
  print_date_script:
    - date
  install_cocoapods_script:
    - sudo gem install cocoapods --no-document
  git_fetch_script:
    - git clean -xfd
    - git fetch origin
    - git fetch origin master # To set FETCH_HEAD
  setup_script:
    - bin/flutter config --no-analytics
    - bin/flutter update-packages
  test_all_script:
    - ./dev/bots/deploy_gallery.sh

task:
  use_compute_credits: $CIRRUS_USER_COLLABORATOR == 'true'
  osx_instance:
    image: mojave-xcode-10.1
  depends_on:
    - analyze
  env:
    CIRRUS_WORKING_DIR: "/tmp/flutter sdk"
    COCOAPODS_DISABLE_STATS: true
  print_date_script:
    - date
  git_fetch_script:
    - git clean -xfd
    - git fetch origin
    - git fetch origin master # To set FETCH_HEAD for "git merge-base" to work
  setup_script:
    - bin/flutter config --no-analytics
    - bin/flutter doctor -v
    - bin/flutter update-packages
  test_all_script:
    - ulimit -S -n 2048 # https://github.com/flutter/flutter/issues/2976
    - bin/cache/dart-sdk/bin/dart --enable-asserts dev/bots/test.dart
  matrix:
    # all of the tests except test/integration and test/commands/create_test for packages/flutter_tools
    - name: tool_tests-macos
      skip: "!changesInclude('packages/flutter_tools/**', 'bin/internal/**') && $CIRRUS_BRANCH != 'master'"
      env:
        GCLOUD_SERVICE_ACCOUNT_KEY: ENCRYPTED[f12abe60f5045d619ef4c79b83dd1e0722a0b0b13dbea95fbe334e2db7fffbcd841a5a92da8824848b539a19afe0c9fb]
        SHARD: tool_tests
        SUBSHARD: tool
        SHARD_INDEX: 1
    # all of the tests in test/commands/create_test
    - name: tool_tests_create-macos
      skip: "!changesInclude('packages/flutter_tools/**', 'bin/internal/**') && $CIRRUS_BRANCH != 'master'"
      env:
        GCLOUD_SERVICE_ACCOUNT_KEY: ENCRYPTED[f12abe60f5045d619ef4c79b83dd1e0722a0b0b13dbea95fbe334e2db7fffbcd841a5a92da8824848b539a19afe0c9fb]
        SHARD: tool_tests
        SUBSHARD: create
    # all of the tests in test/integration for packages/flutter_tools
    - name: tool_tests_integration-macos
<<<<<<< HEAD
      skip: "!changesInclude('packages/flutter_tools/**', 'bin/internal/**') && $CIRRUS_BRANCH != 'master'"
=======
      only_if: $CIRRUS_BRANCH == 'master'
>>>>>>> a9151779
      env:
        GCLOUD_SERVICE_ACCOUNT_KEY: ENCRYPTED[f12abe60f5045d619ef4c79b83dd1e0722a0b0b13dbea95fbe334e2db7fffbcd841a5a92da8824848b539a19afe0c9fb]
        SHARD: tool_tests
        SUBSHARD: integration

task:
  use_compute_credits: $CIRRUS_USER_COLLABORATOR == 'true'
  osx_instance:
    image: mojave-xcode-10.2
  depends_on:
    - analyze
  env:
    CIRRUS_WORKING_DIR: "/tmp/flutter sdk"
    COCOAPODS_DISABLE_STATS: true
    PATH: "$CIRRUS_WORKING_DIR/bin:$CIRRUS_WORKING_DIR/bin/cache/dart-sdk/bin:$PATH"
  # occasionally the clock on these machines is out of sync
  # with the actual time - this should help to verify
  print_date_script:
    - date
  install_cocoapods_script:
    - sudo gem install cocoapods --no-document
  git_fetch_script:
    - git clean -xfd
    - git fetch origin
    - git fetch origin master # To set FETCH_HEAD for "git merge-base" to work
  setup_script:
    - bin/flutter config --no-analytics
    - bin/flutter doctor -v
    - bin/flutter update-packages
  matrix:
    - name: integration_tests-macos
      only_if: $CIRRUS_BRANCH == 'master'
      env:
        SHARD: integration_tests
      test_all_script:
        - ulimit -S -n 2048 # https://github.com/flutter/flutter/issues/2976
        - dart --enable-asserts dev/bots/test.dart
    - name: add2app-macos
      env:
        SHARD: add2app_test
      test_all_script:
        - ulimit -S -n 2048 # https://github.com/flutter/flutter/issues/2976
        - dart --enable-asserts dev/bots/test.dart
    - name: customer_testing-macos
      test_script:
        - rm -rf bin/cache/pkg/tests
        - git clone https://github.com/flutter/tests.git bin/cache/pkg/tests
        - dart --enable-asserts dev/customer_testing/run_tests.dart --skip-on-fetch-failure --skip-template bin/cache/pkg/tests/registry/*.test

docker_builder:
  # Only build a new docker image when we tag a release (for dev, beta, or release.)
  only_if: $CIRRUS_TAG != ''
  env:
    GCLOUD_CREDENTIALS: ENCRYPTED[f7c098d4dd7f5ee1bfee0bb7e944cce72efbe10e97ad6440ae72de4de6a1c24d23f421a2619c668e94377fb64b0bb3e6]
  depends_on:
    - docs
    - analyze
    - tests_widgets-linux
    - tests_framework_other-linux
    - tests_extras-linux
    - tool_tests-linux
    - tool_tests_create-linux
    - tool_tests_integration-linux
    - build_tests-linux
    - integration_tests-linux
    - integration_tests_gradle-linux
  build_script: "$CIRRUS_WORKING_DIR/dev/ci/docker_linux/docker_build.sh"
  login_script: "$CIRRUS_WORKING_DIR/dev/ci/docker_linux/docker_login.sh"
  push_script: "$CIRRUS_WORKING_DIR/dev/ci/docker_linux/docker_push.sh"<|MERGE_RESOLUTION|>--- conflicted
+++ resolved
@@ -459,11 +459,7 @@
         SUBSHARD: create
     # all of the tests in test/integration for packages/flutter_tools
     - name: tool_tests_integration-macos
-<<<<<<< HEAD
-      skip: "!changesInclude('packages/flutter_tools/**', 'bin/internal/**') && $CIRRUS_BRANCH != 'master'"
-=======
       only_if: $CIRRUS_BRANCH == 'master'
->>>>>>> a9151779
       env:
         GCLOUD_SERVICE_ACCOUNT_KEY: ENCRYPTED[f12abe60f5045d619ef4c79b83dd1e0722a0b0b13dbea95fbe334e2db7fffbcd841a5a92da8824848b539a19afe0c9fb]
         SHARD: tool_tests
