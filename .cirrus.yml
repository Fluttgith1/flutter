container:
  image: gcr.io/flutter-cirrus/build-flutter-image:latest

task:
  use_compute_credits: $CIRRUS_USER_COLLABORATOR == 'true' && $CIRRUS_PR == ''
  env:
    # Name the SDK directory to include a space so that we constantly
    # test path names with spaces in them.
    CIRRUS_WORKING_DIR: "/tmp/flutter sdk"
    PATH: "$CIRRUS_WORKING_DIR/bin:$CIRRUS_WORKING_DIR/bin/cache/dart-sdk/bin:$PATH"
    ANDROID_SDK_ROOT: "/opt/android_sdk"
  git_fetch_script:
    - git clean -xfd
    - git fetch origin
    - git fetch origin master # To set FETCH_HEAD for "git merge-base" to work
  pub_cache:
    folder: $HOME/.pub-cache
    fingerprint_script: echo $OS; grep -r --include=pubspec.yaml 'PUBSPEC CHECKSUM' "$CIRRUS_WORKING_DIR"
  flutter_pkg_cache:
    folder: bin/cache/pkg
    fingerprint_script: echo $OS; cat bin/internal/engine.version
  artifacts_cache:
    folder: bin/cache/artifacts
    fingerprint_script: echo $OS; cat bin/internal/engine.version
  setup_script: ./dev/bots/cirrus_setup.sh
  matrix:
    - name: docs
      env:
        SHARD: docs
        # For uploading master docs to Firebase master branch staging site
        FIREBASE_MASTER_TOKEN: ENCRYPTED[eb768d18798fdc5abfe09b224e1724c4d82831d715ccf90df2c79d618c317216cbd99493278361f6fe7948b409b603f0]
        # For uploading beta docs to Firebase public live site
        FIREBASE_PUBLIC_TOKEN: ENCRYPTED[37e8b82f167864cae9a3f4d2cf3f37dea331d9375c295327c45de524f6c588fa6f6d63e5784f10f6d43ce29689f36c92]
      docs_script: ./dev/bots/docs.sh
    - name: deploy_gallery
      depends_on:
        - docs
        - analyze
        - build_tests-linux
      env:
        SHARD: deploy_gallery
        GOOGLE_DEVELOPER_SERVICE_ACCOUNT_ACTOR_FASTLANE: ENCRYPTED[d9ac1462c3c556fc2f8165c9d5566a16497d8ebc38a50357f7f3abf136b7f83e1d1d76dde36fee356cb0f9ebf7a89346]
        ANDROID_GALLERY_UPLOAD_KEY: ENCRYPTED[0f2aca35f05b26add5d9edea2a7449341269a2b7e22d5c667f876996e2e8bc44ff1369431ebf73b7c5581fd95d0e5902]
      test_script:
        # Unsetting CIRRUS_CHANGE_MESSAGE and CIRRUS_COMMIT_MESSAGE as they
        # might include non-ASCII characters which makes Gradle crash.
        # See: https://github.com/flutter/flutter/issues/24935
        # This is a temporary workaround until we figure how to properly configure
        # a UTF8 locale on Cirrus (or until the Gradle bug is fixed).
        # TODO(amirh): Set the locale to UTF8.
        - echo "$CIRRUS_CHANGE_MESSAGE" > /tmp/cirrus_change_message.txt
        - echo "$CIRRUS_COMMIT_MESSAGE" > /tmp/cirrus_commit_message.txt
        - export CIRRUS_CHANGE_MESSAGE=""
        - export CIRRUS_COMMIT_MESSAGE=""
        - ./dev/bots/deploy_gallery.sh
        - export CIRRUS_CHANGE_MESSAGE=`cat /tmp/cirrus_change_message.txt`
        - export CIRRUS_COMMIT_MESSAGE=`cat /tmp/cirrus_commit_message.txt`
    - name: analyze
      test_script:
        - dart --enable-asserts ./dev/bots/analyze.dart
    - name: tests_widgets-linux
      env:
        GCLOUD_SERVICE_ACCOUNT_KEY: ENCRYPTED[f12abe60f5045d619ef4c79b83dd1e0722a0b0b13dbea95fbe334e2db7fffbcd841a5a92da8824848b539a19afe0c9fb]
        SHARD: tests
        SUBSHARD: widgets
      test_script:
        - dart --enable-asserts ./dev/bots/test.dart
      container:
        cpu: 4
        memory: 12G
    - name: tests_framework_other-linux
      env:
        GCLOUD_SERVICE_ACCOUNT_KEY: ENCRYPTED[f12abe60f5045d619ef4c79b83dd1e0722a0b0b13dbea95fbe334e2db7fffbcd841a5a92da8824848b539a19afe0c9fb]
        SHARD: tests
        DEPOT_TOOLS: "tmp/depot_tools"
        GOLDCTL: "$DEPOT_TOOLS/goldctl"
        GOLD_SERVICE_ACCOUNT: ENCRYPTED[3afeea5ac7201151c3d0dc9648862f0462b5e4f55dc600ca8b692319622f7c3eda3d577b1b16cc2ef0311b7314c1c095]
        SUBSHARD: framework_other
      goldctl_script: ./dev/bots/download_goldctl.sh
      test_script:
        - dart --enable-asserts ./dev/bots/test.dart
      container:
        cpu: 4
        memory: 12G
    - name: tests_extras-linux
      env:
        GCLOUD_SERVICE_ACCOUNT_KEY: ENCRYPTED[f12abe60f5045d619ef4c79b83dd1e0722a0b0b13dbea95fbe334e2db7fffbcd841a5a92da8824848b539a19afe0c9fb]
        SHARD: tests
        SUBSHARD: extras
      test_script:
        - dart --enable-asserts ./dev/bots/test.dart
      container:
        cpu: 4
        memory: 12G
    # all of the tests except the ones in test/integration and test/commands/create_test for packages/flutter_tools
    - name: tool_tests-linux
      env:
        GCLOUD_SERVICE_ACCOUNT_KEY: ENCRYPTED[f12abe60f5045d619ef4c79b83dd1e0722a0b0b13dbea95fbe334e2db7fffbcd841a5a92da8824848b539a19afe0c9fb]
        SHARD: tool_tests
        SUBSHARD: tool
      test_script:
        - dart --enable-asserts ./dev/bots/test.dart
      container:
        cpu: 4
        memory: 12G
    - name: tool_tests_create-linux
      env:
        GCLOUD_SERVICE_ACCOUNT_KEY: ENCRYPTED[f12abe60f5045d619ef4c79b83dd1e0722a0b0b13dbea95fbe334e2db7fffbcd841a5a92da8824848b539a19afe0c9fb]
        SHARD: tool_tests
        SUBSHARD: create
      test_script:
        - dart --enable-asserts ./dev/bots/test.dart
      container:
        cpu: 4
        memory: 12G
    # all of the tests in test/integration for packages/flutter_tools
    - name: tool_tests_integration-linux
      env:
        GCLOUD_SERVICE_ACCOUNT_KEY: ENCRYPTED[f12abe60f5045d619ef4c79b83dd1e0722a0b0b13dbea95fbe334e2db7fffbcd841a5a92da8824848b539a19afe0c9fb]
        SHARD: tool_tests
        SUBSHARD: integration
      test_script:
        - dart --enable-asserts ./dev/bots/test.dart
      container:
        cpu: 4
        memory: 12G
    - name: tool_coverage-linux
      skip: "!changesInclude('packages/flutter_tools/**/*.dart') && $CIRRUS_BRANCH != 'master'"
      env:
        GCLOUD_SERVICE_ACCOUNT_KEY: ENCRYPTED[f12abe60f5045d619ef4c79b83dd1e0722a0b0b13dbea95fbe334e2db7fffbcd841a5a92da8824848b539a19afe0c9fb]
        CODECOV_TOKEN: ENCRYPTED[7c76a7f8c9264f3b7f3fd63fcf186f93c62c4dfe43ec288861c2f506d456681032b89efe7b7a139c82156350ca2c752c]
        SHARD: tool_coverage
      test_script:
        - dart --enable-asserts ./dev/bots/test.dart
        - bash <(curl -s https://codecov.io/bash) -c -s ./packages/flutter_tools/coverage/ -f '*.lcov.info' -F flutter_tool
      container:
        cpu: 8
        memory: 24G
    # TODO(jonahwilliams): re-enabled once we've determined causes for flakiness
    # - name: web_tests-linux
    #   allow_failures: true
    #   env:
    #     SHARD: web_tests
    #   test_script:
    #     - dart --enable-asserts ./dev/bots/test.dart
    #   container:
    #     cpu: 4
    #     memory: 12G
    - name: build_tests-linux
      env:
        SHARD: build_tests
    - name: integration_tests-linux
      env:
        SHARD: integration_tests
      test_script:
        # Unsetting CIRRUS_CHANGE_MESSAGE and CIRRUS_COMMIT_MESSAGE as they
        # might include non-ASCII characters which makes Gradle crash.
        # See: https://github.com/flutter/flutter/issues/24935
        # This is a temporary workaround until we figure how to properly configure
        # a UTF8 locale on Cirrus (or until the Gradle bug is fixed).
        # TODO(amirh): Set the locale to UTF8.
        - echo "$CIRRUS_CHANGE_MESSAGE" > /tmp/cirrus_change_message.txt
        - echo "$CIRRUS_COMMIT_MESSAGE" > /tmp/cirrus_commit_message.txt
        - export CIRRUS_CHANGE_MESSAGE=""
        - export CIRRUS_COMMIT_MESSAGE=""
        - dart --enable-asserts ./dev/bots/test.dart
        - export CIRRUS_CHANGE_MESSAGE=`cat /tmp/cirrus_change_message.txt`
        - export CIRRUS_COMMIT_MESSAGE=`cat /tmp/cirrus_commit_message.txt`
      container:
        cpu: 4
        memory: 12G
    - name: integration_tests_gradle1-linux
      env:
        SHARD: integration_tests
        SUBSHARD: gradle1
      test_script:
        # Unsetting CIRRUS_CHANGE_MESSAGE and CIRRUS_COMMIT_MESSAGE as they
        # might include non-ASCII characters which makes Gradle crash.
        # See: https://github.com/flutter/flutter/issues/24935
        # This is a temporary workaround until we figure how to properly configure
        # a UTF8 locale on Cirrus (or until the Gradle bug is fixed).
        # TODO(amirh): Set the locale to UTF8.
        - echo "$CIRRUS_CHANGE_MESSAGE" > /tmp/cirrus_change_message.txt
        - echo "$CIRRUS_COMMIT_MESSAGE" > /tmp/cirrus_commit_message.txt
        - export CIRRUS_CHANGE_MESSAGE=""
        - export CIRRUS_COMMIT_MESSAGE=""
        - dart --enable-asserts ./dev/bots/test.dart
        - export CIRRUS_CHANGE_MESSAGE=`cat /tmp/cirrus_change_message.txt`
        - export CIRRUS_COMMIT_MESSAGE=`cat /tmp/cirrus_commit_message.txt`
      container:
        cpu: 4
        memory: 12G
    - name: integration_tests_gradle2-linux
      env:
        SHARD: integration_tests
        SUBSHARD: gradle2
      test_script:
        # Unsetting CIRRUS_CHANGE_MESSAGE and CIRRUS_COMMIT_MESSAGE as they
        # might include non-ASCII characters which makes Gradle crash.
        # See: https://github.com/flutter/flutter/issues/24935
        # This is a temporary workaround until we figure how to properly configure
        # a UTF8 locale on Cirrus (or until the Gradle bug is fixed).
        # TODO(amirh): Set the locale to UTF8.
        - echo "$CIRRUS_CHANGE_MESSAGE" > /tmp/cirrus_change_message.txt
        - echo "$CIRRUS_COMMIT_MESSAGE" > /tmp/cirrus_commit_message.txt
        - export CIRRUS_CHANGE_MESSAGE=""
        - export CIRRUS_COMMIT_MESSAGE=""
        - dart --enable-asserts ./dev/bots/test.dart
        - export CIRRUS_CHANGE_MESSAGE=`cat /tmp/cirrus_change_message.txt`
        - export CIRRUS_COMMIT_MESSAGE=`cat /tmp/cirrus_commit_message.txt`
      container:
        cpu: 4
        memory: 12G
    - name: release_smoke_tests
      env:
        CLOUDSDK_CORE_DISABLE_PROMPTS: 1
        GCLOUD_FIREBASE_TESTLAB_KEY: ENCRYPTED[1c140257edc48f5578fa5a0e5038b84c8e53270c405efa5a8e35ea303a4e0d135853989f448f72136206de854d17fbec]
      test_script:
        - echo "$CIRRUS_CHANGE_MESSAGE" > /tmp/cirrus_change_message.txt
        - echo "$CIRRUS_COMMIT_MESSAGE" > /tmp/cirrus_commit_message.txt
        - export CIRRUS_CHANGE_MESSAGE=""
        - export CIRRUS_COMMIT_MESSAGE=""
        - ./dev/bots/firebase_testlab.sh
        - export CIRRUS_CHANGE_MESSAGE=`cat /tmp/cirrus_change_message.txt`
        - export CIRRUS_COMMIT_MESSAGE=`cat /tmp/cirrus_commit_message.txt`
    - name: customer_testing-linux
      script:
        - rm -rf bin/cache/pkg/tests
        - git clone https://github.com/flutter/tests.git bin/cache/pkg/tests
        - dart --enable-asserts dev/customer_testing/run_tests.dart --skip-on-fetch-failure --skip-template bin/cache/pkg/tests/registry/*.test

task:
  use_compute_credits: $CIRRUS_USER_COLLABORATOR == 'true' && $CIRRUS_PR == ''
  windows_container:
    image: cirrusci/android-sdk:28-windowsservercore-2019
    os_version: 2019
    cpu: 4
  env:
    CIRRUS_WORKING_DIR: "C:\\Windows\\Temp\\flutter sdk"
    PATH: "$CIRRUS_WORKING_DIR/bin;$CIRRUS_WORKING_DIR/bin/cache/dart-sdk/bin;$PATH"
  git_fetch_script:
    - git clean -xfd
    - git fetch origin
    - git fetch origin master # To set FETCH_HEAD for "git merge-base" to work
  pub_cache:
    folder: $APPDATA\Pub\Cache
    fingerprint_script:
      - ps:  $Env:OS; Get-ChildItem -Path "$Env:CIRRUS_WORKING_DIR" pubspec.yaml -Recurse | Select-String -Pattern "PUBSPEC CHECKSUM" -SimpleMatch
  flutter_pkg_cache:
    folder: bin\cache\pkg
    fingerprint_script: echo %OS% & type bin\internal\engine.version
  artifacts_cache:
    folder: bin\cache\artifacts
    fingerprint_script: echo %OS% & type bin\internal\engine.version
  setup_script:
    - flutter config --no-analytics
    - flutter doctor -v
    - flutter update-packages
    - git fetch origin master
  test_all_script:
    - dart --enable-asserts dev\bots\test.dart
  matrix:
    # all of the tests except test/integration and test/commands/create_test for packages/flutter_tools
    - name: tool_tests-windows
      env:
        GCLOUD_SERVICE_ACCOUNT_KEY: ENCRYPTED[f12abe60f5045d619ef4c79b83dd1e0722a0b0b13dbea95fbe334e2db7fffbcd841a5a92da8824848b539a19afe0c9fb]
        SHARD: tool_tests
        SUBSHARD: tool
        SHARD_INDEX: 1
    # all of the tests in test/commands/create_test
    - name: tool_tests_create-windows
      env:
        GCLOUD_SERVICE_ACCOUNT_KEY: ENCRYPTED[f12abe60f5045d619ef4c79b83dd1e0722a0b0b13dbea95fbe334e2db7fffbcd841a5a92da8824848b539a19afe0c9fb]
        SHARD: tool_tests
        SUBSHARD: create
    # all of the tests in test/integration for packages/flutter_tools
    - name: tool_tests_integration-windows
      env:
        GCLOUD_SERVICE_ACCOUNT_KEY: ENCRYPTED[f12abe60f5045d619ef4c79b83dd1e0722a0b0b13dbea95fbe334e2db7fffbcd841a5a92da8824848b539a19afe0c9fb]
        SHARD: tool_tests
        SUBSHARD: integration

task:
  use_compute_credits: $CIRRUS_USER_COLLABORATOR == 'true' && $CIRRUS_PR == ''
  windows_container:
    image: cirrusci/android-sdk:28-windowsservercore-2019
    os_version: 2019
    cpu: 4
  env:
    CIRRUS_WORKING_DIR: "C:\\Windows\\Temp\\flutter sdk"
    PATH: "$CIRRUS_WORKING_DIR/bin;$CIRRUS_WORKING_DIR/bin/cache/dart-sdk/bin;$PATH"
  git_fetch_script:
    - git clean -xfd
    - git fetch origin
    - git fetch origin master # To set FETCH_HEAD for "git merge-base" to work
  pub_cache:
    folder: $APPDATA\Pub\Cache
    fingerprint_script:
      - ps:  $Env:OS; Get-ChildItem -Path "$Env:CIRRUS_WORKING_DIR" pubspec.yaml -Recurse | Select-String -Pattern "PUBSPEC CHECKSUM" -SimpleMatch
  flutter_pkg_cache:
    folder: bin\cache\pkg
    fingerprint_script: echo %OS% & type bin\internal\engine.version
  artifacts_cache:
    folder: bin\cache\artifacts
    fingerprint_script: echo %OS% & type bin\internal\engine.version
  setup_script:
    - flutter config --no-analytics
    - flutter doctor -v
    - flutter update-packages
    - git fetch origin master
  matrix:
    - name: tests_widgets-windows
      env:
        GCLOUD_SERVICE_ACCOUNT_KEY: ENCRYPTED[f12abe60f5045d619ef4c79b83dd1e0722a0b0b13dbea95fbe334e2db7fffbcd841a5a92da8824848b539a19afe0c9fb]
        SHARD: tests
        SUBSHARD: widgets
      test_all_script:
        - dart --enable-asserts dev\bots\test.dart
    - name: tests_framework_other-windows
      env:
        GCLOUD_SERVICE_ACCOUNT_KEY: ENCRYPTED[f12abe60f5045d619ef4c79b83dd1e0722a0b0b13dbea95fbe334e2db7fffbcd841a5a92da8824848b539a19afe0c9fb]
        SHARD: tests
        SUBSHARD: framework_other
<<<<<<< HEAD
        GOLDCTL: "C:\\Windows\\Temp\\goldctl_tool\\goldctl.exe"
        GOLD_SERVICE_ACCOUNT: ENCRYPTED[3afeea5ac7201151c3d0dc9648862f0462b5e4f55dc600ca8b692319622f7c3eda3d577b1b16cc2ef0311b7314c1c095]
      goldctl_script: powershell dev\bots\download_goldctl.ps1
=======
      test_all_script:
        - dart --enable-asserts dev\bots\test.dart
>>>>>>> 14e4565f
    - name: tests_extras-windows
      env:
        GCLOUD_SERVICE_ACCOUNT_KEY: ENCRYPTED[f12abe60f5045d619ef4c79b83dd1e0722a0b0b13dbea95fbe334e2db7fffbcd841a5a92da8824848b539a19afe0c9fb]
        SHARD: tests
        SUBSHARD: extras
      test_all_script:
        - dart --enable-asserts dev\bots\test.dart
    - name: build_tests-windows
      env:
        SHARD: build_tests
      container:
        cpu: 4
        memory: 12G
      test_all_script:
        - dart --enable-asserts dev\bots\test.dart
    - name: integration_tests-windows
      env:
        SHARD: integration_tests
      container:
        cpu: 4
        memory: 12G
      test_all_script:
        - dart --enable-asserts dev\bots\test.dart
    - name: customer_testing-windows
      test_script:
        - CMD /S /C "IF EXIST "bin\cache\pkg\tests\" RMDIR /S /Q bin\cache\pkg\tests"
        - git clone https://github.com/flutter/tests.git bin\cache\pkg\tests
        - dart --enable-asserts dev\customer_testing\run_tests.dart --skip-on-fetch-failure --skip-template bin/cache/pkg/tests/registry/*.test

task:
  use_compute_credits: $CIRRUS_USER_COLLABORATOR == 'true'
  name: deploy_gallery-macos
  pub_cache:
    folder: ~/.pub-cache
  depends_on:
    - analyze
    - build_tests-macos
  env:
    # Name the SDK directory to include a space so that we constantly
    # test path names with spaces in them.
    CIRRUS_WORKING_DIR: "/tmp/flutter sdk"
    SHARD: deploy_gallery
    # Apple Fastlane password.
    FASTLANE_PASSWORD: ENCRYPTED[4b1f0b8d52874e9de965acd46c79743f3b81f3a513614179b9be7cf53dc8258753e257bdadb11a298ee455259df21865]
    # Private repo for publishing certificates.
    PUBLISHING_MATCH_CERTIFICATE_REPO: ENCRYPTED[3c0e78877d933fc80107aa6f3790fd1cf927250b852d6cb53202be696b4903ed8ca839b809626aaf18050bf7e436fab7]
    PUBLISHING_MATCH_REPO_TOKEN: ENCRYPTED[3d1230b744c6ed6c788a91bec741b769401dbcd426b18f9af8080bfeefdfc21913ca4047980c5b5b7ce823f12e7b6b19]
    # Apple Certificates Match Passphrase
    MATCH_PASSWORD: ENCRYPTED[db07f252234397090e3ec59152d9ec1831f5ecd0ef97d247b1dca757bbb9ef9b7c832a39bce2caf1949ccdf097e59a73]
  osx_instance:
    image: mojave-xcode-10.1
  # occasionally the clock on these machines is out of sync
  # with the actual time - this should help to verify
  print_date_script:
    - date
  install_cocoapods_script:
    - sudo gem install cocoapods
  git_fetch_script:
    - git clean -xfd
    - git fetch origin
    - git fetch origin master # To set FETCH_HEAD
  setup_script:
    - bin/flutter config --no-analytics
    - bin/flutter update-packages
  test_all_script:
    - ./dev/bots/deploy_gallery.sh

task:
  use_compute_credits: $CIRRUS_USER_COLLABORATOR == 'true'
  osx_instance:
    image: mojave-xcode-10.1
  depends_on:
    - analyze
  env:
    CIRRUS_WORKING_DIR: "/tmp/flutter sdk"
    COCOAPODS_DISABLE_STATS: true
  print_date_script:
    - date
  git_fetch_script:
    - git clean -xfd
    - git fetch origin
    - git fetch origin master # To set FETCH_HEAD for "git merge-base" to work
  pub_cache:
    folder: $HOME/.pub-cache
    fingerprint_script: echo $OS; grep -r --include=pubspec.yaml 'PUBSPEC CHECKSUM' "$CIRRUS_WORKING_DIR"
  flutter_pkg_cache:
    folder: bin/cache/pkg
    fingerprint_script: echo $OS; cat bin/internal/engine.version
  artifacts_cache:
    folder: bin/cache/artifacts
    fingerprint_script: echo $OS; cat bin/internal/engine.version
  setup_script:
    - bin/flutter config --no-analytics
    - bin/flutter doctor -v
    - bin/flutter update-packages
  test_all_script:
    - ulimit -S -n 2048 # https://github.com/flutter/flutter/issues/2976
    - bin/cache/dart-sdk/bin/dart --enable-asserts dev/bots/test.dart
  matrix:
    # all of the tests except test/integration and test/commands/create_test for packages/flutter_tools
    - name: tool_tests-macos
      env:
        GCLOUD_SERVICE_ACCOUNT_KEY: ENCRYPTED[f12abe60f5045d619ef4c79b83dd1e0722a0b0b13dbea95fbe334e2db7fffbcd841a5a92da8824848b539a19afe0c9fb]
        SHARD: tool_tests
        SUBSHARD: tool
        SHARD_INDEX: 1
    # all of the tests in test/commands/create_test
    - name: tool_tests_create-macos
      env:
        GCLOUD_SERVICE_ACCOUNT_KEY: ENCRYPTED[f12abe60f5045d619ef4c79b83dd1e0722a0b0b13dbea95fbe334e2db7fffbcd841a5a92da8824848b539a19afe0c9fb]
        SHARD: tool_tests
        SUBSHARD: create
    # all of the tests in test/integration for packages/flutter_tools
    - name: tool_tests_integration-macos
      env:
        GCLOUD_SERVICE_ACCOUNT_KEY: ENCRYPTED[f12abe60f5045d619ef4c79b83dd1e0722a0b0b13dbea95fbe334e2db7fffbcd841a5a92da8824848b539a19afe0c9fb]
        SHARD: tool_tests
        SUBSHARD: integration

task:
  use_compute_credits: $CIRRUS_USER_COLLABORATOR == 'true'
  osx_instance:
    image: mojave-xcode-10.1
  depends_on:
    - analyze
  env:
    CIRRUS_WORKING_DIR: "/tmp/flutter sdk"
    COCOAPODS_DISABLE_STATS: true
<<<<<<< HEAD
  matrix:
    - name: tests_widgets-macos
      env:
        GCLOUD_SERVICE_ACCOUNT_KEY: ENCRYPTED[f12abe60f5045d619ef4c79b83dd1e0722a0b0b13dbea95fbe334e2db7fffbcd841a5a92da8824848b539a19afe0c9fb]
        SHARD: tests
        SUBSHARD: widgets
    - name: tests_framework_other-macos
      env:
        GCLOUD_SERVICE_ACCOUNT_KEY: ENCRYPTED[f12abe60f5045d619ef4c79b83dd1e0722a0b0b13dbea95fbe334e2db7fffbcd841a5a92da8824848b539a19afe0c9fb]
        SHARD: tests
        SUBSHARD: framework_other
    - name: tests_extras-macos
      env:
        GCLOUD_SERVICE_ACCOUNT_KEY: ENCRYPTED[f12abe60f5045d619ef4c79b83dd1e0722a0b0b13dbea95fbe334e2db7fffbcd841a5a92da8824848b539a19afe0c9fb]
        SHARD: tests
        SUBSHARD: extras
        DEPOT_TOOLS: "tmp/depot_tools"
        GOLDCTL: "$DEPOT_TOOLS/goldctl"
        GOLD_SERVICE_ACCOUNT: ENCRYPTED[3afeea5ac7201151c3d0dc9648862f0462b5e4f55dc600ca8b692319622f7c3eda3d577b1b16cc2ef0311b7314c1c095]
      goldctl_script: ./dev/bots/download_goldctl.sh
    - name: tool_tests-macos
      env:
        GCLOUD_SERVICE_ACCOUNT_KEY: ENCRYPTED[f12abe60f5045d619ef4c79b83dd1e0722a0b0b13dbea95fbe334e2db7fffbcd841a5a92da8824848b539a19afe0c9fb]
        SHARD: tool_tests
    - name: $SHARD-macos
      env:
        matrix:
          # The flakiness of this target has increased beyond tolerable levels. Until we can stabilize it,
          # keep the shard disabled.
          # - SHARD: integration_tests
          - SHARD: build_tests
            COCOAPODS_DISABLE_STATS: true
            FLUTTER_FRAMEWORK_DIR: "/tmp/flutter sdk/bin/cache/artifacts/engine/ios/"
      osx_instance:
        image: mojave-flutter
      remove_preinstalled_fluuter_script: rm -rf $FLUTTER_HOME
    - name: add2app-macos
      env:
        SHARD: add2app_test
=======
    PATH: "$CIRRUS_WORKING_DIR/bin:$CIRRUS_WORKING_DIR/bin/cache/dart-sdk/bin:$PATH"
>>>>>>> 14e4565f
  # occasionally the clock on these machines is out of sync
  # with the actual time - this should help to verify
  print_date_script:
    - date
  install_cocoapods_script:
    - sudo gem install cocoapods
  git_fetch_script:
    - git clean -xfd
    - git fetch origin
    - git fetch origin master # To set FETCH_HEAD for "git merge-base" to work
  pub_cache:
    folder: $HOME/.pub-cache
    fingerprint_script: echo $OS; grep -r --include=pubspec.yaml 'PUBSPEC CHECKSUM' "$CIRRUS_WORKING_DIR"
  flutter_pkg_cache:
    folder: bin/cache/pkg
    fingerprint_script: echo $OS; cat bin/internal/engine.version
  artifacts_cache:
    folder: bin/cache/artifacts
    fingerprint_script: echo $OS; cat bin/internal/engine.version
  setup_script:
    - bin/flutter config --no-analytics
    - bin/flutter doctor -v
    - bin/flutter update-packages
  matrix:
    - name: tests_widgets-macos
      env:
        GCLOUD_SERVICE_ACCOUNT_KEY: ENCRYPTED[f12abe60f5045d619ef4c79b83dd1e0722a0b0b13dbea95fbe334e2db7fffbcd841a5a92da8824848b539a19afe0c9fb]
        SHARD: tests
        SUBSHARD: widgets
      test_all_script:
        - ulimit -S -n 2048 # https://github.com/flutter/flutter/issues/2976
        - dart --enable-asserts dev/bots/test.dart
    - name: tests_framework_other-macos
      env:
        GCLOUD_SERVICE_ACCOUNT_KEY: ENCRYPTED[f12abe60f5045d619ef4c79b83dd1e0722a0b0b13dbea95fbe334e2db7fffbcd841a5a92da8824848b539a19afe0c9fb]
        SHARD: tests
        SUBSHARD: framework_other
      test_all_script:
        - ulimit -S -n 2048 # https://github.com/flutter/flutter/issues/2976
        - dart --enable-asserts dev/bots/test.dart
    - name: tests_extras-macos
      env:
        GCLOUD_SERVICE_ACCOUNT_KEY: ENCRYPTED[f12abe60f5045d619ef4c79b83dd1e0722a0b0b13dbea95fbe334e2db7fffbcd841a5a92da8824848b539a19afe0c9fb]
        SHARD: tests
        SUBSHARD: extras
      test_all_script:
        - ulimit -S -n 2048 # https://github.com/flutter/flutter/issues/2976
        - dart --enable-asserts dev/bots/test.dart
    - name: build_tests-macos
      env:
        SHARD: build_tests # we should also enable integration_tests at some point, but it's too flaky right now
        COCOAPODS_DISABLE_STATS: true
        FLUTTER_FRAMEWORK_DIR: "/tmp/flutter sdk/bin/cache/artifacts/engine/ios/"
      osx_instance:
        image: mojave-flutter
      remove_preinstalled_flutter_script: rm -rf $FLUTTER_HOME
      test_all_script:
        - ulimit -S -n 2048 # https://github.com/flutter/flutter/issues/2976
        - dart --enable-asserts dev/bots/test.dart
    - name: add2app-macos
      env:
        SHARD: add2app_test
      test_all_script:
        - ulimit -S -n 2048 # https://github.com/flutter/flutter/issues/2976
        - dart --enable-asserts dev/bots/test.dart
    - name: customer_testing-macos
      test_script:
        - rm -rf bin/cache/pkg/tests
        - git clone https://github.com/flutter/tests.git bin/cache/pkg/tests
        - dart --enable-asserts dev/customer_testing/run_tests.dart --skip-on-fetch-failure --skip-template bin/cache/pkg/tests/registry/*.test

docker_builder:
  # Only build a new docker image when we tag a release (for dev, beta, or release.)
  only_if: $CIRRUS_TAG != ''
  env:
    GCLOUD_CREDENTIALS: ENCRYPTED[f7c098d4dd7f5ee1bfee0bb7e944cce72efbe10e97ad6440ae72de4de6a1c24d23f421a2619c668e94377fb64b0bb3e6]
  depends_on:
    - docs
    - analyze
    - tests_widgets-linux
    - tests_framework_other-linux
    - tests_extras-linux
    - tool_tests-linux
    - tool_tests_create-linux
    - tool_tests_integration-linux
    - build_tests-linux
    - integration_tests-linux
    - integration_tests_gradle-linux
  build_script: "$CIRRUS_WORKING_DIR/dev/ci/docker_linux/docker_build.sh"
  login_script: "$CIRRUS_WORKING_DIR/dev/ci/docker_linux/docker_login.sh"
  push_script: "$CIRRUS_WORKING_DIR/dev/ci/docker_linux/docker_push.sh"<|MERGE_RESOLUTION|>--- conflicted
+++ resolved
@@ -321,14 +321,11 @@
         GCLOUD_SERVICE_ACCOUNT_KEY: ENCRYPTED[f12abe60f5045d619ef4c79b83dd1e0722a0b0b13dbea95fbe334e2db7fffbcd841a5a92da8824848b539a19afe0c9fb]
         SHARD: tests
         SUBSHARD: framework_other
-<<<<<<< HEAD
         GOLDCTL: "C:\\Windows\\Temp\\goldctl_tool\\goldctl.exe"
         GOLD_SERVICE_ACCOUNT: ENCRYPTED[3afeea5ac7201151c3d0dc9648862f0462b5e4f55dc600ca8b692319622f7c3eda3d577b1b16cc2ef0311b7314c1c095]
       goldctl_script: powershell dev\bots\download_goldctl.ps1
-=======
       test_all_script:
         - dart --enable-asserts dev\bots\test.dart
->>>>>>> 14e4565f
     - name: tests_extras-windows
       env:
         GCLOUD_SERVICE_ACCOUNT_KEY: ENCRYPTED[f12abe60f5045d619ef4c79b83dd1e0722a0b0b13dbea95fbe334e2db7fffbcd841a5a92da8824848b539a19afe0c9fb]
@@ -457,49 +454,7 @@
   env:
     CIRRUS_WORKING_DIR: "/tmp/flutter sdk"
     COCOAPODS_DISABLE_STATS: true
-<<<<<<< HEAD
-  matrix:
-    - name: tests_widgets-macos
-      env:
-        GCLOUD_SERVICE_ACCOUNT_KEY: ENCRYPTED[f12abe60f5045d619ef4c79b83dd1e0722a0b0b13dbea95fbe334e2db7fffbcd841a5a92da8824848b539a19afe0c9fb]
-        SHARD: tests
-        SUBSHARD: widgets
-    - name: tests_framework_other-macos
-      env:
-        GCLOUD_SERVICE_ACCOUNT_KEY: ENCRYPTED[f12abe60f5045d619ef4c79b83dd1e0722a0b0b13dbea95fbe334e2db7fffbcd841a5a92da8824848b539a19afe0c9fb]
-        SHARD: tests
-        SUBSHARD: framework_other
-    - name: tests_extras-macos
-      env:
-        GCLOUD_SERVICE_ACCOUNT_KEY: ENCRYPTED[f12abe60f5045d619ef4c79b83dd1e0722a0b0b13dbea95fbe334e2db7fffbcd841a5a92da8824848b539a19afe0c9fb]
-        SHARD: tests
-        SUBSHARD: extras
-        DEPOT_TOOLS: "tmp/depot_tools"
-        GOLDCTL: "$DEPOT_TOOLS/goldctl"
-        GOLD_SERVICE_ACCOUNT: ENCRYPTED[3afeea5ac7201151c3d0dc9648862f0462b5e4f55dc600ca8b692319622f7c3eda3d577b1b16cc2ef0311b7314c1c095]
-      goldctl_script: ./dev/bots/download_goldctl.sh
-    - name: tool_tests-macos
-      env:
-        GCLOUD_SERVICE_ACCOUNT_KEY: ENCRYPTED[f12abe60f5045d619ef4c79b83dd1e0722a0b0b13dbea95fbe334e2db7fffbcd841a5a92da8824848b539a19afe0c9fb]
-        SHARD: tool_tests
-    - name: $SHARD-macos
-      env:
-        matrix:
-          # The flakiness of this target has increased beyond tolerable levels. Until we can stabilize it,
-          # keep the shard disabled.
-          # - SHARD: integration_tests
-          - SHARD: build_tests
-            COCOAPODS_DISABLE_STATS: true
-            FLUTTER_FRAMEWORK_DIR: "/tmp/flutter sdk/bin/cache/artifacts/engine/ios/"
-      osx_instance:
-        image: mojave-flutter
-      remove_preinstalled_fluuter_script: rm -rf $FLUTTER_HOME
-    - name: add2app-macos
-      env:
-        SHARD: add2app_test
-=======
     PATH: "$CIRRUS_WORKING_DIR/bin:$CIRRUS_WORKING_DIR/bin/cache/dart-sdk/bin:$PATH"
->>>>>>> 14e4565f
   # occasionally the clock on these machines is out of sync
   # with the actual time - this should help to verify
   print_date_script:
@@ -545,6 +500,10 @@
         GCLOUD_SERVICE_ACCOUNT_KEY: ENCRYPTED[f12abe60f5045d619ef4c79b83dd1e0722a0b0b13dbea95fbe334e2db7fffbcd841a5a92da8824848b539a19afe0c9fb]
         SHARD: tests
         SUBSHARD: extras
+        DEPOT_TOOLS: "tmp/depot_tools"
+        GOLDCTL: "$DEPOT_TOOLS/goldctl"
+        GOLD_SERVICE_ACCOUNT: ENCRYPTED[3afeea5ac7201151c3d0dc9648862f0462b5e4f55dc600ca8b692319622f7c3eda3d577b1b16cc2ef0311b7314c1c095]
+      goldctl_script: ./dev/bots/download_goldctl.sh
       test_all_script:
         - ulimit -S -n 2048 # https://github.com/flutter/flutter/issues/2976
         - dart --enable-asserts dev/bots/test.dart
