--- conflicted
+++ resolved
@@ -2613,28 +2613,272 @@
       validation: analyze
       validation_name: Analyze
 
-<<<<<<< HEAD
-=======
-  - name: Staging_build_linux framework_tests_misc
-    presubmit: false
-    bringup: true
-    recipe: flutter/flutter_drone
-    timeout: 60
-    properties:
-      ignore_flakiness: "true"
+  - name: Mac_benchmark animated_complex_opacity_perf_macos__e2e_summary
+    presubmit: false
+    recipe: devicelab/devicelab_drone
+    timeout: 60
+    properties:
+      dependencies: >-
+        [
+          {"dependency": "gems", "version": "v3.3.14"}
+        ]
+      task_name: animated_complex_opacity_perf_macos__e2e_summary
+
+  - name: Mac_benchmark basic_material_app_macos__compile
+    presubmit: false
+    recipe: devicelab/devicelab_drone
+    timeout: 60
+    properties:
+      task_name: basic_material_app_macos__compile
+
+  - name: Mac build_ios_framework_module_test
+    recipe: devicelab/devicelab_drone
+    timeout: 60
+    properties:
+      add_recipes_cq: "true"
+      dependencies: >-
+        [
+          {"dependency": "gems", "version": "v3.3.14"}
+        ]
+      tags: >
+        ["devicelab", "hostonly", "mac"]
+      task_name: build_ios_framework_module_test
+    runIf:
+      - dev/**
+      - packages/flutter_tools/**
+      - bin/**
+      - .ci.yaml
+
+  - name: Mac_arm64_ios build_ios_framework_module_test
+    recipe: devicelab/devicelab_drone
+    presubmit: false
+    timeout: 60
+    properties:
+      tags: >
+        ["devicelab", "ios", "mac", "arm64"]
+      task_name: build_ios_framework_module_test
+    runIf:
+      - dev/**
+      - packages/flutter_tools/**
+      - bin/**
+      - .ci.yaml
+
+  - name: Mac build_tests_1_4
+    recipe: flutter/flutter_drone
+    timeout: 60
+    properties:
+      add_recipes_cq: "true"
+      dependencies: >-
+        [
+          {"dependency": "android_sdk", "version": "version:33v6"},
+          {"dependency": "chrome_and_driver", "version": "version:114.0"},
+          {"dependency": "open_jdk", "version": "version:17"},
+          {"dependency": "gems", "version": "v3.3.14"},
+          {"dependency": "goldctl", "version": "git_revision:f808dcff91b221ae313e540c09d79696cd08b8de"}
+        ]
+      shard: build_tests
+      subshard: "1_4"
+      tags: >
+        ["framework", "hostonly", "shard", "mac"]
+
+  - name: Mac build_tests_2_4
+    recipe: flutter/flutter_drone
+    timeout: 60
+    properties:
+      add_recipes_cq: "true"
+      dependencies: >-
+        [
+          {"dependency": "android_sdk", "version": "version:33v6"},
+          {"dependency": "chrome_and_driver", "version": "version:114.0"},
+          {"dependency": "open_jdk", "version": "version:17"},
+          {"dependency": "gems", "version": "v3.3.14"},
+          {"dependency": "goldctl", "version": "git_revision:f808dcff91b221ae313e540c09d79696cd08b8de"}
+        ]
+      shard: build_tests
+      subshard: "2_4"
+      tags: >
+        ["framework", "hostonly", "shard", "mac"]
+
+  - name: Mac build_tests_3_4
+    recipe: flutter/flutter_drone
+    timeout: 60
+    properties:
+      add_recipes_cq: "true"
+      dependencies: >-
+        [
+          {"dependency": "android_sdk", "version": "version:33v6"},
+          {"dependency": "chrome_and_driver", "version": "version:114.0"},
+          {"dependency": "open_jdk", "version": "version:17"},
+          {"dependency": "gems", "version": "v3.3.14"},
+          {"dependency": "goldctl", "version": "git_revision:f808dcff91b221ae313e540c09d79696cd08b8de"}
+        ]
+      shard: build_tests
+      subshard: "3_4"
+      tags: >
+        ["framework", "hostonly", "shard", "mac"]
+
+  - name: Mac build_tests_4_4
+    recipe: flutter/flutter_drone
+    timeout: 60
+    properties:
+      add_recipes_cq: "true"
+      dependencies: >-
+        [
+          {"dependency": "android_sdk", "version": "version:33v6"},
+          {"dependency": "chrome_and_driver", "version": "version:114.0"},
+          {"dependency": "open_jdk", "version": "version:17"},
+          {"dependency": "gems", "version": "v3.3.14"},
+          {"dependency": "goldctl", "version": "git_revision:f808dcff91b221ae313e540c09d79696cd08b8de"}
+        ]
+      shard: build_tests
+      subshard: "4_4"
+      tags: >
+        ["framework", "hostonly", "shard", "mac"]
+
+  - name: Mac_benchmark complex_layout_macos__start_up
+    presubmit: false
+    recipe: devicelab/devicelab_drone
+    timeout: 60
+    properties:
+      dependencies: >-
+        [
+          {"dependency": "gems", "version": "v3.3.14"}
+        ]
+      task_name: complex_layout_macos__start_up
+
+  - name: Mac_benchmark complex_layout_scroll_perf_macos__timeline_summary
+    presubmit: false
+    recipe: devicelab/devicelab_drone
+    timeout: 60
+    properties:
+      dependencies: >-
+        [
+          {"dependency": "gems", "version": "v3.3.14"}
+        ]
+      task_name: complex_layout_scroll_perf_macos__timeline_summary
+
+  - name: Mac customer_testing
+    enabled_branches:
+      - master
+    recipe: flutter/flutter
+    timeout: 60
+    properties:
+      validation: customer_testing
+      validation_name: Customer testing
+      tags: >
+        ["framework", "hostonly", "mac"]
+
+  - name: Mac dart_plugin_registry_test
+    recipe: devicelab/devicelab_drone
+    timeout: 60
+    properties:
+      dependencies: >-
+        [
+          {"dependency": "gems", "version": "v3.3.14"}
+        ]
+      tags: >
+        ["devicelab", "hostonly", "mac"]
+      task_name: dart_plugin_registry_test
+    runIf:
+      - dev/**
+      - packages/flutter_tools/**
+      - bin/**
+      - .ci.yaml
+
+  - name: Mac_benchmark flutter_gallery_macos__compile
+    presubmit: false
+    recipe: devicelab/devicelab_drone
+    timeout: 60
+    properties:
+      dependencies: >-
+        [
+          {"dependency": "gems", "version": "v3.3.14"}
+        ]
+      task_name: flutter_gallery_macos__compile
+
+  - name: Mac_benchmark flutter_gallery_macos__start_up
+    presubmit: false
+    recipe: devicelab/devicelab_drone
+    timeout: 60
+    properties:
+      dependencies: >-
+        [
+          {"dependency": "gems", "version": "v3.3.14"}
+        ]
+      task_name: flutter_gallery_macos__start_up
+
+  - name: Mac flutter_packaging_test
+    recipe: packaging/packaging
+    timeout: 60
+    enabled_branches:
+      - master
+      - beta
+      - stable
+    properties:
+      task_name: flutter_packaging
+      tags: >
+        ["framework", "hostonly", "shard", "mac"]
+
+  - name: Mac_arm64 flutter_packaging_test
+    recipe: packaging/packaging
+    timeout: 60
+    enabled_branches:
+      - master
+      - beta
+      - stable
+    properties:
+      task_name: flutter_packaging
+      tags: >
+        ["framework", "hostonly", "shard", "mac"]
+
+  - name: Mac_benchmark flutter_view_macos__start_up
+    presubmit: false
+    recipe: devicelab/devicelab_drone
+    timeout: 60
+    properties:
+      task_name: flutter_view_macos__start_up
+
+  - name: Mac framework_tests_libraries
+    recipe: flutter/flutter_drone
+    timeout: 60
+    properties:
+      cpu: x86 # https://github.com/flutter/flutter/issues/119880
+      dependencies: >-
+        [
+          {"dependency": "goldctl", "version": "git_revision:f808dcff91b221ae313e540c09d79696cd08b8de"}
+        ]
+      shard: framework_tests
+      subshard: libraries
+      tags: >
+        ["framework", "hostonly", "shard", "mac"]
+    runIf:
+      - dev/**
+      - packages/flutter/**
+      - packages/flutter_driver/**
+      - packages/integration_test/**
+      - packages/flutter_localizations/**
+      - packages/fuchsia_remote_debug_protocol/**
+      - packages/flutter_test/**
+      - packages/flutter_goldens/**
+      - packages/flutter_tools/**
+      - bin/**
+      - .ci.yaml
+
+  - name: Mac framework_tests_misc
+    recipe: flutter/flutter_drone
+    timeout: 60
+    properties:
       dependencies: >-
         [
           {"dependency": "goldctl", "version": "git_revision:f808dcff91b221ae313e540c09d79696cd08b8de"},
-          {"dependency": "clang", "version": "git_revision:5d5aba78dbbee75508f01bcaa69aedb2ab79065a"},
-          {"dependency": "cmake", "version": "build_id:8787856497187628321"},
-          {"dependency": "ninja", "version": "version:1.9.0"},
+          {"dependency": "gems", "version": "v3.3.14"},
           {"dependency": "open_jdk", "version": "version:11"},
           {"dependency": "android_sdk", "version": "version:33v6"}
         ]
       shard: framework_tests
       subshard: misc
       tags: >
-        ["framework", "hostonly", "shard", "linux"]
+        ["framework", "hostonly", "shard", "mac"]
     runIf:
       - dev/**
       - examples/api/**
@@ -2649,243 +2893,17 @@
       - bin/**
       - .ci.yaml
 
->>>>>>> 4f6c8877
-  - name: Mac_benchmark animated_complex_opacity_perf_macos__e2e_summary
-    presubmit: false
-    recipe: devicelab/devicelab_drone
-    timeout: 60
-    properties:
-      dependencies: >-
-        [
-          {"dependency": "gems", "version": "v3.3.14"}
-        ]
-      task_name: animated_complex_opacity_perf_macos__e2e_summary
-
-  - name: Mac_benchmark basic_material_app_macos__compile
-    presubmit: false
-    recipe: devicelab/devicelab_drone
-    timeout: 60
-    properties:
-      task_name: basic_material_app_macos__compile
-
-  - name: Mac build_ios_framework_module_test
-    recipe: devicelab/devicelab_drone
-    timeout: 60
-    properties:
-      add_recipes_cq: "true"
-      dependencies: >-
-        [
-          {"dependency": "gems", "version": "v3.3.14"}
-        ]
-      tags: >
-        ["devicelab", "hostonly", "mac"]
-      task_name: build_ios_framework_module_test
-    runIf:
-      - dev/**
-      - packages/flutter_tools/**
-      - bin/**
-      - .ci.yaml
-
-  - name: Mac_arm64_ios build_ios_framework_module_test
-    recipe: devicelab/devicelab_drone
-    presubmit: false
-    timeout: 60
-    properties:
-      tags: >
-        ["devicelab", "ios", "mac", "arm64"]
-      task_name: build_ios_framework_module_test
-    runIf:
-      - dev/**
-      - packages/flutter_tools/**
-      - bin/**
-      - .ci.yaml
-
-  - name: Mac build_tests_1_4
-    recipe: flutter/flutter_drone
-    timeout: 60
-    properties:
-      add_recipes_cq: "true"
-      dependencies: >-
-        [
-          {"dependency": "android_sdk", "version": "version:33v6"},
-          {"dependency": "chrome_and_driver", "version": "version:114.0"},
-          {"dependency": "open_jdk", "version": "version:17"},
-          {"dependency": "gems", "version": "v3.3.14"},
+  - name: Mac framework_tests_widgets
+    recipe: flutter/flutter_drone
+    timeout: 60
+    properties:
+      cpu: x86 # https://github.com/flutter/flutter/issues/119880
+      dependencies: >-
+        [
           {"dependency": "goldctl", "version": "git_revision:f808dcff91b221ae313e540c09d79696cd08b8de"}
         ]
-      shard: build_tests
-      subshard: "1_4"
-      tags: >
-        ["framework", "hostonly", "shard", "mac"]
-
-  - name: Mac build_tests_2_4
-    recipe: flutter/flutter_drone
-    timeout: 60
-    properties:
-      add_recipes_cq: "true"
-      dependencies: >-
-        [
-          {"dependency": "android_sdk", "version": "version:33v6"},
-          {"dependency": "chrome_and_driver", "version": "version:114.0"},
-          {"dependency": "open_jdk", "version": "version:17"},
-          {"dependency": "gems", "version": "v3.3.14"},
-          {"dependency": "goldctl", "version": "git_revision:f808dcff91b221ae313e540c09d79696cd08b8de"}
-        ]
-      shard: build_tests
-      subshard: "2_4"
-      tags: >
-        ["framework", "hostonly", "shard", "mac"]
-
-  - name: Mac build_tests_3_4
-    recipe: flutter/flutter_drone
-    timeout: 60
-    properties:
-      add_recipes_cq: "true"
-      dependencies: >-
-        [
-          {"dependency": "android_sdk", "version": "version:33v6"},
-          {"dependency": "chrome_and_driver", "version": "version:114.0"},
-          {"dependency": "open_jdk", "version": "version:17"},
-          {"dependency": "gems", "version": "v3.3.14"},
-          {"dependency": "goldctl", "version": "git_revision:f808dcff91b221ae313e540c09d79696cd08b8de"}
-        ]
-      shard: build_tests
-      subshard: "3_4"
-      tags: >
-        ["framework", "hostonly", "shard", "mac"]
-
-  - name: Mac build_tests_4_4
-    recipe: flutter/flutter_drone
-    timeout: 60
-    properties:
-      add_recipes_cq: "true"
-      dependencies: >-
-        [
-          {"dependency": "android_sdk", "version": "version:33v6"},
-          {"dependency": "chrome_and_driver", "version": "version:114.0"},
-          {"dependency": "open_jdk", "version": "version:17"},
-          {"dependency": "gems", "version": "v3.3.14"},
-          {"dependency": "goldctl", "version": "git_revision:f808dcff91b221ae313e540c09d79696cd08b8de"}
-        ]
-      shard: build_tests
-      subshard: "4_4"
-      tags: >
-        ["framework", "hostonly", "shard", "mac"]
-
-  - name: Mac_benchmark complex_layout_macos__start_up
-    presubmit: false
-    recipe: devicelab/devicelab_drone
-    timeout: 60
-    properties:
-      dependencies: >-
-        [
-          {"dependency": "gems", "version": "v3.3.14"}
-        ]
-      task_name: complex_layout_macos__start_up
-
-  - name: Mac_benchmark complex_layout_scroll_perf_macos__timeline_summary
-    presubmit: false
-    recipe: devicelab/devicelab_drone
-    timeout: 60
-    properties:
-      dependencies: >-
-        [
-          {"dependency": "gems", "version": "v3.3.14"}
-        ]
-      task_name: complex_layout_scroll_perf_macos__timeline_summary
-
-  - name: Mac customer_testing
-    enabled_branches:
-      - master
-    recipe: flutter/flutter
-    timeout: 60
-    properties:
-      validation: customer_testing
-      validation_name: Customer testing
-      tags: >
-        ["framework", "hostonly", "mac"]
-
-  - name: Mac dart_plugin_registry_test
-    recipe: devicelab/devicelab_drone
-    timeout: 60
-    properties:
-      dependencies: >-
-        [
-          {"dependency": "gems", "version": "v3.3.14"}
-        ]
-      tags: >
-        ["devicelab", "hostonly", "mac"]
-      task_name: dart_plugin_registry_test
-    runIf:
-      - dev/**
-      - packages/flutter_tools/**
-      - bin/**
-      - .ci.yaml
-
-  - name: Mac_benchmark flutter_gallery_macos__compile
-    presubmit: false
-    recipe: devicelab/devicelab_drone
-    timeout: 60
-    properties:
-      dependencies: >-
-        [
-          {"dependency": "gems", "version": "v3.3.14"}
-        ]
-      task_name: flutter_gallery_macos__compile
-
-  - name: Mac_benchmark flutter_gallery_macos__start_up
-    presubmit: false
-    recipe: devicelab/devicelab_drone
-    timeout: 60
-    properties:
-      dependencies: >-
-        [
-          {"dependency": "gems", "version": "v3.3.14"}
-        ]
-      task_name: flutter_gallery_macos__start_up
-
-  - name: Mac flutter_packaging_test
-    recipe: packaging/packaging
-    timeout: 60
-    enabled_branches:
-      - master
-      - beta
-      - stable
-    properties:
-      task_name: flutter_packaging
-      tags: >
-        ["framework", "hostonly", "shard", "mac"]
-
-  - name: Mac_arm64 flutter_packaging_test
-    recipe: packaging/packaging
-    timeout: 60
-    enabled_branches:
-      - master
-      - beta
-      - stable
-    properties:
-      task_name: flutter_packaging
-      tags: >
-        ["framework", "hostonly", "shard", "mac"]
-
-  - name: Mac_benchmark flutter_view_macos__start_up
-    presubmit: false
-    recipe: devicelab/devicelab_drone
-    timeout: 60
-    properties:
-      task_name: flutter_view_macos__start_up
-
-  - name: Mac framework_tests_libraries
-    recipe: flutter/flutter_drone
-    timeout: 60
-    properties:
-      cpu: x86 # https://github.com/flutter/flutter/issues/119880
-      dependencies: >-
-        [
-          {"dependency": "goldctl", "version": "git_revision:f808dcff91b221ae313e540c09d79696cd08b8de"}
-        ]
       shard: framework_tests
-      subshard: libraries
+      subshard: widgets
       tags: >
         ["framework", "hostonly", "shard", "mac"]
     runIf:
@@ -2901,21 +2919,1313 @@
       - bin/**
       - .ci.yaml
 
-  - name: Mac framework_tests_misc
-    recipe: flutter/flutter_drone
-    timeout: 60
-    properties:
-      dependencies: >-
-        [
+  - name: Mac gradle_plugin_bundle_test
+    recipe: devicelab/devicelab_drone
+    timeout: 60
+    properties:
+      dependencies: >-
+        [
+          {"dependency": "android_sdk", "version": "version:33v6"},
+          {"dependency": "open_jdk", "version": "version:11"}
+        ]
+      tags: >
+        ["devicelab", "hostonly", "mac"]
+      task_name: gradle_plugin_bundle_test
+    runIf:
+      - dev/**
+      - bin/**
+      - .ci.yaml
+
+  - name: Mac_benchmark hello_world_macos__compile
+    presubmit: false
+    recipe: devicelab/devicelab_drone
+    timeout: 60
+    properties:
+      task_name: hello_world_macos__compile
+
+  - name: Mac integration_ui_test_test_macos
+    recipe: devicelab/devicelab_drone
+    presubmit: false
+    timeout: 60
+    properties:
+      dependencies: >-
+        [
+          {"dependency": "gems", "version": "v3.3.14"}
+        ]
+      tags: >
+        ["devicelab", "mac"]
+      task_name: integration_ui_test_test_macos
+
+  - name: Mac module_custom_host_app_name_test
+    recipe: devicelab/devicelab_drone
+    timeout: 60
+    properties:
+      dependencies: >-
+        [
+          {"dependency": "android_sdk", "version": "version:33v6"},
+          {"dependency": "open_jdk", "version": "version:11"}
+        ]
+      tags: >
+        ["devicelab", "hostonly", "mac"]
+      task_name: module_custom_host_app_name_test
+    runIf:
+      - dev/**
+      - packages/flutter_tools/**
+      - bin/**
+      - .ci.yaml
+
+  - name: Mac module_host_with_custom_build_test
+    recipe: devicelab/devicelab_drone
+    timeout: 60
+    properties:
+      dependencies: >-
+        [
+          {"dependency": "android_sdk", "version": "version:33v6"},
+          {"dependency": "open_jdk", "version": "version:11"}
+        ]
+      tags: >
+        ["devicelab", "hostonly", "mac"]
+      task_name: module_host_with_custom_build_test
+    runIf:
+      - dev/**
+      - packages/flutter_tools/**
+      - bin/**
+      - .ci.yaml
+
+  - name: Mac module_test
+    recipe: devicelab/devicelab_drone
+    timeout: 60
+    properties:
+      dependencies: >-
+        [
+          {"dependency": "android_sdk", "version": "version:33v6"},
+          {"dependency": "open_jdk", "version": "version:11"}
+        ]
+      tags: >
+        ["devicelab", "hostonly", "mac"]
+      task_name: module_test
+    runIf:
+      - dev/**
+      - packages/flutter_tools/**
+      - bin/**
+      - .ci.yaml
+
+  - name: Mac module_test_ios
+    recipe: devicelab/devicelab_drone
+    timeout: 60
+    properties:
+      cpu: x86 # Codesigning fails on ARM https://github.com/flutter/flutter/issues/112033
+      dependencies: >-
+        [
+          {"dependency": "gems", "version": "v3.3.14"}
+        ]
+      tags: >
+        ["devicelab", "hostonly", "mac"]
+      task_name: module_test_ios
+    runIf:
+      - dev/**
+      - packages/flutter_tools/**
+      - bin/**
+      - .ci.yaml
+
+  - name: Mac_arm64_ios module_test_ios
+    recipe: devicelab/devicelab_drone
+    presubmit: false
+    timeout: 60
+    properties:
+      tags: >
+        ["devicelab", "ios", "mac", "arm64"]
+      task_name: module_test_ios
+    runIf:
+      - dev/**
+      - packages/flutter_tools/**
+      - bin/**
+      - .ci.yaml
+
+  - name: Mac_benchmark platform_view_macos__start_up
+    presubmit: false
+    recipe: devicelab/devicelab_drone
+    timeout: 60
+    properties:
+      task_name: platform_view_macos__start_up
+
+  - name: Mac platform_channel_sample_test_macos
+    recipe: devicelab/devicelab_drone
+    presubmit: false
+    timeout: 60
+    properties:
+      tags: >
+        ["devicelab", "hostonly", "mac"]
+      task_name: platform_channel_sample_test_macos
+
+  - name: Mac plugin_dependencies_test
+    recipe: devicelab/devicelab_drone
+    timeout: 60
+    properties:
+      dependencies: >-
+        [
+          {"dependency": "android_sdk", "version": "version:33v6"},
+          {"dependency": "open_jdk", "version": "version:11"},
+          {"dependency": "gems", "version": "v3.3.14"}
+        ]
+      tags: >
+        ["devicelab", "hostonly", "mac"]
+      task_name: plugin_dependencies_test
+    runIf:
+      - dev/**
+      - packages/flutter_tools/**
+      - bin/**
+      - .ci.yaml
+
+  - name: Mac plugin_lint_mac
+    recipe: devicelab/devicelab_drone
+    timeout: 60
+    properties:
+      dependencies: >-
+        [
+          {"dependency": "gems", "version": "v3.3.14"}
+        ]
+      tags: >
+        ["devicelab", "hostonly", "mac"]
+      task_name: plugin_lint_mac
+    runIf:
+      - dev/**
+      - packages/flutter_tools/**
+      - packages/integration_test/**
+      - bin/**
+      - .ci.yaml
+
+  - name: Mac_arm64_ios plugin_lint_mac
+    recipe: devicelab/devicelab_drone
+    presubmit: false
+    timeout: 60
+    properties:
+      tags: >
+        ["devicelab", "ios", "mac", "arm64"]
+      task_name: plugin_lint_mac
+    runIf:
+      - dev/**
+      - packages/flutter_tools/**
+      - packages/integration_test/**
+      - bin/**
+      - .ci.yaml
+
+  - name: Mac plugin_test
+    recipe: devicelab/devicelab_drone
+    timeout: 60
+    properties:
+      dependencies: >-
+        [
+          {"dependency": "android_sdk", "version": "version:33v6"},
+          {"dependency": "open_jdk", "version": "version:11"}
+        ]
+      tags: >
+        ["devicelab", "hostonly", "mac"]
+      task_name: plugin_test
+    runIf:
+      - dev/**
+      - packages/flutter_tools/**
+      - bin/**
+      - .ci.yaml
+
+  - name: Mac plugin_test_ios
+    recipe: devicelab/devicelab_drone
+    timeout: 60
+    properties:
+      dependencies: >-
+        [
+          {"dependency": "gems", "version": "v3.3.14"}
+        ]
+      tags: >
+        ["devicelab", "hostonly", "mac"]
+      task_name: plugin_test_ios
+    runIf:
+      - dev/**
+      - packages/flutter_tools/**
+      - bin/**
+      - .ci.yaml
+
+  - name: Mac plugin_test_macos
+    recipe: devicelab/devicelab_drone
+    timeout: 60
+    properties:
+      dependencies: >-
+        [
+          {"dependency": "gems", "version": "v3.3.14"}
+        ]
+      tags: >
+        ["devicelab", "hostonly", "mac"]
+      task_name: plugin_test_macos
+    runIf:
+      - dev/**
+      - packages/flutter_tools/**
+      - bin/**
+      - .ci.yaml
+
+  - name: Mac_x64 tool_host_cross_arch_tests
+    recipe: flutter/flutter_drone
+    timeout: 60
+    properties:
+      dependencies: >-
+        [
+          {"dependency": "gems", "version": "v3.3.14"}
+        ]
+      shard: tool_host_cross_arch_tests
+      tags: >
+        ["framework", "hostonly", "shard", "mac"]
+      test_timeout_secs: "2700"
+    runIf:
+      - dev/**
+      - packages/flutter_tools/**
+      - bin/**
+      - .ci.yaml
+
+  - name: Mac_arm64 tool_host_cross_arch_tests
+    recipe: flutter/flutter_drone
+    timeout: 60
+    properties:
+      dependencies: >-
+        [
+          {"dependency": "gems", "version": "v3.3.14"}
+        ]
+      shard: tool_host_cross_arch_tests
+      tags: >
+        ["framework", "hostonly", "shard", "mac"]
+      test_timeout_secs: "2700"
+    runIf:
+      - dev/**
+      - packages/flutter_tools/**
+      - bin/**
+      - .ci.yaml
+
+  - name: Mac tool_integration_tests_1_4
+    recipe: flutter/flutter_drone
+    timeout: 60
+    properties:
+      add_recipes_cq: "true"
+      dependencies: >-
+        [
+          {"dependency": "android_sdk", "version": "version:33v6"},
+          {"dependency": "chrome_and_driver", "version": "version:114.0"},
+          {"dependency": "open_jdk", "version": "version:11"},
+          {"dependency": "gems", "version": "v3.3.14"},
+          {"dependency": "goldctl", "version": "git_revision:f808dcff91b221ae313e540c09d79696cd08b8de"}
+        ]
+      shard: tool_integration_tests
+      subshard: "1_4"
+      tags: >
+        ["framework", "hostonly", "shard", "mac"]
+      test_timeout_secs: "2700"
+    runIf:
+      - dev/**
+      - packages/flutter_tools/**
+      - bin/**
+      - .ci.yaml
+
+  - name: Mac tool_integration_tests_2_4
+    recipe: flutter/flutter_drone
+    timeout: 60
+    properties:
+      add_recipes_cq: "true"
+      dependencies: >-
+        [
+          {"dependency": "android_sdk", "version": "version:33v6"},
+          {"dependency": "chrome_and_driver", "version": "version:114.0"},
+          {"dependency": "open_jdk", "version": "version:11"},
+          {"dependency": "gems", "version": "v3.3.14"},
+          {"dependency": "goldctl", "version": "git_revision:f808dcff91b221ae313e540c09d79696cd08b8de"}
+        ]
+      shard: tool_integration_tests
+      subshard: "2_4"
+      tags: >
+        ["framework", "hostonly", "shard", "mac"]
+      test_timeout_secs: "2700"
+    runIf:
+      - dev/**
+      - packages/flutter_tools/**
+      - bin/**
+      - .ci.yaml
+
+  - name: Mac tool_integration_tests_3_4
+    recipe: flutter/flutter_drone
+    timeout: 60
+    properties:
+      add_recipes_cq: "true"
+      dependencies: >-
+        [
+          {"dependency": "android_sdk", "version": "version:33v6"},
+          {"dependency": "chrome_and_driver", "version": "version:114.0"},
+          {"dependency": "open_jdk", "version": "version:11"},
+          {"dependency": "gems", "version": "v3.3.14"},
+          {"dependency": "goldctl", "version": "git_revision:f808dcff91b221ae313e540c09d79696cd08b8de"}
+        ]
+      shard: tool_integration_tests
+      subshard: "3_4"
+      tags: >
+        ["framework", "hostonly", "shard", "mac"]
+      test_timeout_secs: "2700"
+    runIf:
+      - dev/**
+      - packages/flutter_tools/**
+      - bin/**
+      - .ci.yaml
+
+  - name: Mac tool_integration_tests_4_4
+    recipe: flutter/flutter_drone
+    timeout: 60
+    properties:
+      add_recipes_cq: "true"
+      dependencies: >-
+        [
+          {"dependency": "android_sdk", "version": "version:33v6"},
+          {"dependency": "chrome_and_driver", "version": "version:114.0"},
+          {"dependency": "open_jdk", "version": "version:11"},
+          {"dependency": "gems", "version": "v3.3.14"},
+          {"dependency": "goldctl", "version": "git_revision:f808dcff91b221ae313e540c09d79696cd08b8de"}
+        ]
+      shard: tool_integration_tests
+      subshard: "4_4"
+      tags: >
+        ["framework", "hostonly", "shard", "mac"]
+      test_timeout_secs: "2700"
+    runIf:
+      - dev/**
+      - packages/flutter_tools/**
+      - bin/**
+      - .ci.yaml
+
+  - name: Mac tool_tests_commands
+    recipe: flutter/flutter_drone
+    timeout: 60
+    properties:
+      add_recipes_cq: "true"
+      dependencies: >-
+        [
+          {"dependency": "android_sdk", "version": "version:33v6"},
+          {"dependency": "open_jdk", "version": "version:11"}
+        ]
+      shard: tool_tests
+      subshard: commands
+      tags: >
+        ["framework", "hostonly", "shard", "mac"]
+
+  - name: Mac tool_tests_general
+    recipe: flutter/flutter_drone
+    timeout: 60
+    properties:
+      add_recipes_cq: "true"
+      dependencies: >-
+        [
+          {"dependency": "android_sdk", "version": "version:33v6"},
+          {"dependency": "open_jdk", "version": "version:11"}
+        ]
+      shard: tool_tests
+      subshard: general
+      tags: >
+        ["framework", "hostonly", "shard", "mac"]
+    runIf:
+      - dev/**
+      - packages/flutter_tools/**
+      - bin/**
+      - .ci.yaml
+
+  - name: Mac_x64 verify_binaries_codesigned
+    enabled_branches:
+      - flutter-\d+\.\d+-candidate\.\d+
+    recipe: flutter/flutter
+    presubmit: false
+    timeout: 60
+    properties:
+      tags: >
+        ["framework", "hostonly", "shard", "mac"]
+      validation: verify_binaries_codesigned
+      validation_name: Verify x64 binaries codesigned
+
+  - name: Mac_arm64 verify_binaries_codesigned
+    enabled_branches:
+      - flutter-\d+\.\d+-candidate\.\d+
+    recipe: flutter/flutter
+    presubmit: false
+    timeout: 60
+    properties:
+      tags: >
+        ["framework", "hostonly", "shard", "mac"]
+      validation: verify_binaries_codesigned
+      validation_name: Verify arm64 binaries codesigned
+
+  - name: Mac web_tool_tests
+    recipe: flutter/flutter_drone
+    timeout: 60
+    properties:
+      dependencies: >-
+        [
+          {"dependency": "android_sdk", "version": "version:33v6"},
+          {"dependency": "chrome_and_driver", "version": "version:114.0"},
+          {"dependency": "open_jdk", "version": "version:11"},
+          {"dependency": "goldctl", "version": "git_revision:f808dcff91b221ae313e540c09d79696cd08b8de"}
+        ]
+      shard: web_tool_tests
+      subshard: "1_1"
+      tags: >
+        ["framework", "hostonly", "shard", "mac"]
+    runIf:
+      - dev/**
+      - packages/flutter_tools/**
+      - bin/**
+      - .ci.yaml
+
+  - name: Mac_android entrypoint_dart_registrant
+    recipe: devicelab/devicelab_drone
+    timeout: 60
+    properties:
+      tags: >
+        ["devicelab", "android", "mac"]
+      task_name: entrypoint_dart_registrant
+    runIf:
+      - dev/**
+      - packages/flutter_tools/**
+      - bin/**
+      - .ci.yaml
+
+  - name: Mac_android hello_world_android__compile
+    recipe: devicelab/devicelab_drone
+    presubmit: false
+    timeout: 60
+    properties:
+      tags: >
+        ["devicelab", "android", "mac"]
+      task_name: hello_world_android__compile
+
+  - name: Mac_arm64_android hello_world_android__compile
+    recipe: devicelab/devicelab_drone
+    presubmit: false
+    timeout: 60
+    properties:
+      tags: >
+        ["devicelab", "android", "mac", "arm64"]
+      task_name: hello_world_android__compile
+
+  - name: Mac_android hot_mode_dev_cycle__benchmark
+    recipe: devicelab/devicelab_drone
+    presubmit: false
+    timeout: 60
+    properties:
+      tags: >
+        ["devicelab", "android", "mac"]
+      task_name: hot_mode_dev_cycle__benchmark
+
+  - name: Mac_android integration_test_test
+    recipe: devicelab/devicelab_drone
+    presubmit: false
+    timeout: 60
+    properties:
+      tags: >
+        ["devicelab", "android", "mac"]
+      task_name: integration_test_test
+
+  - name: Mac_arm64_android integration_test_test
+    recipe: devicelab/devicelab_drone
+    presubmit: false
+    timeout: 60
+    properties:
+      tags: >
+        ["devicelab", "android", "mac", "arm64"]
+      task_name: integration_test_test
+
+  - name: Mac_android integration_ui_frame_number
+    recipe: devicelab/devicelab_drone
+    presubmit: false
+    timeout: 60
+    properties:
+      tags: >
+        ["devicelab", "android", "mac"]
+      task_name: integration_ui_frame_number
+
+  - name: Mac_android microbenchmarks
+    recipe: devicelab/devicelab_drone
+    presubmit: false
+    timeout: 60
+    properties:
+      tags: >
+        ["devicelab", "android", "mac"]
+      task_name: microbenchmarks
+
+  - name: Mac_android run_debug_test_android
+    recipe: devicelab/devicelab_drone
+    presubmit: false
+    runIf:
+      - dev/**
+    timeout: 60
+    properties:
+      tags: >
+        ["devicelab", "android", "mac"]
+      task_name: run_debug_test_android
+
+  - name: Mac_arm64_android run_debug_test_android
+    recipe: devicelab/devicelab_drone
+    presubmit: false
+    runIf:
+      - dev/**
+    timeout: 60
+    properties:
+      tags: >
+        ["devicelab", "android", "mac", "arm64"]
+      task_name: run_debug_test_android
+
+  - name: Mac_android run_release_test
+    recipe: devicelab/devicelab_drone
+    presubmit: false
+    runIf:
+      - dev/**
+    timeout: 60
+    properties:
+      tags: >
+        ["devicelab", "android", "mac"]
+      task_name: run_release_test
+
+  - name: Mac_arm64_android run_release_test
+    recipe: devicelab/devicelab_drone
+    presubmit: false
+    runIf:
+      - dev/**
+    timeout: 60
+    properties:
+      tags: >
+        ["devicelab", "android", "mac", "arm64"]
+      task_name: run_release_test
+
+  - name: Mac_ios animation_with_microtasks_perf_ios__timeline_summary
+    recipe: devicelab/devicelab_drone
+    presubmit: false
+    timeout: 60
+    properties:
+      tags: >
+        ["devicelab", "ios", "mac"]
+      task_name: animation_with_microtasks_perf_ios__timeline_summary
+
+  - name: Mac_ios backdrop_filter_perf_ios__timeline_summary
+    recipe: devicelab/devicelab_drone
+    presubmit: false
+    timeout: 60
+    properties:
+      tags: >
+        ["devicelab", "ios", "mac"]
+      task_name: backdrop_filter_perf_ios__timeline_summary
+
+  - name: Mac_ios basic_material_app_ios__compile
+    recipe: devicelab/devicelab_drone
+    presubmit: false
+    timeout: 60
+    properties:
+      tags: >
+        ["devicelab", "ios", "mac"]
+      task_name: basic_material_app_ios__compile
+
+  - name: Mac_ios channels_integration_test_ios
+    recipe: devicelab/devicelab_drone
+    presubmit: false
+    timeout: 60
+    properties:
+      tags: >
+        ["devicelab", "ios", "mac"]
+      task_name: channels_integration_test_ios
+
+  - name: Mac_ios complex_layout_ios__start_up
+    recipe: devicelab/devicelab_drone
+    presubmit: false
+    timeout: 60
+    properties:
+      tags: >
+        ["devicelab", "ios", "mac"]
+      task_name: complex_layout_ios__start_up
+
+  - name: Mac_ios complex_layout_scroll_perf_ios__timeline_summary
+    recipe: devicelab/devicelab_drone
+    presubmit: false
+    timeout: 60
+    properties:
+      tags: >
+        ["devicelab", "ios", "mac"]
+      task_name: complex_layout_scroll_perf_ios__timeline_summary
+
+  - name: Mac_ios complex_layout_scroll_perf_bad_ios__timeline_summary
+    recipe: devicelab/devicelab_drone
+    presubmit: false
+    timeout: 60
+    properties:
+      tags: >
+        ["devicelab", "ios", "mac"]
+      task_name: complex_layout_scroll_perf_bad_ios__timeline_summary
+
+  - name: Mac_ios color_filter_and_fade_perf_ios__e2e_summary
+    recipe: devicelab/devicelab_drone
+    presubmit: false
+    timeout: 60
+    properties:
+      tags: >
+        ["devicelab", "ios", "mac"]
+      task_name: color_filter_and_fade_perf_ios__e2e_summary
+
+  - name: Mac_ios imagefiltered_transform_animation_perf_ios__timeline_summary
+    recipe: devicelab/devicelab_drone
+    presubmit: false
+    timeout: 60
+    properties:
+      tags: >
+        ["devicelab", "ios", "mac"]
+      task_name: imagefiltered_transform_animation_perf_ios__timeline_summary
+
+  - name: Mac_ios external_ui_integration_test_ios
+    recipe: devicelab/devicelab_drone
+    presubmit: false
+    timeout: 60
+    properties:
+      tags: >
+        ["devicelab", "ios", "mac"]
+      task_name: external_ui_integration_test_ios
+      ignore_flakiness: "true"
+
+  - name: Mac_ios route_test_ios
+    recipe: devicelab/devicelab_drone
+    presubmit: false
+    timeout: 60
+    properties:
+      tags: >
+        ["devicelab", "ios", "mac"]
+      task_name: route_test_ios
+
+  - name: Mac_ios flavors_test_ios
+    recipe: devicelab/devicelab_drone
+    presubmit: false
+    timeout: 60
+    properties:
+      tags: >
+        ["devicelab", "ios", "mac"]
+      task_name: flavors_test_ios
+
+  - name: Mac_ios flutter_gallery_ios__compile
+    recipe: devicelab/devicelab_drone
+    presubmit: false
+    timeout: 60
+    properties:
+      tags: >
+        ["devicelab", "ios", "mac"]
+      task_name: flutter_gallery_ios__compile
+
+  - name: Mac_arm64_ios flutter_gallery_ios__compile
+    recipe: devicelab/devicelab_drone
+    presubmit: false
+    timeout: 60
+    properties:
+      tags: >
+        ["devicelab", "ios", "mac", "arm64"]
+      task_name: flutter_gallery_ios__compile
+
+  - name: Mac_ios flutter_gallery_ios__start_up
+    recipe: devicelab/devicelab_drone
+    presubmit: false
+    timeout: 60
+    properties:
+      tags: >
+        ["devicelab", "ios", "mac"]
+      task_name: flutter_gallery_ios__start_up
+
+  - name: Mac_ios flutter_view_ios__start_up
+    recipe: devicelab/devicelab_drone
+    presubmit: false
+    timeout: 60
+    properties:
+      tags: >
+        ["devicelab", "ios", "mac"]
+      task_name: flutter_view_ios__start_up
+
+  - name: Mac_ios hello_world_ios__compile
+    recipe: devicelab/devicelab_drone
+    presubmit: false
+    timeout: 60
+    properties:
+      tags: >
+        ["devicelab", "ios", "mac"]
+      task_name: hello_world_ios__compile
+
+  - name: Mac_arm64_ios hello_world_ios__compile
+    recipe: devicelab/devicelab_drone
+    presubmit: false
+    timeout: 60
+    properties:
+      tags: >
+        ["devicelab", "ios", "mac", "arm64"]
+      task_name: hello_world_ios__compile
+
+  - name: Mac_ios hot_mode_dev_cycle_macos_target__benchmark
+    recipe: devicelab/devicelab_drone
+    timeout: 60
+    properties:
+      tags: >
+        ["devicelab", "ios", "mac"]
+      task_name: hot_mode_dev_cycle_macos_target__benchmark
+    runIf:
+      - dev/**
+      - .ci.yaml
+
+  - name: Mac_arm64_ios hot_mode_dev_cycle_macos_target__benchmark
+    recipe: devicelab/devicelab_drone
+    presubmit: false
+    timeout: 60
+    properties:
+      tags: >
+        ["devicelab", "ios", "mac", "arm64"]
+      task_name: hot_mode_dev_cycle_macos_target__benchmark
+    runIf:
+      - dev/**
+
+  - name: Mac_ios integration_test_test_ios
+    recipe: devicelab/devicelab_drone
+    presubmit: false
+    timeout: 60
+    properties:
+      tags: >
+        ["devicelab", "ios", "mac"]
+      task_name: integration_test_test_ios
+
+  - name: Mac_ios integration_ui_ios_driver
+    recipe: devicelab/devicelab_drone
+    presubmit: false
+    timeout: 60
+    properties:
+      tags: >
+        ["devicelab", "ios", "mac"]
+      task_name: integration_ui_ios_driver
+
+  - name: Mac_ios integration_ui_ios_frame_number
+    recipe: devicelab/devicelab_drone
+    presubmit: false
+    timeout: 60
+    properties:
+      tags: >
+        ["devicelab", "ios", "mac"]
+      task_name: integration_ui_ios_frame_number
+
+  - name: Mac_ios integration_ui_ios_keyboard_resize
+    recipe: devicelab/devicelab_drone
+    presubmit: false
+    timeout: 60
+    properties:
+      tags: >
+        ["devicelab", "ios", "mac"]
+      task_name: integration_ui_ios_keyboard_resize
+
+  - name: Mac_ios integration_ui_ios_textfield
+    recipe: devicelab/devicelab_drone
+    presubmit: false
+    timeout: 60
+    properties:
+      tags: >
+        ["devicelab", "ios", "mac"]
+      task_name: integration_ui_ios_textfield
+
+  - name: Mac_ios ios_app_with_extensions_test
+    recipe: devicelab/devicelab_drone
+    presubmit: false
+    timeout: 60
+    properties:
+      tags: >
+        ["devicelab", "ios", "mac"]
+      task_name: ios_app_with_extensions_test
+
+  - name: Mac_arm64_ios ios_app_with_extensions_test
+    recipe: devicelab/devicelab_drone
+    presubmit: false
+    timeout: 60
+    properties:
+      tags: >
+        ["devicelab", "ios", "mac", "arm64"]
+      task_name: ios_app_with_extensions_test
+
+  - name: Mac_ios ios_content_validation_test
+    recipe: devicelab/devicelab_drone
+    presubmit: false
+    timeout: 60
+    properties:
+      tags: >
+        ["devicelab", "ios", "mac"]
+      task_name: ios_content_validation_test
+
+  - name: Mac_arm64_ios ios_content_validation_test
+    recipe: devicelab/devicelab_drone
+    presubmit: false
+    timeout: 60
+    properties:
+      tags: >
+        ["devicelab", "ios", "mac", "arm64"]
+      task_name: ios_content_validation_test
+
+  - name: Mac_ios ios_defines_test
+    recipe: devicelab/devicelab_drone
+    presubmit: false
+    timeout: 60
+    properties:
+      tags: >
+        ["devicelab", "ios", "mac"]
+      task_name: ios_defines_test
+
+  - name: Mac_ios ios_platform_view_tests
+    recipe: devicelab/devicelab_drone
+    presubmit: false
+    timeout: 60
+    properties:
+      tags: >
+        ["devicelab", "ios", "mac"]
+      task_name: ios_platform_view_tests
+
+  - name: Mac_ios large_image_changer_perf_ios
+    recipe: devicelab/devicelab_drone
+    presubmit: false
+    timeout: 60
+    properties:
+      tags: >
+        ["devicelab", "ios", "mac"]
+      task_name: large_image_changer_perf_ios
+
+  - name: Mac_ios macos_chrome_dev_mode
+    recipe: devicelab/devicelab_drone
+    presubmit: false
+    timeout: 60
+    properties:
+      tags: >
+        ["devicelab", "ios", "mac"]
+      task_name: macos_chrome_dev_mode
+
+  - name: Mac_arm64_ios macos_chrome_dev_mode
+    recipe: devicelab/devicelab_drone
+    presubmit: false
+    timeout: 60
+    properties:
+      tags: >
+        ["devicelab", "ios", "mac", "arm64"]
+      task_name: macos_chrome_dev_mode
+
+  - name: Mac_ios microbenchmarks_ios
+    recipe: devicelab/devicelab_drone
+    presubmit: false
+    timeout: 60
+    properties:
+      tags: >
+        ["devicelab", "ios", "mac"]
+      task_name: microbenchmarks_ios
+
+  - name: Mac_ios native_platform_view_ui_tests_ios
+    recipe: devicelab/devicelab_drone
+    presubmit: false
+    timeout: 60
+    properties:
+      tags: >
+        ["devicelab", "ios", "mac"]
+      task_name: native_platform_view_ui_tests_ios
+
+  - name: Mac_ios new_gallery_ios__transition_perf
+    recipe: devicelab/devicelab_drone
+    presubmit: false
+    timeout: 60
+    properties:
+      tags: >
+        ["devicelab", "ios", "mac"]
+      task_name: new_gallery_ios__transition_perf
+
+  - name: Mac_ios new_gallery_skia_ios__transition_perf
+    recipe: devicelab/devicelab_drone
+    presubmit: false
+    timeout: 60
+    properties:
+      tags: >
+        ["devicelab", "ios", "mac"]
+      task_name: new_gallery_skia_ios__transition_perf
+
+  - name: Mac_ios platform_channel_sample_test_ios
+    recipe: devicelab/devicelab_drone
+    presubmit: false
+    timeout: 60
+    properties:
+      tags: >
+        ["devicelab", "ios", "mac"]
+      task_name: platform_channel_sample_test_ios
+
+  - name: Mac_ios platform_channel_sample_test_swift
+    recipe: devicelab/devicelab_drone
+    presubmit: false
+    timeout: 60
+    properties:
+      tags: >
+        ["devicelab", "ios", "mac"]
+      task_name: platform_channel_sample_test_swift
+
+  - name: Mac_ios platform_channels_benchmarks_ios
+    recipe: devicelab/devicelab_drone
+    presubmit: false
+    timeout: 60
+    properties:
+      tags: >
+        ["devicelab", "ios", "mac"]
+      task_name: platform_channels_benchmarks_ios
+
+  - name: Mac_ios platform_interaction_test_ios
+    recipe: devicelab/devicelab_drone
+    presubmit: false
+    timeout: 60
+    properties:
+      tags: >
+        ["devicelab", "ios", "mac"]
+      task_name: platform_interaction_test_ios
+
+  - name: Mac_ios platform_view_ios__start_up
+    recipe: devicelab/devicelab_drone
+    presubmit: false
+    timeout: 60
+    properties:
+      tags: >
+        ["devicelab", "ios", "mac"]
+      task_name: platform_view_ios__start_up
+
+  - name: Mac_ios platform_views_scroll_perf_ios__timeline_summary
+    recipe: devicelab/devicelab_drone
+    presubmit: false
+    timeout: 60
+    properties:
+      tags: >
+        ["devicelab", "ios", "mac"]
+      task_name: platform_views_scroll_perf_ios__timeline_summary
+
+  - name: Mac_ios platform_views_scroll_perf_non_intersecting_impeller_ios__timeline_summary
+    recipe: devicelab/devicelab_drone
+    presubmit: false
+    timeout: 60
+    properties:
+      tags: >
+        ["devicelab", "ios", "mac"]
+      task_name: platform_views_scroll_perf_non_intersecting_impeller_ios__timeline_summary
+
+  - name: Mac_ios post_backdrop_filter_perf_ios__timeline_summary
+    recipe: devicelab/devicelab_drone
+    presubmit: false
+    timeout: 60
+    properties:
+      tags: >
+        ["devicelab", "ios", "mac"]
+      task_name: post_backdrop_filter_perf_ios__timeline_summary
+
+  - name: Mac_ios simple_animation_perf_ios
+    recipe: devicelab/devicelab_drone
+    presubmit: false
+    timeout: 60
+    properties:
+      tags: >
+        ["devicelab", "ios", "mac"]
+      task_name: simple_animation_perf_ios
+
+  - name: Mac_ios wide_gamut_ios
+    recipe: devicelab/devicelab_drone
+    presubmit: false
+    timeout: 60
+    properties:
+      tags: >
+        ["devicelab", "ios", "mac"]
+      task_name: wide_gamut_ios
+
+  - name: Mac_ios hot_mode_dev_cycle_ios__benchmark
+    recipe: devicelab/devicelab_drone
+    presubmit: false
+    timeout: 60
+    properties:
+      tags: >
+        ["devicelab", "ios", "mac"]
+      task_name: hot_mode_dev_cycle_ios__benchmark
+
+  - name: Mac_ios hot_mode_dev_cycle_ios_simulator
+    recipe: devicelab/devicelab_drone
+    presubmit: false
+    timeout: 60
+    properties:
+      tags: >
+        ["devicelab", "ios", "mac"]
+      task_name: hot_mode_dev_cycle_ios_simulator
+
+  - name: Mac_ios fullscreen_textfield_perf_ios__e2e_summary
+    recipe: devicelab/devicelab_drone
+    presubmit: false
+    timeout: 60
+    properties:
+      tags: >
+        ["devicelab", "ios", "mac"]
+      task_name: fullscreen_textfield_perf_ios__e2e_summary
+
+  - name: Mac_ios tiles_scroll_perf_ios__timeline_summary
+    recipe: devicelab/devicelab_drone
+    presubmit: false
+    timeout: 60
+    properties:
+      tags: >
+        ["devicelab", "ios", "mac"]
+      task_name: tiles_scroll_perf_ios__timeline_summary
+
+  - name: Mac_build_test flutter_gallery__transition_perf_e2e_ios
+    recipe: devicelab/devicelab_drone_build_test
+    presubmit: false
+    timeout: 60
+    properties:
+      tags: >
+        ["devicelab", "ios", "mac"]
+      task_name: flutter_gallery__transition_perf_e2e_ios
+      drone_dimensions: >
+        ["device_os=iOS-16","os=Mac-12", "cpu=x86"]
+
+  - name: Mac_ios animated_blur_backdrop_filter_perf_ios__timeline_summary
+    recipe: devicelab/devicelab_drone
+    presubmit: false
+    timeout: 60
+    properties:
+      tags: >
+        ["devicelab", "ios", "mac"]
+      task_name: animated_blur_backdrop_filter_perf_ios__timeline_summary
+
+  - name: Mac_ios draw_points_perf_ios__timeline_summary
+    recipe: devicelab/devicelab_drone
+    presubmit: false
+    bringup: true
+    timeout: 60
+    properties:
+      tags: >
+        ["devicelab", "ios", "mac"]
+      task_name: draw_points_perf_ios__timeline_summary
+
+  - name: Mac_ios spell_check_test
+    recipe: devicelab/devicelab_drone
+    presubmit: false
+    timeout: 60
+    properties:
+      tags: >
+        ["devicelab", "ios", "mac"]
+      task_name: spell_check_test_ios
+
+  - name: Mac native_ui_tests_macos
+    recipe: devicelab/devicelab_drone
+    timeout: 60
+    properties:
+      dependencies: >-
+        [
+          {"dependency": "gems", "version": "v3.3.14"}
+        ]
+      tags: >
+        ["devicelab", "hostonly", "mac"]
+      task_name: native_ui_tests_macos
+    runIf:
+      - dev/**
+      - packages/flutter_tools/**
+      - bin/**
+      - .ci.yaml
+
+  - name: Mac channels_integration_test
+    recipe: devicelab/devicelab_drone
+    timeout: 60
+    properties:
+      dependencies: >-
+        [
+          {"dependency": "gems", "version": "v3.3.14"}
+        ]
+      tags: >
+        ["devicelab", "hostonly", "mac"]
+      task_name: channels_integration_test_macos
+    runIf:
+      - dev/**
+      - packages/flutter_tools/**
+      - bin/**
+      - .ci.yaml
+
+  - name: Mac run_debug_test_macos
+    recipe: devicelab/devicelab_drone
+    timeout: 60
+    properties:
+      dependencies: >-
+        [
+          {"dependency": "gems", "version": "v3.3.14"}
+        ]
+      tags: >
+        ["devicelab", "hostonly", "mac"]
+      task_name: run_debug_test_macos
+    runIf:
+      - dev/**
+      - packages/flutter_tools/**
+      - bin/**
+      - .ci.yaml
+
+  - name: Mac_arm64_ios run_debug_test_macos
+    recipe: devicelab/devicelab_drone
+    presubmit: false # https://github.com/flutter/flutter/issues/118827
+    timeout: 60
+    properties:
+      tags: >
+        ["devicelab", "ios", "mac", "arm64"]
+      task_name: run_debug_test_macos
+    runIf:
+      - dev/**
+      - packages/flutter_tools/**
+      - bin/**
+      - .ci.yaml
+
+  - name: Mac run_release_test_macos
+    recipe: devicelab/devicelab_drone
+    presubmit: false
+    timeout: 60
+    properties:
+      dependencies: >-
+        [
+          {"dependency": "gems", "version": "v3.3.14"}
+        ]
+      tags: >
+        ["devicelab", "hostonly", "mac"]
+      task_name: run_release_test_macos
+    runIf:
+      - dev/**
+      - packages/flutter_tools/**
+      - bin/**
+      - .ci.yaml
+
+  - name: Mac_arm64_ios run_release_test_macos
+    recipe: devicelab/devicelab_drone
+    presubmit: false
+    timeout: 60
+    properties:
+      tags: >
+        ["devicelab", "ios", "mac", "arm64"]
+      task_name: run_release_test_macos
+    runIf:
+      - dev/**
+      - packages/flutter_tools/**
+      - bin/**
+      - .ci.yaml
+
+  - name: Windows build_tests_1_4
+    recipe: flutter/flutter_drone
+    timeout: 60
+    properties:
+      add_recipes_cq: "true"
+      dependencies: >-
+        [
+          {"dependency": "android_sdk", "version": "version:33v6"},
+          {"dependency": "chrome_and_driver", "version": "version:114.0"},
+          {"dependency": "open_jdk", "version": "version:17"},
           {"dependency": "goldctl", "version": "git_revision:f808dcff91b221ae313e540c09d79696cd08b8de"},
-          {"dependency": "gems", "version": "v3.3.14"},
+          {"dependency": "vs_build", "version": "version:vs2019"}
+        ]
+      shard: build_tests
+      subshard: "1_4"
+      tags: >
+        ["framework", "hostonly", "shard", "windows"]
+
+  - name: Windows build_tests_2_4
+    recipe: flutter/flutter_drone
+    timeout: 60
+    properties:
+      add_recipes_cq: "true"
+      dependencies: >-
+        [
+          {"dependency": "android_sdk", "version": "version:33v6"},
+          {"dependency": "chrome_and_driver", "version": "version:114.0"},
+          {"dependency": "open_jdk", "version": "version:17"},
+          {"dependency": "goldctl", "version": "git_revision:f808dcff91b221ae313e540c09d79696cd08b8de"},
+          {"dependency": "vs_build", "version": "version:vs2019"}
+        ]
+      shard: build_tests
+      subshard: "2_4"
+      tags: >
+        ["framework", "hostonly", "shard", "windows"]
+
+  - name: Windows build_tests_3_4
+    recipe: flutter/flutter_drone
+    timeout: 60
+    properties:
+      add_recipes_cq: "true"
+      dependencies: >-
+        [
+          {"dependency": "android_sdk", "version": "version:33v6"},
+          {"dependency": "chrome_and_driver", "version": "version:114.0"},
+          {"dependency": "open_jdk", "version": "version:17"},
+          {"dependency": "goldctl", "version": "git_revision:f808dcff91b221ae313e540c09d79696cd08b8de"},
+          {"dependency": "vs_build", "version": "version:vs2019"}
+        ]
+      shard: build_tests
+      subshard: "3_4"
+      tags: >
+        ["framework", "hostonly", "shard", "windows"]
+
+  - name: Windows build_tests_4_4
+    recipe: flutter/flutter_drone
+    timeout: 60
+    properties:
+      add_recipes_cq: "true"
+      dependencies: >-
+        [
+          {"dependency": "android_sdk", "version": "version:33v6"},
+          {"dependency": "chrome_and_driver", "version": "version:114.0"},
+          {"dependency": "open_jdk", "version": "version:17"},
+          {"dependency": "goldctl", "version": "git_revision:f808dcff91b221ae313e540c09d79696cd08b8de"},
+          {"dependency": "vs_build", "version": "version:vs2019"}
+        ]
+      shard: build_tests
+      subshard: "4_4"
+      tags: >
+        ["framework", "hostonly", "shard", "windows"]
+
+  - name: Windows customer_testing
+    enabled_branches:
+      - master
+    recipe: flutter/flutter
+    timeout: 60
+    properties:
+      validation: customer_testing
+      validation_name: Customer testing
+      tags: >
+        ["framework", "hostonly", "windows"]
+
+  - name: Windows framework_tests_libraries
+    recipe: flutter/flutter_drone
+    timeout: 60
+    properties:
+      dependencies: >-
+        [
+          {"dependency": "goldctl", "version": "git_revision:f808dcff91b221ae313e540c09d79696cd08b8de"}
+        ]
+      shard: framework_tests
+      subshard: libraries
+      tags: >
+        ["framework", "hostonly", "shard", "windows"]
+    runIf:
+      - dev/**
+      - packages/flutter/**
+      - packages/flutter_driver/**
+      - packages/integration_test/**
+      - packages/flutter_localizations/**
+      - packages/fuchsia_remote_debug_protocol/**
+      - packages/flutter_test/**
+      - packages/flutter_goldens/**
+      - packages/flutter_tools/**
+      - bin/**
+      - .ci.yaml
+
+  - name: Windows framework_tests_misc
+    recipe: flutter/flutter_drone
+    timeout: 60
+    properties:
+      dependencies: >-
+        [
+          {"dependency": "goldctl", "version": "git_revision:f808dcff91b221ae313e540c09d79696cd08b8de"},
+          {"dependency": "vs_build", "version": "version:vs2019"},
           {"dependency": "open_jdk", "version": "version:11"},
           {"dependency": "android_sdk", "version": "version:33v6"}
         ]
       shard: framework_tests
       subshard: misc
       tags: >
-        ["framework", "hostonly", "shard", "mac"]
+        ["framework", "hostonly", "shard", "windows"]
     runIf:
       - dev/**
       - examples/api/**
@@ -2930,11 +4240,10 @@
       - bin/**
       - .ci.yaml
 
-  - name: Mac framework_tests_widgets
-    recipe: flutter/flutter_drone
-    timeout: 60
-    properties:
-      cpu: x86 # https://github.com/flutter/flutter/issues/119880
+  - name: Windows framework_tests_widgets
+    recipe: flutter/flutter_drone
+    timeout: 60
+    properties:
       dependencies: >-
         [
           {"dependency": "goldctl", "version": "git_revision:f808dcff91b221ae313e540c09d79696cd08b8de"}
@@ -2942,7 +4251,7 @@
       shard: framework_tests
       subshard: widgets
       tags: >
-        ["framework", "hostonly", "shard", "mac"]
+        ["framework", "hostonly", "shard", "windows"]
     runIf:
       - dev/**
       - packages/flutter/**
@@ -2956,1352 +4265,6 @@
       - bin/**
       - .ci.yaml
 
-  - name: Mac gradle_plugin_bundle_test
-    recipe: devicelab/devicelab_drone
-    timeout: 60
-    properties:
-      dependencies: >-
-        [
-          {"dependency": "android_sdk", "version": "version:33v6"},
-          {"dependency": "open_jdk", "version": "version:11"}
-        ]
-      tags: >
-        ["devicelab", "hostonly", "mac"]
-      task_name: gradle_plugin_bundle_test
-    runIf:
-      - dev/**
-      - bin/**
-      - .ci.yaml
-
-  - name: Mac_benchmark hello_world_macos__compile
-    presubmit: false
-    recipe: devicelab/devicelab_drone
-    timeout: 60
-    properties:
-      task_name: hello_world_macos__compile
-
-  - name: Mac integration_ui_test_test_macos
-    recipe: devicelab/devicelab_drone
-    presubmit: false
-    timeout: 60
-    properties:
-      dependencies: >-
-        [
-          {"dependency": "gems", "version": "v3.3.14"}
-        ]
-      tags: >
-        ["devicelab", "mac"]
-      task_name: integration_ui_test_test_macos
-
-  - name: Mac module_custom_host_app_name_test
-    recipe: devicelab/devicelab_drone
-    timeout: 60
-    properties:
-      dependencies: >-
-        [
-          {"dependency": "android_sdk", "version": "version:33v6"},
-          {"dependency": "open_jdk", "version": "version:11"}
-        ]
-      tags: >
-        ["devicelab", "hostonly", "mac"]
-      task_name: module_custom_host_app_name_test
-    runIf:
-      - dev/**
-      - packages/flutter_tools/**
-      - bin/**
-      - .ci.yaml
-
-  - name: Mac module_host_with_custom_build_test
-    recipe: devicelab/devicelab_drone
-    timeout: 60
-    properties:
-      dependencies: >-
-        [
-          {"dependency": "android_sdk", "version": "version:33v6"},
-          {"dependency": "open_jdk", "version": "version:11"}
-        ]
-      tags: >
-        ["devicelab", "hostonly", "mac"]
-      task_name: module_host_with_custom_build_test
-    runIf:
-      - dev/**
-      - packages/flutter_tools/**
-      - bin/**
-      - .ci.yaml
-
-  - name: Mac module_test
-    recipe: devicelab/devicelab_drone
-    timeout: 60
-    properties:
-      dependencies: >-
-        [
-          {"dependency": "android_sdk", "version": "version:33v6"},
-          {"dependency": "open_jdk", "version": "version:11"}
-        ]
-      tags: >
-        ["devicelab", "hostonly", "mac"]
-      task_name: module_test
-    runIf:
-      - dev/**
-      - packages/flutter_tools/**
-      - bin/**
-      - .ci.yaml
-
-  - name: Mac module_test_ios
-    recipe: devicelab/devicelab_drone
-    timeout: 60
-    properties:
-      cpu: x86 # Codesigning fails on ARM https://github.com/flutter/flutter/issues/112033
-      dependencies: >-
-        [
-          {"dependency": "gems", "version": "v3.3.14"}
-        ]
-      tags: >
-        ["devicelab", "hostonly", "mac"]
-      task_name: module_test_ios
-    runIf:
-      - dev/**
-      - packages/flutter_tools/**
-      - bin/**
-      - .ci.yaml
-
-  - name: Mac_arm64_ios module_test_ios
-    recipe: devicelab/devicelab_drone
-    presubmit: false
-    timeout: 60
-    properties:
-      tags: >
-        ["devicelab", "ios", "mac", "arm64"]
-      task_name: module_test_ios
-    runIf:
-      - dev/**
-      - packages/flutter_tools/**
-      - bin/**
-      - .ci.yaml
-
-  - name: Mac_benchmark platform_view_macos__start_up
-    presubmit: false
-    recipe: devicelab/devicelab_drone
-    timeout: 60
-    properties:
-      task_name: platform_view_macos__start_up
-
-  - name: Mac platform_channel_sample_test_macos
-    recipe: devicelab/devicelab_drone
-    presubmit: false
-    timeout: 60
-    properties:
-      tags: >
-        ["devicelab", "hostonly", "mac"]
-      task_name: platform_channel_sample_test_macos
-
-  - name: Mac plugin_dependencies_test
-    recipe: devicelab/devicelab_drone
-    timeout: 60
-    properties:
-      dependencies: >-
-        [
-          {"dependency": "android_sdk", "version": "version:33v6"},
-          {"dependency": "open_jdk", "version": "version:11"},
-          {"dependency": "gems", "version": "v3.3.14"}
-        ]
-      tags: >
-        ["devicelab", "hostonly", "mac"]
-      task_name: plugin_dependencies_test
-    runIf:
-      - dev/**
-      - packages/flutter_tools/**
-      - bin/**
-      - .ci.yaml
-
-  - name: Mac plugin_lint_mac
-    recipe: devicelab/devicelab_drone
-    timeout: 60
-    properties:
-      dependencies: >-
-        [
-          {"dependency": "gems", "version": "v3.3.14"}
-        ]
-      tags: >
-        ["devicelab", "hostonly", "mac"]
-      task_name: plugin_lint_mac
-    runIf:
-      - dev/**
-      - packages/flutter_tools/**
-      - packages/integration_test/**
-      - bin/**
-      - .ci.yaml
-
-  - name: Mac_arm64_ios plugin_lint_mac
-    recipe: devicelab/devicelab_drone
-    presubmit: false
-    timeout: 60
-    properties:
-      tags: >
-        ["devicelab", "ios", "mac", "arm64"]
-      task_name: plugin_lint_mac
-    runIf:
-      - dev/**
-      - packages/flutter_tools/**
-      - packages/integration_test/**
-      - bin/**
-      - .ci.yaml
-
-  - name: Mac plugin_test
-    recipe: devicelab/devicelab_drone
-    timeout: 60
-    properties:
-      dependencies: >-
-        [
-          {"dependency": "android_sdk", "version": "version:33v6"},
-          {"dependency": "open_jdk", "version": "version:11"}
-        ]
-      tags: >
-        ["devicelab", "hostonly", "mac"]
-      task_name: plugin_test
-    runIf:
-      - dev/**
-      - packages/flutter_tools/**
-      - bin/**
-      - .ci.yaml
-
-  - name: Mac plugin_test_ios
-    recipe: devicelab/devicelab_drone
-    timeout: 60
-    properties:
-      dependencies: >-
-        [
-          {"dependency": "gems", "version": "v3.3.14"}
-        ]
-      tags: >
-        ["devicelab", "hostonly", "mac"]
-      task_name: plugin_test_ios
-    runIf:
-      - dev/**
-      - packages/flutter_tools/**
-      - bin/**
-      - .ci.yaml
-
-  - name: Mac plugin_test_macos
-    recipe: devicelab/devicelab_drone
-    timeout: 60
-    properties:
-      dependencies: >-
-        [
-          {"dependency": "gems", "version": "v3.3.14"}
-        ]
-      tags: >
-        ["devicelab", "hostonly", "mac"]
-      task_name: plugin_test_macos
-    runIf:
-      - dev/**
-      - packages/flutter_tools/**
-      - bin/**
-      - .ci.yaml
-
-  - name: Mac_x64 tool_host_cross_arch_tests
-    recipe: flutter/flutter_drone
-    timeout: 60
-    properties:
-      dependencies: >-
-        [
-          {"dependency": "gems", "version": "v3.3.14"}
-        ]
-      shard: tool_host_cross_arch_tests
-      tags: >
-        ["framework", "hostonly", "shard", "mac"]
-      test_timeout_secs: "2700"
-    runIf:
-      - dev/**
-      - packages/flutter_tools/**
-      - bin/**
-      - .ci.yaml
-
-  - name: Mac_arm64 tool_host_cross_arch_tests
-    recipe: flutter/flutter_drone
-    timeout: 60
-    properties:
-      dependencies: >-
-        [
-          {"dependency": "gems", "version": "v3.3.14"}
-        ]
-      shard: tool_host_cross_arch_tests
-      tags: >
-        ["framework", "hostonly", "shard", "mac"]
-      test_timeout_secs: "2700"
-    runIf:
-      - dev/**
-      - packages/flutter_tools/**
-      - bin/**
-      - .ci.yaml
-
-  - name: Mac tool_integration_tests_1_4
-    recipe: flutter/flutter_drone
-    timeout: 60
-    properties:
-      add_recipes_cq: "true"
-      dependencies: >-
-        [
-          {"dependency": "android_sdk", "version": "version:33v6"},
-          {"dependency": "chrome_and_driver", "version": "version:114.0"},
-          {"dependency": "open_jdk", "version": "version:11"},
-          {"dependency": "gems", "version": "v3.3.14"},
-          {"dependency": "goldctl", "version": "git_revision:f808dcff91b221ae313e540c09d79696cd08b8de"}
-        ]
-      shard: tool_integration_tests
-      subshard: "1_4"
-      tags: >
-        ["framework", "hostonly", "shard", "mac"]
-      test_timeout_secs: "2700"
-    runIf:
-      - dev/**
-      - packages/flutter_tools/**
-      - bin/**
-      - .ci.yaml
-
-  - name: Mac tool_integration_tests_2_4
-    recipe: flutter/flutter_drone
-    timeout: 60
-    properties:
-      add_recipes_cq: "true"
-      dependencies: >-
-        [
-          {"dependency": "android_sdk", "version": "version:33v6"},
-          {"dependency": "chrome_and_driver", "version": "version:114.0"},
-          {"dependency": "open_jdk", "version": "version:11"},
-          {"dependency": "gems", "version": "v3.3.14"},
-          {"dependency": "goldctl", "version": "git_revision:f808dcff91b221ae313e540c09d79696cd08b8de"}
-        ]
-      shard: tool_integration_tests
-      subshard: "2_4"
-      tags: >
-        ["framework", "hostonly", "shard", "mac"]
-      test_timeout_secs: "2700"
-    runIf:
-      - dev/**
-      - packages/flutter_tools/**
-      - bin/**
-      - .ci.yaml
-
-  - name: Mac tool_integration_tests_3_4
-    recipe: flutter/flutter_drone
-    timeout: 60
-    properties:
-      add_recipes_cq: "true"
-      dependencies: >-
-        [
-          {"dependency": "android_sdk", "version": "version:33v6"},
-          {"dependency": "chrome_and_driver", "version": "version:114.0"},
-          {"dependency": "open_jdk", "version": "version:11"},
-          {"dependency": "gems", "version": "v3.3.14"},
-          {"dependency": "goldctl", "version": "git_revision:f808dcff91b221ae313e540c09d79696cd08b8de"}
-        ]
-      shard: tool_integration_tests
-      subshard: "3_4"
-      tags: >
-        ["framework", "hostonly", "shard", "mac"]
-      test_timeout_secs: "2700"
-    runIf:
-      - dev/**
-      - packages/flutter_tools/**
-      - bin/**
-      - .ci.yaml
-
-  - name: Mac tool_integration_tests_4_4
-    recipe: flutter/flutter_drone
-    timeout: 60
-    properties:
-      add_recipes_cq: "true"
-      dependencies: >-
-        [
-          {"dependency": "android_sdk", "version": "version:33v6"},
-          {"dependency": "chrome_and_driver", "version": "version:114.0"},
-          {"dependency": "open_jdk", "version": "version:11"},
-          {"dependency": "gems", "version": "v3.3.14"},
-          {"dependency": "goldctl", "version": "git_revision:f808dcff91b221ae313e540c09d79696cd08b8de"}
-        ]
-      shard: tool_integration_tests
-      subshard: "4_4"
-      tags: >
-        ["framework", "hostonly", "shard", "mac"]
-      test_timeout_secs: "2700"
-    runIf:
-      - dev/**
-      - packages/flutter_tools/**
-      - bin/**
-      - .ci.yaml
-
-  - name: Mac tool_tests_commands
-    recipe: flutter/flutter_drone
-    timeout: 60
-    properties:
-      add_recipes_cq: "true"
-      dependencies: >-
-        [
-          {"dependency": "android_sdk", "version": "version:33v6"},
-          {"dependency": "open_jdk", "version": "version:11"}
-        ]
-      shard: tool_tests
-      subshard: commands
-      tags: >
-        ["framework", "hostonly", "shard", "mac"]
-
-  - name: Mac tool_tests_general
-    recipe: flutter/flutter_drone
-    timeout: 60
-    properties:
-      add_recipes_cq: "true"
-      dependencies: >-
-        [
-          {"dependency": "android_sdk", "version": "version:33v6"},
-          {"dependency": "open_jdk", "version": "version:11"}
-        ]
-      shard: tool_tests
-      subshard: general
-      tags: >
-        ["framework", "hostonly", "shard", "mac"]
-    runIf:
-      - dev/**
-      - packages/flutter_tools/**
-      - bin/**
-      - .ci.yaml
-
-  - name: Mac_x64 verify_binaries_codesigned
-    enabled_branches:
-      - flutter-\d+\.\d+-candidate\.\d+
-    recipe: flutter/flutter
-    presubmit: false
-    timeout: 60
-    properties:
-      tags: >
-        ["framework", "hostonly", "shard", "mac"]
-      validation: verify_binaries_codesigned
-      validation_name: Verify x64 binaries codesigned
-
-  - name: Mac_arm64 verify_binaries_codesigned
-    enabled_branches:
-      - flutter-\d+\.\d+-candidate\.\d+
-    recipe: flutter/flutter
-    presubmit: false
-    timeout: 60
-    properties:
-      tags: >
-        ["framework", "hostonly", "shard", "mac"]
-      validation: verify_binaries_codesigned
-      validation_name: Verify arm64 binaries codesigned
-
-  - name: Mac web_tool_tests
-    recipe: flutter/flutter_drone
-    timeout: 60
-    properties:
-      dependencies: >-
-        [
-          {"dependency": "android_sdk", "version": "version:33v6"},
-          {"dependency": "chrome_and_driver", "version": "version:114.0"},
-          {"dependency": "open_jdk", "version": "version:11"},
-          {"dependency": "goldctl", "version": "git_revision:f808dcff91b221ae313e540c09d79696cd08b8de"}
-        ]
-      shard: web_tool_tests
-      subshard: "1_1"
-      tags: >
-        ["framework", "hostonly", "shard", "mac"]
-    runIf:
-      - dev/**
-      - packages/flutter_tools/**
-      - bin/**
-      - .ci.yaml
-
-  - name: Mac_android entrypoint_dart_registrant
-    recipe: devicelab/devicelab_drone
-    timeout: 60
-    properties:
-      tags: >
-        ["devicelab", "android", "mac"]
-      task_name: entrypoint_dart_registrant
-    runIf:
-      - dev/**
-      - packages/flutter_tools/**
-      - bin/**
-      - .ci.yaml
-
-  - name: Mac_android hello_world_android__compile
-    recipe: devicelab/devicelab_drone
-    presubmit: false
-    timeout: 60
-    properties:
-      tags: >
-        ["devicelab", "android", "mac"]
-      task_name: hello_world_android__compile
-
-  - name: Mac_arm64_android hello_world_android__compile
-    recipe: devicelab/devicelab_drone
-    presubmit: false
-    timeout: 60
-    properties:
-      tags: >
-        ["devicelab", "android", "mac", "arm64"]
-      task_name: hello_world_android__compile
-
-  - name: Mac_android hot_mode_dev_cycle__benchmark
-    recipe: devicelab/devicelab_drone
-    presubmit: false
-    timeout: 60
-    properties:
-      tags: >
-        ["devicelab", "android", "mac"]
-      task_name: hot_mode_dev_cycle__benchmark
-
-  - name: Mac_android integration_test_test
-    recipe: devicelab/devicelab_drone
-    presubmit: false
-    timeout: 60
-    properties:
-      tags: >
-        ["devicelab", "android", "mac"]
-      task_name: integration_test_test
-
-  - name: Mac_arm64_android integration_test_test
-    recipe: devicelab/devicelab_drone
-    presubmit: false
-    timeout: 60
-    properties:
-      tags: >
-        ["devicelab", "android", "mac", "arm64"]
-      task_name: integration_test_test
-
-  - name: Mac_android integration_ui_frame_number
-    recipe: devicelab/devicelab_drone
-    presubmit: false
-    timeout: 60
-    properties:
-      tags: >
-        ["devicelab", "android", "mac"]
-      task_name: integration_ui_frame_number
-
-  - name: Mac_android microbenchmarks
-    recipe: devicelab/devicelab_drone
-    presubmit: false
-    timeout: 60
-    properties:
-      tags: >
-        ["devicelab", "android", "mac"]
-      task_name: microbenchmarks
-
-  - name: Mac_android run_debug_test_android
-    recipe: devicelab/devicelab_drone
-    presubmit: false
-    runIf:
-      - dev/**
-    timeout: 60
-    properties:
-      tags: >
-        ["devicelab", "android", "mac"]
-      task_name: run_debug_test_android
-
-  - name: Mac_arm64_android run_debug_test_android
-    recipe: devicelab/devicelab_drone
-    presubmit: false
-    runIf:
-      - dev/**
-    timeout: 60
-    properties:
-      tags: >
-        ["devicelab", "android", "mac", "arm64"]
-      task_name: run_debug_test_android
-
-  - name: Mac_android run_release_test
-    recipe: devicelab/devicelab_drone
-    presubmit: false
-    runIf:
-      - dev/**
-    timeout: 60
-    properties:
-      tags: >
-        ["devicelab", "android", "mac"]
-      task_name: run_release_test
-
-  - name: Mac_arm64_android run_release_test
-    recipe: devicelab/devicelab_drone
-    presubmit: false
-    runIf:
-      - dev/**
-    timeout: 60
-    properties:
-      tags: >
-        ["devicelab", "android", "mac", "arm64"]
-      task_name: run_release_test
-
-  - name: Mac_ios animation_with_microtasks_perf_ios__timeline_summary
-    recipe: devicelab/devicelab_drone
-    presubmit: false
-    timeout: 60
-    properties:
-      tags: >
-        ["devicelab", "ios", "mac"]
-      task_name: animation_with_microtasks_perf_ios__timeline_summary
-
-  - name: Mac_ios backdrop_filter_perf_ios__timeline_summary
-    recipe: devicelab/devicelab_drone
-    presubmit: false
-    timeout: 60
-    properties:
-      tags: >
-        ["devicelab", "ios", "mac"]
-      task_name: backdrop_filter_perf_ios__timeline_summary
-
-  - name: Mac_ios basic_material_app_ios__compile
-    recipe: devicelab/devicelab_drone
-    presubmit: false
-    timeout: 60
-    properties:
-      tags: >
-        ["devicelab", "ios", "mac"]
-      task_name: basic_material_app_ios__compile
-
-  - name: Mac_ios channels_integration_test_ios
-    recipe: devicelab/devicelab_drone
-    presubmit: false
-    timeout: 60
-    properties:
-      tags: >
-        ["devicelab", "ios", "mac"]
-      task_name: channels_integration_test_ios
-
-  - name: Mac_ios complex_layout_ios__start_up
-    recipe: devicelab/devicelab_drone
-    presubmit: false
-    timeout: 60
-    properties:
-      tags: >
-        ["devicelab", "ios", "mac"]
-      task_name: complex_layout_ios__start_up
-
-  - name: Mac_ios complex_layout_scroll_perf_ios__timeline_summary
-    recipe: devicelab/devicelab_drone
-    presubmit: false
-    timeout: 60
-    properties:
-      tags: >
-        ["devicelab", "ios", "mac"]
-      task_name: complex_layout_scroll_perf_ios__timeline_summary
-
-  - name: Mac_ios complex_layout_scroll_perf_bad_ios__timeline_summary
-    recipe: devicelab/devicelab_drone
-    presubmit: false
-    timeout: 60
-    properties:
-      tags: >
-        ["devicelab", "ios", "mac"]
-      task_name: complex_layout_scroll_perf_bad_ios__timeline_summary
-
-  - name: Mac_ios color_filter_and_fade_perf_ios__e2e_summary
-    recipe: devicelab/devicelab_drone
-    presubmit: false
-    timeout: 60
-    properties:
-      tags: >
-        ["devicelab", "ios", "mac"]
-      task_name: color_filter_and_fade_perf_ios__e2e_summary
-
-  - name: Mac_ios imagefiltered_transform_animation_perf_ios__timeline_summary
-    recipe: devicelab/devicelab_drone
-    presubmit: false
-    timeout: 60
-    properties:
-      tags: >
-        ["devicelab", "ios", "mac"]
-      task_name: imagefiltered_transform_animation_perf_ios__timeline_summary
-
-  - name: Mac_ios external_ui_integration_test_ios
-    recipe: devicelab/devicelab_drone
-    presubmit: false
-    timeout: 60
-    properties:
-      tags: >
-        ["devicelab", "ios", "mac"]
-      task_name: external_ui_integration_test_ios
-      ignore_flakiness: "true"
-
-  - name: Mac_ios route_test_ios
-    recipe: devicelab/devicelab_drone
-    presubmit: false
-    timeout: 60
-    properties:
-      tags: >
-        ["devicelab", "ios", "mac"]
-      task_name: route_test_ios
-
-  - name: Mac_ios flavors_test_ios
-    recipe: devicelab/devicelab_drone
-    presubmit: false
-    timeout: 60
-    properties:
-      tags: >
-        ["devicelab", "ios", "mac"]
-      task_name: flavors_test_ios
-
-  - name: Mac_ios flutter_gallery_ios__compile
-    recipe: devicelab/devicelab_drone
-    presubmit: false
-    timeout: 60
-    properties:
-      tags: >
-        ["devicelab", "ios", "mac"]
-      task_name: flutter_gallery_ios__compile
-
-  - name: Mac_arm64_ios flutter_gallery_ios__compile
-    recipe: devicelab/devicelab_drone
-    presubmit: false
-    timeout: 60
-    properties:
-      tags: >
-        ["devicelab", "ios", "mac", "arm64"]
-      task_name: flutter_gallery_ios__compile
-
-  - name: Mac_ios flutter_gallery_ios__start_up
-    recipe: devicelab/devicelab_drone
-    presubmit: false
-    timeout: 60
-    properties:
-      tags: >
-        ["devicelab", "ios", "mac"]
-      task_name: flutter_gallery_ios__start_up
-
-  - name: Mac_ios flutter_view_ios__start_up
-    recipe: devicelab/devicelab_drone
-    presubmit: false
-    timeout: 60
-    properties:
-      tags: >
-        ["devicelab", "ios", "mac"]
-      task_name: flutter_view_ios__start_up
-
-  - name: Mac_ios hello_world_ios__compile
-    recipe: devicelab/devicelab_drone
-    presubmit: false
-    timeout: 60
-    properties:
-      tags: >
-        ["devicelab", "ios", "mac"]
-      task_name: hello_world_ios__compile
-
-  - name: Mac_arm64_ios hello_world_ios__compile
-    recipe: devicelab/devicelab_drone
-    presubmit: false
-    timeout: 60
-    properties:
-      tags: >
-        ["devicelab", "ios", "mac", "arm64"]
-      task_name: hello_world_ios__compile
-
-  - name: Mac_ios hot_mode_dev_cycle_macos_target__benchmark
-    recipe: devicelab/devicelab_drone
-    timeout: 60
-    properties:
-      tags: >
-        ["devicelab", "ios", "mac"]
-      task_name: hot_mode_dev_cycle_macos_target__benchmark
-    runIf:
-      - dev/**
-      - .ci.yaml
-
-  - name: Mac_arm64_ios hot_mode_dev_cycle_macos_target__benchmark
-    recipe: devicelab/devicelab_drone
-    presubmit: false
-    timeout: 60
-    properties:
-      tags: >
-        ["devicelab", "ios", "mac", "arm64"]
-      task_name: hot_mode_dev_cycle_macos_target__benchmark
-    runIf:
-      - dev/**
-
-  - name: Mac_ios integration_test_test_ios
-    recipe: devicelab/devicelab_drone
-    presubmit: false
-    timeout: 60
-    properties:
-      tags: >
-        ["devicelab", "ios", "mac"]
-      task_name: integration_test_test_ios
-
-  - name: Mac_ios integration_ui_ios_driver
-    recipe: devicelab/devicelab_drone
-    presubmit: false
-    timeout: 60
-    properties:
-      tags: >
-        ["devicelab", "ios", "mac"]
-      task_name: integration_ui_ios_driver
-
-  - name: Mac_ios integration_ui_ios_frame_number
-    recipe: devicelab/devicelab_drone
-    presubmit: false
-    timeout: 60
-    properties:
-      tags: >
-        ["devicelab", "ios", "mac"]
-      task_name: integration_ui_ios_frame_number
-
-  - name: Mac_ios integration_ui_ios_keyboard_resize
-    recipe: devicelab/devicelab_drone
-    presubmit: false
-    timeout: 60
-    properties:
-      tags: >
-        ["devicelab", "ios", "mac"]
-      task_name: integration_ui_ios_keyboard_resize
-
-  - name: Mac_ios integration_ui_ios_textfield
-    recipe: devicelab/devicelab_drone
-    presubmit: false
-    timeout: 60
-    properties:
-      tags: >
-        ["devicelab", "ios", "mac"]
-      task_name: integration_ui_ios_textfield
-
-  - name: Mac_ios ios_app_with_extensions_test
-    recipe: devicelab/devicelab_drone
-    presubmit: false
-    timeout: 60
-    properties:
-      tags: >
-        ["devicelab", "ios", "mac"]
-      task_name: ios_app_with_extensions_test
-
-  - name: Mac_arm64_ios ios_app_with_extensions_test
-    recipe: devicelab/devicelab_drone
-    presubmit: false
-    timeout: 60
-    properties:
-      tags: >
-        ["devicelab", "ios", "mac", "arm64"]
-      task_name: ios_app_with_extensions_test
-
-  - name: Mac_ios ios_content_validation_test
-    recipe: devicelab/devicelab_drone
-    presubmit: false
-    timeout: 60
-    properties:
-      tags: >
-        ["devicelab", "ios", "mac"]
-      task_name: ios_content_validation_test
-
-  - name: Mac_arm64_ios ios_content_validation_test
-    recipe: devicelab/devicelab_drone
-    presubmit: false
-    timeout: 60
-    properties:
-      tags: >
-        ["devicelab", "ios", "mac", "arm64"]
-      task_name: ios_content_validation_test
-
-  - name: Mac_ios ios_defines_test
-    recipe: devicelab/devicelab_drone
-    presubmit: false
-    timeout: 60
-    properties:
-      tags: >
-        ["devicelab", "ios", "mac"]
-      task_name: ios_defines_test
-
-  - name: Mac_ios ios_platform_view_tests
-    recipe: devicelab/devicelab_drone
-    presubmit: false
-    timeout: 60
-    properties:
-      tags: >
-        ["devicelab", "ios", "mac"]
-      task_name: ios_platform_view_tests
-
-  - name: Mac_ios large_image_changer_perf_ios
-    recipe: devicelab/devicelab_drone
-    presubmit: false
-    timeout: 60
-    properties:
-      tags: >
-        ["devicelab", "ios", "mac"]
-      task_name: large_image_changer_perf_ios
-
-  - name: Mac_ios macos_chrome_dev_mode
-    recipe: devicelab/devicelab_drone
-    presubmit: false
-    timeout: 60
-    properties:
-      tags: >
-        ["devicelab", "ios", "mac"]
-      task_name: macos_chrome_dev_mode
-
-  - name: Mac_arm64_ios macos_chrome_dev_mode
-    recipe: devicelab/devicelab_drone
-    presubmit: false
-    timeout: 60
-    properties:
-      tags: >
-        ["devicelab", "ios", "mac", "arm64"]
-      task_name: macos_chrome_dev_mode
-
-  - name: Mac_ios microbenchmarks_ios
-    recipe: devicelab/devicelab_drone
-    presubmit: false
-    timeout: 60
-    properties:
-      tags: >
-        ["devicelab", "ios", "mac"]
-      task_name: microbenchmarks_ios
-
-  - name: Mac_ios native_platform_view_ui_tests_ios
-    recipe: devicelab/devicelab_drone
-    presubmit: false
-    timeout: 60
-    properties:
-      tags: >
-        ["devicelab", "ios", "mac"]
-      task_name: native_platform_view_ui_tests_ios
-
-  - name: Mac_ios new_gallery_ios__transition_perf
-    recipe: devicelab/devicelab_drone
-    presubmit: false
-    timeout: 60
-    properties:
-      tags: >
-        ["devicelab", "ios", "mac"]
-      task_name: new_gallery_ios__transition_perf
-
-  - name: Mac_ios new_gallery_skia_ios__transition_perf
-    recipe: devicelab/devicelab_drone
-    presubmit: false
-    timeout: 60
-    properties:
-      tags: >
-        ["devicelab", "ios", "mac"]
-      task_name: new_gallery_skia_ios__transition_perf
-
-  - name: Mac_ios platform_channel_sample_test_ios
-    recipe: devicelab/devicelab_drone
-    presubmit: false
-    timeout: 60
-    properties:
-      tags: >
-        ["devicelab", "ios", "mac"]
-      task_name: platform_channel_sample_test_ios
-
-  - name: Mac_ios platform_channel_sample_test_swift
-    recipe: devicelab/devicelab_drone
-    presubmit: false
-    timeout: 60
-    properties:
-      tags: >
-        ["devicelab", "ios", "mac"]
-      task_name: platform_channel_sample_test_swift
-
-  - name: Mac_ios platform_channels_benchmarks_ios
-    recipe: devicelab/devicelab_drone
-    presubmit: false
-    timeout: 60
-    properties:
-      tags: >
-        ["devicelab", "ios", "mac"]
-      task_name: platform_channels_benchmarks_ios
-
-  - name: Mac_ios platform_interaction_test_ios
-    recipe: devicelab/devicelab_drone
-    presubmit: false
-    timeout: 60
-    properties:
-      tags: >
-        ["devicelab", "ios", "mac"]
-      task_name: platform_interaction_test_ios
-
-  - name: Mac_ios platform_view_ios__start_up
-    recipe: devicelab/devicelab_drone
-    presubmit: false
-    timeout: 60
-    properties:
-      tags: >
-        ["devicelab", "ios", "mac"]
-      task_name: platform_view_ios__start_up
-
-  - name: Mac_ios platform_views_scroll_perf_ios__timeline_summary
-    recipe: devicelab/devicelab_drone
-    presubmit: false
-    timeout: 60
-    properties:
-      tags: >
-        ["devicelab", "ios", "mac"]
-      task_name: platform_views_scroll_perf_ios__timeline_summary
-
-  - name: Mac_ios platform_views_scroll_perf_non_intersecting_impeller_ios__timeline_summary
-    recipe: devicelab/devicelab_drone
-    presubmit: false
-    timeout: 60
-    properties:
-      tags: >
-        ["devicelab", "ios", "mac"]
-      task_name: platform_views_scroll_perf_non_intersecting_impeller_ios__timeline_summary
-
-  - name: Mac_ios post_backdrop_filter_perf_ios__timeline_summary
-    recipe: devicelab/devicelab_drone
-    presubmit: false
-    timeout: 60
-    properties:
-      tags: >
-        ["devicelab", "ios", "mac"]
-      task_name: post_backdrop_filter_perf_ios__timeline_summary
-
-  - name: Mac_ios simple_animation_perf_ios
-    recipe: devicelab/devicelab_drone
-    presubmit: false
-    timeout: 60
-    properties:
-      tags: >
-        ["devicelab", "ios", "mac"]
-      task_name: simple_animation_perf_ios
-
-  - name: Mac_ios wide_gamut_ios
-    recipe: devicelab/devicelab_drone
-    presubmit: false
-    timeout: 60
-    properties:
-      tags: >
-        ["devicelab", "ios", "mac"]
-      task_name: wide_gamut_ios
-
-  - name: Mac_ios hot_mode_dev_cycle_ios__benchmark
-    recipe: devicelab/devicelab_drone
-    presubmit: false
-    timeout: 60
-    properties:
-      tags: >
-        ["devicelab", "ios", "mac"]
-      task_name: hot_mode_dev_cycle_ios__benchmark
-
-  - name: Mac_ios hot_mode_dev_cycle_ios_simulator
-    recipe: devicelab/devicelab_drone
-    presubmit: false
-    timeout: 60
-    properties:
-      tags: >
-        ["devicelab", "ios", "mac"]
-      task_name: hot_mode_dev_cycle_ios_simulator
-
-  - name: Mac_ios fullscreen_textfield_perf_ios__e2e_summary
-    recipe: devicelab/devicelab_drone
-    presubmit: false
-    timeout: 60
-    properties:
-      tags: >
-        ["devicelab", "ios", "mac"]
-      task_name: fullscreen_textfield_perf_ios__e2e_summary
-
-  - name: Mac_ios tiles_scroll_perf_ios__timeline_summary
-    recipe: devicelab/devicelab_drone
-    presubmit: false
-    timeout: 60
-    properties:
-      tags: >
-        ["devicelab", "ios", "mac"]
-      task_name: tiles_scroll_perf_ios__timeline_summary
-
-  - name: Mac_build_test flutter_gallery__transition_perf_e2e_ios
-    recipe: devicelab/devicelab_drone_build_test
-    presubmit: false
-    timeout: 60
-    properties:
-      tags: >
-        ["devicelab", "ios", "mac"]
-      task_name: flutter_gallery__transition_perf_e2e_ios
-      drone_dimensions: >
-        ["device_os=iOS-16","os=Mac-12", "cpu=x86"]
-
-  - name: Mac_ios animated_blur_backdrop_filter_perf_ios__timeline_summary
-    recipe: devicelab/devicelab_drone
-    presubmit: false
-    timeout: 60
-    properties:
-      tags: >
-        ["devicelab", "ios", "mac"]
-      task_name: animated_blur_backdrop_filter_perf_ios__timeline_summary
-
-  - name: Mac_ios draw_points_perf_ios__timeline_summary
-    recipe: devicelab/devicelab_drone
-    presubmit: false
-    bringup: true
-    timeout: 60
-    properties:
-      tags: >
-        ["devicelab", "ios", "mac"]
-      task_name: draw_points_perf_ios__timeline_summary
-
-  - name: Mac_ios spell_check_test
-    recipe: devicelab/devicelab_drone
-    presubmit: false
-    timeout: 60
-    properties:
-      tags: >
-        ["devicelab", "ios", "mac"]
-      task_name: spell_check_test_ios
-
-  - name: Mac native_ui_tests_macos
-    recipe: devicelab/devicelab_drone
-    timeout: 60
-    properties:
-      dependencies: >-
-        [
-          {"dependency": "gems", "version": "v3.3.14"}
-        ]
-      tags: >
-        ["devicelab", "hostonly", "mac"]
-      task_name: native_ui_tests_macos
-    runIf:
-      - dev/**
-      - packages/flutter_tools/**
-      - bin/**
-      - .ci.yaml
-
-  - name: Mac channels_integration_test
-    recipe: devicelab/devicelab_drone
-    timeout: 60
-    properties:
-      dependencies: >-
-        [
-          {"dependency": "gems", "version": "v3.3.14"}
-        ]
-      tags: >
-        ["devicelab", "hostonly", "mac"]
-      task_name: channels_integration_test_macos
-    runIf:
-      - dev/**
-      - packages/flutter_tools/**
-      - bin/**
-      - .ci.yaml
-
-  - name: Mac run_debug_test_macos
-    recipe: devicelab/devicelab_drone
-    timeout: 60
-    properties:
-      dependencies: >-
-        [
-          {"dependency": "gems", "version": "v3.3.14"}
-        ]
-      tags: >
-        ["devicelab", "hostonly", "mac"]
-      task_name: run_debug_test_macos
-    runIf:
-      - dev/**
-      - packages/flutter_tools/**
-      - bin/**
-      - .ci.yaml
-
-  - name: Mac_arm64_ios run_debug_test_macos
-    recipe: devicelab/devicelab_drone
-    presubmit: false # https://github.com/flutter/flutter/issues/118827
-    timeout: 60
-    properties:
-      tags: >
-        ["devicelab", "ios", "mac", "arm64"]
-      task_name: run_debug_test_macos
-    runIf:
-      - dev/**
-      - packages/flutter_tools/**
-      - bin/**
-      - .ci.yaml
-
-  - name: Mac run_release_test_macos
-    recipe: devicelab/devicelab_drone
-    presubmit: false
-    timeout: 60
-    properties:
-      dependencies: >-
-        [
-          {"dependency": "gems", "version": "v3.3.14"}
-        ]
-      tags: >
-        ["devicelab", "hostonly", "mac"]
-      task_name: run_release_test_macos
-    runIf:
-      - dev/**
-      - packages/flutter_tools/**
-      - bin/**
-      - .ci.yaml
-
-  - name: Mac_arm64_ios run_release_test_macos
-    recipe: devicelab/devicelab_drone
-    presubmit: false
-    timeout: 60
-    properties:
-      tags: >
-        ["devicelab", "ios", "mac", "arm64"]
-      task_name: run_release_test_macos
-    runIf:
-      - dev/**
-      - packages/flutter_tools/**
-      - bin/**
-      - .ci.yaml
-
-  - name: Windows build_tests_1_4
-    recipe: flutter/flutter_drone
-    timeout: 60
-    properties:
-      add_recipes_cq: "true"
-      dependencies: >-
-        [
-          {"dependency": "android_sdk", "version": "version:33v6"},
-          {"dependency": "chrome_and_driver", "version": "version:114.0"},
-          {"dependency": "open_jdk", "version": "version:17"},
-          {"dependency": "goldctl", "version": "git_revision:f808dcff91b221ae313e540c09d79696cd08b8de"},
-          {"dependency": "vs_build", "version": "version:vs2019"}
-        ]
-      shard: build_tests
-      subshard: "1_4"
-      tags: >
-        ["framework", "hostonly", "shard", "windows"]
-
-  - name: Windows build_tests_2_4
-    recipe: flutter/flutter_drone
-    timeout: 60
-    properties:
-      add_recipes_cq: "true"
-      dependencies: >-
-        [
-          {"dependency": "android_sdk", "version": "version:33v6"},
-          {"dependency": "chrome_and_driver", "version": "version:114.0"},
-          {"dependency": "open_jdk", "version": "version:17"},
-          {"dependency": "goldctl", "version": "git_revision:f808dcff91b221ae313e540c09d79696cd08b8de"},
-          {"dependency": "vs_build", "version": "version:vs2019"}
-        ]
-      shard: build_tests
-      subshard: "2_4"
-      tags: >
-        ["framework", "hostonly", "shard", "windows"]
-
-  - name: Windows build_tests_3_4
-    recipe: flutter/flutter_drone
-    timeout: 60
-    properties:
-      add_recipes_cq: "true"
-      dependencies: >-
-        [
-          {"dependency": "android_sdk", "version": "version:33v6"},
-          {"dependency": "chrome_and_driver", "version": "version:114.0"},
-          {"dependency": "open_jdk", "version": "version:17"},
-          {"dependency": "goldctl", "version": "git_revision:f808dcff91b221ae313e540c09d79696cd08b8de"},
-          {"dependency": "vs_build", "version": "version:vs2019"}
-        ]
-      shard: build_tests
-      subshard: "3_4"
-      tags: >
-        ["framework", "hostonly", "shard", "windows"]
-
-  - name: Windows build_tests_4_4
-    recipe: flutter/flutter_drone
-    timeout: 60
-    properties:
-      add_recipes_cq: "true"
-      dependencies: >-
-        [
-          {"dependency": "android_sdk", "version": "version:33v6"},
-          {"dependency": "chrome_and_driver", "version": "version:114.0"},
-          {"dependency": "open_jdk", "version": "version:17"},
-          {"dependency": "goldctl", "version": "git_revision:f808dcff91b221ae313e540c09d79696cd08b8de"},
-          {"dependency": "vs_build", "version": "version:vs2019"}
-        ]
-      shard: build_tests
-      subshard: "4_4"
-      tags: >
-        ["framework", "hostonly", "shard", "windows"]
-
-  - name: Windows customer_testing
-    enabled_branches:
-      - master
-    recipe: flutter/flutter
-    timeout: 60
-    properties:
-      validation: customer_testing
-      validation_name: Customer testing
-      tags: >
-        ["framework", "hostonly", "windows"]
-
-  - name: Windows framework_tests_libraries
-    recipe: flutter/flutter_drone
-    timeout: 60
-    properties:
-      dependencies: >-
-        [
-          {"dependency": "goldctl", "version": "git_revision:f808dcff91b221ae313e540c09d79696cd08b8de"}
-        ]
-      shard: framework_tests
-      subshard: libraries
-      tags: >
-        ["framework", "hostonly", "shard", "windows"]
-    runIf:
-      - dev/**
-      - packages/flutter/**
-      - packages/flutter_driver/**
-      - packages/integration_test/**
-      - packages/flutter_localizations/**
-      - packages/fuchsia_remote_debug_protocol/**
-      - packages/flutter_test/**
-      - packages/flutter_goldens/**
-      - packages/flutter_tools/**
-      - bin/**
-      - .ci.yaml
-
-  - name: Windows framework_tests_misc
-    recipe: flutter/flutter_drone
-    timeout: 60
-    properties:
-      dependencies: >-
-        [
-          {"dependency": "goldctl", "version": "git_revision:f808dcff91b221ae313e540c09d79696cd08b8de"},
-          {"dependency": "vs_build", "version": "version:vs2019"},
-          {"dependency": "open_jdk", "version": "version:11"},
-          {"dependency": "android_sdk", "version": "version:33v6"}
-        ]
-      shard: framework_tests
-      subshard: misc
-      tags: >
-        ["framework", "hostonly", "shard", "windows"]
-    runIf:
-      - dev/**
-      - examples/api/**
-      - packages/flutter/**
-      - packages/flutter_driver/**
-      - packages/integration_test/**
-      - packages/flutter_localizations/**
-      - packages/fuchsia_remote_debug_protocol/**
-      - packages/flutter_test/**
-      - packages/flutter_goldens/**
-      - packages/flutter_tools/**
-      - bin/**
-      - .ci.yaml
-
-  - name: Windows framework_tests_widgets
-    recipe: flutter/flutter_drone
-    timeout: 60
-    properties:
-      dependencies: >-
-        [
-          {"dependency": "goldctl", "version": "git_revision:f808dcff91b221ae313e540c09d79696cd08b8de"}
-        ]
-      shard: framework_tests
-      subshard: widgets
-      tags: >
-        ["framework", "hostonly", "shard", "windows"]
-    runIf:
-      - dev/**
-      - packages/flutter/**
-      - packages/flutter_driver/**
-      - packages/integration_test/**
-      - packages/flutter_localizations/**
-      - packages/fuchsia_remote_debug_protocol/**
-      - packages/flutter_test/**
-      - packages/flutter_goldens/**
-      - packages/flutter_tools/**
-      - bin/**
-      - .ci.yaml
-
   - name: Windows gradle_plugin_bundle_test
     recipe: devicelab/devicelab_drone
     timeout: 60
